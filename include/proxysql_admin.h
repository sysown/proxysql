--- conflicted
+++ resolved
@@ -462,12 +462,7 @@
 	void load_scheduler_to_runtime();
 	void save_scheduler_runtime_to_database(bool);
 
-<<<<<<< HEAD
-	void load_admin_variables_to_runtime(const std::string& checksum = "", const time_t epoch = 0, bool lock = true) { 
-		flush_admin_variables___database_to_runtime(admindb, true, checksum, epoch, lock); }
-=======
 	void load_admin_variables_to_runtime(const std::string& checksum = "", const time_t epoch = 0, bool lock = true) { flush_admin_variables___database_to_runtime(admindb, true, checksum, epoch, lock); }
->>>>>>> 85e6907b
 	void save_admin_variables_from_runtime() { flush_admin_variables___runtime_to_database(admindb, true, true, false); }
 
 	void load_or_update_global_settings(SQLite3DB *);
