--- conflicted
+++ resolved
@@ -425,15 +425,12 @@
 	 * @brief Update the "stats_mysql_gtid_executed" counters.
 	 */
 	void p_update_mysql_gtid_executed();
-<<<<<<< HEAD
-	/**
+
+  /**
 	 * @brief Update the "stats_mysql_hostgroups" metrics.
 	 */
 	void p_update_hostgroups();
-	void p_update_connection_pool_update_counter(std::string& endpoint_id, std::map<std::string, std::string> labels, std::map<std::string, prometheus::Counter*>& m_map, unsigned long long value, p_hg_dyn_counter::metric idx);
-	void p_update_connection_pool_update_gauge(std::string& endpoint_id, std::map<std::string, std::string> labels, std::map<std::string, prometheus::Gauge*>& m_map, unsigned long long value, p_hg_dyn_gauge::metric idx);
-=======
-
+	
 	void p_update_connection_pool_update_counter(
 		const std::string& endpoint_id, const std::map<std::string, std::string>& labels,
 		std::map<std::string, prometheus::Counter*>& m_map, unsigned long long value, p_hg_dyn_counter::metric idx
@@ -442,7 +439,6 @@
 		const std::string& endpoint_id, const std::map<std::string, std::string>& labels,
 		std::map<std::string, prometheus::Gauge*>& m_map, unsigned long long value, p_hg_dyn_gauge::metric idx
 	);
->>>>>>> faca10fb
 
 	void group_replication_lag_action_set_server_status(MyHGC* myhgc, char* address, int port, int lag_count, bool enable);
 
