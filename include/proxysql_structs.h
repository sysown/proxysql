#define PKT_PARSED 0
#define PKT_ERROR 1

#ifdef max_allowed_packet
#undef max_allowed_packet
#endif



#ifndef PROXYSQL_ENUMS
#define PROXYSQL_ENUMS

enum MySerStatus {
	MYSQL_SERVER_STATUS_ONLINE,
	MYSQL_SERVER_STATUS_SHUNNED,
	MYSQL_SERVER_STATUS_OFFLINE_SOFT,
	MYSQL_SERVER_STATUS_OFFLINE_HARD,
	MYSQL_SERVER_STATUS_SHUNNED_REPLICATION_LAG
};

enum log_event_type {
	PROXYSQL_COM_QUERY,
	PROXYSQL_MYSQL_AUTH_OK,
	PROXYSQL_MYSQL_AUTH_ERR,
	PROXYSQL_MYSQL_AUTH_CLOSE,
	PROXYSQL_MYSQL_AUTH_QUIT,
	PROXYSQL_MYSQL_CHANGE_USER_OK,
	PROXYSQL_MYSQL_CHANGE_USER_ERR,
	PROXYSQL_MYSQL_INITDB,
	PROXYSQL_ADMIN_AUTH_OK,
	PROXYSQL_ADMIN_AUTH_ERR,
	PROXYSQL_ADMIN_AUTH_CLOSE,
	PROXYSQL_ADMIN_AUTH_QUIT,
	PROXYSQL_SQLITE_AUTH_OK,
	PROXYSQL_SQLITE_AUTH_ERR,
	PROXYSQL_SQLITE_AUTH_CLOSE,
	PROXYSQL_SQLITE_AUTH_QUIT,
	PROXYSQL_COM_STMT_EXECUTE,
	PROXYSQL_COM_STMT_PREPARE
};

enum cred_username_type { USERNAME_BACKEND, USERNAME_FRONTEND };

enum MDB_ASYNC_ST { // MariaDB Async State Machine
	ASYNC_CONNECT_START,
	ASYNC_CONNECT_CONT,
	ASYNC_CONNECT_END,
	ASYNC_CONNECT_SUCCESSFUL,
	ASYNC_CONNECT_FAILED,
	ASYNC_CONNECT_TIMEOUT,
	ASYNC_CHANGE_USER_START,
	ASYNC_CHANGE_USER_CONT,
	ASYNC_CHANGE_USER_END,
	ASYNC_CHANGE_USER_SUCCESSFUL,
	ASYNC_CHANGE_USER_FAILED,
	ASYNC_CHANGE_USER_TIMEOUT,
	ASYNC_PING_START,
	ASYNC_PING_CONT,
	ASYNC_PING_END,
	ASYNC_PING_SUCCESSFUL,
	ASYNC_PING_FAILED,
	ASYNC_PING_TIMEOUT,
	ASYNC_SET_AUTOCOMMIT_START,
	ASYNC_SET_AUTOCOMMIT_CONT,
	ASYNC_SET_AUTOCOMMIT_END,
	ASYNC_SET_AUTOCOMMIT_SUCCESSFUL,
	ASYNC_SET_AUTOCOMMIT_FAILED,
	ASYNC_SET_NAMES_START,
	ASYNC_SET_NAMES_CONT,
	ASYNC_SET_NAMES_END,
	ASYNC_SET_NAMES_SUCCESSFUL,
	ASYNC_SET_NAMES_FAILED,
	ASYNC_QUERY_START,
	ASYNC_QUERY_CONT,
	ASYNC_QUERY_END,
	ASYNC_NEXT_RESULT_START,
	ASYNC_NEXT_RESULT_CONT,
	ASYNC_NEXT_RESULT_END,
	ASYNC_STORE_RESULT_START,
	ASYNC_STORE_RESULT_CONT,
	ASYNC_USE_RESULT_START,
	ASYNC_USE_RESULT_CONT,
	ASYNC_INITDB_START,
	ASYNC_INITDB_CONT,
	ASYNC_INITDB_END,
	ASYNC_INITDB_SUCCESSFUL,
	ASYNC_INITDB_FAILED,
	ASYNC_SET_OPTION_START,
	ASYNC_SET_OPTION_CONT,
	ASYNC_SET_OPTION_END,
	ASYNC_SET_OPTION_FAILED,
	ASYNC_SET_OPTION_SUCCESSFUL,
	ASYNC_STMT_PREPARE_START,
	ASYNC_STMT_PREPARE_CONT,
	ASYNC_STMT_PREPARE_END,
	ASYNC_STMT_PREPARE_SUCCESSFUL,
	ASYNC_STMT_PREPARE_FAILED,
	ASYNC_STMT_EXECUTE_START,
	ASYNC_STMT_EXECUTE_CONT,
	ASYNC_STMT_EXECUTE_STORE_RESULT_START,
	ASYNC_STMT_EXECUTE_STORE_RESULT_CONT,
	ASYNC_STMT_EXECUTE_END,

	ASYNC_IDLE
};

// list of possible debugging modules
enum debug_module {
	PROXY_DEBUG_GENERIC,
	PROXY_DEBUG_NET,
	PROXY_DEBUG_PKT_ARRAY,
	PROXY_DEBUG_POLL,
	PROXY_DEBUG_MYSQL_COM,
	PROXY_DEBUG_MYSQL_SERVER,
	PROXY_DEBUG_MYSQL_CONNECTION,
	PROXY_DEBUG_MYSQL_CONNPOOL,
	PROXY_DEBUG_MYSQL_RW_SPLIT,
	PROXY_DEBUG_MYSQL_AUTH,
	PROXY_DEBUG_MYSQL_PROTOCOL,
	PROXY_DEBUG_MYSQL_QUERY_PROCESSOR,
	PROXY_DEBUG_MEMORY,
	PROXY_DEBUG_ADMIN,
	PROXY_DEBUG_SQLITE,
	PROXY_DEBUG_IPC,
	PROXY_DEBUG_QUERY_CACHE,
	PROXY_DEBUG_QUERY_STATISTICS,
	PROXY_DEBUG_UNKNOWN // this module doesn't exist. It is used only to define the last possible module
};


enum MySQL_response_type {
	OK_Packet,
	ERR_Packet,
	EOF_Packet,
	UNKNOWN_Packet,
};


enum MySQL_DS_type {
	MYDS_LISTENER,
	MYDS_BACKEND,
	MYDS_BACKEND_NOT_CONNECTED,
//	MYDS_BACKEND_PAUSE_CONNECT,
//	MYDS_BACKEND_FAILED_CONNECT,
	MYDS_FRONTEND,
};


enum variable_name {
	SQL_CHARACTER_SET,
	SQL_CHARACTER_ACTION,
	SQL_SET_NAMES,
	SQL_SAFE_UPDATES,
	SQL_SELECT_LIMIT,
	SQL_SQL_MODE,
	SQL_TIME_ZONE,
	SQL_CHARACTER_SET_RESULTS,
	SQL_CHARACTER_SET_CONNECTION,
	SQL_CHARACTER_SET_CLIENT,
	SQL_CHARACTER_SET_DATABASE,
	SQL_ISOLATION_LEVEL,
	SQL_TRANSACTION_READ,
	SQL_SQL_AUTO_IS_NULL,
	SQL_COLLATION_CONNECTION,
	SQL_NET_WRITE_TIMEOUT,
	SQL_MAX_JOIN_SIZE,
	SQL_LOG_BIN,
	SQL_WSREP_SYNC_WAIT,
	SQL_GROUP_CONCAT_MAX_LEN,
<<<<<<< HEAD
	SQL_FOREIGN_KEY_CHECKS,
	SQL_BIG_SELECTS,
	SQL_INNODB_LOCK_WAIT_TIMEOUT,
=======
	SQL_LONG_QUERY_TIME,
>>>>>>> c9a18ad5
	SQL_NAME_LAST
};

enum session_status {
	CONNECTING_CLIENT,
	CONNECTING_SERVER,
	LDAP_AUTH_CLIENT,
	PINGING_SERVER,
	WAITING_CLIENT_DATA,
	WAITING_SERVER_DATA,
	PROCESSING_QUERY,
	CHANGING_SCHEMA,
	CHANGING_CHARSET,
	SETTING_CHARSET,
	CHANGING_AUTOCOMMIT,
	CHANGING_USER_CLIENT,
	CHANGING_USER_SERVER,
	RESETTING_CONNECTION,
	SETTING_INIT_CONNECT,
	SETTING_LDAP_USER_VARIABLE,
	SETTING_ISOLATION_LEVEL,
	SETTING_TRANSACTION_READ,
	SETTING_SESSION_TRACK_GTIDS,
	SETTING_MULTI_STMT,
	FAST_FORWARD,
	PROCESSING_STMT_PREPARE,
	PROCESSING_STMT_EXECUTE,
	SETTING_VARIABLE,
	SETTING_MULTIPLE_VARIABLES,
	SETTING_SET_NAMES,
	NONE
};

#ifdef __cplusplus
typedef struct {
	enum variable_name idx;     // index number
	enum session_status status; // what status should be changed after setting this variables
	bool quote;                 // if the variable needs to be quoted
	bool set_transaction;       // if related to SET TRANSACTION statement . if false , it will be execute "SET varname = varvalue" . If true, "SET varname varvalue"
	bool special_handling;      // if true, some special handling is required
	bool is_number;				// if true, the variable is a number. Special cases should be checked
	bool is_bool;				// if true, the variable is a boolean. Special cases should be checked
	char * set_variable_name;   // what variable name (or string) will be used when setting it to backend
	char * internal_variable_name; // variable name as displayed in admin , WITHOUT "default_"
	char * default_value;       // default value
} mysql_variable_st;
#endif

enum mysql_data_stream_status {
	STATE_NOT_INITIALIZED,
	STATE_NOT_CONNECTED,
	STATE_SERVER_HANDSHAKE,
	STATE_CLIENT_HANDSHAKE,
	STATE_CLIENT_AUTH_OK,
	STATE_SSL_INIT,
	STATE_SLEEP,
	STATE_SLEEP_MULTI_PACKET,
	STATE_CLIENT_COM_QUERY,
	STATE_READY,
	STATE_QUERY_SENT_DS,
	STATE_QUERY_SENT_NET,
//	STATE_PING_SENT_NET,
	STATE_COLUMN_COUNT,
	STATE_COLUMN_DEFINITION,
	STATE_ROW,
	STATE_EOF1,
	STATE_EOF2,
	STATE_OK,
	STATE_ERR,

	STATE_READING_COM_STMT_PREPARE_RESPONSE,

	STATE_MARIADB_BEGIN,  // dummy state
	STATE_MARIADB_CONNECTING,  // using MariaDB Client Library
	STATE_MARIADB_PING,
	STATE_MARIADB_SET_NAMES,
	STATE_MARIADB_INITDB,
	STATE_MARIADB_QUERY,
	STATE_MARIADB_GENERIC,	// generic state, perhaps will replace all others
	STATE_MARIADB_END,  // dummy state

	STATE_END
/*
	STATE_ONE_STRING,
	STATE_OK,
	STATE_FIELD_LIST,
	STATE_SLEEP,
	STATE_FIELD,
	STATE_FIELD_BIN,
	STATE_TXT_RS,
	STATE_BIN_RS,
	STATE_END,
	STATE_ERROR,
	STATE_TXT_ROW,
	STATE_BIN_ROW,
	STATE_NOT_CONNECTED,
	STATE_CLIENT_HANDSHAKE,
	STATE_COM_PONG,
	STATE_STMT_META,
	STATE_STMT_PARAM
*/
};


/* this expands enum enum_server_command */
enum enum_mysql_command {
	_MYSQL_COM_SLEEP = 0,
	_MYSQL_COM_QUIT,
	_MYSQL_COM_INIT_DB,
	_MYSQL_COM_QUERY,
	_MYSQL_COM_FIELD_LIST,
	_MYSQL_COM_CREATE_DB,
	_MYSQL_COM_DROP_DB,
	_MYSQL_COM_REFRESH,
	_MYSQL_COM_SHUTDOWN,
	_MYSQL_COM_STATISTICS,
	_MYSQL_COM_PROCESS_INFO,
	_MYSQL_COM_CONNECT,
	_MYSQL_COM_PROCESS_KILL,
	_MYSQL_COM_DEBUG,
	_MYSQL_COM_PING,
	_MYSQL_COM_TIME = 15,
	_MYSQL_COM_DELAYED_INSERT,
	_MYSQL_COM_CHANGE_USER,
	_MYSQL_COM_BINLOG_DUMP,
	_MYSQL_COM_TABLE_DUMP,
	_MYSQL_COM_CONNECT_OUT = 20,
	_MYSQL_COM_REGISTER_SLAVE,
	_MYSQL_COM_STMT_PREPARE = 22,
	_MYSQL_COM_STMT_EXECUTE = 23,
	_MYSQL_COM_STMT_SEND_LONG_DATA = 24,
	_MYSQL_COM_STMT_CLOSE = 25,
	_MYSQL_COM_STMT_RESET = 26,
	_MYSQL_COM_SET_OPTION = 27,
	_MYSQL_COM_STMT_FETCH = 28,
	_MYSQL_COM_DAEMON,
	_MYSQL_COM_RESET_CONNECTION = 31,

  _MYSQL_COM_END

};

enum proxysql_server_status {
	PROXYSQL_SERVER_STATUS_OFFLINE_HARD = 0,
	PROXYSQL_SERVER_STATUS_OFFLINE_SOFT = 1,
	PROXYSQL_SERVER_STATUS_SHUNNED = 2,
	PROXYSQL_SERVER_STATUS_ONLINE = 3,
};

enum MYSQL_COM_QUERY_command {
	MYSQL_COM_QUERY_ALTER_TABLE,
	MYSQL_COM_QUERY_ALTER_VIEW,
	MYSQL_COM_QUERY_ANALYZE_TABLE,
	MYSQL_COM_QUERY_BEGIN,
	MYSQL_COM_QUERY_CALL,
	MYSQL_COM_QUERY_CHANGE_MASTER,
	MYSQL_COM_QUERY_COMMIT,
	MYSQL_COM_QUERY_CREATE_DATABASE,
	MYSQL_COM_QUERY_CREATE_INDEX,
	MYSQL_COM_QUERY_CREATE_TABLE,
	MYSQL_COM_QUERY_CREATE_TEMPORARY,
	MYSQL_COM_QUERY_CREATE_TRIGGER,
	MYSQL_COM_QUERY_CREATE_USER,
	MYSQL_COM_QUERY_CREATE_VIEW,
	MYSQL_COM_QUERY_DEALLOCATE,
	MYSQL_COM_QUERY_DELETE,
	MYSQL_COM_QUERY_DESCRIBE,
	MYSQL_COM_QUERY_DROP_DATABASE,
	MYSQL_COM_QUERY_DROP_INDEX,
	MYSQL_COM_QUERY_DROP_TABLE,
	MYSQL_COM_QUERY_DROP_TRIGGER,
	MYSQL_COM_QUERY_DROP_USER,
	MYSQL_COM_QUERY_DROP_VIEW,
	MYSQL_COM_QUERY_GRANT,
	MYSQL_COM_QUERY_EXECUTE,
	MYSQL_COM_QUERY_EXPLAIN,
	MYSQL_COM_QUERY_FLUSH,
	MYSQL_COM_QUERY_INSERT,
	MYSQL_COM_QUERY_KILL,
	MYSQL_COM_QUERY_LOAD,
	MYSQL_COM_QUERY_LOCK_TABLE,
	MYSQL_COM_QUERY_OPTIMIZE,
	MYSQL_COM_QUERY_PREPARE,
	MYSQL_COM_QUERY_PURGE,
	MYSQL_COM_QUERY_RENAME_TABLE,
	MYSQL_COM_QUERY_RESET_MASTER,
	MYSQL_COM_QUERY_RESET_SLAVE,
	MYSQL_COM_QUERY_REPLACE,
	MYSQL_COM_QUERY_REVOKE,
	MYSQL_COM_QUERY_ROLLBACK,
	MYSQL_COM_QUERY_SAVEPOINT,
	MYSQL_COM_QUERY_SELECT,
	MYSQL_COM_QUERY_SELECT_FOR_UPDATE,
	MYSQL_COM_QUERY_SET,
	MYSQL_COM_QUERY_SHOW_TABLE_STATUS,
	MYSQL_COM_QUERY_START_TRANSACTION,
	MYSQL_COM_QUERY_TRUNCATE_TABLE,
	MYSQL_COM_QUERY_UNLOCK_TABLES,
	MYSQL_COM_QUERY_UPDATE,
	MYSQL_COM_QUERY_USE,
	MYSQL_COM_QUERY_SHOW,
	MYSQL_COM_QUERY_UNKNOWN,
	MYSQL_COM_QUERY__UNINITIALIZED,
	MYSQL_COM_QUERY___NONE // Special marker.
};

enum handle_unknown_charset {
	HANDLE_UNKNOWN_CHARSET__DISCONNECT_CLIENT,
	HANDLE_UNKNOWN_CHARSET__REPLACE_WITH_DEFAULT_VERBOSE,
	HANDLE_UNKNOWN_CHARSET__REPLACE_WITH_DEFAULT,
	HANDLE_UNKNOWN_CHARSET__MAX_HANDLE_VALUE
};

#endif /* PROXYSQL_ENUMS */


#ifndef PROXYSQL_TYPEDEFS
#define PROXYSQL_TYPEDEFS
#ifdef DEBUG
typedef struct _debug_level debug_level;
#endif /* DEBUG */
typedef struct _global_variables_t global_variables;
typedef struct _global_variable_entry_t global_variable_entry_t;
typedef struct _mysql_data_stream_t mysql_data_stream_t;
typedef struct _mysql_session_t mysql_session_t;
typedef struct _bytes_stats_t bytes_stats_t;
typedef struct _mysql_hdr mysql_hdr;
typedef int (*PKT_HANDLER)(u_char *pkt, u_int len);
typedef struct __fdb_hash_t fdb_hash_t;
typedef struct __fdb_hash_entry fdb_hash_entry;
typedef unsigned spinlock;
typedef struct _rwlock_t rwlock_t;
typedef struct _PtrSize_t PtrSize_t;
typedef struct _proxysql_mysql_thread_t proxysql_mysql_thread_t;
typedef struct { char * table_name; char * table_def; } table_def_t;
typedef struct __SQP_query_parser_t SQP_par_t;
#endif /* PROXYSQL_TYPEDEFS */

//#ifdef __cplusplus
#ifndef PROXYSQL_CLASSES
#define PROXYSQL_CLASSES
class MySQL_Data_Stream;
class MySQL_Connection_userinfo;
class MySQL_Session;
class MySQL_Backend;
class MySQL_Monitor;
class MySQL_Thread;
class MySQL_Threads_Handler;
class SQLite3DB;
class SimpleKV;
class AdvancedKV;
class ProxySQL_Poll;
class Query_Cache;
class MySQL_Authentication;
class MySQL_Connection;
class MySQL_Protocol;
class PtrArray;
class PtrSizeArray;
class StatCounters;
class ProxySQL_ConfigFile;
class Query_Info;
class SQLite3_result;
class stmt_execute_metadata_t;
class MySQL_STMTs_meta;
class MySQL_HostGroups_Manager;
class ProxySQL_HTTP_Server;
class MySQL_STMTs_local_v14;
class MySQL_STMT_Global_info;
class StmtLongDataHandler;
class ProxySQL_Cluster;
class MySQL_ResultSet;
class Query_Processor_Output;
class MySrvC;
class Web_Interface_plugin;
#endif /* PROXYSQL_CLASSES */
//#endif /* __cplusplus */


#ifndef PROXYSQL_STRUCTS
#define PROXYSQL_STRUCTS
#define QUERY_DIGEST_BUF 128

struct __SQP_query_parser_t {
	char buf[QUERY_DIGEST_BUF];
	uint64_t digest;
	uint64_t digest_total;
	char *digest_text;
	char *first_comment;
	char *query_prefix;
};

struct _PtrSize_t {
  void *ptr;
  unsigned int size;
}; 
// struct for debugging module
#ifdef DEBUG
struct _debug_level {
	enum debug_module module;
	int verbosity;
	char *name;
};
#endif /* DEBUG */

struct _rwlock_t {
    spinlock lock;
    unsigned readers;
};

// counters for number of bytes received and sent
struct _bytes_stats_t {
	uint64_t bytes_recv;
	uint64_t bytes_sent;
};

struct __fdb_hash_t {
	rwlock_t lock;
	uint64_t dataSize;
	uint64_t purgeChunkSize;
	uint64_t purgeIdx;
};

struct __fdb_hash_entry {
	unsigned char *key;
	unsigned char *value;
	fdb_hash_t *hash;
	struct __fdb_hash_entry *self;
	uint32_t klen;
	uint32_t length;
	time_t expire;
	time_t access;
	uint32_t ref_count;
};


#define MAX_EVENTS_PER_STATE 15
struct mysql_protocol_events {
	PKT_HANDLER ha[MAX_EVENTS_PER_STATE];
	uint8_t num_events;
	uint8_t event[MAX_EVENTS_PER_STATE];
	uint8_t next_state[MAX_EVENTS_PER_STATE];
};

// this struct define global variable entries, and how these are configured during startup
struct _global_variable_entry_t {
	const char *group_name;	// [group name] in proxysql.cnf 
	const char *key_name;	// key name
	int dynamic;	// if dynamic > 0 , reconfigurable
	//GOptionArg arg;	// type of variable
	void *arg_data;	// pointer to variable
	const char *description;
	long long value_min;
	long long value_max;
	long long value_round;	// > 0 if value needs to be rounded
	int value_multiplier;		// if the value needs to be multiplied
	long long int_default;	// numeric default if applies
	const char *char_default;	// string default if applies
	void (*func_pre)(global_variable_entry_t *);	// function called before initializing variable
	void (*func_post)(global_variable_entry_t *);	// function called after initializing variable
};

// structure that defines mysql protocol header
struct _mysql_hdr {
	u_int pkt_length:24, pkt_id:8;
};

struct _proxysql_mysql_thread_t {
	MySQL_Thread *worker;
	pthread_t thread_id;
};


/* Every communication between client and proxysql, and between proxysql and mysql server is
 * performed within a mysql_data_stream_t
 */
struct _mysql_data_stream_t {
	mysql_session_t *sess;	// pointer to the session using this data stream
	uint64_t pkts_recv;	// counter of received packets
	uint64_t pkts_sent;	// counter of sent packets
	bytes_stats_t bytes_info;	// bytes statistics
	int fd;	// file descriptor
	struct evbuffer *evbIN;
	struct evbuffer *evbOUT;
	int active_transaction;	// 1 if there is an active transaction
	int active;	// data stream is active. If not, shutdown+close needs to be called
	int status;	// status . FIXME: make it a ORable variable
};

struct _global_variables_t {
	pthread_rwlock_t rwlock_usernames;

	bool has_debug;
	bool idle_threads;
	bool version_check;

	volatile int shutdown;
	bool nostart;
	int reload;

	unsigned char protocol_version;
	char *mysql_server_version;
	uint32_t server_capabilities;
	uint8_t server_language;
	uint16_t server_status;

	uint32_t  thread_id;


	int merge_configfile_db;

	int stack_size;
	char *proxy_admin_socket;
	char *proxy_mysql_bind;
	char *proxy_admin_bind;	// FIXME: to remove
	char *proxy_stats_bind; // FIXME: to remove
	int proxy_mysql_port;	// FIXME: to remove
	int proxy_admin_port;	// FIXME: to remove
	int proxy_stats_port;	// FIXME: to remove
	int proxy_admin_refresh_status_interval; // FIXME: to remove
	int proxy_stats_refresh_status_interval; // FIXME: to remove
	int backlog;

	int admin_sync_disk_on_flush;
	int admin_sync_disk_on_shutdown;

	int mysql_poll_timeout;
	int mysql_poll_timeout_maintenance;

	int mysql_maintenance_timeout;

	int mysql_threads;
	bool mysql_auto_reconnect_enabled;
	bool mysql_query_cache_enabled;
	bool mysql_query_cache_precheck;
	bool mysql_query_statistics;
	bool mysql_query_statistics_interval;
	int mysql_query_cache_partitions;
	int mysql_parse_trx_cmds;
	int mysql_share_connections;

	unsigned int mysql_query_cache_default_timeout;
	unsigned long long mysql_wait_timeout;
	unsigned long long mysql_max_resultset_size;
	int mysql_max_query_size;

	int mysql_hostgroups;

	// this user needs only USAGE grants
	// and it is use only to create a connection
	char *mysql_usage_user;
	char *mysql_usage_password;

	char *proxy_admin_user;
	char *proxy_admin_password;
	//char *proxy_monitor_user;
	//char *proxy_monitor_password;

	char *mysql_default_schema;
	char *mysql_socket;
	char *proxy_datadir;
	char *proxy_admin_pathdb;
	char *persistent_statistics_pathdb;
	char *debug_pathdb;
	char *proxy_pidfile;
	char *proxy_errorlog;
	char *proxy_debuglog;
	char *proxy_configfile;
	bool proxy_restart_on_error;
	int proxy_restart_delay;
	int http_start;
};

struct _mysql_session_t {
	int net_failure;
};

#endif /* PROXYSQL_STRUCTS */

#ifndef EXTERN
#ifndef PROXYSQL_EXTERN
#define EXTERN extern
#else
#define EXTERN
#endif /* PROXYSQL_EXTERN */
#endif /* EXTERN */

//#ifdef __cplusplus
#include "proxysql_glovars.hpp"
//#endif


#ifndef GLOBAL_DEFINED
#define GLOBAL_DEFINED
EXTERN global_variables glovars;
#endif /* GLOBAL_DEFINED */

//#ifdef __cplusplus
#ifndef GLOVARS
#define GLOVARS
//#include "proxysql_glovars.hpp"
#endif
//#endif

#ifdef PROXYSQL_EXTERN
#ifndef GLOBAL_DEFINED_OPTS_ENTRIES
#define GLOBAL_DEFINED_OPTS_ENTRIES
ProxySQL_GlobalVariables GloVars;
#endif // GLOBAL_DEFINED_OPTS_ENTRIES 
#ifndef GLOBAL_DEFINED_HOSTGROUP
#define GLOBAL_DEFINED_HOSTGROUP
MySQL_HostGroups_Manager *MyHGM;
__thread char *mysql_thread___default_schema;
__thread char *mysql_thread___server_version;
__thread char *mysql_thread___keep_multiplexing_variables;
__thread char *mysql_thread___init_connect;
__thread char *mysql_thread___ldap_user_variable;
__thread char *mysql_thread___default_tx_isolation;
__thread char *mysql_thread___default_session_track_gtids;
__thread char *mysql_thread___firewall_whitelist_errormsg;
__thread int mysql_thread___max_allowed_packet;
__thread bool mysql_thread___automatic_detect_sqli;
__thread bool mysql_thread___firewall_whitelist_enabled;
__thread bool mysql_thread___use_tcp_keepalive;
__thread int mysql_thread___tcp_keepalive_time;
__thread int mysql_thread___throttle_connections_per_sec_to_hostgroup;
__thread int mysql_thread___max_transaction_time;
__thread int mysql_thread___threshold_query_length;
__thread int mysql_thread___threshold_resultset_size;
__thread int mysql_thread___wait_timeout;
__thread int mysql_thread___throttle_max_bytes_per_second_to_client;
__thread int mysql_thread___throttle_ratio_server_to_client;
__thread int mysql_thread___max_connections;
__thread int mysql_thread___max_stmts_per_connection;
__thread int mysql_thread___max_stmts_cache;
__thread int mysql_thread___mirror_max_concurrency;
__thread int mysql_thread___mirror_max_queue_length;
__thread int mysql_thread___default_max_latency_ms;
__thread int mysql_thread___default_query_delay;
__thread int mysql_thread___default_query_timeout;
__thread int mysql_thread___long_query_time;
__thread int mysql_thread___free_connections_pct;
__thread int mysql_thread___ping_interval_server_msec;
__thread int mysql_thread___ping_timeout_server;
__thread int mysql_thread___shun_on_failures;
__thread int mysql_thread___shun_recovery_time_sec;
__thread int mysql_thread___query_retries_on_failure;
__thread bool mysql_thread___client_multi_statements;
__thread int mysql_thread___connect_retries_on_failure;
__thread int mysql_thread___connect_retries_delay;
__thread int mysql_thread___connection_delay_multiplex_ms;
__thread int mysql_thread___connection_max_age_ms;
__thread int mysql_thread___connect_timeout_server;
__thread int mysql_thread___connect_timeout_server_max;
__thread int mysql_thread___query_processor_iterations;
__thread int mysql_thread___query_processor_regex;
__thread int mysql_thread___set_query_lock_on_hostgroup;
__thread int mysql_thread___reset_connection_algorithm;
__thread uint32_t mysql_thread___server_capabilities;
__thread int mysql_thread___auto_increment_delay_multiplex;
__thread unsigned int mysql_thread___handle_unknown_charset;
__thread int mysql_thread___poll_timeout;
__thread int mysql_thread___poll_timeout_on_failure;
__thread bool mysql_thread___connection_warming;
__thread bool mysql_thread___have_compress;
__thread bool mysql_thread___have_ssl;
__thread bool mysql_thread___client_found_rows;
__thread bool mysql_thread___multiplexing;
__thread bool mysql_thread___log_unhealthy_connections;
__thread bool mysql_thread___forward_autocommit;
__thread bool mysql_thread___enforce_autocommit_on_reads;
__thread bool mysql_thread___autocommit_false_not_reusable;
__thread bool mysql_thread___autocommit_false_is_transaction;
__thread bool mysql_thread___verbose_query_error;
__thread bool mysql_thread___servers_stats;
__thread bool mysql_thread___commands_stats;
__thread bool mysql_thread___query_digests;
__thread bool mysql_thread___query_digests_lowercase;
__thread bool mysql_thread___query_digests_replace_null;
__thread bool mysql_thread___query_digests_no_digits;
__thread bool mysql_thread___query_digests_normalize_digest_text;
__thread bool mysql_thread___query_digests_track_hostname;
__thread int mysql_thread___query_digests_max_digest_length;
__thread int mysql_thread___query_digests_max_query_length;
__thread int mysql_thread___show_processlist_extended;
__thread int mysql_thread___session_idle_ms;
__thread int mysql_thread___hostgroup_manager_verbose;
__thread bool mysql_thread___default_reconnect;
__thread bool mysql_thread___session_idle_show_processlist;
__thread bool mysql_thread___sessions_sort;
__thread bool mysql_thread___kill_backend_connection_when_disconnect;
__thread bool mysql_thread___client_session_track_gtid;
__thread char * mysql_thread___default_variables[SQL_NAME_LAST];

/* variables used for Query Cache */
__thread int mysql_thread___query_cache_size_MB;

/* variables used for SSL , from proxy to server (p2s) */
__thread char * mysql_thread___ssl_p2s_ca;
__thread char * mysql_thread___ssl_p2s_cert;
__thread char * mysql_thread___ssl_p2s_key;
__thread char * mysql_thread___ssl_p2s_cipher;

/* variables used by events log */
__thread char * mysql_thread___eventslog_filename;
__thread int mysql_thread___eventslog_filesize;
__thread int mysql_thread___eventslog_default_log;
__thread int mysql_thread___eventslog_format;

/* variables used by audit log */
__thread char * mysql_thread___auditlog_filename;
__thread int mysql_thread___auditlog_filesize;

/* variables used by the monitoring module */
__thread int mysql_thread___monitor_enabled;
__thread int mysql_thread___monitor_history;
__thread int mysql_thread___monitor_connect_interval;
__thread int mysql_thread___monitor_connect_timeout;
__thread int mysql_thread___monitor_ping_interval;
__thread int mysql_thread___monitor_ping_max_failures;
__thread int mysql_thread___monitor_ping_timeout;
__thread int mysql_thread___monitor_read_only_interval;
__thread int mysql_thread___monitor_read_only_timeout;
__thread int mysql_thread___monitor_read_only_max_timeout_count;
__thread bool mysql_thread___monitor_wait_timeout;
__thread bool mysql_thread___monitor_writer_is_also_reader;
__thread int mysql_thread___monitor_replication_lag_interval;
__thread int mysql_thread___monitor_replication_lag_timeout;
__thread int mysql_thread___monitor_groupreplication_healthcheck_interval;
__thread int mysql_thread___monitor_groupreplication_healthcheck_timeout;
__thread int mysql_thread___monitor_groupreplication_healthcheck_max_timeout_count;
__thread int mysql_thread___monitor_groupreplication_max_transactions_behind_count;
__thread int mysql_thread___monitor_galera_healthcheck_interval;
__thread int mysql_thread___monitor_galera_healthcheck_timeout;
__thread int mysql_thread___monitor_galera_healthcheck_max_timeout_count;
__thread int mysql_thread___monitor_query_interval;
__thread int mysql_thread___monitor_query_timeout;
__thread int mysql_thread___monitor_slave_lag_when_null;
__thread int mysql_thread___monitor_threads_min;
__thread int mysql_thread___monitor_threads_max;
__thread int mysql_thread___monitor_threads_queue_maxsize;
__thread char * mysql_thread___monitor_username;
__thread char * mysql_thread___monitor_password;
__thread char * mysql_thread___monitor_replication_lag_use_percona_heartbeat;

__thread char * mysql_thread___add_ldap_user_comment;

#ifdef DEBUG
__thread bool mysql_thread___session_debug;
#endif /* DEBUG */

__thread unsigned int g_seed;

#endif /* GLOBAL_DEFINED_HOSTGROUP */
#else
extern ProxySQL_GlobalVariables GloVars;
extern MySQL_HostGroups_Manager *MyHGM;
extern __thread char *mysql_thread___default_schema;
extern __thread char *mysql_thread___server_version;
extern __thread char *mysql_thread___keep_multiplexing_variables;
extern __thread char *mysql_thread___init_connect;
extern __thread char *mysql_thread___ldap_user_variable;
extern __thread char *mysql_thread___default_tx_isolation;
extern __thread char *mysql_thread___default_session_track_gtids;
extern __thread char *mysql_thread___firewall_whitelist_errormsg;
extern __thread int mysql_thread___max_allowed_packet;
extern __thread bool mysql_thread___automatic_detect_sqli;
extern __thread bool mysql_thread___firewall_whitelist_enabled;
extern __thread bool mysql_thread___use_tcp_keepalive;
extern __thread int mysql_thread___tcp_keepalive_time;
extern __thread int mysql_thread___throttle_connections_per_sec_to_hostgroup;
extern __thread int mysql_thread___max_transaction_time;
extern __thread int mysql_thread___threshold_query_length;
extern __thread int mysql_thread___threshold_resultset_size;
extern __thread int mysql_thread___wait_timeout;
extern __thread int mysql_thread___throttle_max_bytes_per_second_to_client;
extern __thread int mysql_thread___throttle_ratio_server_to_client;
extern __thread int mysql_thread___max_connections;
extern __thread int mysql_thread___max_stmts_per_connection;
extern __thread int mysql_thread___max_stmts_cache;
extern __thread int mysql_thread___mirror_max_concurrency;
extern __thread int mysql_thread___mirror_max_queue_length;
extern __thread int mysql_thread___default_max_latency_ms;
extern __thread int mysql_thread___default_query_delay;
extern __thread int mysql_thread___default_query_timeout;
extern __thread int mysql_thread___long_query_time;
extern __thread int mysql_thread___free_connections_pct;
extern __thread int mysql_thread___ping_interval_server_msec;
extern __thread int mysql_thread___ping_timeout_server;
extern __thread int mysql_thread___shun_on_failures;
extern __thread int mysql_thread___shun_recovery_time_sec;
extern __thread int mysql_thread___query_retries_on_failure;
extern __thread bool mysql_thread___client_multi_statements;
extern __thread int mysql_thread___connect_retries_on_failure;
extern __thread int mysql_thread___connect_retries_delay;
extern __thread int mysql_thread___connection_delay_multiplex_ms;
extern __thread int mysql_thread___connection_max_age_ms;
extern __thread int mysql_thread___connect_timeout_server;
extern __thread int mysql_thread___connect_timeout_server_max;
extern __thread int mysql_thread___query_processor_iterations;
extern __thread int mysql_thread___query_processor_regex;
extern __thread int mysql_thread___set_query_lock_on_hostgroup;
extern __thread int mysql_thread___reset_connection_algorithm;
extern __thread uint32_t mysql_thread___server_capabilities;
extern __thread int mysql_thread___auto_increment_delay_multiplex;
extern __thread unsigned int mysql_thread___handle_unknown_charset;
extern __thread int mysql_thread___poll_timeout;
extern __thread int mysql_thread___poll_timeout_on_failure;
extern __thread bool mysql_thread___connection_warming;
extern __thread bool mysql_thread___have_compress;
extern __thread bool mysql_thread___have_ssl;
extern __thread bool mysql_thread___client_found_rows;
extern __thread bool mysql_thread___multiplexing;
extern __thread bool mysql_thread___log_unhealthy_connections;
extern __thread bool mysql_thread___forward_autocommit;
extern __thread bool mysql_thread___enforce_autocommit_on_reads;
extern __thread bool mysql_thread___autocommit_false_not_reusable;
extern __thread bool mysql_thread___autocommit_false_is_transaction;
extern __thread bool mysql_thread___verbose_query_error;
extern __thread bool mysql_thread___servers_stats;
extern __thread bool mysql_thread___commands_stats;
extern __thread bool mysql_thread___query_digests;
extern __thread bool mysql_thread___query_digests_lowercase;
extern __thread bool mysql_thread___query_digests_no_digits;
extern __thread bool mysql_thread___query_digests_replace_null;
extern __thread bool mysql_thread___query_digests_normalize_digest_text;
extern __thread bool mysql_thread___query_digests_track_hostname;
extern __thread int mysql_thread___query_digests_max_digest_length;
extern __thread int mysql_thread___query_digests_max_query_length;
extern __thread int mysql_thread___show_processlist_extended;
extern __thread int mysql_thread___session_idle_ms;
extern __thread int mysql_thread___hostgroup_manager_verbose;
extern __thread bool mysql_thread___default_reconnect;
extern __thread bool mysql_thread___session_idle_show_processlist;
extern __thread bool mysql_thread___sessions_sort;
extern __thread bool mysql_thread___kill_backend_connection_when_disconnect;
extern __thread bool mysql_thread___client_session_track_gtid;
extern __thread char * mysql_thread___default_variables[SQL_NAME_LAST];

/* variables used for Query Cache */
extern __thread int mysql_thread___query_cache_size_MB;

/* variables used for SSL , from proxy to server (p2s) */
extern __thread char * mysql_thread___ssl_p2s_ca;
extern __thread char * mysql_thread___ssl_p2s_cert;
extern __thread char * mysql_thread___ssl_p2s_key;
extern __thread char * mysql_thread___ssl_p2s_cipher;

/* variables used by events log */
extern __thread char * mysql_thread___eventslog_filename;
extern __thread int mysql_thread___eventslog_filesize;
extern __thread int mysql_thread___eventslog_default_log;
extern __thread int mysql_thread___eventslog_format;

/* variables used by audit log */
extern __thread char * mysql_thread___auditlog_filename;
extern __thread int mysql_thread___auditlog_filesize;

/* variables used by the monitoring module */
extern __thread int mysql_thread___monitor_enabled;
extern __thread int mysql_thread___monitor_history;
extern __thread int mysql_thread___monitor_connect_interval;
extern __thread int mysql_thread___monitor_connect_timeout;
extern __thread int mysql_thread___monitor_ping_interval;
extern __thread int mysql_thread___monitor_ping_max_failures;
extern __thread int mysql_thread___monitor_ping_timeout;
extern __thread int mysql_thread___monitor_read_only_interval;
extern __thread int mysql_thread___monitor_read_only_timeout;
extern __thread int mysql_thread___monitor_read_only_max_timeout_count;
extern __thread bool mysql_thread___monitor_wait_timeout;
extern __thread bool mysql_thread___monitor_writer_is_also_reader;
extern __thread int mysql_thread___monitor_replication_lag_interval;
extern __thread int mysql_thread___monitor_replication_lag_timeout;
extern __thread int mysql_thread___monitor_groupreplication_healthcheck_interval;
extern __thread int mysql_thread___monitor_groupreplication_healthcheck_timeout;
extern __thread int mysql_thread___monitor_groupreplication_healthcheck_max_timeout_count;
extern __thread int mysql_thread___monitor_groupreplication_max_transactions_behind_count;
extern __thread int mysql_thread___monitor_galera_healthcheck_interval;
extern __thread int mysql_thread___monitor_galera_healthcheck_timeout;
extern __thread int mysql_thread___monitor_galera_healthcheck_max_timeout_count;
extern __thread int mysql_thread___monitor_query_interval;
extern __thread int mysql_thread___monitor_query_timeout;
extern __thread int mysql_thread___monitor_slave_lag_when_null;
extern __thread int mysql_thread___monitor_threads_min;
extern __thread int mysql_thread___monitor_threads_max;
extern __thread int mysql_thread___monitor_threads_queue_maxsize;
extern __thread char * mysql_thread___monitor_username;
extern __thread char * mysql_thread___monitor_password;
extern __thread char * mysql_thread___monitor_replication_lag_use_percona_heartbeat;

extern __thread char * mysql_thread___add_ldap_user_comment;

#ifdef DEBUG
extern __thread bool mysql_thread___session_debug;
#endif /* DEBUG */
extern __thread unsigned int g_seed;
#endif /* PROXYSQL_EXTERN */

#ifndef MYSQL_TRACKED_VARIABLES
#define MYSQL_TRACKED_VARIABLES
#ifdef PROXYSQL_EXTERN
// field_1: index number
// field_2: what status should be changed after setting this variables
// field_3: if the variable needs to be quoted
// field_4: if related to SET TRANSACTION statement . if false , it will be execute "SET varname = varvalue" . If true, "SET varname varvalue"
// field_5: if true, some special handling is required
// field_6: if true, the variable is a number. Special cases should be checked
// field_7: if true, the variable is a boolean. Special cases should be checked
// field_8: what variable name (or string) will be used when setting it to backend
// field_9: variable name as displayed in admin , WITHOUT "default_"
// field_10: default value
/*
typedef struct {
	enum variable_name idx;     // index number
	enum session_status status; // what status should be changed after setting this variables
	bool quote;                 // if the variable needs to be quoted
	bool set_transaction;       // if related to SET TRANSACTION statement . if false , it will be execute "SET varname = varvalue" . If true, "SET varname varvalue"
	bool special_handling;      // if true, some special handling is required
	bool is_number;				// if true, the variable is a number. Special cases should be checked
	bool is_bool;				// if true, the variable is a boolean. Special cases should be checked
	char * set_variable_name;   // what variable name (or string) will be used when setting it to backend
	char * internal_variable_name; // variable name as displayed in admin , WITHOUT "default_"
	char * default_value;       // default value
} mysql_variable_st;
*/
mysql_variable_st mysql_tracked_variables[] {
    { SQL_CHARACTER_SET,         SETTING_CHARSET,    false, true, false,  false, false, (char *)"CHARSET", (char *)"CHARSET", (char *)"UTF8" } , // should be before SQL_CHARACTER_SET_RESULTS
    { SQL_CHARACTER_ACTION,      NONE,		         false, false, false, false, false, (char *)"action", (char *)"action", (char *)"1" } ,
    { SQL_SET_NAMES,             SETTING_SET_NAMES,  false, false, false, false, false, (char *)"names", (char *)"names", (char *)"DEFAULT" } ,
	{ SQL_SAFE_UPDATES,          SETTING_VARIABLE,   true,  false, true,  false, true,  (char *)"sql_safe_updates",  (char *)"sql_safe_updates", (char *)"OFF" } ,
    { SQL_SELECT_LIMIT,          SETTING_VARIABLE,   false, false, true,  true, false, (char *)"sql_select_limit", (char *)"sql_select_limit", (char *)"DEFAULT" } ,
	{ SQL_SQL_MODE,              SETTING_VARIABLE,   true,  false, true,  false, false, (char *)"sql_mode" , (char *)"sql_mode" , (char *)"" } ,
    { SQL_TIME_ZONE,             SETTING_VARIABLE,   true,  false, true,  false, false, (char *)"time_zone", (char *)"time_zone", (char *)"SYSTEM" } ,
	{ SQL_CHARACTER_SET_RESULTS, SETTING_VARIABLE,   false, false, true,  false, false, (char *)"character_set_results", (char *)"character_set_results", (char *)"UTF8" } ,
	{ SQL_CHARACTER_SET_CONNECTION, SETTING_VARIABLE, false, false, true, false, false, (char *)"character_set_connection", (char *)"character_set_connection", (char *)"UTF8" } ,
	{ SQL_CHARACTER_SET_CLIENT,     SETTING_VARIABLE, false, false, true, false, false, (char *)"character_set_client", (char *)"character_set_client", (char *)"UTF8" } ,
	{ SQL_CHARACTER_SET_DATABASE,   SETTING_VARIABLE, false, false, true, false, false, (char *)"character_set_database", (char *)"character_set_database", (char *)"UTF8" } ,
	{ SQL_ISOLATION_LEVEL,  SETTING_ISOLATION_LEVEL,  false, true,  true, false, false, (char *)"SESSION TRANSACTION ISOLATION LEVEL", (char *)"isolation_level", (char *)"READ COMMITTED" } ,
	{ SQL_TRANSACTION_READ, SETTING_TRANSACTION_READ, false, true,  true, false, false, (char *)"SESSION TRANSACTION READ", (char *)"transaction_read", (char *)"WRITE" } ,
    { SQL_SQL_AUTO_IS_NULL,     SETTING_VARIABLE,     true,  false, true, false, true,  (char *)"sql_auto_is_null", (char *)"sql_auto_is_null", (char *)"OFF" } ,
    { SQL_COLLATION_CONNECTION, SETTING_VARIABLE,     true,  false, true, false, false, (char *)"collation_connection", (char *)"collation_connection", (char *)"utf8_general_ci" } ,
    { SQL_NET_WRITE_TIMEOUT,    SETTING_VARIABLE,     false, false, true, true,  false, (char *)"net_write_timeout", (char *)"net_write_timeout", (char *)"60" } ,
    { SQL_MAX_JOIN_SIZE,        SETTING_VARIABLE,     false, false, true, true,  false, (char *)"max_join_size", (char *)"max_join_size", (char *)"18446744073709551615" } ,
    { SQL_LOG_BIN,              SETTING_VARIABLE,     false, false, true, false, false, (char *)"sql_log_bin", (char *)"sql_log_bin", (char *)"1" } ,
    { SQL_WSREP_SYNC_WAIT,      SETTING_VARIABLE,     false, false, true, true,  false, (char *)"wsrep_sync_wait", (char *)"wsrep_sync_wait", (char *)"0" } ,
    { SQL_GROUP_CONCAT_MAX_LEN, SETTING_VARIABLE,     false, false, true, true,  false, (char *)"group_concat_max_len", (char *)"group_concat_max_len", (char *)"1024" } ,
<<<<<<< HEAD
    { SQL_FOREIGN_KEY_CHECKS,   SETTING_VARIABLE,     false, false, true, false, true, (char *)"foreign_key_checks", (char *)"foreign_key_checks", (char *)"1" } ,
    { SQL_BIG_SELECTS,          SETTING_VARIABLE,     false, false, true, false, true, (char *)"sql_big_selects", (char *)"sql_big_selects", (char *)"ON" } ,
    { SQL_INNODB_LOCK_WAIT_TIMEOUT, SETTING_VARIABLE, false, false, true, true,  false, (char *)"innodb_lock_wait_timeout", (char *)"innodb_lock_wait_timeout", (char *)"50" } ,
=======
    { SQL_LONG_QUERY_TIME,      SETTING_VARIABLE,     false, false, true, true,  false, (char *)"long_query_time", (char *)"long_query_time", (char *)"10" } ,
>>>>>>> c9a18ad5
};
#else
extern mysql_variable_st mysql_tracked_variables[];
#endif // PROXYSQL_EXTERN
#endif // MYSQL_TRACKED_VARIABLES<|MERGE_RESOLUTION|>--- conflicted
+++ resolved
@@ -167,13 +167,10 @@
 	SQL_LOG_BIN,
 	SQL_WSREP_SYNC_WAIT,
 	SQL_GROUP_CONCAT_MAX_LEN,
-<<<<<<< HEAD
 	SQL_FOREIGN_KEY_CHECKS,
 	SQL_BIG_SELECTS,
 	SQL_INNODB_LOCK_WAIT_TIMEOUT,
-=======
 	SQL_LONG_QUERY_TIME,
->>>>>>> c9a18ad5
 	SQL_NAME_LAST
 };
 
@@ -1019,13 +1016,10 @@
     { SQL_LOG_BIN,              SETTING_VARIABLE,     false, false, true, false, false, (char *)"sql_log_bin", (char *)"sql_log_bin", (char *)"1" } ,
     { SQL_WSREP_SYNC_WAIT,      SETTING_VARIABLE,     false, false, true, true,  false, (char *)"wsrep_sync_wait", (char *)"wsrep_sync_wait", (char *)"0" } ,
     { SQL_GROUP_CONCAT_MAX_LEN, SETTING_VARIABLE,     false, false, true, true,  false, (char *)"group_concat_max_len", (char *)"group_concat_max_len", (char *)"1024" } ,
-<<<<<<< HEAD
     { SQL_FOREIGN_KEY_CHECKS,   SETTING_VARIABLE,     false, false, true, false, true, (char *)"foreign_key_checks", (char *)"foreign_key_checks", (char *)"1" } ,
     { SQL_BIG_SELECTS,          SETTING_VARIABLE,     false, false, true, false, true, (char *)"sql_big_selects", (char *)"sql_big_selects", (char *)"ON" } ,
     { SQL_INNODB_LOCK_WAIT_TIMEOUT, SETTING_VARIABLE, false, false, true, true,  false, (char *)"innodb_lock_wait_timeout", (char *)"innodb_lock_wait_timeout", (char *)"50" } ,
-=======
     { SQL_LONG_QUERY_TIME,      SETTING_VARIABLE,     false, false, true, true,  false, (char *)"long_query_time", (char *)"long_query_time", (char *)"10" } ,
->>>>>>> c9a18ad5
 };
 #else
 extern mysql_variable_st mysql_tracked_variables[];
