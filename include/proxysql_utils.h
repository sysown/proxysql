#ifndef __PROXYSQL_UTILS_H
#define __PROXYSQL_UTILS_H

#include <cstdarg>
#include <functional>
#include <type_traits>
#include <memory>
#include <string>
#include <vector>
#include <sys/time.h>
#include <sys/types.h>
#include <dirent.h>
#include <sys/resource.h>

#include "sqlite3db.h"

#ifndef ProxySQL_Checksum_Value_LENGTH
#define ProxySQL_Checksum_Value_LENGTH 20
#endif

#ifndef ETIME
// ETIME is not defined on FreeBSD
// ETIME is used internaly to report API timer expired
// replace with ETIMEDOUT as closest alternative
#define	ETIME	ETIMEDOUT
#endif

#ifdef CXX17
template<class...> struct conjunction : std::true_type { };
template<class B1> struct std::conjunction<B1> : B1 { };
template<class B1, class... Bn>
struct std::conjunction<B1, Bn...> 
    : std::conditional<bool(B1::value), std::conjunction<Bn...>, B1>::type {};
#else
template<class...> struct conjunction : std::true_type { };
template<class B1> struct conjunction<B1> : B1 { };
template<class B1, class... Bn>
struct conjunction<B1, Bn...> 
    : std::conditional<bool(B1::value), conjunction<Bn...>, B1>::type {};
#endif // CXX17
/**
 * @brief Stores the result of formatting the first parameter with the provided
 *  arguments, into the std::string reference provided in the second parameter.
 *
 * @param str The string to be formatted.
 * @param result A std::string reference in which store the formatted result.
 * @param args The additional arguments to be formatted into the string.
 * @return int In case of success 0 is returned, otherwise, the formatting error provided
 *  by 'snprintf' is provided.
 */
template<
	typename... Args,
#ifdef CXX17
	typename std::enable_if<std::conjunction<std::is_trivial<Args>...>::value,int>::type = 0
#else
	typename std::enable_if<conjunction<std::is_trivial<Args>...>::value,int>::type = 0
#endif // CXX17
>
int string_format(const std::string& str, std::string& result, Args... args) {
	int size = snprintf(nullptr, 0, str.c_str(), args...);

	if (size <= 0) {
		return size;
	} else {
		size += 1;
		std::unique_ptr<char[]> buf(new char[size]);
		size = snprintf(buf.get(), size, str.c_str(), args...);
		result = std::string(buf.get(), buf.get() + size);
	}

	return size;
}

/**
 * @brief Output struct of 'cstr_format' functions family.
 */
struct cfmt_t {
	// @brief If negative, the error returned from 'snprintf' while formatting. Otherwise the number of bytes
	// copied into the resulting formatted string.
    int size;
	// @brief In case of success the resulting formatted string, empty otherwise.
    std::string str;
};

/**
 * @brief Formats the provided string literal with the extra variadic arguments.
 * @details This is an improved version on 'string_format' function. When used against an string literal,
 *   allows the compiler to issue the proper warnings in case the format parameters are ill-formed.
 * @param fmt The string literal to be formatted with variadic arguments.
 * @param ... The variadic arguments to use for formatting.
 * @return An 'cfmt_t' holding the number of bytes copied to the resulting string and the formatted string
 *   itself. In case of error the 'size' field will hold 'snprintf' returned error and 'str' will be empty.
 */
__attribute__((__format__ (__printf__, 1, 2)))
cfmt_t cstr_format(const char* fmt, ...);

/**
 * @brief Formats the provided string literal with the extra variadic arguments, and place the formatted
 *   string either in the returned 'cfmt_t::string' or in the supplied buffer.
 * @details This is an improved version on 'string_format' function. When used against an string literal,
 *   allows the compiler to issue the proper warnings in case the format parameters are ill-formed.
 * @param out_buf The output buffer in which to place the resulting formatted string in case it fits.
 * @param fmt The string literal to be formatted with variadic arguments.
 * @param ... The variadic arguments to use for formatting.
 * @return On success, an 'cfmt_t' holding the number of bytes copied to the resulting string, in case this
 *   result fits in the provided buffer, this buffer is directly written and the returned 'cfmt_t::str' will
 *   be empty. In case of error the 'size' field will hold 'snprintf' returned error and 'str' will be empty.
 */
template <int N> __attribute__((__format__ (__printf__, 2, 3)))
cfmt_t cstr_format(char (&out_buf)[N], const char* fmt, ...) {
    va_list args;

    va_start(args, fmt);
    int size = vsnprintf(nullptr, 0, fmt, args);
    va_end(args);

    if (size <= 0) {
        return { size, {} };
    } else {
        size += 1;

        if (size <= N) {
            va_start(args, fmt);
            size = vsnprintf(out_buf, size, fmt, args);
            va_end(args);

            return { size, {} };
        } else {
            std::unique_ptr<char[]> buf(new char[size]);

            va_start(args, fmt);
            size = vsnprintf(buf.get(), size, fmt, args);
            va_end(args);

            if (size <= 0) {
                return { size, {} };
            } else {
                return { size, std::string(buf.get(), buf.get() + size) };
            }
        }
    }
}

/**
 * @brief Simple struct that holds the 'timeout options' for 'wexecvp'.
 */
struct to_opts_t {
	/**
	 * @brief Timeout for the script execution to be completed, in case of being
	 *   exceeded, the script will be terminated.
	 */
	unsigned int timeout_us;
	/**
	 * @brief Timeout used for 'poll()' non blocking calls.
	 */
	suseconds_t poll_to_us;
	/**
	 * @brief The duration of the sleeps between the checks being performed
	 *   on the child process waiting it to exit after being signaled to terminate,
	 *   before issuing 'SIGKILL'.
	 */
	unsigned int waitpid_delay_us;
	/**
	 * @brief The timeout to be waited on the child process after being signaled
	 *   with 'SIGTERM' before being forcely terminated by 'SIGKILL'.
	 */
	unsigned int sigkill_to_us;
};

/**
 * @brief Helper function to launch an executable in a child process through 'fork()' and
 *   'execvp()' and retrieve their 'stderr' and 'stdout' to the caller toguether with
 *   the result of it's execution.
 *
 * @param file The file to be executed.
 * @param argv The arguments to be supplied to the file being executed.
 * @param opts Struct holding timeout options to consider for the launched process.
 * @param s_stdout Output string to hold the output 'stdout' of the child process.
 * @param s_stderr Output string to hold the output 'stderr' of the child process.
 *
 * @return 0 In case of success or one of the following error codes:
 *   - '-1' in case any 'pipe()' creation failed.
 *   - '-2' in case 'fork()' call failed.
 *   - '-3' in case 'fcntl()' call failed.
 *   - '-4' in case 'poll()' call failed.
 *   - '-5' in case 'read()' from pipes failed with a non-expected error.
 *   - 'ETIME' in case the executable has exceeded the timeout supplied in 'opts.timeout_us'.
 *  In all this cases 'errno' is set to the error reported by the failing 'system call'.
 */
int wexecvp(
	const std::string& file,
	const std::vector<const char*>& argv,
	const to_opts_t& opts,
	std::string& s_stdout,
	std::string& s_stderr
);

/**
 * @brief Returns the current timestamp in microseconds.
 * @return The current timestamp in microseconds.
 */
uint64_t get_timestamp_us();

/**
 * @brief Helper function to replace all the occurrences in a string of a matching substring in favor
 *   of another string.
 *
 * @param str The string which copy is going to be searched for matches to be replaced.
 * @param match The substring to be matched inside the string.
 * @param repl The string for which matches are going to be replaced.
 *
 * @return A string in which all the matches of 'match' within 'str' has been replaced by 'repl'.
 */
std::string replace_str(const std::string& str, const std::string& match, const std::string& repl);

/**
 * @brief Split a string into a vector of strings with the provided 'char' delimiter.
 * @param s String to be split.
 * @param delimiter Delimiter to be used.
 * @return Vector with the string splits. Empty if none is found.
 */
std::vector<std::string> split_str(const std::string& s, char delimiter);

std::string generate_multi_rows_query(int rows, int params);

<<<<<<< HEAD
/**
 * @brief Helper function used to replace spaces and zeros by '0' char in the supplied checksum buffer.
 * @param checksum Input buffer containing the checksum.
 */
inline void replace_checksum_zeros(char* checksum) {
	for (int i=2; i<18; i++) {
		if (checksum[i]==' ' || checksum[i]==0) {
			checksum[i]='0';
		}
	}
}

/**
 * @brief Generates a ProxySQL checksum as a string from the supplied integer hash.
 * @param hash The integer hash to be formated as a string.
 * @return String representation of the supplied hash.
 */
std::string get_checksum_from_hash(uint64_t hash);

/**
 * @brief Remove the rows from the resultset matching the supplied predicate.
 * @param resultset The resultset which rows are to be removed.
 * @param pred Predicate that should return 'true' for the rows to be removed.
 */
void remove_sqlite3_resultset_rows(
	std::unique_ptr<SQLite3_result>& resultset, const std::function<bool(SQLite3_row*)>& pred
);

=======
void close_all_non_term_fd(std::vector<int> excludeFDs);
>>>>>>> c07d4b03
#endif<|MERGE_RESOLUTION|>--- conflicted
+++ resolved
@@ -223,7 +223,8 @@
 
 std::string generate_multi_rows_query(int rows, int params);
 
-<<<<<<< HEAD
+void close_all_non_term_fd(std::vector<int> excludeFDs);
+
 /**
  * @brief Helper function used to replace spaces and zeros by '0' char in the supplied checksum buffer.
  * @param checksum Input buffer containing the checksum.
@@ -252,7 +253,4 @@
 	std::unique_ptr<SQLite3_result>& resultset, const std::function<bool(SQLite3_row*)>& pred
 );
 
-=======
-void close_all_non_term_fd(std::vector<int> excludeFDs);
->>>>>>> c07d4b03
 #endif