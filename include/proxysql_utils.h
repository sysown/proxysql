#ifndef __PROXYSQL_UTILS_H
#define __PROXYSQL_UTILS_H

#include <cstdarg>
#include <functional>
#include <type_traits>
#include <memory>
#include <string>
#include <vector>
#include <sys/time.h>
#include <sys/types.h>
#include <dirent.h>
#include <sys/resource.h>

#include "sqlite3db.h"

#ifndef ProxySQL_Checksum_Value_LENGTH
#define ProxySQL_Checksum_Value_LENGTH 20
#endif

#ifndef ETIME
// ETIME is not defined on FreeBSD
// ETIME is used internaly to report API timer expired
// replace with ETIMEDOUT as closest alternative
#define	ETIME	ETIMEDOUT
#endif

#ifdef CXX17
template<class...> struct conjunction : std::true_type { };
template<class B1> struct std::conjunction<B1> : B1 { };
template<class B1, class... Bn>
struct std::conjunction<B1, Bn...> 
    : std::conditional<bool(B1::value), std::conjunction<Bn...>, B1>::type {};
#else
template<class...> struct conjunction : std::true_type { };
template<class B1> struct conjunction<B1> : B1 { };
template<class B1, class... Bn>
struct conjunction<B1, Bn...> 
    : std::conditional<bool(B1::value), conjunction<Bn...>, B1>::type {};
#endif // CXX17
/**
 * @brief Stores the result of formatting the first parameter with the provided
 *  arguments, into the std::string reference provided in the second parameter.
 *
 * @param str The string to be formatted.
 * @param result A std::string reference in which store the formatted result.
 * @param args The additional arguments to be formatted into the string.
 * @return int In case of success 0 is returned, otherwise, the formatting error provided
 *  by 'snprintf' is provided.
 */
template<
	typename... Args,
#ifdef CXX17
	typename std::enable_if<std::conjunction<std::is_trivial<Args>...>::value,int>::type = 0
#else
	typename std::enable_if<conjunction<std::is_trivial<Args>...>::value,int>::type = 0
#endif // CXX17
>
int string_format(const std::string& str, std::string& result, Args... args) {
	int size = snprintf(nullptr, 0, str.c_str(), args...);

	if (size <= 0) {
		return size;
	} else {
		size += 1;
		std::unique_ptr<char[]> buf(new char[size]);
		size = snprintf(buf.get(), size, str.c_str(), args...);
		result = std::string(buf.get(), buf.get() + size);
	}

	return size;
}

/**
 * @brief Output struct of 'cstr_format' functions family.
 */
struct cfmt_t {
	// @brief If negative, the error returned from 'snprintf' while formatting. Otherwise the number of bytes
	// copied into the resulting formatted string.
    int size;
	// @brief In case of success the resulting formatted string, empty otherwise.
    std::string str;
};

/**
 * @brief Formats the provided string literal with the extra variadic arguments.
 * @details This is an improved version on 'string_format' function. When used against an string literal,
 *   allows the compiler to issue the proper warnings in case the format parameters are ill-formed.
 * @param fmt The string literal to be formatted with variadic arguments.
 * @param ... The variadic arguments to use for formatting.
 * @return An 'cfmt_t' holding the number of bytes copied to the resulting string and the formatted string
 *   itself. In case of error the 'size' field will hold 'snprintf' returned error and 'str' will be empty.
 */
__attribute__((__format__ (__printf__, 1, 2)))
cfmt_t cstr_format(const char* fmt, ...);

/**
 * @brief Formats the provided string literal with the extra variadic arguments, and place the formatted
 *   string either in the returned 'cfmt_t::string' or in the supplied buffer.
 * @details This is an improved version on 'string_format' function. When used against an string literal,
 *   allows the compiler to issue the proper warnings in case the format parameters are ill-formed.
 * @param out_buf The output buffer in which to place the resulting formatted string in case it fits.
 * @param fmt The string literal to be formatted with variadic arguments.
 * @param ... The variadic arguments to use for formatting.
 * @return On success, an 'cfmt_t' holding the number of bytes copied to the resulting string, in case this
 *   result fits in the provided buffer, this buffer is directly written and the returned 'cfmt_t::str' will
 *   be empty. In case of error the 'size' field will hold 'snprintf' returned error and 'str' will be empty.
 */
template <int N> __attribute__((__format__ (__printf__, 2, 3)))
cfmt_t cstr_format(char (&out_buf)[N], const char* fmt, ...) {
    va_list args;

    va_start(args, fmt);
    int size = vsnprintf(nullptr, 0, fmt, args);
    va_end(args);

    if (size <= 0) {
        return { size, {} };
    } else {
        size += 1;

        if (size <= N) {
            va_start(args, fmt);
            size = vsnprintf(out_buf, size, fmt, args);
            va_end(args);

            return { size, {} };
        } else {
            std::unique_ptr<char[]> buf(new char[size]);

            va_start(args, fmt);
            size = vsnprintf(buf.get(), size, fmt, args);
            va_end(args);

            if (size <= 0) {
                return { size, {} };
            } else {
                return { size, std::string(buf.get(), buf.get() + size) };
            }
        }
    }
}

/**
 * @brief Simple struct that holds the 'timeout options' for 'wexecvp'.
 */
struct to_opts_t {
	/**
	 * @brief Timeout for the script execution to be completed, in case of being
	 *   exceeded, the script will be terminated.
	 */
	unsigned int timeout_us;
	/**
	 * @brief Timeout used for 'poll()' non blocking calls.
	 */
	suseconds_t poll_to_us;
	/**
	 * @brief The duration of the sleeps between the checks being performed
	 *   on the child process waiting it to exit after being signaled to terminate,
	 *   before issuing 'SIGKILL'.
	 */
	unsigned int waitpid_delay_us;
	/**
	 * @brief The timeout to be waited on the child process after being signaled
	 *   with 'SIGTERM' before being forcely terminated by 'SIGKILL'.
	 */
	unsigned int sigkill_to_us;
};

/**
 * @brief Helper function to launch an executable in a child process through 'fork()' and
 *   'execvp()' and retrieve their 'stderr' and 'stdout' to the caller toguether with
 *   the result of it's execution.
 *
 * @param file The file to be executed.
 * @param argv The arguments to be supplied to the file being executed.
 * @param opts Struct holding timeout options to consider for the launched process.
 * @param s_stdout Output string to hold the output 'stdout' of the child process.
 * @param s_stderr Output string to hold the output 'stderr' of the child process.
 *
 * @return 0 In case of success or one of the following error codes:
 *   - '-1' in case any 'pipe()' creation failed.
 *   - '-2' in case 'fork()' call failed.
 *   - '-3' in case 'fcntl()' call failed.
 *   - '-4' in case 'poll()' call failed.
 *   - '-5' in case 'read()' from pipes failed with a non-expected error.
 *   - 'ETIME' in case the executable has exceeded the timeout supplied in 'opts.timeout_us'.
 *  In all this cases 'errno' is set to the error reported by the failing 'system call'.
 */
int wexecvp(
	const std::string& file,
	const std::vector<const char*>& argv,
	const to_opts_t& opts,
	std::string& s_stdout,
	std::string& s_stderr
);

/**
 * @brief Returns the current timestamp in microseconds.
 * @return The current timestamp in microseconds.
 */
uint64_t get_timestamp_us();

/**
 * @brief Helper function to replace all the occurrences in a string of a matching substring in favor
 *   of another string.
 *
 * @param str The string which copy is going to be searched for matches to be replaced.
 * @param match The substring to be matched inside the string.
 * @param repl The string for which matches are going to be replaced.
 *
 * @return A string in which all the matches of 'match' within 'str' has been replaced by 'repl'.
 */
std::string replace_str(const std::string& str, const std::string& match, const std::string& repl);

/**
 * @brief Split a string into a vector of strings with the provided 'char' delimiter.
 * @param s String to be split.
 * @param delimiter Delimiter to be used.
 * @return Vector with the string splits. Empty if none is found.
 */
std::vector<std::string> split_str(const std::string& s, char delimiter);

std::string generate_multi_rows_query(int rows, int params);

<<<<<<< HEAD
/**
 * @brief Generates a random string of the length of the provider 'strSize' parameter.
 * @param strSize The size of the string to be generated.
 * @return A random string.
 */
std::string rand_str(std::size_t strSize);

/**
 * @brief Helper function used to replace spaces and zeros by '0' char in the supplied checksum buffer.
 * @param checksum Input buffer containing the checksum.
 */
inline void replace_checksum_zeros(char* checksum) {
	for (int i=2; i<18; i++) {
		if (checksum[i]==' ' || checksum[i]==0) {
			checksum[i]='0';
		}
	}
}

/**
 * @brief Generates a ProxySQL checksum as a string from the supplied integer hash.
 * @param hash The integer hash to be formated as a string.
 * @return String representation of the supplied hash.
 */
std::string get_checksum_from_hash(uint64_t hash);

/**
 * @brief Remove the rows from the resultset matching the supplied predicate.
 * @param resultset The resultset which rows are to be removed.
 * @param pred Predicate that should return 'true' for the rows to be removed.
 */
void remove_sqlite3_resultset_rows(
	std::unique_ptr<SQLite3_result>& resultset, const std::function<bool(SQLite3_row*)>& pred
);

=======
void close_all_non_term_fd(std::vector<int> excludeFDs);
>>>>>>> 299c833e
#endif<|MERGE_RESOLUTION|>--- conflicted
+++ resolved
@@ -223,7 +223,6 @@
 
 std::string generate_multi_rows_query(int rows, int params);
 
-<<<<<<< HEAD
 /**
  * @brief Generates a random string of the length of the provider 'strSize' parameter.
  * @param strSize The size of the string to be generated.
@@ -259,7 +258,5 @@
 	std::unique_ptr<SQLite3_result>& resultset, const std::function<bool(SQLite3_row*)>& pred
 );
 
-=======
 void close_all_non_term_fd(std::vector<int> excludeFDs);
->>>>>>> 299c833e
 #endif