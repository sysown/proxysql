#ifndef __CLASS_MYSQL_SESSION_H
#define __CLASS_MYSQL_SESSION_H
#include "proxysql.h"
#include "cpp.h"
#include "MySQL_Variables.h"

#include "../deps/json/json.hpp"
using json = nlohmann::json;

extern class MySQL_Variables mysql_variables;

enum proxysql_session_type {
	PROXYSQL_SESSION_MYSQL,
	PROXYSQL_SESSION_ADMIN,
	PROXYSQL_SESSION_STATS,
	PROXYSQL_SESSION_SQLITE,
	PROXYSQL_SESSION_CLICKHOUSE,
	PROXYSQL_SESSION_MYSQL_EMU,

	PROXYSQL_SESSION_NONE
};

// these structs will be used for various regex hardcoded
// their initial use will be for sql_log_bin , sql_mode and time_zone
// issues #509 , #815 and #816
class Session_Regex {
	private:
	void *opt;
	void *re;
	char *s;
	public:
	Session_Regex(char *p);
	~Session_Regex();
	bool match(char *m);
};

class Query_Info {
	public:
	SQP_par_t QueryParserArgs;
	MySQL_Session *sess;
	unsigned char *QueryPointer;
	unsigned long long start_time;
	unsigned long long end_time;

	MYSQL_STMT *mysql_stmt;
	stmt_execute_metadata_t *stmt_meta;
	uint64_t stmt_global_id;
	MySQL_STMT_Global_info *stmt_info;

	int QueryLength;
	enum MYSQL_COM_QUERY_command MyComQueryCmd;
	bool bool_is_select_NOT_for_update;
	bool bool_is_select_NOT_for_update_computed;
	bool have_affected_rows;
	uint64_t affected_rows;
	uint64_t rows_sent;
	uint64_t waiting_since;

	Query_Info();
	~Query_Info();
	void init(unsigned char *_p, int len, bool mysql_header=false);
	void query_parser_init(); 
	enum MYSQL_COM_QUERY_command query_parser_command_type(); 
	void query_parser_free(); 
	unsigned long long query_parser_update_counters();
	void begin(unsigned char *_p, int len, bool mysql_header=false);
	void end();
	char *get_digest_text();
	bool is_select_NOT_for_update();
};

class MySQL_Session
{
	private:
	//int handler_ret;
	void handler___status_CONNECTING_CLIENT___STATE_SERVER_HANDSHAKE(PtrSize_t *, bool *);

	void handler___status_CHANGING_USER_CLIENT___STATE_CLIENT_HANDSHAKE(PtrSize_t *, bool *);

	void handler___status_WAITING_CLIENT_DATA___STATE_SLEEP___MYSQL_COM_FIELD_LIST(PtrSize_t *);
	void handler___status_WAITING_CLIENT_DATA___STATE_SLEEP___MYSQL_COM_INIT_DB(PtrSize_t *);
	/**
	 * @brief Handles 'COM_QUERIES' holding 'USE DB' statements.
	 *
	 * @param pkt The packet being processed.
	 * @param query_digest The query digest returned by the 'QueryProcessor'
	 *   holding the 'USE' statement without the initial comment.
	 *
	 * @details NOTE: This function used to be called from 'handler_special_queries'.
	 *   But since it was change for handling 'USE' statements which are preceded by
	 *   comments, it's called after 'QueryProcessor' has processed the query.
	 */
	void handler___status_WAITING_CLIENT_DATA___STATE_SLEEP___MYSQL_COM_QUERY_USE_DB(PtrSize_t *pkt, const char* query_digest);
	void handler___status_WAITING_CLIENT_DATA___STATE_SLEEP___MYSQL_COM_PING(PtrSize_t *);

	void handler___status_WAITING_CLIENT_DATA___STATE_SLEEP___MYSQL_COM_CHANGE_USER(PtrSize_t *, bool *);

	void handler___status_WAITING_CLIENT_DATA___STATE_SLEEP___MYSQL_COM_SET_OPTION(PtrSize_t *);
	void handler___status_WAITING_CLIENT_DATA___STATE_SLEEP___MYSQL_COM_STATISTICS(PtrSize_t *);
	void handler___status_WAITING_CLIENT_DATA___STATE_SLEEP___MYSQL_COM_PROCESS_KILL(PtrSize_t *);
	bool handler___status_WAITING_CLIENT_DATA___STATE_SLEEP___MYSQL_COM_QUERY_qpo(PtrSize_t *, bool *lock_hostgroup, bool ps=false);

	void handler___client_DSS_QUERY_SENT___server_DSS_NOT_INITIALIZED__get_connection();	

	void return_proxysql_internal(PtrSize_t *);
	bool handler_special_queries(PtrSize_t *);
	bool handler_CommitRollback(PtrSize_t *);
	bool handler_SetAutocommit(PtrSize_t *);
	void RequestEnd(MySQL_Data_Stream *);
	void LogQuery(MySQL_Data_Stream *);

	void handler___status_WAITING_CLIENT_DATA___STATE_SLEEP___MYSQL_COM_QUERY___create_mirror_session();
	int handler_again___status_PINGING_SERVER();
	int handler_again___status_RESETTING_CONNECTION();
	void handler_again___new_thread_to_kill_connection();

	bool handler_again___verify_init_connect();
	bool handler_again___verify_ldap_user_variable();
	bool handler_again___verify_backend_autocommit();
	bool handler_again___verify_backend_session_track_gtids();
	bool handler_again___verify_backend_multi_statement();
	bool handler_again___verify_backend_user_schema();
	bool handler_again___status_SETTING_INIT_CONNECT(int *);
	bool handler_again___status_SETTING_LDAP_USER_VARIABLE(int *);
	bool handler_again___status_SETTING_SQL_MODE(int *);
	bool handler_again___status_SETTING_SESSION_TRACK_GTIDS(int *);
	bool handler_again___status_CHANGING_CHARSET(int *_rc);
	bool handler_again___status_CHANGING_SCHEMA(int *);
	bool handler_again___status_CONNECTING_SERVER(int *);
	bool handler_again___status_CHANGING_USER_SERVER(int *);
	bool handler_again___status_CHANGING_AUTOCOMMIT(int *);
	bool handler_again___status_SETTING_MULTI_STMT(int *_rc);
	bool handler_again___multiple_statuses(int *rc);
	void init();
	void reset();
	void add_ldap_comment_to_pkt(PtrSize_t *);

	int get_pkts_from_client(bool&, PtrSize_t&);
	void handler___status_WAITING_CLIENT_DATA___STATE_SLEEP___MYSQL_COM_STMT_RESET(PtrSize_t&);
	void handler___status_WAITING_CLIENT_DATA___STATE_SLEEP___MYSQL_COM_STMT_CLOSE(PtrSize_t&);
	void handler___status_WAITING_CLIENT_DATA___STATE_SLEEP___MYSQL_COM_STMT_SEND_LONG_DATA(PtrSize_t&);
	void handler___status_WAITING_CLIENT_DATA___STATE_SLEEP___MYSQL_COM_STMT_PREPARE(PtrSize_t& pkt);
	void handler___status_WAITING_CLIENT_DATA___STATE_SLEEP___MYSQL_COM_STMT_EXECUTE(PtrSize_t& pkt);

	// these functions have code that used to be inline, and split into functions for readibility
	int handler_ProcessingQueryError_CheckBackendConnectionStatus(MySQL_Data_Stream *myds);
	void SetQueryTimeout();
	bool handler_rc0_PROCESSING_STMT_PREPARE(enum session_status& st, MySQL_Data_Stream *myds, bool& prepared_stmt_with_no_params);
	void handler_rc0_PROCESSING_STMT_EXECUTE(MySQL_Data_Stream *myds);
	bool handler_minus1_ClientLibraryError(MySQL_Data_Stream *myds, int myerr, char **errmsg);
	void handler_minus1_LogErrorDuringQuery(MySQL_Connection *myconn, int myerr, char *errmsg);
	bool handler_minus1_HandleErrorCodes(MySQL_Data_Stream *myds, int myerr, char **errmsg, int& handler_ret);
	void handler_minus1_GenerateErrorMessage(MySQL_Data_Stream *myds, MySQL_Connection *myconn, bool& wrong_pass);
	void handler_minus1_HandleBackendConnection(MySQL_Data_Stream *myds, MySQL_Connection *myconn);
	int RunQuery(MySQL_Data_Stream *myds, MySQL_Connection *myconn);
	void handler___status_WAITING_CLIENT_DATA();
	void handler_rc0_Process_GTID(MySQL_Connection *myconn);
	void handler___status_WAITING_CLIENT_DATA___STATE_SLEEP___MYSQL_COM_INIT_DB_replace_CLICKHOUSE(PtrSize_t& pkt);
	void handler___status_WAITING_CLIENT_DATA___STATE_SLEEP___MYSQL_COM_QUERY___not_mysql(PtrSize_t& pkt);
	bool handler___status_WAITING_CLIENT_DATA___STATE_SLEEP___MYSQL_COM_QUERY_detect_SQLi();
	bool handler___status_WAITING_CLIENT_DATA___STATE_SLEEP_MULTI_PACKET(PtrSize_t& pkt);
	bool handler___status_WAITING_CLIENT_DATA___STATE_SLEEP___MYSQL_COM__various(PtrSize_t* pkt, bool* wrong_pass);
	void handler___status_WAITING_CLIENT_DATA___default();
	void handler___status_NONE_or_default(PtrSize_t& pkt);

	void handler_WCD_SS_MCQ_qpo_QueryRewrite(PtrSize_t *pkt);
	void handler_WCD_SS_MCQ_qpo_OK_msg(PtrSize_t *pkt);
	void handler_WCD_SS_MCQ_qpo_error_msg(PtrSize_t *pkt);
	void handler_WCD_SS_MCQ_qpo_LargePacket(PtrSize_t *pkt);
	int handler_WCD_SS_MCQ_qpo_Parse_SQL_LOG_BIN(PtrSize_t *pkt, bool *lock_hostgroup, unsigned int nTrx, string& nq);

	public:
	bool handler_again___status_SETTING_GENERIC_VARIABLE(int *_rc, const char *var_name, const char *var_value, bool no_quote=false, bool set_transaction=false);
	bool handler_again___status_SETTING_SQL_LOG_BIN(int *);
	std::stack<enum session_status> previous_status;
	void * operator new(size_t);
	void operator delete(void *);

	Query_Info CurrentQuery;
	PtrSize_t mirrorPkt;

	// uint64_t
	unsigned long long start_time;
	unsigned long long pause_until;

	unsigned long long idle_since;
	unsigned long long transaction_started_at;

	// pointers
	MySQL_Thread *thread;
	Query_Processor_Output *qpo;
	StatCounters *command_counters;
	MySQL_Backend *mybe;
	PtrArray *mybes;
	MySQL_Data_Stream *client_myds;
	MySQL_Data_Stream *server_myds;
	char * default_schema;
	char * user_attributes;

	//this pointer is always initialized inside handler().
	// it is an attempt to start simplifying the complexing of handler()
	PtrSize_t *pktH;

	uint32_t thread_session_id;
	unsigned long long last_insert_id;
	int last_HG_affected_rows;
	enum session_status status;
	int healthy;
	int user_max_connections;
	int current_hostgroup;
	int default_hostgroup;
	int locked_on_hostgroup;
	int next_query_flagIN;
	int mirror_hostgroup;
	int mirror_flagOUT;
	unsigned int active_transactions;
	int autocommit_on_hostgroup;
	int transaction_persistent_hostgroup;
	int to_process;
	int pending_connect;
	enum proxysql_session_type session_type;

	// bool
	bool autocommit;
	bool autocommit_handled;
	bool sending_set_autocommit;
	bool killed;
	bool locked_on_hostgroup_and_all_variables_set;
	//bool admin;
	bool max_connections_reached;
	bool client_authenticated;
	bool connections_handler;
	bool mirror;
	//bool stats;
	bool schema_locked;
	bool transaction_persistent;
	bool session_fast_forward;
	bool started_sending_data_to_client; // this status variable tracks if some result set was sent to the client, or if proxysql is still buffering everything
	bool use_ssl;

	bool with_gtid;

	char gtid_buf[128];
	//uint64_t gtid_trxid;
	int gtid_hid;

	MySQL_STMTs_meta *sess_STMTs_meta;
	StmtLongDataHandler *SLDH;

	Session_Regex **match_regexes;

<<<<<<< HEAD
	void *ldap_ctx;
	ProxySQL_Node_Address * proxysql_node_address; // this is used ONLY for Admin, and only if the other party is another proxysql instance part of a cluster
=======
	bool use_ldap_auth;
>>>>>>> d0f6ba35

	// this variable is relevant only if status == SETTING_VARIABLE
	enum variable_name changing_variable_idx;

	MySQL_Session();
	~MySQL_Session();

	void set_unhealthy();
	
	void set_status(enum session_status e);
	int handler();

	void (*handler_function) (MySQL_Session *arg, void *, PtrSize_t *pkt);
	MySQL_Backend * find_backend(int);
	MySQL_Backend * create_backend(int, MySQL_Data_Stream *_myds=NULL);
	MySQL_Backend * find_or_create_backend(int, MySQL_Data_Stream *_myds=NULL);
	
	void SQLite3_to_MySQL(SQLite3_result *, char *, int , MySQL_Protocol *, bool in_transaction=false, bool deprecate_eof_active=false);
	void MySQL_Result_to_MySQL_wire(MYSQL *mysql, MySQL_ResultSet *MyRS, MySQL_Data_Stream *_myds=NULL);
	void MySQL_Stmt_Result_to_MySQL_wire(MYSQL_STMT *stmt, MySQL_Connection *myconn);
	unsigned int NumActiveTransactions();
	bool HasOfflineBackends();
	bool SetEventInOfflineBackends();
	int FindOneActiveTransaction();
	unsigned long long IdleTime();

	void reset_all_backends();
	void writeout();
	void Memory_Stats();
	void create_new_session_and_reset_connection(MySQL_Data_Stream *_myds);
	bool handle_command_query_kill(PtrSize_t *);
	void finishQuery(MySQL_Data_Stream *myds, MySQL_Connection *myconn, bool);
	void generate_proxysql_internal_session_json(json &);
	bool known_query_for_locked_on_hostgroup(uint64_t);
	void unable_to_parse_set_statement(bool *);
	bool has_any_backend();
	void detected_broken_connection(const char *file, unsigned int line, const char *func, const char *action, MySQL_Connection *myconn, int myerr, const char *message, bool verbose=false);
	void generate_status_one_hostgroup(int hid, std::string& s);
};

#define KILL_QUERY       1
#define KILL_CONNECTION  2

class KillArgs {
	public:
	MySQL_Thread *mt;
	char *username;
	char *password;
	char *hostname;
	unsigned int port;
	unsigned long id;
	int kill_type;
	unsigned int hid;
	KillArgs(char *u, char *p, char *h, unsigned int P, unsigned int _hdi, unsigned long i, int kt, MySQL_Thread *_mt);
	~KillArgs();
};

void * kill_query_thread(void *arg);

#endif /* __CLASS_MYSQL_SESSION_ H */<|MERGE_RESOLUTION|>--- conflicted
+++ resolved
@@ -249,12 +249,8 @@
 
 	Session_Regex **match_regexes;
 
-<<<<<<< HEAD
-	void *ldap_ctx;
 	ProxySQL_Node_Address * proxysql_node_address; // this is used ONLY for Admin, and only if the other party is another proxysql instance part of a cluster
-=======
 	bool use_ldap_auth;
->>>>>>> d0f6ba35
 
 	// this variable is relevant only if status == SETTING_VARIABLE
 	enum variable_name changing_variable_idx;
