--- conflicted
+++ resolved
@@ -515,11 +515,8 @@
 		bool client_session_track_gtid;
 		bool enable_client_deprecate_eof;
 		bool enable_server_deprecate_eof;
-<<<<<<< HEAD
+		bool log_mysql_warnings_enabled;
 		char* tls_version;
-=======
-		bool log_mysql_warnings_enabled;
->>>>>>> 428f2e7e
 	} variables;
 	struct {
 		unsigned int mirror_sessions_current;
