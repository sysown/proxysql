#include <iostream>     // std::cout
#include <algorithm>    // std::sort
#include <vector>       // std::vector
#include "re2/re2.h"
#include "re2/regexp.h"
#include "proxysql.h"
#include "cpp.h"

#include "SpookyV2.h"

#include "pcrecpp.h"

#ifdef DEBUG
#define DEB "_DEBUG"
#else
#define DEB ""
#endif /* DEBUG */
#define QUERY_PROCESSOR_VERSION "0.2.0902" DEB

#define QP_RE_MOD_CASELESS 1
#define QP_RE_MOD_GLOBAL 2

class QP_rule_text_hitsonly {
	public:
	char **pta;
	QP_rule_text_hitsonly(QP_rule_t *QPr) {
		pta=NULL;
		pta=(char **)malloc(sizeof(char *)*2);
		itostr(pta[0], (long long)QPr->rule_id);
		itostr(pta[1], (long long)QPr->hits);
	}
	~QP_rule_text_hitsonly() {
		for(int i=0; i<2; i++) {
			free_null(pta[i]);
		}
		free(pta);
	}
};

class QP_rule_text {
	public:
	char **pta;
	int num_fields;
	QP_rule_text(QP_rule_t *QPr) {
		num_fields=31;
		pta=NULL;
		pta=(char **)malloc(sizeof(char *)*num_fields);
		itostr(pta[0], (long long)QPr->rule_id);
		itostr(pta[1], (long long)QPr->active);
		pta[2]=strdup_null(QPr->username);
		pta[3]=strdup_null(QPr->schemaname);
		itostr(pta[4], (long long)QPr->flagIN);

		pta[5]=strdup_null(QPr->client_addr);
		pta[6]=strdup_null(QPr->proxy_addr);
		itostr(pta[7], (long long)QPr->proxy_port);

		char buf[20];
		if (QPr->digest) {
			sprintf(buf,"0x%016llX", (long long unsigned int)QPr->digest);
			pta[8]=strdup(buf);
		} else {
			pta[8]=NULL;
		}

		pta[9]=strdup_null(QPr->match_digest);
		pta[10]=strdup_null(QPr->match_pattern);
		itostr(pta[11], (long long)QPr->negate_match_pattern);
		std::string re_mod;
		re_mod="";
		if ((QPr->re_modifiers & QP_RE_MOD_CASELESS) == QP_RE_MOD_CASELESS) re_mod = "CASELESS";
			if ((QPr->re_modifiers & QP_RE_MOD_GLOBAL) == QP_RE_MOD_GLOBAL) {
				if (re_mod.length()) {
					re_mod = re_mod + ",";
				}
			re_mod = re_mod + "GLOBAL";
		}
		pta[12]=strdup_null((char *)re_mod.c_str()); // re_modifiers
		itostr(pta[13], (long long)QPr->flagOUT);
		pta[14]=strdup_null(QPr->replace_pattern);
		itostr(pta[15], (long long)QPr->destination_hostgroup);
		itostr(pta[16], (long long)QPr->cache_ttl);
		itostr(pta[17], (long long)QPr->reconnect);
		itostr(pta[18], (long long)QPr->timeout);
		itostr(pta[19], (long long)QPr->retries);
		itostr(pta[20], (long long)QPr->delay);
		itostr(pta[21], (long long)QPr->next_query_flagIN);
		itostr(pta[22], (long long)QPr->mirror_flagOUT);
		itostr(pta[23], (long long)QPr->mirror_hostgroup);
		pta[24]=strdup_null(QPr->error_msg);
		itostr(pta[25], (long long)QPr->sticky_conn);
		itostr(pta[26], (long long)QPr->multiplex);
		itostr(pta[27], (long long)QPr->log);
		itostr(pta[28], (long long)QPr->apply);
		pta[29]=strdup_null(QPr->comment); // issue #643
		itostr(pta[30], (long long)QPr->hits);
	}
	~QP_rule_text() {
		for(int i=0; i<num_fields; i++) {
			free_null(pta[i]);
		}
		free(pta);
	}
};

class QP_query_digest_stats {
	public:
	uint64_t digest;
	char *digest_text;
	char *username;
	char *schemaname;
	time_t first_seen;
	time_t last_seen;
	unsigned int count_star;
	unsigned long long sum_time;
	unsigned long long min_time;
	unsigned long long max_time;
	int hid;
	QP_query_digest_stats(char *u, char *s, uint64_t d, char *dt, int h) {
		digest=d;
		digest_text=strdup(dt);
		username=strdup(u);
		schemaname=strdup(s);
		count_star=0;
		first_seen=0;
		last_seen=0;
		sum_time=0;
		min_time=0;
		max_time=0;
		hid=h;
	}
	void add_time(unsigned long long t, unsigned long long n) {
		count_star++;
		sum_time+=t;
		if (t < min_time || min_time==0) {
			if (t) min_time = t;
		}
		if (t > max_time) {
			max_time = t;
		}
		if (first_seen==0) {
			first_seen=n;
		}
		last_seen=n;
	}
	~QP_query_digest_stats() {
		if (digest_text) {
			free(digest_text);
			digest_text=NULL;
		}
		if (username) {
			free(username);
			username=NULL;
		}
		if (schemaname) {
			free(schemaname);
			schemaname=NULL;
		}
	}
	char **get_row() {
		char buf[128];
		char **pta=(char **)malloc(sizeof(char *)*11);
		assert(schemaname);
		pta[0]=strdup(schemaname);
		assert(username);
		pta[1]=strdup(username);

		sprintf(buf,"0x%016llX", (long long unsigned int)digest);
		pta[2]=strdup(buf);

		assert(digest_text);
		pta[3]=strdup(digest_text);
		sprintf(buf,"%u",count_star);
		pta[4]=strdup(buf);

		time_t __now;
    time(&__now);
		
		unsigned long long curtime=monotonic_time();

		time_t seen_time;

		seen_time= __now - curtime/1000000 + first_seen/1000000;
		sprintf(buf,"%ld", seen_time);
		pta[5]=strdup(buf);

		seen_time= __now - curtime/1000000 + last_seen/1000000;
		sprintf(buf,"%ld", seen_time);
		pta[6]=strdup(buf);

		sprintf(buf,"%llu",sum_time);
		pta[7]=strdup(buf);
		sprintf(buf,"%llu",min_time);
		pta[8]=strdup(buf);
		sprintf(buf,"%llu",max_time);
		pta[9]=strdup(buf);
		sprintf(buf,"%d",hid);
		pta[10]=strdup(buf);
		return pta;
	}
	void free_row(char **pta) {
		int i;
		for (i=0;i<11;i++) {
			assert(pta[i]);
			free(pta[i]);
		}
		free(pta);
	}
};


struct __RE2_objects_t {
	pcrecpp::RE_Options *opt1;
	pcrecpp::RE *re1;
	re2::RE2::Options *opt2;
	RE2 *re2;
};

typedef struct __RE2_objects_t re2_t;

static bool rules_sort_comp_function (QP_rule_t * a, QP_rule_t * b) { return (a->rule_id < b->rule_id); }

static re2_t * compile_query_rule(QP_rule_t *qr, int i) {
	re2_t *r=(re2_t *)malloc(sizeof(re2_t));
	r->opt1=NULL;
	r->re1=NULL;
	r->opt2=NULL;
	r->re2=NULL;
	if (mysql_thread___query_processor_regex==2) {
		r->opt2=new re2::RE2::Options(RE2::Quiet);
		if ((qr->re_modifiers & QP_RE_MOD_CASELESS) == QP_RE_MOD_CASELESS) {
			r->opt2->set_case_sensitive(false);
		}
		if (i==1) {
			r->re2=new RE2(qr->match_digest, *r->opt2);
		} else if (i==2) {
			r->re2=new RE2(qr->match_pattern, *r->opt2);
		}
	} else {
		r->opt1=new pcrecpp::RE_Options();
		if ((qr->re_modifiers & QP_RE_MOD_CASELESS) == QP_RE_MOD_CASELESS) {
			r->opt1->set_caseless(true);
		}
		if (i==1) {
			r->re1=new pcrecpp::RE(qr->match_digest, *r->opt1);
		} else if (i==2) {
			r->re1=new pcrecpp::RE(qr->match_pattern, *r->opt1);
		}
	}
	return r;
};

static void __delete_query_rule(QP_rule_t *qr) {
	proxy_debug(PROXY_DEBUG_MYSQL_QUERY_PROCESSOR, 5, "Deleting rule in %p : rule_id:%d, active:%d, username=%s, schemaname=%s, flagIN:%d, %smatch_pattern=\"%s\", flagOUT:%d replace_pattern=\"%s\", destination_hostgroup:%d, apply:%d\n", qr, qr->rule_id, qr->active, qr->username, qr->schemaname, qr->flagIN, (qr->negate_match_pattern ? "(!)" : "") , qr->match_pattern, qr->flagOUT, qr->replace_pattern, qr->destination_hostgroup, qr->apply);
	if (qr->username)
		free(qr->username);
	if (qr->schemaname)
		free(qr->schemaname);
	if (qr->match_pattern)
		free(qr->match_pattern);
	if (qr->replace_pattern)
		free(qr->replace_pattern);
	if (qr->error_msg)
		free(qr->error_msg);
	if (qr->regex_engine1) {
		re2_t *r=(re2_t *)qr->regex_engine1;
		if (r->opt1) { delete r->opt1; r->opt1=NULL; }
		if (r->re1) { delete r->re1; r->re1=NULL; }
		if (r->opt2) { delete r->opt2; r->opt2=NULL; }
		if (r->re2) { delete r->re2; r->re2=NULL; }
		free(qr->regex_engine1);
	}
	if (qr->regex_engine2) {
		re2_t *r=(re2_t *)qr->regex_engine2;
		if (r->opt1) { delete r->opt1; r->opt1=NULL; }
		if (r->re1) { delete r->re1; r->re1=NULL; }
		if (r->opt2) { delete r->opt2; r->opt2=NULL; }
		if (r->re2) { delete r->re2; r->re2=NULL; }
		free(qr->regex_engine2);
	}
	free(qr);
};

// delete all the query rules in a Query Processor Table
// Note that this function is called by GloQPro with &rules (generic table)
//     and is called by each mysql thread with _thr_SQP_rules (per thread table)
static void __reset_rules(std::vector<QP_rule_t *> * qrs) {
	proxy_debug(PROXY_DEBUG_MYSQL_QUERY_PROCESSOR, 5, "Resetting rules in Query Processor Table %p\n", qrs);
	if (qrs==NULL) return;
	QP_rule_t *qr;
	for (std::vector<QP_rule_t *>::iterator it=qrs->begin(); it!=qrs->end(); ++it) {
		qr=*it;
		__delete_query_rule(qr);
	}
	qrs->clear();
}

// per thread variables
__thread unsigned int _thr_SQP_version;
__thread std::vector<QP_rule_t *> * _thr_SQP_rules;
__thread Command_Counter * _thr_commands_counters[MYSQL_COM_QUERY___NONE];

Query_Processor::Query_Processor() {
#ifdef DEBUG
	if (glovars.has_debug==false) {
#else
	if (glovars.has_debug==true) {
#endif /* DEBUG */
		perror("Incompatible debagging version");
		exit(EXIT_FAILURE);
	}
	proxy_debug(PROXY_DEBUG_MYSQL_QUERY_PROCESSOR, 4, "Initializing Query Processor with version=0\n");
	spinlock_rwlock_init(&rwlock);
	spinlock_rwlock_init(&digest_rwlock);
	version=0;
	for (int i=0; i<MYSQL_COM_QUERY___NONE; i++) commands_counters[i]=new Command_Counter(i);

	commands_counters_desc[MYSQL_COM_QUERY_ALTER_TABLE]=(char *)"ALTER_TABLE";
	commands_counters_desc[MYSQL_COM_QUERY_ALTER_VIEW]=(char *)"ALTER_VIEW";
  commands_counters_desc[MYSQL_COM_QUERY_ANALYZE_TABLE]=(char *)"ANALYZE_TABLE";
  commands_counters_desc[MYSQL_COM_QUERY_BEGIN]=(char *)"BEGIN";
  commands_counters_desc[MYSQL_COM_QUERY_CALL]=(char *)"CALL";
  commands_counters_desc[MYSQL_COM_QUERY_CHANGE_MASTER]=(char *)"CHANGE_MASTER";
  commands_counters_desc[MYSQL_COM_QUERY_COMMIT]=(char *)"COMMIT";
  commands_counters_desc[MYSQL_COM_QUERY_CREATE_DATABASE]=(char *)"CREATE_DATABASE";
  commands_counters_desc[MYSQL_COM_QUERY_CREATE_INDEX]=(char *)"CREATE_INDEX";
  commands_counters_desc[MYSQL_COM_QUERY_CREATE_TABLE]=(char *)"CREATE_TABLE";
  commands_counters_desc[MYSQL_COM_QUERY_CREATE_TEMPORARY]=(char *)"CREATE_TEMPORARY";
  commands_counters_desc[MYSQL_COM_QUERY_CREATE_TRIGGER]=(char *)"CREATE_TRIGGER";
  commands_counters_desc[MYSQL_COM_QUERY_CREATE_USER]=(char *)"CREATE_USER";
  commands_counters_desc[MYSQL_COM_QUERY_CREATE_VIEW]=(char *)"CREATE_VIEW";
  commands_counters_desc[MYSQL_COM_QUERY_DEALLOCATE]=(char *)"DEALLOCATE";
  commands_counters_desc[MYSQL_COM_QUERY_DELETE]=(char *)"DELETE";
  commands_counters_desc[MYSQL_COM_QUERY_DESCRIBE]=(char *)"DESCRIBE";
  commands_counters_desc[MYSQL_COM_QUERY_DROP_DATABASE]=(char *)"DROP_DATABASE";
  commands_counters_desc[MYSQL_COM_QUERY_DROP_INDEX]=(char *)"DROP_INDEX";
  commands_counters_desc[MYSQL_COM_QUERY_DROP_TABLE]=(char *)"DROP_TABLE";
  commands_counters_desc[MYSQL_COM_QUERY_DROP_TRIGGER]=(char *)"DROP_TRIGGER";
  commands_counters_desc[MYSQL_COM_QUERY_DROP_USER]=(char *)"DROP_USER";
  commands_counters_desc[MYSQL_COM_QUERY_DROP_VIEW]=(char *)"DROP_VIEW";
  commands_counters_desc[MYSQL_COM_QUERY_EXECUTE]=(char *)"EXECUTE";
  commands_counters_desc[MYSQL_COM_QUERY_EXPLAIN]=(char *)"EXPLAIN";
  commands_counters_desc[MYSQL_COM_QUERY_FLUSH]=(char *)"FLUSH";
  commands_counters_desc[MYSQL_COM_QUERY_GRANT]=(char *)"GRANT";
  commands_counters_desc[MYSQL_COM_QUERY_INSERT]=(char *)"INSERT";
  commands_counters_desc[MYSQL_COM_QUERY_KILL]=(char *)"KILL";
  commands_counters_desc[MYSQL_COM_QUERY_LOAD]=(char *)"LOAD";
  commands_counters_desc[MYSQL_COM_QUERY_LOCK_TABLE]=(char *)"LOCK_TABLE";
  commands_counters_desc[MYSQL_COM_QUERY_OPTIMIZE]=(char *)"OPTIMIZE";
  commands_counters_desc[MYSQL_COM_QUERY_PREPARE]=(char *)"PREPARE";
  commands_counters_desc[MYSQL_COM_QUERY_PURGE]=(char *)"PURGE";
  commands_counters_desc[MYSQL_COM_QUERY_RENAME_TABLE]=(char *)"RENAME_TABLE";
  commands_counters_desc[MYSQL_COM_QUERY_RESET_MASTER]=(char *)"RESET_MASTER";
  commands_counters_desc[MYSQL_COM_QUERY_RESET_SLAVE]=(char *)"RESET_SLAVE";
  commands_counters_desc[MYSQL_COM_QUERY_REPLACE]=(char *)"REPLACE";
  commands_counters_desc[MYSQL_COM_QUERY_REVOKE]=(char *)"REVOKE";
  commands_counters_desc[MYSQL_COM_QUERY_ROLLBACK]=(char *)"ROLLBACK";
  commands_counters_desc[MYSQL_COM_QUERY_SAVEPOINT]=(char *)"SAVEPOINT";
  commands_counters_desc[MYSQL_COM_QUERY_SELECT]=(char *)"SELECT";
  commands_counters_desc[MYSQL_COM_QUERY_SELECT_FOR_UPDATE]=(char *)"SELECT_FOR_UPDATE";
  commands_counters_desc[MYSQL_COM_QUERY_SET]=(char *)"SET";
  commands_counters_desc[MYSQL_COM_QUERY_SHOW_TABLE_STATUS]=(char *)"SHOW_TABLE_STATUS";
  commands_counters_desc[MYSQL_COM_QUERY_SHOW]=(char *)"SHOW";
  commands_counters_desc[MYSQL_COM_QUERY_START_TRANSACTION]=(char *)"START_TRANSACTION";
  commands_counters_desc[MYSQL_COM_QUERY_TRUNCATE_TABLE]=(char *)"TRUNCATE_TABLE";
  commands_counters_desc[MYSQL_COM_QUERY_UNLOCK_TABLES]=(char *)"UNLOCK_TABLES";
  commands_counters_desc[MYSQL_COM_QUERY_UPDATE]=(char *)"UPDATE";
  commands_counters_desc[MYSQL_COM_QUERY_USE]=(char *)"USE";
  commands_counters_desc[MYSQL_COM_QUERY_UNKNOWN]=(char *)"UNKNOWN";
};

Query_Processor::~Query_Processor() {
	for (int i=0; i<MYSQL_COM_QUERY___NONE; i++) delete commands_counters[i];
	__reset_rules(&rules);
	for (std::unordered_map<uint64_t, void *>::iterator it=digest_umap.begin(); it!=digest_umap.end(); ++it) {
		QP_query_digest_stats *qds=(QP_query_digest_stats *)it->second;
		delete qds;
	}
	digest_umap.erase(digest_umap.begin(),digest_umap.end());
};

// This function is called by each thread when it starts. It create a Query Processor Table for each thread
void Query_Processor::init_thread() {
	proxy_debug(PROXY_DEBUG_MYSQL_QUERY_PROCESSOR, 4, "Initializing Per-Thread Query Processor Table with version=0\n");
	_thr_SQP_version=0;
	_thr_SQP_rules=new std::vector<QP_rule_t *>;
	for (int i=0; i<MYSQL_COM_QUERY___NONE; i++) _thr_commands_counters[i] = new Command_Counter(i);
};


void Query_Processor::end_thread() {
	proxy_debug(PROXY_DEBUG_MYSQL_QUERY_PROCESSOR, 4, "Destroying Per-Thread Query Processor Table with version=%d\n", _thr_SQP_version);
	__reset_rules(_thr_SQP_rules);
	delete _thr_SQP_rules;
	for (int i=0; i<MYSQL_COM_QUERY___NONE; i++) delete _thr_commands_counters[i];
};

void Query_Processor::print_version() {
	fprintf(stderr,"Standard Query Processor rev. %s -- %s -- %s\n", QUERY_PROCESSOR_VERSION, __FILE__, __TIMESTAMP__);
};

void Query_Processor::wrlock() {
	spin_wrlock(&rwlock);
};

void Query_Processor::wrunlock() {
	spin_wrunlock(&rwlock);
};

<<<<<<< HEAD


QP_rule_t * Query_Processor::new_query_rule(int rule_id, bool active, char *username, char *schemaname, int flagIN, char *client_addr, char *proxy_addr, int proxy_port, char *digest, char *match_digest, char *match_pattern, bool negate_match_pattern, char *re_modifiers, int flagOUT, char *replace_pattern, int destination_hostgroup, int cache_ttl, int reconnect, int timeout, int retries, int delay, int next_query_flagIN, int mirror_flagOUT, int mirror_hostgroup, char *error_msg, int sticky_conn, int multiplex, int log, bool apply, char *comment) {
=======
QP_rule_t * Query_Processor::new_query_rule(int rule_id, bool active, char *username, char *schemaname, int flagIN, char *client_addr, char *proxy_addr, int proxy_port, char *digest, char *match_digest, char *match_pattern, bool negate_match_pattern, char *re_modifiers, int flagOUT, char *replace_pattern, int destination_hostgroup, int cache_ttl, int reconnect, int timeout, int retries, int delay, int mirror_flagOUT, int mirror_hostgroup, char *error_msg, int sticky_conn, int multiplex, int log, bool apply, char *comment) {
>>>>>>> 517bae05
	QP_rule_t * newQR=(QP_rule_t *)malloc(sizeof(QP_rule_t));
	newQR->rule_id=rule_id;
	newQR->active=active;
	newQR->username=(username ? strdup(username) : NULL);
	newQR->schemaname=(schemaname ? strdup(schemaname) : NULL);
	newQR->flagIN=flagIN;
	newQR->match_digest=(match_digest ? strdup(match_digest) : NULL);
	newQR->match_pattern=(match_pattern ? strdup(match_pattern) : NULL);
	newQR->negate_match_pattern=negate_match_pattern;
	newQR->re_modifiers=0;
	{
		tokenizer_t tok = tokenizer( re_modifiers, ",", TOKENIZER_NO_EMPTIES );
		const char* token;
		for (token = tokenize( &tok ); token; token = tokenize( &tok )) {
			if (strncasecmp(token,(char *)"CASELESS",strlen((char *)"CASELESS"))==0) {
				newQR->re_modifiers|=QP_RE_MOD_CASELESS;
			}
			if (strncasecmp(token,(char *)"GLOBAL",strlen((char *)"GLOBAL"))==0) {
				newQR->re_modifiers|=QP_RE_MOD_GLOBAL;
			}
		}
		free_tokenizer( &tok );
	}
	newQR->flagOUT=flagOUT;
	newQR->replace_pattern=(replace_pattern ? strdup(replace_pattern) : NULL);
	newQR->destination_hostgroup=destination_hostgroup;
	newQR->cache_ttl=cache_ttl;
	newQR->reconnect=reconnect;
	newQR->timeout=timeout;
	newQR->retries=retries;
	newQR->delay=delay;
	newQR->next_query_flagIN=next_query_flagIN;
	newQR->mirror_flagOUT=mirror_flagOUT;
	newQR->mirror_hostgroup=mirror_hostgroup;
	newQR->error_msg=(error_msg ? strdup(error_msg) : NULL);
	newQR->sticky_conn=sticky_conn;
	newQR->multiplex=multiplex;
	newQR->apply=apply;
	newQR->comment=(comment ? strdup(comment) : NULL); // see issue #643
	newQR->regex_engine1=NULL;
	newQR->regex_engine2=NULL;
	newQR->hits=0;

	newQR->client_addr=(client_addr ? strdup(client_addr) : NULL);
	newQR->proxy_addr=(proxy_addr ? strdup(proxy_addr) : NULL);
	newQR->proxy_port=proxy_port;
	newQR->log=log;
	newQR->digest=0;
	if (digest) {
		unsigned long long num=strtoull(digest,NULL,0);
		if (num!=ULLONG_MAX && num!=0) {
			newQR->digest=num;
		} else {
			proxy_error("Incorrect digest for rule_id %d : %s\n" , rule_id, digest);
		}
	}
	proxy_debug(PROXY_DEBUG_MYSQL_QUERY_PROCESSOR, 5, "Creating new rule in %p : rule_id:%d, active:%d, username=%s, schemaname=%s, flagIN:%d, %smatch_digest=\"%s\", %smatch_pattern=\"%s\", flagOUT:%d replace_pattern=\"%s\", destination_hostgroup:%d, apply:%d\n", newQR, newQR->rule_id, newQR->active, newQR->username, newQR->schemaname, newQR->flagIN, (newQR->negate_match_pattern ? "(!)" : "") , newQR->match_digest, (newQR->negate_match_pattern ? "(!)" : "") , newQR->match_pattern, newQR->flagOUT, newQR->replace_pattern, newQR->destination_hostgroup, newQR->apply);
	return newQR;
};


void Query_Processor::delete_query_rule(QP_rule_t *qr) {
	__delete_query_rule(qr);
};

void Query_Processor::reset_all(bool lock) {
	if (lock) spin_wrlock(&rwlock);
	__reset_rules(&rules);
	if (lock) spin_wrunlock(&rwlock);
};

bool Query_Processor::insert(QP_rule_t *qr, bool lock) {
	bool ret=true;
	if (lock) spin_wrlock(&rwlock);
	rules.push_back(qr);
	if (lock) spin_wrunlock(&rwlock);
	return ret;
};

void Query_Processor::sort(bool lock) {
	if (lock) spin_wrlock(&rwlock);
	proxy_debug(PROXY_DEBUG_MYSQL_QUERY_PROCESSOR, 4, "Sorting rules\n");
	std::sort (rules.begin(), rules.end(), rules_sort_comp_function);
	if (lock) spin_wrunlock(&rwlock);
};

// when commit is called, the version number is increased and the this will trigger the mysql threads to get a new Query Processor Table
// The operation is asynchronous
void Query_Processor::commit() {
	spin_wrlock(&rwlock);
	__sync_add_and_fetch(&version,1);
	proxy_debug(PROXY_DEBUG_MYSQL_QUERY_PROCESSOR, 4, "Increasing version number to %d - all threads will notice this and refresh their rules\n", version);
	spin_wrunlock(&rwlock);
};

SQLite3_result * Query_Processor::get_stats_commands_counters() {
	proxy_debug(PROXY_DEBUG_MYSQL_QUERY_PROCESSOR, 4, "Dumping commands counters\n");
	SQLite3_result *result=new SQLite3_result(15);
	result->add_column_definition(SQLITE_TEXT,"Command");
	result->add_column_definition(SQLITE_TEXT,"Total_Cnt");
	result->add_column_definition(SQLITE_TEXT,"Total_Time_us");
	result->add_column_definition(SQLITE_TEXT,"cnt_100us");
	result->add_column_definition(SQLITE_TEXT,"cnt_500us");
	result->add_column_definition(SQLITE_TEXT,"cnt_1ms");
	result->add_column_definition(SQLITE_TEXT,"cnt_5ms");
	result->add_column_definition(SQLITE_TEXT,"cnt_10ms");
	result->add_column_definition(SQLITE_TEXT,"cnt_50ms");
	result->add_column_definition(SQLITE_TEXT,"cnt_100ms");
	result->add_column_definition(SQLITE_TEXT,"cnt_500ms");
	result->add_column_definition(SQLITE_TEXT,"cnt_1s");
	result->add_column_definition(SQLITE_TEXT,"cnt_5s");
	result->add_column_definition(SQLITE_TEXT,"cnt_10s");
	result->add_column_definition(SQLITE_TEXT,"cnt_INFs");
	for (int i=0;i<MYSQL_COM_QUERY___NONE;i++) {
		char **pta=commands_counters[i]->get_row();
		result->add_row(pta);
		commands_counters[i]->free_row(pta);
	}
	return result;
}
SQLite3_result * Query_Processor::get_stats_query_rules() {
	proxy_debug(PROXY_DEBUG_MYSQL_QUERY_PROCESSOR, 4, "Dumping query rules statistics, using Global version %d\n", version);
	SQLite3_result *result=new SQLite3_result(2);
	spin_rdlock(&rwlock);
	QP_rule_t *qr1;
	result->add_column_definition(SQLITE_TEXT,"rule_id");
	result->add_column_definition(SQLITE_TEXT,"hits");
	for (std::vector<QP_rule_t *>::iterator it=rules.begin(); it!=rules.end(); ++it) {
		qr1=*it;
		if (qr1->active) {
			QP_rule_text_hitsonly *qt=new QP_rule_text_hitsonly(qr1);
			proxy_debug(PROXY_DEBUG_MYSQL_QUERY_PROCESSOR, 4, "Dumping Query Rule id: %d\n", qr1->rule_id);
			result->add_row(qt->pta);
			delete qt;
		}
	}
	spin_rdunlock(&rwlock);
	return result;
}

SQLite3_result * Query_Processor::get_current_query_rules() {
	proxy_debug(PROXY_DEBUG_MYSQL_QUERY_PROCESSOR, 4, "Dumping current query rules, using Global version %d\n", version);
	SQLite3_result *result=new SQLite3_result(30);
	spin_rdlock(&rwlock);
	QP_rule_t *qr1;
	result->add_column_definition(SQLITE_TEXT,"rule_id");
	result->add_column_definition(SQLITE_TEXT,"active");
	result->add_column_definition(SQLITE_TEXT,"username");
	result->add_column_definition(SQLITE_TEXT,"schemaname");
	result->add_column_definition(SQLITE_TEXT,"flagIN");
	result->add_column_definition(SQLITE_TEXT,"client_addr");
	result->add_column_definition(SQLITE_TEXT,"proxy_addr");
	result->add_column_definition(SQLITE_TEXT,"proxy_port");
	result->add_column_definition(SQLITE_TEXT,"digest");
	result->add_column_definition(SQLITE_TEXT,"match_digest");
	result->add_column_definition(SQLITE_TEXT,"match_pattern");
	result->add_column_definition(SQLITE_TEXT,"negate_match_pattern");
	result->add_column_definition(SQLITE_TEXT,"re_modifiers");
	result->add_column_definition(SQLITE_TEXT,"flagOUT");
	result->add_column_definition(SQLITE_TEXT,"replace_pattern");
	result->add_column_definition(SQLITE_TEXT,"destination_hostgroup");
	result->add_column_definition(SQLITE_TEXT,"cache_ttl");
	result->add_column_definition(SQLITE_TEXT,"reconnect");
	result->add_column_definition(SQLITE_TEXT,"timeout");
	result->add_column_definition(SQLITE_TEXT,"retries");
	result->add_column_definition(SQLITE_TEXT,"delay");
	result->add_column_definition(SQLITE_TEXT,"next_query_flagIN");
	result->add_column_definition(SQLITE_TEXT,"mirror_flagOUT");
	result->add_column_definition(SQLITE_TEXT,"mirror_hostgroup");
	result->add_column_definition(SQLITE_TEXT,"error_msg");
	result->add_column_definition(SQLITE_TEXT,"sticky_conn");
	result->add_column_definition(SQLITE_TEXT,"multiplex");
	result->add_column_definition(SQLITE_TEXT,"log");
	result->add_column_definition(SQLITE_TEXT,"apply");
	result->add_column_definition(SQLITE_TEXT,"comment"); // issue #643
	result->add_column_definition(SQLITE_TEXT,"hits");
	for (std::vector<QP_rule_t *>::iterator it=rules.begin(); it!=rules.end(); ++it) {
		qr1=*it;
		QP_rule_text *qt=new QP_rule_text(qr1);
		proxy_debug(PROXY_DEBUG_MYSQL_QUERY_PROCESSOR, 4, "Dumping Query Rule id: %d\n", qr1->rule_id);
		result->add_row(qt->pta);
		delete qt;
	}
	spin_rdunlock(&rwlock);
	return result;
}

SQLite3_result * Query_Processor::get_query_digests() {
	proxy_debug(PROXY_DEBUG_MYSQL_QUERY_PROCESSOR, 4, "Dumping current query digest\n");
	SQLite3_result *result=new SQLite3_result(11);
	spin_rdlock(&digest_rwlock);
	result->add_column_definition(SQLITE_TEXT,"hid");
	result->add_column_definition(SQLITE_TEXT,"schemaname");
	result->add_column_definition(SQLITE_TEXT,"usernname");
	result->add_column_definition(SQLITE_TEXT,"digest");
	result->add_column_definition(SQLITE_TEXT,"digest_text");
	result->add_column_definition(SQLITE_TEXT,"count_star");
	result->add_column_definition(SQLITE_TEXT,"first_seen");
	result->add_column_definition(SQLITE_TEXT,"last_seen");
	result->add_column_definition(SQLITE_TEXT,"sum_time");
	result->add_column_definition(SQLITE_TEXT,"min_time");
	result->add_column_definition(SQLITE_TEXT,"max_time");
	for (std::unordered_map<uint64_t, void *>::iterator it=digest_umap.begin(); it!=digest_umap.end(); ++it) {
		QP_query_digest_stats *qds=(QP_query_digest_stats *)it->second;
		char **pta=qds->get_row();
		result->add_row(pta);
		qds->free_row(pta);
	}
	spin_rdunlock(&digest_rwlock);
	return result;
}

SQLite3_result * Query_Processor::get_query_digests_reset() {
	SQLite3_result *result=new SQLite3_result(11);
	spin_wrlock(&digest_rwlock);
	result->add_column_definition(SQLITE_TEXT,"hid");
	result->add_column_definition(SQLITE_TEXT,"schemaname");
	result->add_column_definition(SQLITE_TEXT,"usernname");
	result->add_column_definition(SQLITE_TEXT,"digest");
	result->add_column_definition(SQLITE_TEXT,"digest_text");
	result->add_column_definition(SQLITE_TEXT,"count_star");
	result->add_column_definition(SQLITE_TEXT,"first_seen");
	result->add_column_definition(SQLITE_TEXT,"last_seen");
	result->add_column_definition(SQLITE_TEXT,"sum_time");
	result->add_column_definition(SQLITE_TEXT,"min_time");
	result->add_column_definition(SQLITE_TEXT,"max_time");
	for (std::unordered_map<uint64_t, void *>::iterator it=digest_umap.begin(); it!=digest_umap.end(); ++it) {
		QP_query_digest_stats *qds=(QP_query_digest_stats *)it->second;
		char **pta=qds->get_row();
		result->add_row(pta);
		qds->free_row(pta);
		delete qds;
	}
	digest_umap.erase(digest_umap.begin(),digest_umap.end());
	spin_wrunlock(&digest_rwlock);
	return result;
}



Query_Processor_Output * Query_Processor::process_mysql_query(MySQL_Session *sess, void *ptr, unsigned int size, Query_Info *qi) {
	// to avoid unnecssary deallocation/allocation, we initialize qpo witout new allocation
	Query_Processor_Output *ret=sess->qpo;
	ret->init();
	SQP_par_t *qp=NULL;
	if (qi) {
		qp=(SQP_par_t *)&qi->QueryParserArgs;
	}
	unsigned int len=size-sizeof(mysql_hdr)-1;
	char *query=(char *)l_alloc(len+1);
	memcpy(query,(char *)ptr+sizeof(mysql_hdr)+1,len);
	query[len]=0;
	if (__sync_add_and_fetch(&version,0) > _thr_SQP_version) {
		// update local rules;
		proxy_debug(PROXY_DEBUG_MYSQL_QUERY_PROCESSOR, 4, "Detected a changed in version. Global:%d , local:%d . Refreshing...\n", version, _thr_SQP_version);
		spin_rdlock(&rwlock);
		_thr_SQP_version=__sync_add_and_fetch(&version,0);
		__reset_rules(_thr_SQP_rules);
		QP_rule_t *qr1;
		QP_rule_t *qr2;
		for (std::vector<QP_rule_t *>::iterator it=rules.begin(); it!=rules.end(); ++it) {
			qr1=*it;
			if (qr1->active) {
				proxy_debug(PROXY_DEBUG_MYSQL_QUERY_PROCESSOR, 4, "Copying Query Rule id: %d\n", qr1->rule_id);
				char buf[20];
				if (qr1->digest) { // not 0
					sprintf(buf,"0x%016llX", (long long unsigned int)qr1->digest);
				}
				std::string re_mod;
				re_mod="";
				if ((qr1->re_modifiers & QP_RE_MOD_CASELESS) == QP_RE_MOD_CASELESS) re_mod = "CASELESS";
				if ((qr1->re_modifiers & QP_RE_MOD_GLOBAL) == QP_RE_MOD_GLOBAL) {
					if (re_mod.length()) {
						re_mod = re_mod + ",";
					}
					re_mod = re_mod + "GLOBAL";
				}
				qr2=new_query_rule(qr1->rule_id, qr1->active, qr1->username, qr1->schemaname, qr1->flagIN,
					qr1->client_addr, qr1->proxy_addr, qr1->proxy_port,
					( qr1->digest ? buf : NULL ) ,
					qr1->match_digest, qr1->match_pattern, qr1->negate_match_pattern, (char *)re_mod.c_str(),
					qr1->flagOUT, qr1->replace_pattern, qr1->destination_hostgroup,
					qr1->cache_ttl, qr1->reconnect, qr1->timeout, qr1->retries, qr1->delay, qr1->next_query_flagIN, qr1->mirror_flagOUT, qr1->mirror_hostgroup,
					qr1->error_msg, qr1->sticky_conn, qr1->multiplex, qr1->log, qr1->apply,
					qr1->comment);
				qr2->parent=qr1;	// pointer to parent to speed up parent update (hits)
				if (qr2->match_digest) {
					proxy_debug(PROXY_DEBUG_MYSQL_QUERY_PROCESSOR, 4, "Compiling regex for rule_id: %d, match_digest: \n", qr2->rule_id, qr2->match_digest);
					qr2->regex_engine1=(void *)compile_query_rule(qr2,1);
				}
				if (qr2->match_pattern) {
					proxy_debug(PROXY_DEBUG_MYSQL_QUERY_PROCESSOR, 4, "Compiling regex for rule_id: %d, match_pattern: \n", qr2->rule_id, qr2->match_pattern);
					qr2->regex_engine2=(void *)compile_query_rule(qr2,2);
				}
				_thr_SQP_rules->push_back(qr2);
			}
		}
		spin_rdunlock(&rwlock); // unlock should be after the copy
	}
	QP_rule_t *qr;
	re2_t *re2p;
	int flagIN=0;
	if (sess->next_query_flagIN >= 0) {
		flagIN=sess->next_query_flagIN;
	}
	int reiterate=mysql_thread___query_processor_iterations;
	if (sess->mirror==true) {
		// we are into a mirror session
		// we immediately set a destination_hostgroup
		ret->destination_hostgroup=sess->mirror_hostgroup;
		if (sess->mirror_flagOUT != -1) {
			// the original session has set a mirror flagOUT
			flagIN=sess->mirror_flagOUT;
		} else {
			// the original session did NOT set any mirror flagOUT
			// so we exit here
			// the only thing set so far is destination_hostgroup
			goto __exit_process_mysql_query;
		}
	}
__internal_loop:
	for (std::vector<QP_rule_t *>::iterator it=_thr_SQP_rules->begin(); it!=_thr_SQP_rules->end(); ++it) {
		qr=*it;
		if (qr->flagIN != flagIN) {
			proxy_debug(PROXY_DEBUG_MYSQL_QUERY_PROCESSOR, 6, "query rule %d has no matching flagIN\n", qr->rule_id);
			continue;
		}
		if (qr->username && strlen(qr->username)) {
			if (strcmp(qr->username,sess->client_myds->myconn->userinfo->username)!=0) {
				proxy_debug(PROXY_DEBUG_MYSQL_QUERY_PROCESSOR, 5, "query rule %d has no matching username\n", qr->rule_id);
				continue;
			}
		}
		if (qr->schemaname && strlen(qr->schemaname)) {
			if (strcmp(qr->schemaname,sess->client_myds->myconn->userinfo->schemaname)!=0) {
				proxy_debug(PROXY_DEBUG_MYSQL_QUERY_PROCESSOR, 5, "query rule %d has no matching schemaname\n", qr->rule_id);
				continue;
			}
		}

		// match on client address
		if (qr->client_addr && strlen(qr->client_addr)) {
			if (sess->client_myds->addr.addr) {
				if (strcmp(qr->client_addr,sess->client_myds->addr.addr)!=0) {
					proxy_debug(PROXY_DEBUG_MYSQL_QUERY_PROCESSOR, 5, "query rule %d has no matching client_addr\n", qr->rule_id);
					continue;
				}
			}
		}

		// match on proxy_addr
		if (qr->proxy_addr && strlen(qr->proxy_addr)) {
			if (sess->client_myds->proxy_addr.addr) {
				if (strcmp(qr->proxy_addr,sess->client_myds->proxy_addr.addr)!=0) {
					proxy_debug(PROXY_DEBUG_MYSQL_QUERY_PROCESSOR, 5, "query rule %d has no matching proxy_addr\n", qr->rule_id);
					continue;
				}
			}
		}

		// match on proxy_port
		if (qr->proxy_port>=0) {
			if (qr->proxy_port!=sess->client_myds->proxy_addr.port) {
				proxy_debug(PROXY_DEBUG_MYSQL_QUERY_PROCESSOR, 5, "query rule %d has no matching proxy_port\n", qr->rule_id);
				continue;
			}
		}

		// match on digest
		if (qp && qp->digest) {
			if (qr->digest) {
				if (qr->digest != qp->digest) {
					proxy_debug(PROXY_DEBUG_MYSQL_QUERY_PROCESSOR, 5, "query rule %d has no matching digest\n", qr->rule_id);
					continue;
				}
			}
		}

		// match on query digest
		if (qp && qp->digest_text ) { // we call this only if we have a query digest
			re2p=(re2_t *)qr->regex_engine1;
			if (qr->match_digest) {
				bool rc;
				// we always match on original query
				if (re2p->re2) {
					rc=RE2::PartialMatch(qp->digest_text,*re2p->re2);
				} else {
					rc=re2p->re1->PartialMatch(qp->digest_text);
				}
				if ((rc==true && qr->negate_match_pattern==true) || ( rc==false && qr->negate_match_pattern==false )) {
					proxy_debug(PROXY_DEBUG_MYSQL_QUERY_PROCESSOR, 5, "query rule %d has no matching pattern\n", qr->rule_id);
					continue;
				}
			}
		}
		// match on query
		re2p=(re2_t *)qr->regex_engine2;
		if (qr->match_pattern) {
			bool rc;
			if (ret && ret->new_query) {
				// if we already rewrote the query, process the new query
				//std::string *s=ret->new_query;
				if (re2p->re2) {
					rc=RE2::PartialMatch(ret->new_query->c_str(),*re2p->re2);
				} else {
					rc=re2p->re1->PartialMatch(ret->new_query->c_str());
				}
			} else {
				// we never rewrote the query
				if (re2p->re2) {
					rc=RE2::PartialMatch(query,*re2p->re2);
				} else {
					rc=re2p->re1->PartialMatch(query);
				}
			}
			if ((rc==true && qr->negate_match_pattern==true) || ( rc==false && qr->negate_match_pattern==false )) {
				proxy_debug(PROXY_DEBUG_MYSQL_QUERY_PROCESSOR, 5, "query rule %d has no matching pattern\n", qr->rule_id);
				continue;
			}
		}

		// if we arrived here, we have a match
		qr->hits++; // this is done without atomic function because it updates only the local variables
		bool set_flagOUT=false;
		if (qr->flagOUT >= 0) {
			proxy_debug(PROXY_DEBUG_MYSQL_QUERY_PROCESSOR, 5, "query rule %d has changed flagOUT\n", qr->rule_id);
			flagIN=qr->flagOUT;
			set_flagOUT=true;
			//sess->query_info.flagOUT=flagIN;
    }
    if (qr->reconnect >= 0) {
			// Note: negative reconnect means this rule doesn't change 
      proxy_debug(PROXY_DEBUG_MYSQL_QUERY_PROCESSOR, 5, "query rule %d has set reconnect: %d. Query will%s be rexecuted if connection is lost\n", qr->rule_id, qr->reconnect, (qr->reconnect == 0 ? " NOT" : "" ));
      ret->reconnect=qr->reconnect;
    }
    if (qr->timeout >= 0) {
			// Note: negative timeout means this rule doesn't change 
      proxy_debug(PROXY_DEBUG_MYSQL_QUERY_PROCESSOR, 5, "query rule %d has set timeout: %d. Query will%s be interrupted if exceeding %dms\n", qr->rule_id, qr->timeout, (qr->timeout == 0 ? " NOT" : "" ) , qr->timeout);
      ret->timeout=qr->timeout;
    }
    if (qr->retries >= 0) {
			// Note: negative retries means this rule doesn't change
      proxy_debug(PROXY_DEBUG_MYSQL_QUERY_PROCESSOR, 5, "query rule %d has set retries: %d. Query will%s be re-executed %d times in case of failure\n", qr->rule_id, qr->retries);
      ret->retries=qr->retries;
    }
    if (qr->delay >= 0) {
			// Note: negative delay means this rule doesn't change 
      proxy_debug(PROXY_DEBUG_MYSQL_QUERY_PROCESSOR, 5, "query rule %d has set delay: %d. Session will%s be paused for %dms\n", qr->rule_id, qr->delay, (qr->delay == 0 ? " NOT" : "" ) , qr->delay);
      ret->delay=qr->delay;
    }
    if (qr->next_query_flagIN >= 0) {
			// Note: Negative next_query_flagIN means this rule doesn't change the next query flagIN
        proxy_debug(PROXY_DEBUG_MYSQL_QUERY_PROCESSOR, 5, "query rule %d has set next query flagIN: %d\n", qr->rule_id, flagIn);
        sess->next_query_flagIN=qr->next_query_flagIN;
    }
    if (qr->mirror_flagOUT >= 0) {
			// Note: negative mirror_flagOUT means this rule doesn't change the mirror flagOUT
      proxy_debug(PROXY_DEBUG_MYSQL_QUERY_PROCESSOR, 5, "query rule %d has set mirror flagOUT: %d\n", qr->rule_id, qr->mirror_flagOUT);
      ret->mirror_flagOUT=qr->mirror_flagOUT;
    }
    if (qr->mirror_hostgroup >= 0) {
			// Note: negative mirror_hostgroup means this rule doesn't change the mirror
      proxy_debug(PROXY_DEBUG_MYSQL_QUERY_PROCESSOR, 5, "query rule %d has set mirror hostgroup: %d. A new session will be created\n", qr->rule_id, qr->mirror_hostgroup);
      ret->mirror_hostgroup=qr->mirror_hostgroup;
    }
    if (qr->error_msg) {
      proxy_debug(PROXY_DEBUG_MYSQL_QUERY_PROCESSOR, 5, "query rule %d has set error_msg: %s\n", qr->rule_id, qr->error_msg);
			//proxy_warning("User \"%s\" has issued query that has been filtered: %s \n " , sess->client_myds->myconn->userinfo->username, query);
      ret->error_msg=strdup(qr->error_msg);
    }
    if (qr->cache_ttl >= 0) {
			// Note: negative TTL means this rule doesn't change 
      proxy_debug(PROXY_DEBUG_MYSQL_QUERY_PROCESSOR, 5, "query rule %d has set cache_ttl: %d. Query will%s hit the cache\n", qr->rule_id, qr->cache_ttl, (qr->cache_ttl == 0 ? " NOT" : "" ));
      ret->cache_ttl=qr->cache_ttl;
    }
    if (qr->sticky_conn >= 0) {
			// Note: negative sticky_conn means this rule doesn't change
      proxy_debug(PROXY_DEBUG_MYSQL_QUERY_PROCESSOR, 5, "query rule %d has set sticky_conn: %d. Connection will%s stick\n", qr->rule_id, qr->sticky_conn, (qr->sticky_conn == 0 ? " NOT" : "" ));
      ret->sticky_conn=qr->sticky_conn;
    }
    if (qr->multiplex >= 0) {
			// Note: negative multiplex means this rule doesn't change
      proxy_debug(PROXY_DEBUG_MYSQL_QUERY_PROCESSOR, 5, "query rule %d has set multiplex: %d. Connection will%s multiplex\n", qr->rule_id, qr->multiplex, (qr->multiplex == 0 ? " NOT" : "" ));
      ret->multiplex=qr->multiplex;
    }
    if (qr->log >= 0) {
			// Note: negative log means this rule doesn't change
      proxy_debug(PROXY_DEBUG_MYSQL_QUERY_PROCESSOR, 5, "query rule %d has set log: %d. Query will%s logged\n", qr->rule_id, qr->log, (qr->log == 0 ? " NOT" : "" ));
      ret->log=qr->log;
    }
    if (qr->destination_hostgroup >= 0) {
			// Note: negative hostgroup means this rule doesn't change 
      proxy_debug(PROXY_DEBUG_MYSQL_QUERY_PROCESSOR, 5, "query rule %d has set destination hostgroup: %d\n", qr->rule_id, qr->destination_hostgroup);
      ret->destination_hostgroup=qr->destination_hostgroup;
    }

		if (qr->replace_pattern) {
			proxy_debug(PROXY_DEBUG_MYSQL_QUERY_PROCESSOR, 5, "query rule %d on match_pattern \"%s\" has a replace_pattern \"%s\" to apply\n", qr->rule_id, qr->match_pattern, qr->replace_pattern);
			if (ret->new_query==NULL) ret->new_query=new std::string(query);
			re2_t *re2p=(re2_t *)qr->regex_engine2;
			if (re2p->re2) {
				//RE2::Replace(ret->new_query,qr->match_pattern,qr->replace_pattern);
				if ((qr->re_modifiers & QP_RE_MOD_GLOBAL) == QP_RE_MOD_GLOBAL) {
					re2p->re2->GlobalReplace(ret->new_query,qr->match_pattern,qr->replace_pattern);
				} else {
					re2p->re2->Replace(ret->new_query,qr->match_pattern,qr->replace_pattern);
				}
			} else {
				//re2p->re1->Replace(ret->new_query,qr->replace_pattern);
				if ((qr->re_modifiers & QP_RE_MOD_GLOBAL) == QP_RE_MOD_GLOBAL) {
					re2p->re1->GlobalReplace(qr->replace_pattern,ret->new_query);
				} else {
					re2p->re1->Replace(qr->replace_pattern,ret->new_query);
				}
			}
		}

		if (qr->apply==true) {
			proxy_debug(PROXY_DEBUG_MYSQL_QUERY_PROCESSOR, 5, "query rule %d is the last one to apply: exit!\n", qr->rule_id);
			goto __exit_process_mysql_query;
		}
		if (set_flagOUT==true) {
			if (reiterate) {
				reiterate--;
				goto __internal_loop;
			}
		}
	}
	
__exit_process_mysql_query:
	// FIXME : there is too much data being copied around
	l_free(len+1,query);
	if (sess->mirror==false) { // we process comments only on original queries, not on mirrors
		if (qp && qp->first_comment) {
			// we have a comment to parse
			query_parser_first_comment(ret, qp->first_comment);
		}
	}
	return ret;
};

// this function is called by mysql_session to free the result generated by process_mysql_query()
void Query_Processor::delete_QP_out(Query_Processor_Output *o) {
	//l_free(sizeof(QP_out_t),o);
	if (o) {
		//delete o; // do not deallocate, but "destroy" it
		o->destroy();
	}
};

void Query_Processor::update_query_processor_stats() {
	// Note:
	// this function is called by each thread to update global query statistics
	//
	// As an extra safety, it checks that the version didn't change
	// Yet, if version changed doesn't perfomr any rules update
	//
	// It acquires a read lock to ensure that the rules table doesn't change
	// Yet, because it has to update vales, it uses atomic operations
	proxy_debug(PROXY_DEBUG_MYSQL_QUERY_PROCESSOR, 5, "Updating query rules statistics\n");
	spin_rdlock(&rwlock);
	if (__sync_add_and_fetch(&version,0) == _thr_SQP_version) {
		QP_rule_t *qr;
		for (std::vector<QP_rule_t *>::iterator it=_thr_SQP_rules->begin(); it!=_thr_SQP_rules->end(); ++it) {
			qr=*it;
			if (qr->active && qr->hits) {
				__sync_fetch_and_add(&qr->parent->hits,qr->hits);
				qr->hits=0;
			}
		}
	}
	spin_rdunlock(&rwlock);
	for (int i=0; i<MYSQL_COM_QUERY___NONE; i++) {
		for (int j=0; j<13; j++) {
			if (_thr_commands_counters[i]->counters[j]) {
				__sync_fetch_and_add(&commands_counters[i]->counters[j],_thr_commands_counters[i]->counters[j]);
				_thr_commands_counters[i]->counters[j]=0;
			}
		}
		if (_thr_commands_counters[i]->total_time)
			__sync_fetch_and_add(&commands_counters[i]->total_time,_thr_commands_counters[i]->total_time);
		_thr_commands_counters[i]->total_time=0;
	}
};


void Query_Processor::query_parser_init(SQP_par_t *qp, char *query, int query_length, int flags) {
	// trying to get rid of libinjection
	// instead of initializing qp->sf , we copy query info later in this function
	qp->digest_text=NULL;
	qp->first_comment=NULL;
	qp->query_prefix=NULL;
	if (mysql_thread___query_digests) {
		qp->digest_text=mysql_query_digest_and_first_comment(query, query_length, &qp->first_comment);
		qp->digest=SpookyHash::Hash64(qp->digest_text,strlen(qp->digest_text),0);
#ifdef DEBUG
		if (qp->first_comment && strlen(qp->first_comment)) {
			proxy_debug(PROXY_DEBUG_MYSQL_QUERY_PROCESSOR, 5, "Comment in query = %s \n", qp->first_comment);
		}
#endif /* DEBUG */
	} else {
		if (mysql_thread___commands_stats) {
			qp->query_prefix=strndup(query,32);
		}
	}
};

enum MYSQL_COM_QUERY_command Query_Processor::query_parser_command_type(SQP_par_t *qp) {
	enum MYSQL_COM_QUERY_command ret=__query_parser_command_type(qp);
	return ret;
}

unsigned long long Query_Processor::query_parser_update_counters(MySQL_Session *sess, enum MYSQL_COM_QUERY_command c, SQP_par_t *qp, unsigned long long t) {
	if (c>=MYSQL_COM_QUERY___NONE) return 0;
	unsigned long long ret=_thr_commands_counters[c]->add_time(t);


	if (sess->CurrentQuery.stmt_info==NULL && qp->digest_text) {
		// this code is executed only if digest_text is not NULL , that means mysql_thread___query_digests was true when the query started
		uint64_t hash2;
		SpookyHash myhash;
		myhash.Init(19,3);
		assert(sess);
		assert(sess->client_myds);
		assert(sess->client_myds->myconn);
		assert(sess->client_myds->myconn->userinfo);
		MySQL_Connection_userinfo *ui=sess->client_myds->myconn->userinfo;
		assert(ui->username);
		assert(ui->schemaname);
		myhash.Update(ui->username,strlen(ui->username));
		myhash.Update(&qp->digest,sizeof(qp->digest));
		myhash.Update(ui->schemaname,strlen(ui->schemaname));
		myhash.Update(&sess->current_hostgroup,sizeof(sess->default_hostgroup));
		myhash.Final(&qp->digest_total,&hash2);
		update_query_digest(qp, sess->current_hostgroup, ui, t, sess->thread->curtime, NULL);
	}
	if (sess->CurrentQuery.stmt_info && sess->CurrentQuery.stmt_info->digest_text) {
		uint64_t hash2;
		SpookyHash myhash;
		myhash.Init(19,3);
		assert(sess);
		assert(sess->client_myds);
		assert(sess->client_myds->myconn);
		assert(sess->client_myds->myconn->userinfo);
		MySQL_Connection_userinfo *ui=sess->client_myds->myconn->userinfo;
		assert(ui->username);
		assert(ui->schemaname);
		MySQL_STMT_Global_info *stmt_info=sess->CurrentQuery.stmt_info;
		myhash.Update(ui->username,strlen(ui->username));
		myhash.Update(&stmt_info->digest,sizeof(qp->digest));
		myhash.Update(ui->schemaname,strlen(ui->schemaname));
		myhash.Update(&sess->current_hostgroup,sizeof(sess->default_hostgroup));
		myhash.Final(&qp->digest_total,&hash2);
		//delete myhash;
		update_query_digest(qp, sess->current_hostgroup, ui, t, sess->thread->curtime, stmt_info);
	}
	return ret;
}

void Query_Processor::update_query_digest(SQP_par_t *qp, int hid, MySQL_Connection_userinfo *ui, unsigned long long t, unsigned long long n, MySQL_STMT_Global_info *_stmt_info) {
	spin_wrlock(&digest_rwlock);

	QP_query_digest_stats *qds;	

	std::unordered_map<uint64_t, void *>::iterator it;
	it=digest_umap.find(qp->digest_total);
	if (it != digest_umap.end()) {
		// found
		qds=(QP_query_digest_stats *)it->second;
		qds->add_time(t,n);
	} else {
		if (_stmt_info==NULL) {
			qds=new QP_query_digest_stats(ui->username, ui->schemaname, qp->digest, qp->digest_text, hid);
		} else {
			qds=new QP_query_digest_stats(ui->username, ui->schemaname, _stmt_info->digest, _stmt_info->digest_text, hid);
		}
		qds->add_time(t,n);
		digest_umap.insert(std::make_pair(qp->digest_total,(void *)qds));
	}

	spin_wrunlock(&digest_rwlock);
}

char * Query_Processor::get_digest_text(SQP_par_t *qp) {
	if (qp==NULL) return NULL;
	return qp->digest_text;
}

uint64_t Query_Processor::get_digest(SQP_par_t *qp) {
	if (qp==NULL) return 0;
	return qp->digest;
}

enum MYSQL_COM_QUERY_command Query_Processor::__query_parser_command_type(SQP_par_t *qp) {
	char *text=NULL; // this new variable is a pointer to either qp->digest_text , or to the query
	if (qp->digest_text) {
		text=qp->digest_text;
	} else {
		text=qp->query_prefix;
	}

	enum MYSQL_COM_QUERY_command ret=MYSQL_COM_QUERY_UNKNOWN;
	char c1;

  tokenizer_t tok = tokenizer( text, " ", TOKENIZER_NO_EMPTIES );
  char* token=NULL;
	token=(char *)tokenize(&tok);
	if (token==NULL) {
		goto __exit__query_parser_command_type;
	}

	c1=token[0];
	proxy_debug(PROXY_DEBUG_MYSQL_COM, 5, "Command:%s Prefix:%c\n", token, c1);
	switch (c1) {
		case 'a':
		case 'A':
			if (!mystrcasecmp("ALTER",token)) { // ALTER [ONLINE | OFFLINE] [IGNORE] TABLE
				token=(char *)tokenize(&tok);
				if (token==NULL) break;
				if (!mystrcasecmp("TABLE",token)) {
					ret=MYSQL_COM_QUERY_ALTER_TABLE;
					break;
				} else {
					if (!mystrcasecmp("OFFLINE",token) || !mystrcasecmp("ONLINE",token)) {
						token=(char *)tokenize(&tok);
						if (token==NULL) break;
						if (!mystrcasecmp("TABLE",token)) {
							ret=MYSQL_COM_QUERY_ALTER_TABLE;
							break;
						} else {
							if (!mystrcasecmp("IGNORE",token)) {
								if (token==NULL) break;
								token=(char *)tokenize(&tok);
								if (!mystrcasecmp("TABLE",token))
									ret=MYSQL_COM_QUERY_ALTER_TABLE;
									break;
							}
						}
					} else {
						if (!mystrcasecmp("IGNORE",token)) {
							if (token==NULL) break;
							token=(char *)tokenize(&tok);
							if (!mystrcasecmp("TABLE",token))
								ret=MYSQL_COM_QUERY_ALTER_TABLE;
								break;
						}
					}
				}
				if (!mystrcasecmp("VIEW",token)) {
					ret=MYSQL_COM_QUERY_ALTER_VIEW;
					break;
				}
				break;
			}
			if (!mystrcasecmp("ANALYZE",token)) { // ANALYZE [NO_WRITE_TO_BINLOG | LOCAL] TABLE
				token=(char *)tokenize(&tok);
				if (token==NULL) break;
				if (!strcasecmp("TABLE",token)) {
					ret=MYSQL_COM_QUERY_ANALYZE_TABLE;
				} else {
					if (!strcasecmp("NO_WRITE_TO_BINLOG",token) || !strcasecmp("LOCAL",token)) {
						token=(char *)tokenize(&tok);
						if (token==NULL) break;
						if (!strcasecmp("TABLE",token)) {
							ret=MYSQL_COM_QUERY_ANALYZE_TABLE;
						}
					}
				}
				break;
			}
			break;
		case 'b':
		case 'B':
			if (!strcasecmp("BEGIN",token)) { // BEGIN
				ret=MYSQL_COM_QUERY_BEGIN;
			}
			break;
		case 'c':
		case 'C':
			if (!strcasecmp("CALL",token)) { // CALL
				ret=MYSQL_COM_QUERY_CALL;
				break;
			}
			if (!strcasecmp("CHANGE",token)) { // CHANGE
				token=(char *)tokenize(&tok);
				if (token==NULL) break;
				if (!strcasecmp("MASTER",token)) {
					ret=MYSQL_COM_QUERY_CHANGE_MASTER;
					break;
				}
				break;
			}
			if (!strcasecmp("COMMIT",token)) { // COMMIT
				ret=MYSQL_COM_QUERY_COMMIT;
				break;
			}
			if (!strcasecmp("CREATE",token)) { // CREATE
				token=(char *)tokenize(&tok);
				if (token==NULL) break;
				if (!strcasecmp("DATABASE",token)) {
					ret=MYSQL_COM_QUERY_CREATE_DATABASE;
					break;
				}
				if (!strcasecmp("INDEX",token)) {
					ret=MYSQL_COM_QUERY_CREATE_INDEX;
					break;
				}
				if (!strcasecmp("SCHEMA",token)) {
					ret=MYSQL_COM_QUERY_CREATE_DATABASE;
					break;
				}
				if (!strcasecmp("TABLE",token)) {
					ret=MYSQL_COM_QUERY_CREATE_TABLE;
					break;
				}
				if (!strcasecmp("TEMPORARY",token)) {
					ret=MYSQL_COM_QUERY_CREATE_TEMPORARY;
					break;
				}
				if (!strcasecmp("TRIGGER",token)) {
					ret=MYSQL_COM_QUERY_CREATE_TRIGGER;
					break;
				}
				if (!strcasecmp("USER",token)) {
					ret=MYSQL_COM_QUERY_CREATE_USER;
					break;
				}
				if (!strcasecmp("VIEW",token)) {
					ret=MYSQL_COM_QUERY_CREATE_VIEW;
					break;
				}
				break;
			}
			break;
		case 'd':
		case 'D':
			if (!strcasecmp("DEALLOCATE",token)) { // DEALLOCATE PREPARE
				token=(char *)tokenize(&tok);
				if (token==NULL) break;
				if (!strcasecmp("PREPARE",token)) {
					ret=MYSQL_COM_QUERY_DEALLOCATE;
					break;
				}
			}
			if (!strcasecmp("DELETE",token)) { // DELETE
				ret=MYSQL_COM_QUERY_DELETE;
				break;
			}
			if (!strcasecmp("DESCRIBE",token)) { // DESCRIBE
				ret=MYSQL_COM_QUERY_DESCRIBE;
				break;
			}
			if (!strcasecmp("DROP",token)) { // DROP
				token=(char *)tokenize(&tok);
				if (token==NULL) break;
				if (!strcasecmp("TABLE",token)) {
					ret=MYSQL_COM_QUERY_DROP_TABLE;
					break;
				}
				if (!strcasecmp("TRIGGER",token)) {
					ret=MYSQL_COM_QUERY_DROP_TRIGGER;
					break;
				}
				if (!strcasecmp("USER",token)) {
					ret=MYSQL_COM_QUERY_DROP_USER;
					break;
				}
				if (!strcasecmp("VIEW",token)) {
					ret=MYSQL_COM_QUERY_DROP_VIEW;
					break;
				}
			}
			break;
		case 'e':
		case 'E':
			if (!strcasecmp("EXECUTE",token)) { // EXECUTE
				ret=MYSQL_COM_QUERY_EXECUTE;
			}
			break;
		case 'f':
		case 'F':
			if (!strcasecmp("FLUSH",token)) { // FLUSH
				ret=MYSQL_COM_QUERY_FLUSH;
				break;
			}
			break;
		case 'g':
		case 'G':
			if (!strcasecmp("GRANT",token)) { // GRANT
				ret=MYSQL_COM_QUERY_GRANT;
				break;
			}
			break;
		case 'i':
		case 'I':
			if (!strcasecmp("INSERT",token)) { // INSERT
				ret=MYSQL_COM_QUERY_INSERT;
				break;
			}
			break;
		case 'k':
		case 'K':
			if (!strcasecmp("KILL",token)) { // KILL
				ret=MYSQL_COM_QUERY_KILL;
				break;
			}
			break;
		case 'l':
		case 'L':
			if (!strcasecmp("LOCK",token)) { // LOCK
				token=(char *)tokenize(&tok);
				if (token==NULL) break;
				if (!strcasecmp("TABLE",token)) {
					ret=MYSQL_COM_QUERY_LOCK_TABLE;
					break;
				}
			}
			if (!strcasecmp("LOAD",token)) { // LOAD
				ret=MYSQL_COM_QUERY_LOAD;
				break;
			}
			break;
		case 'o':
		case 'O':
			if (!strcasecmp("OPTIMIZE",token)) { // OPTIMIZE
				ret=MYSQL_COM_QUERY_OPTIMIZE;
				break;
			}
			break;
		case 'p':
		case 'P':
			if (!strcasecmp("PREPARE",token)) { // PREPARE
				ret=MYSQL_COM_QUERY_PREPARE;
				break;
			}
			if (!strcasecmp("PURGE",token)) { // PURGE
				ret=MYSQL_COM_QUERY_PURGE;
				break;
			}
			break;
		case 'r':
		case 'R':
			if (!strcasecmp("RENAME",token)) { // RENAME
				token=(char *)tokenize(&tok);
				if (token==NULL) break;
				if (!strcasecmp("TABLE",token)) {
					ret=MYSQL_COM_QUERY_RENAME_TABLE;
					break;
				}
			}
			if (!strcasecmp("REPLACE",token)) { // REPLACE
				ret=MYSQL_COM_QUERY_REPLACE;
				break;
			}
			if (!strcasecmp("RESET",token)) { // RESET
				token=(char *)tokenize(&tok);
				if (token==NULL) break;
				if (!strcasecmp("MASTER",token)) {
					ret=MYSQL_COM_QUERY_RESET_MASTER;
					break;
				}
				if (!strcasecmp("SLAVE",token)) {
					ret=MYSQL_COM_QUERY_RESET_SLAVE;
					break;
				}
				break;
			}
			if (!strcasecmp("REVOKE",token)) { // REVOKE
				ret=MYSQL_COM_QUERY_REVOKE;
				break;
			}
			if (!strcasecmp("ROLLBACK",token)) { // ROLLBACK
				ret=MYSQL_COM_QUERY_ROLLBACK;
				break;
			}
			break;
		case 's':
		case 'S':
			if (!mystrcasecmp("SAVEPOINT",token)) { // SAVEPOINT
				ret=MYSQL_COM_QUERY_SAVEPOINT;
				break;
			}
			if (!mystrcasecmp("SELECT",token)) { // SELECT
				ret=MYSQL_COM_QUERY_SELECT;
				break;
				// FIXME: SELECT FOR UPDATE is not implemented
			}
			if (!mystrcasecmp("SET",token)) { // SET
				ret=MYSQL_COM_QUERY_SET;
				break;
			}
			if (!mystrcasecmp("SHOW",token)) { // SHOW
				ret=MYSQL_COM_QUERY_SHOW;
				token=(char *)tokenize(&tok);
				if (token==NULL) break;
				if (!strcasecmp("TABLE",token)) {
					token=(char *)tokenize(&tok);
					if (token==NULL) break;
					if (!strcasecmp("STATUS",token)) {
						ret=MYSQL_COM_QUERY_SHOW_TABLE_STATUS;
					}
				}
				break;
			}
			if (!mystrcasecmp("START",token)) { // START
				token=(char *)tokenize(&tok);
				if (token==NULL) break;
				if (!strcasecmp("TRANSACTION",token)) {
					ret=MYSQL_COM_QUERY_START_TRANSACTION;
				}
				break;
			}
			break;
		case 't':
		case 'T':
			if (!strcasecmp("TRUNCATE",token)) { // TRUNCATE
				if (token==NULL) break;
				if (!strcasecmp("TABLE",token)) {
					ret=MYSQL_COM_QUERY_TRUNCATE_TABLE;
					break;
				}
			}
			break;
		case 'u':
		case 'U':
			if (!strcasecmp("UNLOCK",token)) { // UNLOCK
				ret=MYSQL_COM_QUERY_UNLOCK_TABLES;
				break;
			}
			if (!strcasecmp("UPDATE",token)) { // UPDATE
				ret=MYSQL_COM_QUERY_UPDATE;
				break;
			}
			break;
		default:
			break;
	}

__exit__query_parser_command_type:
  free_tokenizer( &tok );
	if (qp->query_prefix) {
		free(qp->query_prefix);
		qp->query_prefix=NULL;
	}
	return ret;
}

bool Query_Processor::query_parser_first_comment(Query_Processor_Output *qpo, char *fc) {
	bool ret=false;
	tokenizer_t tok = tokenizer( fc, ";", TOKENIZER_NO_EMPTIES );
	const char* token;
	for ( token = tokenize( &tok ) ; token ;  token = tokenize( &tok ) ) {
		char *key=NULL;
		char *value=NULL;
    c_split_2(token, "=", &key, &value);
		remove_spaces(key);
		remove_spaces(value);
		if (strlen(key)) {
			char c=value[0];
			if (!strcasecmp(key,"cache_ttl")) {
				if (c >= '0' && c <= '9') { // it is a digit
					int t=atoi(value);
					qpo->cache_ttl=t;
				}
			}
			if (!strcasecmp(key,"query_delay")) {
				if (c >= '0' && c <= '9') { // it is a digit
					int t=atoi(value);
					qpo->delay=t;
				}
			}
			if (!strcasecmp(key,"query_retries")) {
				if (c >= '0' && c <= '9') { // it is a digit
					int t=atoi(value);
					qpo->retries=t;
				}
			}
			if (!strcasecmp(key,"query_timeout")) {
				if (c >= '0' && c <= '9') { // it is a digit
					int t=atoi(value);
					qpo->timeout=t;
				}
			}
			if (!strcasecmp(key,"hostgroup")) {
				if (c >= '0' && c <= '9') { // it is a digit
					int t=atoi(value);
					qpo->destination_hostgroup=t;
				}
			}
			if (!strcasecmp(key,"mirror")) {
				if (c >= '0' && c <= '9') { // it is a digit
					int t=atoi(value);
					qpo->mirror_hostgroup=t;
				}
			}
		}
		free(key);
		free(value);
		proxy_debug(PROXY_DEBUG_MYSQL_QUERY_PROCESSOR, 5, "Variables in comment %s , key=%s , value=%s\n", token, key, value);
	}
	free_tokenizer( &tok );
	return ret;
}

void Query_Processor::query_parser_free(SQP_par_t *qp) {
	if (qp->digest_text) {
		free(qp->digest_text);
		qp->digest_text=NULL;
	}
	if (qp->first_comment) {
		free(qp->first_comment);
		qp->first_comment=NULL;
	}
};<|MERGE_RESOLUTION|>--- conflicted
+++ resolved
@@ -407,13 +407,7 @@
 	spin_wrunlock(&rwlock);
 };
 
-<<<<<<< HEAD
-
-
 QP_rule_t * Query_Processor::new_query_rule(int rule_id, bool active, char *username, char *schemaname, int flagIN, char *client_addr, char *proxy_addr, int proxy_port, char *digest, char *match_digest, char *match_pattern, bool negate_match_pattern, char *re_modifiers, int flagOUT, char *replace_pattern, int destination_hostgroup, int cache_ttl, int reconnect, int timeout, int retries, int delay, int next_query_flagIN, int mirror_flagOUT, int mirror_hostgroup, char *error_msg, int sticky_conn, int multiplex, int log, bool apply, char *comment) {
-=======
-QP_rule_t * Query_Processor::new_query_rule(int rule_id, bool active, char *username, char *schemaname, int flagIN, char *client_addr, char *proxy_addr, int proxy_port, char *digest, char *match_digest, char *match_pattern, bool negate_match_pattern, char *re_modifiers, int flagOUT, char *replace_pattern, int destination_hostgroup, int cache_ttl, int reconnect, int timeout, int retries, int delay, int mirror_flagOUT, int mirror_hostgroup, char *error_msg, int sticky_conn, int multiplex, int log, bool apply, char *comment) {
->>>>>>> 517bae05
 	QP_rule_t * newQR=(QP_rule_t *)malloc(sizeof(QP_rule_t));
 	newQR->rule_id=rule_id;
 	newQR->active=active;
