--- conflicted
+++ resolved
@@ -2423,22 +2423,25 @@
 				{ "reason", "servers_share_epoch" }
 			}
 		),
-<<<<<<< HEAD
 		std::make_tuple (
 			p_cluster_counter::sync_conflict_mysql_variables_share_epoch,
-			"sync_conflict_mysql_variables_share_epoch",
-			"Number of times 'mysql_variables' has not been synced because they share the same epoch.",
-			metric_tags { { "type", "error" } }
+			"proxysql_cluster_syn_conflict_total",
+			"Number of times a 'module' has not been able to be synced.",
+			metric_tags {
+				{ "module_name", "mysql_variables" },
+				{ "reason", "servers_share_epoch" }
+			}
 		),
 		std::make_tuple (
 			p_cluster_counter::sync_conflict_admin_variables_share_epoch,
-			"sync_conflict_admin_variables_share_epoch",
-			"Number of times 'admin_variables' has not been synced because they share the same epoch.",
-			metric_tags { { "type", "error" } }
-		),
-=======
+			"proxysql_cluster_syn_conflict_total",
+			"Number of times a 'module' has not been able to be synced.",
+			metric_tags {
+				{ "module_name", "admin_variables" },
+				{ "reason", "servers_share_epoch" }
+			}
+		),
 		// ====================================================================
->>>>>>> 6a56e02d
 
 		// sync_delayed due to version one
 		// ====================================================================
@@ -2471,34 +2474,32 @@
 		),
 		std::make_tuple (
 			p_cluster_counter::sync_delayed_proxysql_servers_version_one,
-<<<<<<< HEAD
-			"sync_delayed_proxysql_servers_version_one",
-			"Number of times 'proxysql_servers' has not been synced because version one doesn't allow sync.",
-			metric_tags { { "type", "warning" } }
-		),
-		std::make_tuple (
-			p_cluster_counter::sync_delayed_mysql_variables_version_one,
-			"sync_delayed_mysql_variables_version_one",
-			"Number of times 'mysql_variables' has not been synced because version one doesn't allow sync.",
-			metric_tags { { "type", "warning" } }
-		),
-		std::make_tuple (
-			p_cluster_counter::sync_delayed_admin_variables_version_one,
-			"sync_delayed_admin_variables_version_one",
-			"Number of times 'admin_variables' has not been synced because version one doesn't allow sync.",
-			metric_tags { { "type", "warning" } }
-		),
-
-=======
 			"proxysql_cluster_syn_conflict_total",
 			"Number of times a 'module' has not been able to be synced.",
 			metric_tags {
 				{ "module_name", "proxysql_servers" },
 				{ "reason", "version_one" }
 			}
+		),
+		std::make_tuple (
+			p_cluster_counter::sync_delayed_mysql_variables_version_one,
+			"sync_delayed_mysql_variables_version_one",
+			"Number of times a 'module' has not been able to be synced.",
+			metric_tags {
+				{ "module_name", "mysql_variables" },
+				{ "reason", "version_one" }
+			}
+		),
+		std::make_tuple (
+			p_cluster_counter::sync_delayed_admin_variables_version_one,
+			"sync_delayed_admin_variables_version_one",
+			"Number of times a 'module' has not been able to be synced.",
+			metric_tags {
+				{ "module_name", "admin_variables" },
+				{ "reason", "version_one" }
+			}
 		)
 		// ====================================================================
->>>>>>> 6a56e02d
 	},
 	cluster_gauge_vector {}
 );
