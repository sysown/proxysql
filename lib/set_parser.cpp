--- conflicted
+++ resolved
@@ -369,13 +369,10 @@
 
 	re2::RE2 re0("^\\s*SET\\s+", *parse1v2_opt2);
 	re2::RE2::Replace(&query, re0, "");
-<<<<<<< HEAD
-#ifdef DEBUG
-=======
 	re2::RE2 re1("(\\s|;)+$", *parse1v2_opt2); // remove trailing spaces and semicolon
 	re2::RE2::Replace(&query, re1, "");
 
->>>>>>> 8fdc7f01
+#ifdef DEBUG
 VALGRIND_ENABLE_ERROR_REPORTING;
 #endif // DEBUG
 	std::string var;
