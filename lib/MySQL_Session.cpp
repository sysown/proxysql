#include "proxysql.h"
#include "cpp.h"
#include "re2/re2.h"
#include "re2/regexp.h"
#include "SpookyV2.h"
#include "set_parser.h"

#include "MySQL_Data_Stream.h"
#include "query_processor.h"
#include "MySQL_PreparedStatement.h"
#include "MySQL_Logger.hpp"
#include "StatCounters.h"
#include "MySQL_Authentication.hpp"
#include "MySQL_LDAP_Authentication.hpp"
#include "MySQL_Protocol.h"
#include "SQLite3_Server.h"
#include "MySQL_Variables.h"


#include "libinjection.h"
#include "libinjection_sqli.h"

#define SELECT_VERSION_COMMENT "select @@version_comment limit 1"
#define SELECT_VERSION_COMMENT_LEN 32
#define PROXYSQL_VERSION_COMMENT "\x01\x00\x00\x01\x01\x27\x00\x00\x02\x03\x64\x65\x66\x00\x00\x00\x11\x40\x40\x76\x65\x72\x73\x69\x6f\x6e\x5f\x63\x6f\x6d\x6d\x65\x6e\x74\x00\x0c\x21\x00\x18\x00\x00\x00\xfd\x00\x00\x1f\x00\x00\x05\x00\x00\x03\xfe\x00\x00\x02\x00\x0b\x00\x00\x04\x0a(ProxySQL)\x05\x00\x00\x05\xfe\x00\x00\x02\x00"
#define PROXYSQL_VERSION_COMMENT_LEN 81
#define SELECT_CONNECTION_ID "SELECT CONNECTION_ID()"
#define SELECT_CONNECTION_ID_LEN 22
#define SELECT_LAST_INSERT_ID "SELECT LAST_INSERT_ID()"
#define SELECT_LAST_INSERT_ID_LEN 23
#define SELECT_LAST_INSERT_ID_LIMIT1 "SELECT LAST_INSERT_ID() LIMIT 1"
#define SELECT_LAST_INSERT_ID_LIMIT1_LEN 31
#define SELECT_VARIABLE_IDENTITY "SELECT @@IDENTITY"
#define SELECT_VARIABLE_IDENTITY_LEN 17
#define SELECT_VARIABLE_IDENTITY_LIMIT1 "SELECT @@IDENTITY LIMIT 1"
#define SELECT_VARIABLE_IDENTITY_LIMIT1_LEN 25

#define EXPMARIA


static inline char is_digit(char c) {
	if(c >= '0' && c <= '9')
		return 1;
	return 0;
}
static inline char is_normal_char(char c) {
	if(c >= 'a' && c <= 'z')
		return 1;
	if(c >= 'A' && c <= 'Z')
		return 1;
	if(c >= '0' && c <= '9')
		return 1;
	if(c == '$' || c == '_')
		return 1;
	return 0;
}

extern MARIADB_CHARSET_INFO * proxysql_find_charset_name(const char * const name);
extern MARIADB_CHARSET_INFO * proxysql_find_charset_collate_names(const char *csname, const char *collatename);
extern const MARIADB_CHARSET_INFO * proxysql_find_charset_nr(unsigned int nr);
extern MARIADB_CHARSET_INFO * proxysql_find_charset_collate(const char *collatename);

extern MySQL_Authentication *GloMyAuth;
extern MySQL_LDAP_Authentication *GloMyLdapAuth;
extern ProxySQL_Admin *GloAdmin;
extern MySQL_Logger *GloMyLogger;
extern MySQL_STMT_Manager_v14 *GloMyStmt;

extern SQLite3_Server *GloSQLite3Server;

#ifdef PROXYSQLCLICKHOUSE
extern ClickHouse_Authentication *GloClickHouseAuth;
extern ClickHouse_Server *GloClickHouseServer;
#endif /* PROXYSQLCLICKHOUSE */

Session_Regex::Session_Regex(char *p) {
	s=strdup(p);
	re2::RE2::Options *opt2=new re2::RE2::Options(RE2::Quiet);
	opt2->set_case_sensitive(false);
	opt=(void *)opt2;
	re=(RE2 *)new RE2(s, *opt2);
}

Session_Regex::~Session_Regex() {
	free(s);
	delete (RE2 *)re;
	delete (re2::RE2::Options *)opt;
}

bool Session_Regex::match(char *m) {
	bool rc=false;
	rc=RE2::PartialMatch(m,*(RE2 *)re);
	return rc;
}


KillArgs::KillArgs(char *u, char *p, char *h, unsigned int P, unsigned long i, int kt, MySQL_Thread *_mt) {
	username=strdup(u);
	password=strdup(p);
	hostname=strdup(h);
	port=P;
	id=i;
	kill_type=kt;
	mt=_mt;
}

KillArgs::~KillArgs() {
	free(username);
	free(password);
	free(hostname);
}



void * kill_query_thread(void *arg) {
	KillArgs *ka=(KillArgs *)arg;
	MYSQL *mysql;
	MySQL_Thread * thread = ka->mt;
	mysql=mysql_init(NULL);
	mysql_options4(mysql, MYSQL_OPT_CONNECT_ATTR_ADD, "program_name", "proxysql_killer");
	mysql_options4(mysql, MYSQL_OPT_CONNECT_ATTR_ADD, "_server_host", ka->hostname);
	if (!mysql) {
		goto __exit_kill_query_thread;
	}
	MYSQL *ret;
	if (ka->port) {
		switch (ka->kill_type) {
			case KILL_QUERY:
				proxy_warning("KILL QUERY %lu on %s:%d\n", ka->id, ka->hostname, ka->port);
				if (thread) {
					thread->status_variables.killed_queries++;
				}
				break;
			case KILL_CONNECTION:
				proxy_warning("KILL CONNECTION %lu on %s:%d\n", ka->id, ka->hostname, ka->port);
				if (thread) {
					thread->status_variables.killed_connections++;
				}
				break;
			default:
				break;
		}
		ret=mysql_real_connect(mysql,ka->hostname,ka->username,ka->password,NULL,ka->port,NULL,0);
	} else {
		switch (ka->kill_type) {
			case KILL_QUERY:
				proxy_warning("KILL QUERY %lu on localhost\n", ka->id);
				break;
			case KILL_CONNECTION:
				proxy_warning("KILL CONNECTION %lu on localhost\n", ka->id);
				break;
			default:
				break;
		}
		ret=mysql_real_connect(mysql,"localhost",ka->username,ka->password,NULL,0,ka->hostname,0);
	}
	if (!ret) {
		proxy_error("Failed to connect to server %s:%d to run KILL %s %llu: Error: %s\n" , ka->hostname, ka->port, ( ka->kill_type==KILL_QUERY ? "QUERY" : "CONNECTION" ) , ka->id, mysql_error(mysql));
		goto __exit_kill_query_thread;
	}
	char buf[100];
	switch (ka->kill_type) {
		case KILL_QUERY:
			sprintf(buf,"KILL QUERY %lu", ka->id);
			break;
		case KILL_CONNECTION:
			sprintf(buf,"KILL CONNECTION %lu", ka->id);
			break;
		default:
			sprintf(buf,"KILL %lu", ka->id);
			break;
	}
	// FIXME: these 2 calls are blocking, fortunately on their own thread
	mysql_query(mysql,buf);
__exit_kill_query_thread:
	if (mysql)
		mysql_close(mysql);
	delete ka;
	return NULL;
}

extern Query_Processor *GloQPro;
extern Query_Cache *GloQC;
extern ProxySQL_Admin *GloAdmin;
extern MySQL_Threads_Handler *GloMTH;

Query_Info::Query_Info() {
	MyComQueryCmd=MYSQL_COM_QUERY___NONE;
	QueryPointer=NULL;
	QueryLength=0;
	QueryParserArgs.digest_text=NULL;
	QueryParserArgs.first_comment=NULL;
	stmt_info=NULL;
	bool_is_select_NOT_for_update=false;
	bool_is_select_NOT_for_update_computed=false;
	have_affected_rows=false;
	waiting_since = 0;
	affected_rows=0;
	rows_sent=0;
}

Query_Info::~Query_Info() {
	GloQPro->query_parser_free(&QueryParserArgs);
	if (stmt_info) {
		stmt_info=NULL;
	}
}

void Query_Info::begin(unsigned char *_p, int len, bool mysql_header) {
	MyComQueryCmd=MYSQL_COM_QUERY___NONE;
	QueryPointer=NULL;
	QueryLength=0;
	mysql_stmt=NULL;
	stmt_meta=NULL;
	QueryParserArgs.digest_text=NULL;
	QueryParserArgs.first_comment=NULL;
	start_time=sess->thread->curtime;
	init(_p, len, mysql_header);
	if (mysql_thread___commands_stats || mysql_thread___query_digests) {
		query_parser_init();
		if (mysql_thread___commands_stats)
			query_parser_command_type();
	}
	bool_is_select_NOT_for_update=false;
	bool_is_select_NOT_for_update_computed=false;
	have_affected_rows=false;
	waiting_since = 0;
	affected_rows=0;
	rows_sent=0;
	sess->gtid_hid=-1;
}

void Query_Info::end() {
	query_parser_update_counters();
	query_parser_free();
	if ((end_time-start_time) > (unsigned int)mysql_thread___long_query_time*1000) {
		__sync_add_and_fetch(&sess->thread->status_variables.queries_slow,1);
	}
	if (sess->with_gtid) {
		__sync_add_and_fetch(&sess->thread->status_variables.queries_gtid,1);
	}
	assert(mysql_stmt==NULL);
	if (stmt_info) {
		stmt_info=NULL;
	}
	if (stmt_meta) { // fix bug #796: memory is not freed in case of error during STMT_EXECUTE
		if (stmt_meta->pkt) {
			uint32_t stmt_global_id=0;
			memcpy(&stmt_global_id,(char *)(stmt_meta->pkt)+5,sizeof(uint32_t));
			sess->SLDH->reset(stmt_global_id);
			free(stmt_meta->pkt);
			stmt_meta->pkt=NULL;
		}
		stmt_meta = NULL;
	}
}

void Query_Info::init(unsigned char *_p, int len, bool mysql_header) {
	QueryLength=(mysql_header ? len-5 : len);
	QueryPointer=(mysql_header ? _p+5 : _p);
	MyComQueryCmd = MYSQL_COM_QUERY__UNINITIALIZED;
	bool_is_select_NOT_for_update=false;
	bool_is_select_NOT_for_update_computed=false;
	have_affected_rows=false;
	waiting_since = 0;
	affected_rows=0;
	rows_sent=0;
}

void Query_Info::query_parser_init() {
	GloQPro->query_parser_init(&QueryParserArgs,(char *)QueryPointer,QueryLength,0);
}

enum MYSQL_COM_QUERY_command Query_Info::query_parser_command_type() {
	MyComQueryCmd=GloQPro->query_parser_command_type(&QueryParserArgs);
	return MyComQueryCmd;
}

void Query_Info::query_parser_free() {
	GloQPro->query_parser_free(&QueryParserArgs);
}

unsigned long long Query_Info::query_parser_update_counters() {
	if (stmt_info) {
		MyComQueryCmd=stmt_info->MyComQueryCmd;
	}
	if (MyComQueryCmd==MYSQL_COM_QUERY___NONE) return 0; // this means that it was never initialized
	if (MyComQueryCmd == MYSQL_COM_QUERY__UNINITIALIZED) return 0; // this means that it was never initialized
	unsigned long long ret=GloQPro->query_parser_update_counters(sess, MyComQueryCmd, &QueryParserArgs, end_time-start_time);
	MyComQueryCmd=MYSQL_COM_QUERY___NONE;
	QueryPointer=NULL;
	QueryLength=0;
	return ret;
}

char * Query_Info::get_digest_text() {
	return GloQPro->get_digest_text(&QueryParserArgs);
}

bool Query_Info::is_select_NOT_for_update() {
	if (stmt_info) { // we are processing a prepared statement. We already have the information
		return stmt_info->is_select_NOT_for_update;
	}
	if (QueryPointer==NULL) {
		return false;
	}
	if (bool_is_select_NOT_for_update_computed) {
		return bool_is_select_NOT_for_update;
	}
	bool_is_select_NOT_for_update_computed=true;
	if (QueryLength<7) {
		return false;
	}
	char *QP = (char *)QueryPointer;
	size_t ql = QueryLength;
	// we try to use the digest, if avaiable
	if (QueryParserArgs.digest_text) {
		QP = QueryParserArgs.digest_text;
		ql = strlen(QP);
	}
	if (strncasecmp(QP,(char *)"SELECT ",7)) {
		return false;
	}
	// if we arrive till here, it is a SELECT
	if (ql>=17) {
		char *p=QP;
		p+=ql-11;
		if (strncasecmp(p," FOR UPDATE",11)==0) {
			__sync_fetch_and_add(&MyHGM->status.select_for_update_or_equivalent, 1);
			return false;
		}
		p=QP;
		p+=ql-10;
		if (strncasecmp(p," FOR SHARE",10)==0) {
			__sync_fetch_and_add(&MyHGM->status.select_for_update_or_equivalent, 1);
			return false;
		}
		if (ql>=25) {
			char *p=QP;
			p+=ql-19;
			if (strncasecmp(p," LOCK IN SHARE MODE",19)==0) {
				__sync_fetch_and_add(&MyHGM->status.select_for_update_or_equivalent, 1);
				return false;
			}
			p=QP;
			p+=ql-7;
			if (strncasecmp(p," NOWAIT",7)==0) {
				// let simplify. If NOWAIT is used, we assume FOR UPDATE|SHARE is used
				__sync_fetch_and_add(&MyHGM->status.select_for_update_or_equivalent, 1);
				return false;
/*
				if (strcasestr(QP," FOR UPDATE ")==NULL) {
					__sync_fetch_and_add(&MyHGM->status.select_for_update_or_equivalent, 1);
					return false;
				}
				if (strcasestr(QP," FOR SHARE ")==NULL) {
					__sync_fetch_and_add(&MyHGM->status.select_for_update_or_equivalent, 1);
					return false;
				}
*/
			}
			p=QP;
			p+=ql-12;
			if (strncasecmp(p," SKIP LOCKED",12)==0) {
				// let simplify. If SKIP LOCKED is used, we assume FOR UPDATE|SHARE is used
				__sync_fetch_and_add(&MyHGM->status.select_for_update_or_equivalent, 1);
				return false;
/*
				if (strcasestr(QP," FOR UPDATE ")) {
					__sync_fetch_and_add(&MyHGM->status.select_for_update_or_equivalent, 1);
					return false;
				}
				if (strcasestr(QP," FOR SHARE ")) {
					__sync_fetch_and_add(&MyHGM->status.select_for_update_or_equivalent, 1);
					return false;
				}
*/
			}
			p=QP;
			char buf[129];
			if (ql>=128) { // for long query, just check the last 128 bytes
				p+=ql-128;
				memcpy(buf,p,128);
				buf[128]=0;
			} else {
				memcpy(buf,p,ql);
				buf[ql]=0;
			}
			if (strcasestr(buf," FOR ")) {
				if (strcasestr(buf," FOR UPDATE ")) {
					__sync_fetch_and_add(&MyHGM->status.select_for_update_or_equivalent, 1);
					return false;
				}
				if (strcasestr(buf," FOR SHARE ")) {
					__sync_fetch_and_add(&MyHGM->status.select_for_update_or_equivalent, 1);
					return false;
				}
			}
		}
	}
	bool_is_select_NOT_for_update=true;
	return true;
}

void * MySQL_Session::operator new(size_t size) {
	return l_alloc(size);
}

void MySQL_Session::operator delete(void *ptr) {
	l_free(sizeof(MySQL_Session),ptr);
}


void MySQL_Session::set_status(enum session_status e) {
	if (e==NONE) {
		if (mybe) {
			if (mybe->server_myds) {
				assert(mybe->server_myds->myconn==0);
				if (mybe->server_myds->myconn) {
					assert(mybe->server_myds->myconn->async_state_machine==ASYNC_IDLE);
				}
			}
		}
	}
	status=e;
}


MySQL_Session::MySQL_Session() {
	thread_session_id=0;
	handler_ret = 0;
	pause_until=0;
	qpo=new Query_Processor_Output();
	start_time=0;
	command_counters=new StatCounters(15,10);
	healthy=1;
	autocommit=true;
	autocommit_handled=false;
	autocommit_on_hostgroup=-1;
	killed=false;
	session_type=PROXYSQL_SESSION_MYSQL;
	//admin=false;
	connections_handler=false;
	max_connections_reached=false;
	//stats=false;
	client_authenticated=false;
	default_schema=NULL;
	schema_locked=false;
	session_fast_forward=false;
	started_sending_data_to_client=false;
	handler_function=NULL;
	client_myds=NULL;
	to_process=0;
	mybe=NULL;
	mirror=false;
	mirrorPkt.ptr=NULL;
	mirrorPkt.size=0;
	set_status(NONE);

	CurrentQuery.sess=this;

	current_hostgroup=-1;
	default_hostgroup=-1;
	locked_on_hostgroup=-1;
	locked_on_hostgroup_and_all_variables_set=false;
	next_query_flagIN=-1;
	mirror_hostgroup=-1;
	mirror_flagOUT=-1;
	active_transactions=0;

	with_gtid = false;
	use_ssl = false;

	//gtid_trxid = 0;
	gtid_hid = -1;
	memset(gtid_buf,0,sizeof(gtid_buf));

	match_regexes=NULL;
/*
	match_regexes=(Session_Regex **)malloc(sizeof(Session_Regex *)*3);
	match_regexes[0]=new Session_Regex((char *)"^SET (|SESSION |@@|@@session.)SQL_LOG_BIN( *)(:|)=( *)");
	match_regexes[1]=new Session_Regex((char *)"^SET (|SESSION |@@|@@session.)SQL_MODE( *)(:|)=( *)");
	match_regexes[2]=new Session_Regex((char *)"^SET (|SESSION |@@|@@session.)TIME_ZONE( *)(:|)=( *)");
*/
	init(); // we moved this out to allow CHANGE_USER

	last_insert_id=0; // #1093

	last_HG_affected_rows = -1; // #1421 : advanced support for LAST_INSERT_ID()
	ldap_ctx = NULL;
}

void MySQL_Session::init() {
	transaction_persistent_hostgroup=-1;
	transaction_persistent=false;
	mybes= new PtrArray(4);
	sess_STMTs_meta=new MySQL_STMTs_meta();
	SLDH=new StmtLongDataHandler();
}

void MySQL_Session::reset() {
	autocommit=true;
	autocommit_handled=false;
	autocommit_on_hostgroup=-1;
	current_hostgroup=-1;
	default_hostgroup=-1;
	locked_on_hostgroup=-1;
	locked_on_hostgroup_and_all_variables_set=false;
	if (sess_STMTs_meta) {
		delete sess_STMTs_meta;
		sess_STMTs_meta=NULL;
	}
	if (SLDH) {
		delete SLDH;
		SLDH=NULL;
	}
	if (mybes) {
		reset_all_backends();
		delete mybes;
		mybes=NULL;
	}
	mybe=NULL;

	with_gtid = false;

	//gtid_trxid = 0;
	gtid_hid = -1;
	memset(gtid_buf,0,sizeof(gtid_buf));
	if (session_type == PROXYSQL_SESSION_SQLITE) {
		SQLite3_Session *sqlite_sess = (SQLite3_Session *)thread->gen_args;
		if (sqlite_sess->sessdb) {
			sqlite3 *db = sqlite_sess->sessdb->get_db();
			if (sqlite3_get_autocommit(db)==0) {
				sqlite_sess->sessdb->execute((char *)"COMMIT");
			}
		}
	}
}

MySQL_Session::~MySQL_Session() {

	reset(); // we moved this out to allow CHANGE_USER

	if (locked_on_hostgroup >= 0) {
		thread->status_variables.hostgroup_locked--;
	}

	if (client_myds) {
		if (client_authenticated) {
			switch (session_type) {
#ifdef PROXYSQLCLICKHOUSE
				case PROXYSQL_SESSION_CLICKHOUSE:
					GloClickHouseAuth->decrease_frontend_user_connections(client_myds->myconn->userinfo->username);
					break;
#endif /* PROXYSQLCLICKHOUSE */
				default:
					GloMyAuth->decrease_frontend_user_connections(client_myds->myconn->userinfo->username);
					break;
			}
		}
		delete client_myds;
	}
	if (default_schema) {
		free(default_schema);
	}
	proxy_debug(PROXY_DEBUG_NET,1,"Thread=%p, Session=%p -- Shutdown Session %p\n" , this->thread, this, this);
	delete command_counters;
	if (session_type==PROXYSQL_SESSION_MYSQL && connections_handler==false && mirror==false) {
		__sync_fetch_and_sub(&MyHGM->status.client_connections,1);
	}
	assert(qpo);
	delete qpo;
	{
/*
		Session_Regex *sr=NULL;
		sr=match_regexes[0];
		delete sr;
		sr=match_regexes[1];
		delete sr;
		sr=match_regexes[2];
		delete sr;
	free(match_regexes);
*/
	match_regexes=NULL;
	}
	if (mirror) {
		__sync_sub_and_fetch(&GloMTH->status_variables.mirror_sessions_current,1);
	}
	if (ldap_ctx) {
		GloMyLdapAuth->ldap_ctx_free(ldap_ctx);
		ldap_ctx = NULL;
	}
}


// scan the pointer array of mysql backends (mybes) looking for a backend for the specified hostgroup_id
MySQL_Backend * MySQL_Session::find_backend(int hostgroup_id) {
	MySQL_Backend *_mybe;
	unsigned int i;
	for (i=0; i < mybes->len; i++) {
		_mybe=(MySQL_Backend *)mybes->index(i);
		if (_mybe->hostgroup_id==hostgroup_id) {
			return _mybe;
		}
	}
	return NULL; // NULL = backend not found
};


MySQL_Backend * MySQL_Session::create_backend(int hostgroup_id, MySQL_Data_Stream *_myds) {
	MySQL_Backend *_mybe=new MySQL_Backend();
	proxy_debug(PROXY_DEBUG_NET,4,"HID=%d, _myds=%p, _mybe=%p\n" , hostgroup_id, _myds, _mybe);
	_mybe->hostgroup_id=hostgroup_id;
	if (_myds) {
		_mybe->server_myds=_myds;
	} else {
		_mybe->server_myds = new MySQL_Data_Stream();
		_mybe->server_myds->DSS=STATE_NOT_INITIALIZED;
		_mybe->server_myds->init(MYDS_BACKEND_NOT_CONNECTED, this, 0);
	}
	mybes->add(_mybe);
	return _mybe;
};

MySQL_Backend * MySQL_Session::find_or_create_backend(int hostgroup_id, MySQL_Data_Stream *_myds) {
	MySQL_Backend *_mybe=find_backend(hostgroup_id);
	proxy_debug(PROXY_DEBUG_NET,4,"HID=%d, _myds=%p, _mybe=%p\n" , hostgroup_id, _myds, _mybe);
	return ( _mybe ? _mybe : create_backend(hostgroup_id, _myds) );
};

void MySQL_Session::reset_all_backends() {
	MySQL_Backend *mybe;
	while(mybes->len) {
		mybe=(MySQL_Backend *)mybes->remove_index_fast(0);
		mybe->reset();
		delete mybe;
	}
};

void MySQL_Session::writeout() {
	int tps = 10; // throttling per second , by default every 100ms
	int total_written = 0;
	unsigned long long last_sent_=0;
	bool disable_throttle = mysql_thread___throttle_max_bytes_per_second_to_client == 0;
	int mwpl = mysql_thread___throttle_max_bytes_per_second_to_client; // max writes per call
	mwpl = mwpl/tps;
	if (session_type!=PROXYSQL_SESSION_MYSQL) {
		disable_throttle = true;
	}
	if (client_myds) client_myds->array2buffer_full();
	if (mybe && mybe->server_myds && mybe->server_myds->myds_type==MYDS_BACKEND) {
		if (session_type==PROXYSQL_SESSION_MYSQL) {
			if (mybe->server_myds->net_failure==false) { 
				if (mybe->server_myds->poll_fds_idx>-1) { // NOTE: attempt to force writes
					mybe->server_myds->array2buffer_full();
				}
			}
		} else {
			mybe->server_myds->array2buffer_full();
		}
	}
	if (client_myds && thread->curtime >= client_myds->pause_until) {
		if (mirror==false) {
			bool runloop=false;
			if (client_myds->mypolls) {
				last_sent_ = client_myds->mypolls->last_sent[client_myds->poll_fds_idx];
			}
			int retbytes=client_myds->write_to_net_poll();
			total_written+=retbytes;
			if (retbytes==QUEUE_T_DEFAULT_SIZE) { // optimization to solve memory bloat
				runloop=true;
			}
			while (runloop && (disable_throttle || total_written < mwpl)) {
				runloop=false; // the default
				client_myds->array2buffer_full();
				struct pollfd fds;
				fds.fd=client_myds->fd;
				fds.events=POLLOUT;
				fds.revents=0;
				int retpoll=poll(&fds, 1, 0);
				if (retpoll>0) {
					if (fds.revents==POLLOUT) {
						retbytes=client_myds->write_to_net_poll();
						total_written+=retbytes;
						if (retbytes==QUEUE_T_DEFAULT_SIZE) { // optimization to solve memory bloat
							runloop=true;
						}
					}
				}
			}
		}
	}

	// flow control
	if (!disable_throttle && total_written > 0) {
	   if (total_written > mwpl) {
			unsigned long long add_ = 1000000/tps + 1000000/tps*((unsigned long long)total_written - (unsigned long long)mwpl)/mwpl;
			pause_until = thread->curtime + add_;
			client_myds->remove_pollout();
			client_myds->pause_until = thread->curtime + add_;
		} else {
			if (total_written >= QUEUE_T_DEFAULT_SIZE) {
				unsigned long long time_diff = thread->curtime - last_sent_;
				if (time_diff == 0) { // sending data really too fast!
					unsigned long long add_ = 1000000/tps + 1000000/tps*((unsigned long long)total_written - (unsigned long long)mwpl)/mwpl;
					pause_until = thread->curtime + add_;
					client_myds->remove_pollout();
					client_myds->pause_until = thread->curtime + add_;
				} else {
					float current_Bps = (float)total_written*1000*1000/time_diff;
					if (current_Bps > mysql_thread___throttle_max_bytes_per_second_to_client) {
						unsigned long long add_ = 1000000/tps;
						pause_until = thread->curtime + add_;
						assert(pause_until > thread->curtime);
						client_myds->remove_pollout();
						client_myds->pause_until = thread->curtime + add_;
					}
				}
			}
		}
	}

	if (mybe) {
		if (mybe->server_myds) mybe->server_myds->write_to_net_poll();
	}
	proxy_debug(PROXY_DEBUG_NET,1,"Thread=%p, Session=%p -- Writeout Session %p\n" , this->thread, this, this);
}

// FIXME: This function is currently disabled . See #469
bool MySQL_Session::handler_CommitRollback(PtrSize_t *pkt) {
	char c=((char *)pkt->ptr)[5];
	bool ret=false;
	if (c=='c' || c=='C') {
		if (strncasecmp((char *)"commit",(char *)pkt->ptr+5,6)==0) {
				__sync_fetch_and_add(&MyHGM->status.commit_cnt, 1);
				ret=true;
			}
		} else {
			if (c=='r' || c=='R') {
				if ( strncasecmp((char *)"rollback",(char *)pkt->ptr+5,8)==0 ) {
					__sync_fetch_and_add(&MyHGM->status.rollback_cnt, 1);
					ret=true;
				}
			}
		}

	if (ret==false) {
		return false;	// quick exit
	}
	unsigned int nTrx=NumActiveTransactions();
	if (nTrx) {
		// there is an active transaction, we must forward the request
		return false;
	} else {
		// there is no active transaction, we will just reply OK
		client_myds->DSS=STATE_QUERY_SENT_NET;
		uint16_t setStatus = 0;
		if (autocommit) setStatus |= SERVER_STATUS_AUTOCOMMIT;
		client_myds->myprot.generate_pkt_OK(true,NULL,NULL,1,0,0,setStatus,0,NULL);
		client_myds->DSS=STATE_SLEEP;
		status=WAITING_CLIENT_DATA;
		if (mirror==false) {
			RequestEnd(NULL);
		}
		l_free(pkt->size,pkt->ptr);
		if (c=='c' || c=='C') {
			__sync_fetch_and_add(&MyHGM->status.commit_cnt_filtered, 1);
		} else {
			__sync_fetch_and_add(&MyHGM->status.rollback_cnt_filtered, 1);
		}
		return true;
	}
	return false;
}


bool MySQL_Session::handler_SetAutocommit(PtrSize_t *pkt) {
	autocommit_handled=false;
	size_t sal=strlen("set autocommit");
	char * _ptr = (char *)pkt->ptr;
#ifdef DEBUG
	string nqn = string((char *)CurrentQuery.QueryPointer,CurrentQuery.QueryLength);
	proxy_debug(PROXY_DEBUG_MYSQL_QUERY_PROCESSOR, 5, "Parsing SET command = %s\n", nqn.c_str());
#endif
	if ( pkt->size >= 7+sal) {
		if (strncasecmp((char *)"SET @@session.autocommit",(char *)pkt->ptr+5,strlen((char *)"SET @@session.autocommit"))==0) {
			memmove(_ptr+9, _ptr+19, pkt->size - 19);
			memset(_ptr+pkt->size-10,' ',10);
		}
		if (strncasecmp((char *)"set autocommit",(char *)pkt->ptr+5,sal)==0) {
			void *p = NULL;
			// make a copy
			PtrSize_t _new_pkt;
			_new_pkt.size = pkt->size;
			_new_pkt.ptr = malloc(_new_pkt.size);
			memcpy(_new_pkt.ptr, pkt->ptr, _new_pkt.size);
			_ptr = (char *)_new_pkt.ptr;
			for (int i=5+sal; i < (int)_new_pkt.size; i++) {
				*((char *)_new_pkt.ptr+i) = tolower(*((char *)_new_pkt.ptr+i));
			}
			p = memmem(_ptr+5+sal, pkt->size-5-sal, (void *)"false", 5);
			if (p) {
				memcpy(p,(void *)"0    ",5);
			}
			p = memmem(_ptr+5+sal, pkt->size-5-sal, (void *)"true", 4);
			if (p) {
				memcpy(p,(void *)"1   ",4);
			}
			p = memmem(_ptr+5+sal, pkt->size-5-sal, (void *)"off", 3);
			if (p) {
				memcpy(p,(void *)"0  ",3);
			}
			p = memmem(_ptr+5+sal, pkt->size-5-sal, (void *)"on", 2);
			if (p) {
				memcpy(p,(void *)"1 ",2);
			}
			unsigned int i;
			bool eq=false;
			int fd=-1; // first digit
			for (i=5+sal;i<_new_pkt.size;i++) {
				char c=((char *)_new_pkt.ptr)[i];
				if (c!='0' && c!='1' && c!=' ' && c!='=' && c!='/') {
					free(_new_pkt.ptr);
					return false; // found a not valid char
				}
				if (eq==false) {
					if (c!=' ' && c!='=') {
						free(_new_pkt.ptr);
						return false; // found a not valid char
					}
					if (c=='=') eq=true;
				} else {
					if (c!='0' && c!='1' && c!=' ' && c!='/') {
						free(_new_pkt.ptr);
						return false; // found a not valid char
					}
					if (fd==-1) {
						if (c=='0' || c=='1') { // found first digit
							if (c=='0')
								fd=0;
							else
								fd=1;
						}
					} else {
						if (c=='0' || c=='1') { // found second digit
							free(_new_pkt.ptr);
							return false;
						} else {
							if (c=='/' || c==' ') {
								break;
							}
						}
					}
				}
			}
			if (fd >= 0) { // we can set autocommit
				autocommit_handled=true;
#ifdef DEBUG
			proxy_debug(PROXY_DEBUG_MYSQL_QUERY_PROCESSOR, 5, "Setting autocommit to = %d\n", fd);
#endif
				__sync_fetch_and_add(&MyHGM->status.autocommit_cnt, 1);
				// we immediately process the number of transactions
				unsigned int nTrx=NumActiveTransactions();
				if (fd==1 && autocommit==true) {
					// nothing to do, return OK
					goto __ret_autocommit_OK;
				}
				if (fd==1 && autocommit==false) {
					if (nTrx) {
						// there is an active transaction, we need to forward it
						// because this can potentially close the transaction
						autocommit=true;
						client_myds->myconn->set_autocommit(autocommit);
						autocommit_on_hostgroup=FindOneActiveTransaction();
						free(_new_pkt.ptr);
						return false;
					} else {
						// as there is no active transaction, we do no need to forward it
						// just change internal state
						autocommit=true;
						client_myds->myconn->set_autocommit(autocommit);
						goto __ret_autocommit_OK;
					}
				}

				if (fd==0) {
					autocommit=false;	// we set it, no matter if already set or not
					client_myds->myconn->set_autocommit(autocommit);
					// it turned out I was wrong
					// set autocommit=0 has no effect if there is an acrive transaction
					// therefore, we never forward set autocommit = 0
					goto __ret_autocommit_OK;
				}
__ret_autocommit_OK:
				client_myds->DSS=STATE_QUERY_SENT_NET;
				uint16_t setStatus = (nTrx ? SERVER_STATUS_IN_TRANS : 0 );
				if (autocommit) setStatus |= SERVER_STATUS_AUTOCOMMIT;
				client_myds->myprot.generate_pkt_OK(true,NULL,NULL,1,0,0,setStatus,0,NULL);
				client_myds->DSS=STATE_SLEEP;
				status=WAITING_CLIENT_DATA;
				if (mirror==false) {
					RequestEnd(NULL);
				}
				l_free(pkt->size,pkt->ptr);
				__sync_fetch_and_add(&MyHGM->status.autocommit_cnt_filtered, 1);
				free(_new_pkt.ptr);
				return true;
			}
			free(_new_pkt.ptr);
		}
	}
	return false;
}

void MySQL_Session::generate_proxysql_internal_session_json(json &j) {
	char buff[32];
	sprintf(buff,"%p",this);
	j["address"] = buff;
	if (thread) {
		sprintf(buff,"%p",thread);
		j["thread"] = buff;
	}
	uint64_t age_ms = (thread->curtime - start_time)/1000;
	j["age_ms"] = age_ms;
	j["status"] = status;
	j["autocommit"] = autocommit;
	j["thread_session_id"] = thread_session_id;
	j["current_hostgroup"] = current_hostgroup;
	j["default_hostgroup"] = default_hostgroup;
	j["locked_on_hostgroup"] = locked_on_hostgroup;
	j["autocommit_on_hostgroup"] = autocommit_on_hostgroup;
	j["last_insert_id"] = last_insert_id;
	j["last_HG_affected_rows"] = last_HG_affected_rows;
	j["gtid"]["hid"] = gtid_hid;
	j["gtid"]["last"] = ( strlen(gtid_buf) ? gtid_buf : "" );
	j["client"]["userinfo"]["username"] = ( client_myds->myconn->userinfo->username ? client_myds->myconn->userinfo->username : "" );
#ifdef DEBUG
	j["client"]["userinfo"]["password"] = ( client_myds->myconn->userinfo->password ? client_myds->myconn->userinfo->password : "" );
#endif
	j["client"]["stream"]["pkts_recv"] = client_myds->pkts_recv;
	j["client"]["stream"]["pkts_sent"] = client_myds->pkts_sent;
	j["client"]["stream"]["bytes_recv"] = client_myds->bytes_info.bytes_recv;
	j["client"]["stream"]["bytes_sent"] = client_myds->bytes_info.bytes_sent;
	j["client"]["client_addr"]["address"] = ( client_myds->addr.addr ? client_myds->addr.addr : "" );
	j["client"]["client_addr"]["port"] = client_myds->addr.port;
	j["client"]["proxy_addr"]["address"] = ( client_myds->proxy_addr.addr ? client_myds->proxy_addr.addr : "" );
	j["client"]["proxy_addr"]["port"] = client_myds->proxy_addr.port;
	j["client"]["encrypted"] = client_myds->encrypted;
	if (client_myds->encrypted) {
		const SSL_CIPHER *cipher = SSL_get_current_cipher(client_myds->ssl);
		if (cipher) {
			const char * name = SSL_CIPHER_get_name(cipher);
			if (name) {
				j["client"]["ssl_cipher"] = name;
			}
		}
	}
	j["client"]["DSS"] = client_myds->DSS;
	j["default_schema"] = ( default_schema ? default_schema : "" );
	j["transaction_persistent"] = transaction_persistent;
	j["conn"]["session_track_gtids"] = ( client_myds->myconn->options.session_track_gtids ? client_myds->myconn->options.session_track_gtids : "") ;
	for (auto idx = 0; idx < SQL_NAME_LAST; idx++) {
		client_myds->myconn->variables[idx].fill_client_internal_session(j, idx);
	}
	j["conn"]["autocommit"] = ( client_myds->myconn->options.autocommit ? "ON" : "OFF" );
	j["conn"]["client_flag"]["value"] = client_myds->myconn->options.client_flag;
	j["conn"]["client_flag"]["client_found_rows"] = (client_myds->myconn->options.client_flag & CLIENT_FOUND_ROWS ? 1 : 0);
	j["conn"]["client_flag"]["client_multi_statements"] = (client_myds->myconn->options.client_flag & CLIENT_MULTI_STATEMENTS ? 1 : 0);
	j["conn"]["client_flag"]["client_multi_results"] = (client_myds->myconn->options.client_flag & CLIENT_MULTI_RESULTS ? 1 : 0);
	j["conn"]["no_backslash_escapes"] = client_myds->myconn->options.no_backslash_escapes;
	j["conn"]["status"]["compression"] = client_myds->myconn->get_status_compression();
	j["conn"]["status"]["transaction"] = client_myds->myconn->get_status_transaction();
	j["conn"]["ps"]["client_stmt_to_global_ids"] = client_myds->myconn->local_stmts->client_stmt_to_global_ids;
	for (unsigned int k=0; k<mybes->len; k++) {
		MySQL_Backend *_mybe = NULL;
		_mybe=(MySQL_Backend *)mybes->index(k);
		unsigned int i = _mybe->hostgroup_id;
		j["backends"][i]["hostgroup_id"] = i;
		j["backends"][i]["gtid"] = ( strlen(_mybe->gtid_uuid) ? _mybe->gtid_uuid : "" );
		if (_mybe->server_myds) {
			MySQL_Data_Stream *_myds=_mybe->server_myds;
			sprintf(buff,"%p",_myds);
			j["backends"][i]["stream"]["address"] = buff;
			j["backends"][i]["stream"]["questions"] = _myds->statuses.questions;
			j["backends"][i]["stream"]["myconnpoll_get"] = _myds->statuses.myconnpoll_get;
			j["backends"][i]["stream"]["myconnpoll_put"] = _myds->statuses.myconnpoll_put;
			/* when fast_forward is not used, these metrics are always 0. Explicitly disabled
			j["backend"][i]["stream"]["pkts_recv"] = _myds->pkts_recv;
			j["backend"][i]["stream"]["pkts_sent"] = _myds->pkts_sent;
			*/
			j["backends"][i]["stream"]["bytes_recv"] = _myds->bytes_info.bytes_recv;
			j["backends"][i]["stream"]["bytes_sent"] = _myds->bytes_info.bytes_sent;
			j["backends"][i]["stream"]["DSS"] = _myds->DSS;
			if (_myds->myconn) {
				MySQL_Connection * _myconn = _myds->myconn;
				for (auto idx = 0; idx < SQL_NAME_LAST; idx++) {
					_myconn->variables[idx].fill_server_internal_session(j, i, idx);
				}
				sprintf(buff,"%p",_myconn);
				j["backends"][i]["conn"]["address"] = buff;
				j["backends"][i]["conn"]["auto_increment_delay_token"] = _myconn->auto_increment_delay_token;
				j["backends"][i]["conn"]["bytes_recv"] = _myconn->bytes_info.bytes_recv;
				j["backends"][i]["conn"]["bytes_sent"] = _myconn->bytes_info.bytes_sent;
				j["backends"][i]["conn"]["questions"] = _myconn->statuses.questions;
				j["backends"][i]["conn"]["myconnpoll_get"] = _myconn->statuses.myconnpoll_get;
				j["backends"][i]["conn"]["myconnpoll_put"] = _myconn->statuses.myconnpoll_put;
				//j["backend"][i]["conn"]["charset"] = _myds->myconn->options.charset; // not used for backend
				j["backends"][i]["conn"]["session_track_gtids"] = ( _myconn->options.session_track_gtids ? _myconn->options.session_track_gtids : "") ;
				j["backends"][i]["conn"]["init_connect"] = ( _myconn->options.init_connect ? _myconn->options.init_connect : "");
				j["backends"][i]["conn"]["init_connect_sent"] = _myds->myconn->options.init_connect_sent;
				j["backends"][i]["conn"]["autocommit"] = ( _myds->myconn->options.autocommit ? "ON" : "OFF" );
				j["backends"][i]["conn"]["last_set_autocommit"] = _myds->myconn->options.last_set_autocommit;
				j["backends"][i]["conn"]["no_backslash_escapes"] = _myconn->options.no_backslash_escapes;
				j["backends"][i]["conn"]["status"]["get_lock"] = _myconn->get_status_get_lock();
				j["backends"][i]["conn"]["status"]["lock_tables"] = _myconn->get_status_lock_tables();
				j["backends"][i]["conn"]["status"]["temporary_table"] = _myconn->get_status_temporary_table();
				j["backends"][i]["conn"]["status"]["user_variable"] = _myconn->get_status_user_variable();
				j["backends"][i]["conn"]["status"]["found_rows"] = _myconn->get_status_found_rows();
				j["backends"][i]["conn"]["status"]["no_multiplex"] = _myconn->get_status_no_multiplex();
				j["backends"][i]["conn"]["MultiplexDisabled"] = _myconn->MultiplexDisabled();
				j["backends"][i]["conn"]["ps"]["backend_stmt_to_global_ids"] = _myconn->local_stmts->backend_stmt_to_global_ids;
				j["backends"][i]["conn"]["ps"]["global_stmt_to_backend_ids"] = _myconn->local_stmts->global_stmt_to_backend_ids;
				j["backends"][i]["conn"]["client_flag"]["value"] = _myconn->options.client_flag;
				j["backends"][i]["conn"]["client_flag"]["client_found_rows"] = (_myconn->options.client_flag & CLIENT_FOUND_ROWS ? 1 : 0);
				j["backends"][i]["conn"]["client_flag"]["client_multi_statements"] = (_myconn->options.client_flag & CLIENT_MULTI_STATEMENTS ? 1 : 0);
				if (_myconn->mysql && _myconn->ret_mysql) {
					MYSQL * _my = _myconn->mysql;
					sprintf(buff,"%p",_my);
					j["backends"][i]["conn"]["mysql"]["address"] = buff;
					j["backends"][i]["conn"]["mysql"]["host"] = ( _my->host ? _my->host : "" );
					j["backends"][i]["conn"]["mysql"]["host_info"] = ( _my->host_info ? _my->host_info : "" );
					j["backends"][i]["conn"]["mysql"]["port"] = _my->port;
					j["backends"][i]["conn"]["mysql"]["server_version"] = ( _my->server_version ? _my->server_version : "" );
					j["backends"][i]["conn"]["mysql"]["user"] = ( _my->user ? _my->user : "" );
					j["backends"][i]["conn"]["mysql"]["unix_socket"] = (_my->unix_socket ? _my->unix_socket : "");
					j["backends"][i]["conn"]["mysql"]["db"] = (_my->db ? _my->db : "");
					j["backends"][i]["conn"]["mysql"]["affected_rows"] = _my->affected_rows;
					j["backends"][i]["conn"]["mysql"]["insert_id"] = _my->insert_id;
					j["backends"][i]["conn"]["mysql"]["thread_id"] = _my->thread_id;
					j["backends"][i]["conn"]["mysql"]["server_status"] = _my->server_status;
					j["backends"][i]["conn"]["mysql"]["charset"] = _my->charset->nr;
					//j["backends"][i]["conn"]["mysql"][""] = _my->;
					//j["backends"][i]["conn"]["mysql"][""] = _my->;
					j["backends"][i]["conn"]["mysql"]["options"]["charset_name"] = ( _my->options.charset_name ? _my->options.charset_name : "" );
					j["backends"][i]["conn"]["mysql"]["options"]["use_ssl"] = _my->options.use_ssl;
					j["backends"][i]["conn"]["mysql"]["net"]["last_errno"] = _my->net.last_errno;
					j["backends"][i]["conn"]["mysql"]["net"]["fd"] = _my->net.fd;
					j["backends"][i]["conn"]["mysql"]["net"]["max_packet_size"] = _my->net.max_packet_size;
					j["backends"][i]["conn"]["mysql"]["net"]["sqlstate"] = _my->net.sqlstate;
					//j["backends"][i]["conn"]["mysql"]["net"][""] = _my->net.;
					//j["backends"][i]["conn"]["mysql"]["net"][""] = _my->net.;
				}
			}
		}
	}
}

void MySQL_Session::return_proxysql_internal(PtrSize_t *pkt) {
	unsigned int l = 0;
	l = strlen((char *)"PROXYSQL INTERNAL SESSION");
	if (pkt->size==(5+l) && strncasecmp((char *)"PROXYSQL INTERNAL SESSION", (char *)pkt->ptr+5, l)==0) {
		json j;
		generate_proxysql_internal_session_json(j);
		std::string s = j.dump(4, ' ', false, json::error_handler_t::replace);
		SQLite3_result *resultset = new SQLite3_result(1);
		resultset->add_column_definition(SQLITE_TEXT,"session_info");
		char *pta[1];
		pta[0] = (char *)s.c_str();
		resultset->add_row(pta);
		SQLite3_to_MySQL(resultset, NULL, 0, &client_myds->myprot);
		delete resultset;
		return;
	}
	// default
	client_myds->DSS=STATE_QUERY_SENT_NET;
	client_myds->myprot.generate_pkt_ERR(true,NULL,NULL,1,1064,(char *)"42000",(char *)"Unknown PROXYSQL INTERNAL command",true);
	client_myds->DSS=STATE_SLEEP;
	status=WAITING_CLIENT_DATA;
	if (mirror==false) {
		RequestEnd(NULL);
	}
	l_free(pkt->size,pkt->ptr);
}

bool MySQL_Session::handler_special_queries(PtrSize_t *pkt) {

	if (pkt->size>(5+18) && strncasecmp((char *)"PROXYSQL INTERNAL ",(char *)pkt->ptr+5,18)==0) {
		return_proxysql_internal(pkt);
		return true;
	}
	if (mysql_thread___forward_autocommit == false) {
		if (handler_SetAutocommit(pkt) == true) {
			return true;
		}
		if (handler_CommitRollback(pkt) == true) {
			return true;
		}
	}

	if (session_type != PROXYSQL_SESSION_CLICKHOUSE) {
		if (pkt->size>(5+4) && strncasecmp((char *)"USE ",(char *)pkt->ptr+5,4)==0) {
			handler___status_WAITING_CLIENT_DATA___STATE_SLEEP___MYSQL_COM_QUERY_USE_DB(pkt);
			return true;
		}
	}
/*
	if (
		(pkt->size==SELECT_LAST_INSERT_ID_LEN+5 && strncasecmp((char *)SELECT_LAST_INSERT_ID,(char *)pkt->ptr+5,pkt->size-5)==0)
		||
		(pkt->size==SELECT_LAST_INSERT_ID_LIMIT1_LEN+5 && strncasecmp((char *)SELECT_LAST_INSERT_ID_LIMIT1,(char *)pkt->ptr+5,pkt->size-5)==0)
	) {
		char buf[32];
		sprintf(buf,"%llu",last_insert_id);
		unsigned int nTrx=NumActiveTransactions();
		uint16_t setStatus = (nTrx ? SERVER_STATUS_IN_TRANS : 0 );
		if (autocommit) setStatus += SERVER_STATUS_AUTOCOMMIT;
		MySQL_Data_Stream *myds=client_myds;
		MySQL_Protocol *myprot=&client_myds->myprot;
		myds->DSS=STATE_QUERY_SENT_DS;
		int sid=1;
		myprot->generate_pkt_column_count(true,NULL,NULL,sid,1); sid++;
		myprot->generate_pkt_field(true,NULL,NULL,sid,(char *)"",(char *)"",(char *)"",(char *)"LAST_INSERT_ID()",(char *)"",63,31,MYSQL_TYPE_LONGLONG,161,0,false,0,NULL); sid++;
		myds->DSS=STATE_COLUMN_DEFINITION;
		myprot->generate_pkt_EOF(true,NULL,NULL,sid,0, setStatus); sid++;
		char **p=(char **)malloc(sizeof(char*)*1);
		unsigned long *l=(unsigned long *)malloc(sizeof(unsigned long *)*1);
		l[0]=strlen(buf);;
		p[0]=buf;
		myprot->generate_pkt_row(true,NULL,NULL,sid,1,l,p); sid++;
		myds->DSS=STATE_ROW;
		myprot->generate_pkt_EOF(true,NULL,NULL,sid,0, setStatus); sid++;
		myds->DSS=STATE_SLEEP;
		l_free(pkt->size,pkt->ptr);
		free(p);
		free(l);
		return true;
	}
*/
	if (pkt->size==SELECT_VERSION_COMMENT_LEN+5 && strncmp((char *)SELECT_VERSION_COMMENT,(char *)pkt->ptr+5,pkt->size-5)==0) {
		// FIXME: this doesn't return AUTOCOMMIT or IN_TRANS
		PtrSize_t pkt_2;
		pkt_2.size=PROXYSQL_VERSION_COMMENT_LEN;
		pkt_2.ptr=l_alloc(pkt_2.size);
		memcpy(pkt_2.ptr,PROXYSQL_VERSION_COMMENT,pkt_2.size);
		status=WAITING_CLIENT_DATA;
		client_myds->DSS=STATE_SLEEP;
		client_myds->PSarrayOUT->add(pkt_2.ptr,pkt_2.size);
		if (mirror==false) {
			RequestEnd(NULL);
		}
		l_free(pkt->size,pkt->ptr);
		return true;
	}
	if (pkt->size==strlen((char *)"select USER()")+5 && strncmp((char *)"select USER()",(char *)pkt->ptr+5,pkt->size-5)==0) {
		// FIXME: this doesn't return AUTOCOMMIT or IN_TRANS
		char *query1=(char *)"SELECT \"%s\" AS 'USER()'";
		char *query2=(char *)malloc(strlen(query1)+strlen(client_myds->myconn->userinfo->username)+10);
		sprintf(query2,query1,client_myds->myconn->userinfo->username);
		char *error;
		int cols;
		int affected_rows;
		SQLite3_result *resultset;
		GloAdmin->admindb->execute_statement(query2, &error , &cols , &affected_rows , &resultset);
		SQLite3_to_MySQL(resultset, error, affected_rows, &client_myds->myprot);
		delete resultset;
		free(query2);
		if (mirror==false) {
			RequestEnd(NULL);
		}
		l_free(pkt->size,pkt->ptr);
		return true;
	}
	if ( (pkt->size < 60) && (pkt->size > 38) && (strncasecmp((char *)"SET SESSION character_set_server",(char *)pkt->ptr+5,32)==0) ) { // issue #601
		char *idx=NULL;
		char *p=(char *)pkt->ptr+37;
		idx=(char *)memchr(p,'=',pkt->size-37);
		if (idx) { // we found =
			PtrSize_t pkt_2;
			pkt_2.size=5+strlen((char *)"SET NAMES ")+pkt->size-1-(idx-(char *)pkt->ptr);
			pkt_2.ptr=l_alloc(pkt_2.size);
			mysql_hdr Hdr;
			memcpy(&Hdr,pkt->ptr,sizeof(mysql_hdr));
			Hdr.pkt_length=pkt_2.size-5;
			memcpy((char *)pkt_2.ptr+4,(char *)pkt->ptr+4,1);
			memcpy(pkt_2.ptr,&Hdr,sizeof(mysql_hdr));
			strcpy((char *)pkt_2.ptr+5,(char *)"SET NAMES ");
			memcpy((char *)pkt_2.ptr+15,idx+1,pkt->size-1-(idx-(char *)pkt->ptr));
			l_free(pkt->size,pkt->ptr);
			pkt->size=pkt_2.size;
			pkt->ptr=pkt_2.ptr;
		}
	}
	if ( (pkt->size < 60) && (pkt->size > 39) && (strncasecmp((char *)"SET SESSION character_set_results",(char *)pkt->ptr+5,33)==0) ) { // like the above
		char *idx=NULL;
		char *p=(char *)pkt->ptr+38;
		idx=(char *)memchr(p,'=',pkt->size-38);
		if (idx) { // we found =
			PtrSize_t pkt_2;
			pkt_2.size=5+strlen((char *)"SET NAMES ")+pkt->size-1-(idx-(char *)pkt->ptr);
			pkt_2.ptr=l_alloc(pkt_2.size);
			mysql_hdr Hdr;
			memcpy(&Hdr,pkt->ptr,sizeof(mysql_hdr));
			Hdr.pkt_length=pkt_2.size-5;
			memcpy((char *)pkt_2.ptr+4,(char *)pkt->ptr+4,1);
			memcpy(pkt_2.ptr,&Hdr,sizeof(mysql_hdr));
			strcpy((char *)pkt_2.ptr+5,(char *)"SET NAMES ");
			memcpy((char *)pkt_2.ptr+15,idx+1,pkt->size-1-(idx-(char *)pkt->ptr));
			l_free(pkt->size,pkt->ptr);
			pkt->size=pkt_2.size;
			pkt->ptr=pkt_2.ptr;
		}
	}
	if (
		(pkt->size < 100) && (pkt->size > 15) && (strncasecmp((char *)"SET NAMES ",(char *)pkt->ptr+5,10)==0)
		&&
		(memchr((const void *)((char *)pkt->ptr+5),',',pkt->size-15)==NULL) // there is no comma
	) {
		char *unstripped=strndup((char *)pkt->ptr+15,pkt->size-15);
		char *csname=trim_spaces_and_quotes_in_place(unstripped);
		bool collation_specified = false;
		//unsigned int charsetnr = 0;
		const MARIADB_CHARSET_INFO * c;
		char * collation_name_unstripped = NULL;
		char * collation_name = NULL;
		if (strcasestr(csname," COLLATE ")) {
			collation_specified = true;
			collation_name_unstripped = strcasestr(csname," COLLATE ") + strlen(" COLLATE ");
			collation_name = trim_spaces_and_quotes_in_place(collation_name_unstripped);
			char *_s1=index(csname,' ');
			char *_s2=index(csname,'\'');
			char *_s3=index(csname,'"');
			char *_s = NULL;
			if (_s1) {
				_s = _s1;
			}
			if (_s2) {
				if (_s) {
					if (_s2 < _s) {
						_s = _s2;
					}
				} else {
					_s = _s2;
				}
			}
			if (_s3) {
				if (_s) {
					if (_s3 < _s) {
						_s = _s3;
					}
				} else {
					_s = _s3;
				}
			}
			if (_s) {
				*_s = '\0';
			}

			_s1 = index(collation_name,' ');
			_s2 = index(collation_name,'\'');
			_s3 = index(collation_name,'"');
			_s = NULL;
			if (_s1) {
				_s = _s1;
			}
			if (_s2) {
				if (_s) {
					if (_s2 < _s) {
						_s = _s2;
					}
				} else {
					_s = _s2;
				}
			}
			if (_s3) {
				if (_s) {
					if (_s3 < _s) {
						_s = _s3;
					}
				} else {
					_s = _s3;
				}
			}
			if (_s) {
				*_s = '\0';
			}

			c = proxysql_find_charset_collate_names(csname,collation_name);
		} else {
			c = proxysql_find_charset_name(csname);
		}
		free(unstripped);
		if (c) {
			client_myds->DSS=STATE_QUERY_SENT_NET;
			client_myds->myconn->set_charset(c->nr, NAMES);
			unsigned int nTrx=NumActiveTransactions();
			uint16_t setStatus = (nTrx ? SERVER_STATUS_IN_TRANS : 0 );
			if (autocommit) setStatus |= SERVER_STATUS_AUTOCOMMIT;
			client_myds->myprot.generate_pkt_OK(true,NULL,NULL,1,0,0,setStatus,0,NULL);
			client_myds->DSS=STATE_SLEEP;
			status=WAITING_CLIENT_DATA;
			if (mirror==false) {
				RequestEnd(NULL);
			}
			l_free(pkt->size,pkt->ptr);
			__sync_fetch_and_add(&MyHGM->status.frontend_set_names, 1);
			return true;
		}
	}
	if ( (pkt->size == 18) && (strncasecmp((char *)"SHOW WARNINGS",(char *)pkt->ptr+5,13)==0) ) {
		SQLite3_result * resultset=new SQLite3_result(3);
		resultset->add_column_definition(SQLITE_TEXT,"Level");
		resultset->add_column_definition(SQLITE_TEXT,"Code");
		resultset->add_column_definition(SQLITE_TEXT,"Message");
		SQLite3_to_MySQL(resultset, NULL, 0, &client_myds->myprot);
		delete resultset;
		client_myds->DSS=STATE_SLEEP;
		status=WAITING_CLIENT_DATA;
		if (mirror==false) {
			RequestEnd(NULL);
		}
		l_free(pkt->size,pkt->ptr);
		return true;
	}
	return false;
}

void MySQL_Session::handler___status_WAITING_CLIENT_DATA___STATE_SLEEP___MYSQL_COM_QUERY___create_mirror_session() {
	if (pktH->size < 15*1024*1024 && (qpo->mirror_hostgroup >= 0 || qpo->mirror_flagOUT >= 0)) {
		// check if there are too many mirror sessions in queue
		if (thread->mirror_queue_mysql_sessions->len >= (unsigned int)mysql_thread___mirror_max_queue_length) {
			return;
		}
		// at this point, we will create the new session
		// we will later decide if queue it or sent it immediately

//		int i=0;
//		for (i=0;i<100;i++) {
		MySQL_Session *newsess=NULL;
		if (thread->mirror_queue_mysql_sessions_cache->len==0) {
			newsess=new MySQL_Session();
			newsess->client_myds = new MySQL_Data_Stream();
			newsess->client_myds->DSS=STATE_SLEEP;
			newsess->client_myds->sess=newsess;
			newsess->client_myds->fd=0;
			newsess->client_myds->myds_type=MYDS_FRONTEND;
			newsess->client_myds->PSarrayOUT= new PtrSizeArray();
			newsess->thread_session_id=__sync_fetch_and_add(&glovars.thread_id,1);
			if (newsess->thread_session_id==0) {
				newsess->thread_session_id=__sync_fetch_and_add(&glovars.thread_id,1);
			}
			newsess->status=WAITING_CLIENT_DATA;
			MySQL_Connection *myconn=new MySQL_Connection;
			newsess->client_myds->attach_connection(myconn);
			newsess->client_myds->myprot.init(&newsess->client_myds, newsess->client_myds->myconn->userinfo, newsess);
			newsess->mirror=true;
			newsess->client_myds->destroy_queues();
		} else {
			newsess=(MySQL_Session *)thread->mirror_queue_mysql_sessions_cache->remove_index_fast(0);
		}
		newsess->client_myds->myconn->userinfo->set(client_myds->myconn->userinfo);
		newsess->to_process=1;
		newsess->default_hostgroup=default_hostgroup;
		if (qpo->mirror_hostgroup>= 0) {
			newsess->mirror_hostgroup=qpo->mirror_hostgroup; // in the new session we copy the mirror hostgroup
		} else {
			newsess->mirror_hostgroup=default_hostgroup; // copy the default
		}
		newsess->mirror_flagOUT=qpo->mirror_flagOUT; // in the new session we copy the mirror flagOUT
		if (newsess->default_schema==NULL) {
			newsess->default_schema=strdup(default_schema);
		} else {
			if (strcmp(newsess->default_schema,default_schema)) {
				free(newsess->default_schema);
				newsess->default_schema=strdup(default_schema);
			}
		}
		newsess->mirrorPkt.size=pktH->size;
		newsess->mirrorPkt.ptr=l_alloc(newsess->mirrorPkt.size);
		memcpy(newsess->mirrorPkt.ptr,pktH->ptr,pktH->size);

		if (thread->mirror_queue_mysql_sessions->len==0) {
			// there are no sessions in the queue, we try to execute immediately
			// Only mysql_thread___mirror_max_concurrency mirror session can run in parallel
			if (__sync_add_and_fetch(&GloMTH->status_variables.mirror_sessions_current,1) > (unsigned int)mysql_thread___mirror_max_concurrency ) {
				// if the limit is reached, we queue it instead
				__sync_sub_and_fetch(&GloMTH->status_variables.mirror_sessions_current,1);
				thread->mirror_queue_mysql_sessions->add(newsess);
			}	else {
				thread->register_session(newsess);
				newsess->handler(); // execute immediately
				//newsess->to_process=0;
				if (newsess->status==WAITING_CLIENT_DATA) { // the mirror session has completed
					thread->unregister_session(thread->mysql_sessions->len-1);
					unsigned int l = (unsigned int)mysql_thread___mirror_max_concurrency;
					if (thread->mirror_queue_mysql_sessions->len*0.3 > l) l=thread->mirror_queue_mysql_sessions->len*0.3;
					if (thread->mirror_queue_mysql_sessions_cache->len <= l) {
						bool to_cache=true;
						if (newsess->mybe) {
							if (newsess->mybe->server_myds) {
								to_cache=false;
							}
						}
						if (to_cache) {
							__sync_sub_and_fetch(&GloMTH->status_variables.mirror_sessions_current,1);
							thread->mirror_queue_mysql_sessions_cache->add(newsess);
						} else {
							delete newsess;
						}
					} else {
						delete newsess;
					}
				}
			}
		} else {
			thread->mirror_queue_mysql_sessions->add(newsess);
		}


//		if (i==0) {
//		} else {
//			delete newsess;
//		}
	}
}

int MySQL_Session::handler_again___status_PINGING_SERVER() {
	assert(mybe->server_myds->myconn);
	MySQL_Data_Stream *myds=mybe->server_myds;
	MySQL_Connection *myconn=myds->myconn;
	int rc=myconn->async_ping(myds->revents);
	if (rc==0) {
		myconn->async_state_machine=ASYNC_IDLE;
		myconn->compute_unknown_transaction_status();
		//if (mysql_thread___multiplexing && (myconn->reusable==true) && myds->myconn->IsActiveTransaction()==false && myds->myconn->MultiplexDisabled()==false) {
		// due to issue #2096 we disable the global check on mysql_thread___multiplexing
		if ((myconn->reusable==true) && myds->myconn->IsActiveTransaction()==false && myds->myconn->MultiplexDisabled()==false) {
			myds->return_MySQL_Connection_To_Pool();
		} else {
			myds->destroy_MySQL_Connection_From_Pool(true);
		}
		delete mybe->server_myds;
		mybe->server_myds=NULL;
		set_status(NONE);
			return -1;
	} else {
		if (rc==-1 || rc==-2) {
			if (rc==-2) {
				unsigned long long us = mysql_thread___ping_timeout_server*1000;
				us += thread->curtime;
				us -= myds->wait_until;
				proxy_error("Ping timeout during ping on %s:%d after %lluus (timeout %dms)\n", myconn->parent->address, myconn->parent->port, us, mysql_thread___ping_timeout_server);
			} else { // rc==-1
				int myerr=mysql_errno(myconn->mysql);
				proxy_error("Detected a broken connection during ping on (%d,%s,%d) , FD (Conn:%d , MyDS:%d) : %d, %s\n", myconn->parent->myhgc->hid, myconn->parent->address, myconn->parent->port, myds->fd, myds->myconn->fd, myerr, mysql_error(myconn->mysql));
			}
			myds->destroy_MySQL_Connection_From_Pool(false);
			myds->fd=0;
			delete mybe->server_myds;
			mybe->server_myds=NULL;
			return -1;
		} else {
			// rc==1 , nothing to do for now
// tring to fix bug
			if (myds->mypolls==NULL) {
				thread->mypolls.add(POLLIN|POLLOUT, myds->fd, myds, thread->curtime);
			}
// tring to fix bug
		}
	}
	return 0;
}

int MySQL_Session::handler_again___status_RESETTING_CONNECTION() {
	assert(mybe->server_myds->myconn);
	MySQL_Data_Stream *myds=mybe->server_myds;
	MySQL_Connection *myconn=myds->myconn;
	if (myds->mypolls==NULL) {
		thread->mypolls.add(POLLIN|POLLOUT, myds->fd, myds, thread->curtime);
	}
	myds->DSS=STATE_MARIADB_QUERY;
	// we recreate local_stmts : see issue #752
	delete myconn->local_stmts;
	myconn->local_stmts=new MySQL_STMTs_local_v14(false); // false by default, it is a backend
	int rc=myconn->async_change_user(myds->revents);
	if (rc==0) {
		__sync_fetch_and_add(&MyHGM->status.backend_change_user, 1);
		//myds->myconn->userinfo->set(client_myds->myconn->userinfo);
		myds->myconn->reset();
		myconn->async_state_machine=ASYNC_IDLE;
//		if (mysql_thread___multiplexing && (myconn->reusable==true) && myds->myconn->IsActiveTransaction()==false && myds->myconn->MultiplexDisabled()==false) {
			myds->return_MySQL_Connection_To_Pool();
//		} else {
//			myds->destroy_MySQL_Connection_From_Pool(true);
//		}
		delete mybe->server_myds;
		mybe->server_myds=NULL;
		set_status(NONE);
		return -1;
	} else {
		if (rc==-1 || rc==-2) {
			if (rc==-2) {
				proxy_error("Change user timeout during COM_CHANGE_USER on %s , %d\n", myconn->parent->address, myconn->parent->port);
			} else { // rc==-1
				int myerr=mysql_errno(myconn->mysql);
				proxy_error("Detected an error during COM_CHANGE_USER on (%d,%s,%d) , FD (Conn:%d , MyDS:%d) : %d, %s\n", myconn->parent->myhgc->hid, myconn->parent->address, myconn->parent->port, myds->fd, myds->myconn->fd, myerr, mysql_error(myconn->mysql));
			}
			myds->destroy_MySQL_Connection_From_Pool(false);
			myds->fd=0;
			//delete mybe->server_myds;
			//mybe->server_myds=NULL;
			RequestEnd(myds); //fix bug #682
			return -1;
		} else {
			// rc==1 , nothing to do for now
			if (myds->mypolls==NULL) {
				thread->mypolls.add(POLLIN|POLLOUT, myds->fd, myds, thread->curtime);
			}
		}
	}
	return 0;
}


void MySQL_Session::handler_again___new_thread_to_kill_connection() {
	MySQL_Data_Stream *myds=mybe->server_myds;
	if (myds->myconn && myds->myconn->mysql) {
		if (myds->killed_at==0) {
			myds->wait_until=0;
			myds->killed_at=thread->curtime;
			//fprintf(stderr,"Expired: %llu, %llu\n", mybe->server_myds->wait_until, thread->curtime);
			MySQL_Connection_userinfo *ui=client_myds->myconn->userinfo;
			char *auth_password=NULL;
			if (ui->password) {
				if (ui->password[0]=='*') { // we don't have the real password, let's pass sha1
					auth_password=ui->sha1_pass;
				} else {
					auth_password=ui->password;
				}
			}
			KillArgs *ka = new KillArgs(ui->username, auth_password, myds->myconn->parent->address, myds->myconn->parent->port, myds->myconn->mysql->thread_id, KILL_QUERY, thread);
			pthread_attr_t attr;
			pthread_attr_init(&attr);
			pthread_attr_setdetachstate(&attr, PTHREAD_CREATE_DETACHED);
			pthread_attr_setstacksize (&attr, 256*1024);
			pthread_t pt;
			if (pthread_create(&pt, &attr, &kill_query_thread, ka) != 0) {
				proxy_error("Thread creation\n");
				assert(0);
			}
		}
	}
}

// NEXT_IMMEDIATE is a legacy macro used inside handler() to immediately jump
// to handler_again
#define NEXT_IMMEDIATE(new_st) do { set_status(new_st); goto handler_again; } while (0)
// NEXT_IMMEDIATE_NEW is a new macro to use *outside* handler().
// handler() should check the return code of the function it calls, and if
// true should jump to handler_again
#define NEXT_IMMEDIATE_NEW(new_st) do { set_status(new_st); return true; } while (0)

bool MySQL_Session::handler_again___verify_backend__generic_variable(uint32_t *be_int, char **be_var, char *def, uint32_t *fe_int, char *fe_var, enum session_status next_sess_status) {
	// be_int = backend int (hash)
	// be_var = backend value
	// def = default
	// fe_int = frontend int (has)
	// fe_var = frontend value
	if (*be_int == 0) {
		// it is the first time we use this backend. Set value to default
		if (*be_var) {
			free(*be_var);
			*be_var = NULL;
		}
		*be_var = strdup(def);
		uint32_t tmp_int = SpookyHash::Hash32(*be_var, strlen(*be_var), 10);
		*be_int = tmp_int;
	}
	if (*fe_int) {
		if (*fe_int != *be_int) {
			{
				*be_int = *fe_int;
				if (*be_var) {
					free(*be_var);
					*be_var = NULL;
				}
				if (fe_var) {
					*be_var = strdup(fe_var);
				}
			}
			switch(status) { // this switch can be replaced with a simple previous_status.push(status), but it is here for readibility
				case PROCESSING_QUERY:
					previous_status.push(PROCESSING_QUERY);
					break;
				case PROCESSING_STMT_PREPARE:
					previous_status.push(PROCESSING_STMT_PREPARE);
					break;
				case PROCESSING_STMT_EXECUTE:
					previous_status.push(PROCESSING_STMT_EXECUTE);
					break;
				default:
					assert(0);
					break;
			}
			NEXT_IMMEDIATE_NEW(next_sess_status);
		}
	}
	return false;
}

bool MySQL_Session::handler_again___verify_backend_multi_statement() {
	if ((client_myds->myconn->options.client_flag & CLIENT_MULTI_STATEMENTS) != (mybe->server_myds->myconn->options.client_flag & CLIENT_MULTI_STATEMENTS)) {

		if (client_myds->myconn->options.client_flag & CLIENT_MULTI_STATEMENTS)
			mybe->server_myds->myconn->options.client_flag |= CLIENT_MULTI_STATEMENTS;
		else
			mybe->server_myds->myconn->options.client_flag &= ~CLIENT_MULTI_STATEMENTS;

		switch(status) { // this switch can be replaced with a simple previous_status.push(status), but it is here for readibility
			case PROCESSING_QUERY:
				previous_status.push(PROCESSING_QUERY);
				break;
				case PROCESSING_STMT_PREPARE:
			previous_status.push(PROCESSING_STMT_PREPARE);
				break;
				case PROCESSING_STMT_EXECUTE:
				previous_status.push(PROCESSING_STMT_EXECUTE);
				break;
			default:
				assert(0);
				break;
		}
		NEXT_IMMEDIATE_NEW(SETTING_MULTI_STMT);
	}
	return false;
}

bool MySQL_Session::handler_again___verify_init_connect() {
	if (mybe->server_myds->myconn->options.init_connect_sent==false) {
		// we needs to set it to true
		mybe->server_myds->myconn->options.init_connect_sent=true;
		if (mysql_thread___init_connect) {
			// we send init connect queries only if set
			mybe->server_myds->myconn->options.init_connect=strdup(mysql_thread___init_connect);
			switch(status) { // this switch can be replaced with a simple previous_status.push(status), but it is here for readibility
				case PROCESSING_QUERY:
					previous_status.push(PROCESSING_QUERY);
					break;
				case PROCESSING_STMT_PREPARE:
					previous_status.push(PROCESSING_STMT_PREPARE);
					break;
				case PROCESSING_STMT_EXECUTE:
					previous_status.push(PROCESSING_STMT_EXECUTE);
					break;
				default:
					assert(0);
					break;
			}
			NEXT_IMMEDIATE_NEW(SETTING_INIT_CONNECT);
		}
	}
	return false;
}

bool MySQL_Session::handler_again___verify_backend_session_track_gtids() {
	bool ret = false;
	proxy_debug(PROXY_DEBUG_MYSQL_CONNECTION, 5, "Session %p , client: %s , backend: %s\n", this, client_myds->myconn->options.session_track_gtids, mybe->server_myds->myconn->options.session_track_gtids);
	ret = handler_again___verify_backend__generic_variable(
			&mybe->server_myds->myconn->options.session_track_gtids_int,
			&mybe->server_myds->myconn->options.session_track_gtids,
			mysql_thread___default_session_track_gtids,
			&client_myds->myconn->options.session_track_gtids_int,
			client_myds->myconn->options.session_track_gtids,
			SETTING_SESSION_TRACK_GTIDS
			);
	return ret;
}

bool MySQL_Session::handler_again___verify_ldap_user_variable() {
	bool ret = false;
	if (mybe->server_myds->myconn->options.ldap_user_variable_sent==false) {
		ret = true;
	}
	if (mybe->server_myds->myconn->options.ldap_user_variable_value == NULL) {
		ret = true;
	}
	if (ret==false) {
		if (mybe->server_myds->myconn->options.ldap_user_variable_sent) {
			if (client_myds && client_myds->myconn) {
				if (client_myds->myconn->userinfo) {
					if (client_myds->myconn->userinfo->fe_username) {
		 				if (strcmp(mybe->server_myds->myconn->options.ldap_user_variable_value,client_myds->myconn->userinfo->fe_username)) {
							ret = true;
							free(mybe->server_myds->myconn->options.ldap_user_variable);
							mybe->server_myds->myconn->options.ldap_user_variable = NULL;
							free(mybe->server_myds->myconn->options.ldap_user_variable_value);
							mybe->server_myds->myconn->options.ldap_user_variable_value = NULL;
							mybe->server_myds->myconn->options.ldap_user_variable_sent = false;
						}
					}
				}
			}
		}
	}
	if (ret) {
		// we needs to set it to true
		mybe->server_myds->myconn->options.ldap_user_variable_sent=true;
		if (mysql_thread___ldap_user_variable) {
			// we send ldap user variable  query only if set
			mybe->server_myds->myconn->options.ldap_user_variable=strdup(mysql_thread___ldap_user_variable);
			switch(status) { // this switch can be replaced with a simple previous_status.push(status), but it is here for readibility
				case PROCESSING_QUERY:
					previous_status.push(PROCESSING_QUERY);
					break;
				case PROCESSING_STMT_PREPARE:
					previous_status.push(PROCESSING_STMT_PREPARE);
					break;
				case PROCESSING_STMT_EXECUTE:
					previous_status.push(PROCESSING_STMT_EXECUTE);
					break;
				default:
					assert(0);
					break;
			}
			NEXT_IMMEDIATE_NEW(SETTING_LDAP_USER_VARIABLE);
		}
	}
	return false;
}

bool MySQL_Session::handler_again___verify_backend_autocommit() {
	if (mysql_thread___forward_autocommit == true) {
		return false;
	}
	proxy_debug(PROXY_DEBUG_MYSQL_CONNECTION, 5, "Session %p , client: %d , backend: %d\n", this, client_myds->myconn->options.autocommit, mybe->server_myds->myconn->options.autocommit);
	if (autocommit != mybe->server_myds->myconn->IsAutoCommit()) {
		// see case #485
		if (mysql_thread___enforce_autocommit_on_reads == false && autocommit == false) {
			// enforce_autocommit_on_reads is disabled
			// we need to check if it is a SELECT not FOR UPDATE
			if (CurrentQuery.is_select_NOT_for_update()==false) {
				//previous_status.push(PROCESSING_QUERY);
				switch(status) { // this switch can be replaced with a simple previous_status.push(status), but it is here for readibility
					case PROCESSING_QUERY:
						previous_status.push(PROCESSING_QUERY);
						break;
					case PROCESSING_STMT_PREPARE:
						previous_status.push(PROCESSING_STMT_PREPARE);
						break;
					case PROCESSING_STMT_EXECUTE:
						previous_status.push(PROCESSING_STMT_EXECUTE);
						break;
					default:
						assert(0);
						break;
				}
				NEXT_IMMEDIATE_NEW(CHANGING_AUTOCOMMIT);
			}
		} else {
			// in every other cases, enforce autocommit
			//previous_status.push(PROCESSING_QUERY);
			switch(status) { // this switch can be replaced with a simple previous_status.push(status), but it is here for readibility
				case PROCESSING_QUERY:
					previous_status.push(PROCESSING_QUERY);
					break;
				case PROCESSING_STMT_PREPARE:
					previous_status.push(PROCESSING_STMT_PREPARE);
					break;
				case PROCESSING_STMT_EXECUTE:
					previous_status.push(PROCESSING_STMT_EXECUTE);
					break;
				default:
					assert(0);
					break;
			}
			NEXT_IMMEDIATE_NEW(CHANGING_AUTOCOMMIT);
		}
	} else {
		if (autocommit == false) { // also IsAutoCommit==false
			if (mysql_thread___enforce_autocommit_on_reads == false) {
				if (mybe->server_myds->myconn->IsActiveTransaction() == false) {
					if (CurrentQuery.is_select_NOT_for_update()==true) {
						// client wants autocommit=0
						// enforce_autocommit_on_reads=false
						// there is no transaction
						// this seems to be the first query, and a SELECT not FOR UPDATE
						// we will switch back to autcommit=1
						if (status == PROCESSING_QUERY) {
							previous_status.push(PROCESSING_QUERY);
							NEXT_IMMEDIATE_NEW(CHANGING_AUTOCOMMIT);
						}
					}
				}
			} else { // mysql_thread___enforce_autocommit_on_reads == true
				// this code seems wrong. Removed
/*
				if (mybe->server_myds->myconn->IsActiveTransaction() == false) {
					if (status == PROCESSING_QUERY) {
						previous_status.push(PROCESSING_QUERY);
						NEXT_IMMEDIATE_NEW(CHANGING_AUTOCOMMIT);
					}
				}
*/
			}
		}
	}
	return false;
}

bool MySQL_Session::handler_again___verify_backend_user_schema() {
	MySQL_Data_Stream *myds=mybe->server_myds;
	proxy_debug(PROXY_DEBUG_MYSQL_CONNECTION, 5, "Session %p , client: %s , backend: %s\n", this, client_myds->myconn->userinfo->username, mybe->server_myds->myconn->userinfo->username);
	proxy_debug(PROXY_DEBUG_MYSQL_CONNECTION, 5, "Session %p , client: %s , backend: %s\n", this, client_myds->myconn->userinfo->schemaname, mybe->server_myds->myconn->userinfo->schemaname);
	if (client_myds->myconn->userinfo->hash!=mybe->server_myds->myconn->userinfo->hash) {
		if (strcmp(client_myds->myconn->userinfo->username,myds->myconn->userinfo->username)) {
			//previous_status.push(PROCESSING_QUERY);
			switch(status) { // this switch can be replaced with a simple previous_status.push(status), but it is here for readibility
				case PROCESSING_QUERY:
					previous_status.push(PROCESSING_QUERY);
					break;
				case PROCESSING_STMT_PREPARE:
					previous_status.push(PROCESSING_STMT_PREPARE);
					break;
				case PROCESSING_STMT_EXECUTE:
					previous_status.push(PROCESSING_STMT_EXECUTE);
					break;
				default:
					assert(0);
					break;
			}
			mybe->server_myds->wait_until = thread->curtime + mysql_thread___connect_timeout_server*1000;   // max_timeout
			NEXT_IMMEDIATE_NEW(CHANGING_USER_SERVER);
		}
		if (strcmp(client_myds->myconn->userinfo->schemaname,myds->myconn->userinfo->schemaname)) {
			//previous_status.push(PROCESSING_QUERY);
			switch(status) { // this switch can be replaced with a simple previous_status.push(status), but it is here for readibility
				case PROCESSING_QUERY:
					previous_status.push(PROCESSING_QUERY);
					break;
				case PROCESSING_STMT_PREPARE:
					previous_status.push(PROCESSING_STMT_PREPARE);
					break;
				case PROCESSING_STMT_EXECUTE:
					previous_status.push(PROCESSING_STMT_EXECUTE);
					break;
				default:
					assert(0);
					break;
			}
			NEXT_IMMEDIATE_NEW(CHANGING_SCHEMA);
		}
	}
	return false;
}

bool MySQL_Session::handler_again___status_SETTING_INIT_CONNECT(int *_rc) {
	bool ret=false;
	assert(mybe->server_myds->myconn);
	MySQL_Data_Stream *myds=mybe->server_myds;
	MySQL_Connection *myconn=myds->myconn;
	myds->DSS=STATE_MARIADB_QUERY;
	enum session_status st=status;
	if (myds->mypolls==NULL) {
		thread->mypolls.add(POLLIN|POLLOUT, mybe->server_myds->fd, mybe->server_myds, thread->curtime);
	}
	int rc=myconn->async_send_simple_command(myds->revents,myconn->options.init_connect,strlen(myconn->options.init_connect));
	if (rc==0) {
		myds->revents|=POLLOUT;	// we also set again POLLOUT to send a query immediately!
		//myds->free_mysql_real_query();
		myds->DSS = STATE_MARIADB_GENERIC;
		st=previous_status.top();
		previous_status.pop();
		NEXT_IMMEDIATE_NEW(st);
	} else {
		if (rc==-1) {
			// the command failed
			int myerr=mysql_errno(myconn->mysql);
			if (myerr >= 2000) {
				bool retry_conn=false;
				// client error, serious
				proxy_error("Detected a broken connection while setting INIT CONNECT on %s:%d hg %d : %d, %s\n", myconn->parent->address, myconn->parent->port, current_hostgroup, myerr, mysql_error(myconn->mysql));
							//if ((myds->myconn->reusable==true) && ((myds->myprot.prot_status & SERVER_STATUS_IN_TRANS)==0)) {
							if ((myds->myconn->reusable==true) && myds->myconn->IsActiveTransaction()==false && myds->myconn->MultiplexDisabled()==false) {
								retry_conn=true;
				}
				myds->destroy_MySQL_Connection_From_Pool(false);
				myds->fd=0;
				if (retry_conn) {
					myds->DSS=STATE_NOT_INITIALIZED;
					//previous_status.push(PROCESSING_QUERY);
					NEXT_IMMEDIATE_NEW(CONNECTING_SERVER);
				}
				*_rc=-1;	// an error happened, we should destroy the Session
				return ret;
			} else {
				proxy_warning("Error while setting INIT CONNECT on %s:%d hg %d : %d, %s\n", myconn->parent->address, myconn->parent->port, current_hostgroup, myerr, mysql_error(myconn->mysql));
					// we won't go back to PROCESSING_QUERY
				st=previous_status.top();
				previous_status.pop();
				char sqlstate[10];
				sprintf(sqlstate,"%s",mysql_sqlstate(myconn->mysql));
				client_myds->myprot.generate_pkt_ERR(true,NULL,NULL,1,mysql_errno(myconn->mysql),sqlstate,mysql_error(myconn->mysql));
					myds->destroy_MySQL_Connection_From_Pool(true);
					myds->fd=0;
				status=WAITING_CLIENT_DATA;
				client_myds->DSS=STATE_SLEEP;
			}
		} else {
			// rc==1 , nothing to do for now
		}
	}
	return ret;
}

bool MySQL_Session::handler_again___status_SETTING_LDAP_USER_VARIABLE(int *_rc) {
	bool ret=false;
	assert(mybe->server_myds->myconn);
	MySQL_Data_Stream *myds=mybe->server_myds;
	MySQL_Connection *myconn=myds->myconn;
	myds->DSS=STATE_MARIADB_QUERY;
	enum session_status st=status;

	if (
		(GloMyLdapAuth==NULL) || (ldap_ctx==NULL)
		||
		(client_myds==NULL || client_myds->myconn==NULL || client_myds->myconn->userinfo==NULL)
	) { // nothing to do
		myds->revents|=POLLOUT;	// we also set again POLLOUT to send a query immediately!
		//myds->free_mysql_real_query();
		myds->DSS = STATE_MARIADB_GENERIC;
		st=previous_status.top();
		previous_status.pop();
		NEXT_IMMEDIATE_NEW(st);
	}

	if (myds->mypolls==NULL) {
		thread->mypolls.add(POLLIN|POLLOUT, mybe->server_myds->fd, mybe->server_myds, thread->curtime);
	}
	int rc;
	if (myconn->async_state_machine == ASYNC_IDLE) {
		char *fe=client_myds->myconn->userinfo->fe_username;
		char *a = (char *)"SET @%s:='%s'";
		if (fe == NULL) {
			fe = (char *)"unknown";
		}
		if (myconn->options.ldap_user_variable_value) {
			free(myconn->options.ldap_user_variable_value);
		}
		myconn->options.ldap_user_variable_value = strdup(fe);
		char *buf = (char *)malloc(strlen(fe)+strlen(a)+strlen(myconn->options.ldap_user_variable));
		sprintf(buf,a,myconn->options.ldap_user_variable,fe);
		rc = myconn->async_send_simple_command(myds->revents,buf,strlen(buf));
		free(buf);
	} else { // if async_state_machine is not ASYNC_IDLE , arguments are ignored
		rc = myconn->async_send_simple_command(myds->revents,(char *)"", 0);
	}
	if (rc==0) {
		myds->revents|=POLLOUT;	// we also set again POLLOUT to send a query immediately!
		//myds->free_mysql_real_query();
		myds->DSS = STATE_MARIADB_GENERIC;
		st=previous_status.top();
		previous_status.pop();
		NEXT_IMMEDIATE_NEW(st);
	} else {
		if (rc==-1) {
			// the command failed
			int myerr=mysql_errno(myconn->mysql);
			if (myerr >= 2000) {
				bool retry_conn=false;
				// client error, serious
				proxy_error("Detected a broken connection while setting LDAP USER VARIABLE on %s:%d hg %d : %d, %s\n", myconn->parent->address, myconn->parent->port, current_hostgroup, myerr, mysql_error(myconn->mysql));
				if ((myds->myconn->reusable==true) && myds->myconn->IsActiveTransaction()==false && myds->myconn->MultiplexDisabled()==false) {
					retry_conn=true;
				}
				myds->destroy_MySQL_Connection_From_Pool(false);
				myds->fd=0;
				if (retry_conn) {
					myds->DSS=STATE_NOT_INITIALIZED;
					NEXT_IMMEDIATE_NEW(CONNECTING_SERVER);
				}
				*_rc=-1;	// an error happened, we should destroy the Session
				return ret;
			} else {
				proxy_warning("Error while setting LDAP USER VARIABLE: %s:%d hg %d : %d, %s\n", myconn->parent->address, myconn->parent->port, current_hostgroup, myerr, mysql_error(myconn->mysql));
				// we won't go back to PROCESSING_QUERY
				st=previous_status.top();
				previous_status.pop();
				char sqlstate[10];
				sprintf(sqlstate,"%s",mysql_sqlstate(myconn->mysql));
				client_myds->myprot.generate_pkt_ERR(true,NULL,NULL,1,mysql_errno(myconn->mysql),sqlstate,mysql_error(myconn->mysql));
				myds->destroy_MySQL_Connection_From_Pool(true);
				myds->fd=0;
				status=WAITING_CLIENT_DATA;
				client_myds->DSS=STATE_SLEEP;
			}
		} else {
			// rc==1 , nothing to do for now
		}
	}
	return ret;
}

bool MySQL_Session::handler_again___status_SETTING_SQL_LOG_BIN(int *_rc) {
	bool ret=false;
	assert(mybe->server_myds->myconn);
	MySQL_Data_Stream *myds=mybe->server_myds;
	MySQL_Connection *myconn=myds->myconn;
	myds->DSS=STATE_MARIADB_QUERY;
	enum session_status st=status;
	if (myds->mypolls==NULL) {
		thread->mypolls.add(POLLIN|POLLOUT, mybe->server_myds->fd, mybe->server_myds, thread->curtime);
	}
	char *query=NULL;
	unsigned long query_length=0;
	if (myconn->async_state_machine==ASYNC_IDLE) {
		char *q=(char *)"SET SQL_LOG_BIN=%s";
		query=(char *)malloc(strlen(q)+8);
		sprintf(query,q,mysql_variables.client_get_value(this, SQL_LOG_BIN));
		query_length=strlen(query);
	}
	int rc=myconn->async_send_simple_command(myds->revents,query,query_length);
	if (query) {
		free(query);
		query=NULL;
	}
	if (rc==0) {
		if (!strcmp("0", mysql_variables.client_get_value(this, SQL_LOG_BIN)) || !strcasecmp("OFF",  mysql_variables.client_get_value(this, SQL_LOG_BIN))) {
			// pay attention here. set_status_sql_log_bin0 sets it sql_log_bin is ZERO
			// sql_log_bin=0 => true
			// sql_log_bin=1 => false
			myconn->set_status_sql_log_bin0(true);
		} else if (!strcmp("1", mysql_variables.client_get_value(this, SQL_LOG_BIN)) || !strcasecmp("ON",  mysql_variables.client_get_value(this, SQL_LOG_BIN))) {
			myconn->set_status_sql_log_bin0(false);
		}
		myds->revents|=POLLOUT; // we also set again POLLOUT to send a query immediately!
		myds->DSS = STATE_MARIADB_GENERIC;
		st=previous_status.top();
		previous_status.pop();
		NEXT_IMMEDIATE_NEW(st);
	} else {
		if (rc==-1) {
			// the command failed
			int myerr=mysql_errno(myconn->mysql);
			if (myerr >= 2000) {
				bool retry_conn=false;
				// client error, serious
				proxy_error("Detected a broken connection while setting SQL_LOG_BIN on %s:%d hg %d : %d, %s\n", myconn->parent->address, myconn->parent->port, current_hostgroup, myerr, mysql_error(myconn->mysql));
				if ((myds->myconn->reusable==true) && myds->myconn->IsActiveTransaction()==false && myds->myconn->MultiplexDisabled()==false) {
					retry_conn=true;
				}
				myds->destroy_MySQL_Connection_From_Pool(false);
				myds->fd=0;
				if (retry_conn) {
					myds->DSS=STATE_NOT_INITIALIZED;
					NEXT_IMMEDIATE_NEW(CONNECTING_SERVER);
				}
				*_rc=-1;        // an error happened, we should destroy the Session
				return ret;
			} else {
				proxy_warning("Error while setting SQL_LOG_BIN: %s:%d hg %d : %d, %s\n", myconn->parent->address, myconn->parent->port, current_hostgroup, myerr, mysql_error(myconn->mysql));
				// we won't go back to PROCESSING_QUERY
				st=previous_status.top();
				previous_status.pop();
				char sqlstate[10];
				sprintf(sqlstate,"%s",mysql_sqlstate(myconn->mysql));
				client_myds->myprot.generate_pkt_ERR(true,NULL,NULL,1,mysql_errno(myconn->mysql),sqlstate,mysql_error(myconn->mysql));
				myds->destroy_MySQL_Connection_From_Pool(true);
				myds->fd=0;
				RequestEnd(myds);
			}
		} else {
			// rc==1 , nothing to do for now
		}
	}
	return ret;
}

bool MySQL_Session::handler_again___status_CHANGING_CHARSET(int *_rc) {
	assert(mybe->server_myds->myconn);
	MySQL_Data_Stream *myds=mybe->server_myds;
	MySQL_Connection *myconn=myds->myconn;

	/* Validate that server can support client's charset */
	if (!validate_charset(this, SQL_CHARACTER_SET_CLIENT, *_rc)) {
		return false;
	}

	myds->DSS=STATE_MARIADB_QUERY;
	enum session_status st=status;
	if (myds->mypolls==NULL) {
		thread->mypolls.add(POLLIN|POLLOUT, mybe->server_myds->fd, mybe->server_myds, thread->curtime);
	}

	mysql_variables.client_set_value(this, SQL_CHARACTER_SET, mysql_variables.client_get_value(this, SQL_CHARACTER_SET_CLIENT));
	int charset = atoi(mysql_variables.client_get_value(this, SQL_CHARACTER_SET_CLIENT));
	int rc=myconn->async_set_names(myds->revents, charset);

	if (rc==0) {
		__sync_fetch_and_add(&MyHGM->status.backend_set_names, 1);
		myds->DSS = STATE_MARIADB_GENERIC;
		st=previous_status.top();
		previous_status.pop();
		NEXT_IMMEDIATE_NEW(st);
	} else {
		if (rc==-1) {
			// the command failed
			int myerr=mysql_errno(myconn->mysql);
			if (myerr >= 2000) {
				if (myerr == 2019) {
					proxy_error("Client trying to set a charset/collation (%u) not supported by backend (%s:%d). Changing it to %u\n", charset, myconn->parent->address, myconn->parent->port, mysql_tracked_variables[SQL_CHARACTER_SET].default_value);
				}
				bool retry_conn=false;
				// client error, serious
				proxy_error("Detected a broken connection during SET NAMES on %s , %d : %d, %s\n", myconn->parent->address, myconn->parent->port, myerr, mysql_error(myconn->mysql));
				if ((myds->myconn->reusable==true) && myds->myconn->IsActiveTransaction()==false && myds->myconn->MultiplexDisabled()==false) {
					retry_conn=true;
				}
				myds->destroy_MySQL_Connection_From_Pool(false);
				myds->fd=0;
				if (retry_conn) {
					myds->DSS=STATE_NOT_INITIALIZED;
					//previous_status.push(PROCESSING_QUERY);
					NEXT_IMMEDIATE_NEW(CONNECTING_SERVER);
				}
				*_rc=-1;
				return false;
			} else {
				proxy_warning("Error during SET NAMES: %d, %s\n", myerr, mysql_error(myconn->mysql));
				// we won't go back to PROCESSING_QUERY
				st=previous_status.top();
				previous_status.pop();
				char sqlstate[10];
				sprintf(sqlstate,"%s",mysql_sqlstate(myconn->mysql));
				client_myds->myprot.generate_pkt_ERR(true,NULL,NULL,1,mysql_errno(myconn->mysql),sqlstate,mysql_error(myconn->mysql));
				myds->destroy_MySQL_Connection_From_Pool(true);
				myds->fd=0;
				status=WAITING_CLIENT_DATA;
				client_myds->DSS=STATE_SLEEP;
				RequestEnd(myds);
			}
		} else {
			// rc==1 , nothing to do for now
		}
	}
	return false;
}

bool MySQL_Session::handler_again___status_SETTING_GENERIC_VARIABLE(int *_rc, const char *var_name, const char *var_value, bool no_quote, bool set_transaction) {
	bool ret = false;
	assert(mybe->server_myds->myconn);
	MySQL_Data_Stream *myds=mybe->server_myds;
	MySQL_Connection *myconn=myds->myconn;
	myds->DSS=STATE_MARIADB_QUERY;
	enum session_status st=status;
	if (myds->mypolls==NULL) {
		thread->mypolls.add(POLLIN|POLLOUT, mybe->server_myds->fd, mybe->server_myds, thread->curtime);
	}
	char *query=NULL;
	unsigned long query_length=0;
	if (myconn->async_state_machine==ASYNC_IDLE) {
		char *q = NULL;
		if (set_transaction==false) {
			if (no_quote) {
				q=(char *)"SET %s=%s";
			} else {
				q=(char *)"SET %s='%s'"; // default
				if (var_value[0] && var_value[0]=='@') {
					q=(char *)"SET %s=%s";}
				if (strncasecmp(var_value,(char *)"CONCAT",6)==0)
					q=(char *)"SET %s=%s";
				if (strncasecmp(var_value,(char *)"IFNULL",6)==0)
					q=(char *)"SET %s=%s";
				if (strncasecmp(var_value,(char *)"REPLACE",7)==0)
					q=(char *)"SET %s=%s";
			}
		} else {
			// NOTE: for now, only SET SESSION is supported
			// the calling function is already passing "SESSION TRANSACTION"
			q=(char *)"SET %s %s";
		}
		query=(char *)malloc(strlen(q)+strlen(var_name)+strlen(var_value));
		if (strncasecmp("tx_isolation", var_name, 12) == 0) {
			char *sv = mybe->server_myds->myconn->mysql->server_version;
			if (strncmp(sv,(char *)"8",1)==0) {
				sprintf(query,q,"transaction_isolation", var_value);
			}
			else {
				sprintf(query,q,"tx_isolation", var_value);
			}
		}
		else {
			sprintf(query,q,var_name, var_value);
		}
		query_length=strlen(query);
	}
	int rc=myconn->async_send_simple_command(myds->revents,query,query_length);
	if (query) {
		free(query);
		query=NULL;
	}
	if (rc==0) {
		myds->revents|=POLLOUT;	// we also set again POLLOUT to send a query immediately!
		myds->DSS = STATE_MARIADB_GENERIC;
		st=previous_status.top();
		previous_status.pop();
		NEXT_IMMEDIATE_NEW(st);
	} else {
		if (rc==-1) {
			// the command failed
			int myerr=mysql_errno(myconn->mysql);
			if (myerr >= 2000) {
				bool retry_conn=false;
				// client error, serious
				proxy_error("Detected a broken connection while setting %s on %s:%d hg %d : %d, %s\n", var_name, myconn->parent->address, myconn->parent->port, current_hostgroup, myerr, mysql_error(myconn->mysql));
				//if ((myds->myconn->reusable==true) && ((myds->myprot.prot_status & SERVER_STATUS_IN_TRANS)==0)) {
				if ((myds->myconn->reusable==true) && myds->myconn->IsActiveTransaction()==false && myds->myconn->MultiplexDisabled()==false) {
					retry_conn=true;
				}
				myds->destroy_MySQL_Connection_From_Pool(false);
				myds->fd=0;
				if (retry_conn) {
					myds->DSS=STATE_NOT_INITIALIZED;
					NEXT_IMMEDIATE_NEW(CONNECTING_SERVER);
				}
				*_rc=-1;	// an error happened, we should destroy the Session
				return ret;
			} else {
				proxy_warning("Error while setting %s to \"%s\" on %s:%d hg %d :  %d, %s\n", var_name, var_value, myconn->parent->address, myconn->parent->port, current_hostgroup, myerr, mysql_error(myconn->mysql));
				if (myerr == 1193) { // variable is not found
					int idx = SQL_NAME_LAST;
					for (int i=0; i<SQL_NAME_LAST; i++) {
						if (strcasecmp(mysql_tracked_variables[i].set_variable_name, var_name) == 0) {
							idx = i;
							break;
						}
					}
					if (idx != SQL_NAME_LAST) {
						myconn->var_absent[idx] = true;

						myds->myconn->async_free_result();
						myconn->compute_unknown_transaction_status();

						myds->revents|=POLLOUT;	// we also set again POLLOUT to send a query immediately!
						myds->DSS = STATE_MARIADB_GENERIC;
						st=previous_status.top();
						previous_status.pop();
						NEXT_IMMEDIATE_NEW(st);
					}
				}

				// we won't go back to PROCESSING_QUERY
				st=previous_status.top();
				previous_status.pop();
				char sqlstate[10];
				sprintf(sqlstate,"%s",mysql_sqlstate(myconn->mysql));
				client_myds->myprot.generate_pkt_ERR(true,NULL,NULL,1,mysql_errno(myconn->mysql),sqlstate,mysql_error(myconn->mysql));
				int myerr=mysql_errno(myconn->mysql);
				switch (myerr) {
					case 1231:
/*
						too complicated code?
						if (mysql_thread___multiplexing && (myconn->reusable==true) && myconn->IsActiveTransaction()==false && myconn->MultiplexDisabled()==false) {
							myds->DSS=STATE_NOT_INITIALIZED;
							if (mysql_thread___autocommit_false_not_reusable && myconn->IsAutoCommit()==false) {
								if (mysql_thread___reset_connection_algorithm == 2) {
									create_new_session_and_reset_connection(myds);
								} else {
									myds->destroy_MySQL_Connection_From_Pool(true);
								}
							} else {
								myds->return_MySQL_Connection_To_Pool();
							}
						} else {
							myconn->async_state_machine=ASYNC_IDLE;
							myds->DSS=STATE_MARIADB_GENERIC;
						}
						break;
*/
					default:
						myds->destroy_MySQL_Connection_From_Pool(true);
						break;
				}
				myds->fd=0;
				RequestEnd(myds);
				ret=true;
			}
		} else {
			// rc==1 , nothing to do for now
		}
	}
	return ret;
}

bool MySQL_Session::handler_again___status_SETTING_MULTI_STMT(int *_rc) {
	assert(mybe->server_myds->myconn);
	MySQL_Data_Stream *myds=mybe->server_myds;
	MySQL_Connection *myconn=myds->myconn;
	enum session_status st=status;
	bool ret = false;

	if (myds->mypolls==NULL) {
		thread->mypolls.add(POLLIN|POLLOUT, mybe->server_myds->fd, mybe->server_myds, thread->curtime);
	}
	int rc=myconn->async_set_option(myds->revents, myconn->options.client_flag & CLIENT_MULTI_STATEMENTS);
	if (rc==0) {
		myds->DSS = STATE_MARIADB_GENERIC;
		st=previous_status.top();
		previous_status.pop();
		NEXT_IMMEDIATE_NEW(st);
	} else {
		if (rc==-1) {
			// the command failed
			int myerr=mysql_errno(myconn->mysql);
			if (myerr >= 2000) {
				bool retry_conn=false;
				// client error, serious
				proxy_error("Detected a broken connection during setting MYSQL_OPTION_MULTI_STATEMENTS on %s , %d : %d, %s\n", myconn->parent->address, myconn->parent->port, myerr, mysql_error(myconn->mysql));
				//if ((myds->myconn->reusable==true) && ((myds->myprot.prot_status & SERVER_STATUS_IN_TRANS)==0)) {
				if ((myds->myconn->reusable==true) && myds->myconn->IsActiveTransaction()==false && myds->myconn->MultiplexDisabled()==false) {
					retry_conn=true;
				}
				myds->destroy_MySQL_Connection_From_Pool(false);
				myds->fd=0;
				if (retry_conn) {
					myds->DSS=STATE_NOT_INITIALIZED;
					NEXT_IMMEDIATE_NEW(CONNECTING_SERVER);
				}
				*_rc=-1; // an error happened, we should destroy the Session
				return ret;
			} else {
				proxy_warning("Error during MYSQL_OPTION_MULTI_STATEMENTS : %d, %s\n", myerr, mysql_error(myconn->mysql));
				// we won't go back to PROCESSING_QUERY
				st=previous_status.top();
				previous_status.pop();
				char sqlstate[10];
				sprintf(sqlstate,"%s",mysql_sqlstate(myconn->mysql));
				client_myds->myprot.generate_pkt_ERR(true,NULL,NULL,1,mysql_errno(myconn->mysql),sqlstate,mysql_error(myconn->mysql));
				myds->destroy_MySQL_Connection_From_Pool(true);
				myds->fd=0;
				RequestEnd(myds);
			}
		} else {
			// rc==1 , nothing to do for now
		}
	}
	return ret;
}

bool MySQL_Session::handler_again___status_SETTING_SESSION_TRACK_GTIDS(int *_rc) {
	bool ret=false;
	assert(mybe->server_myds->myconn);
	ret = handler_again___status_SETTING_GENERIC_VARIABLE(_rc, (char *)"SESSION_TRACK_GTIDS", mybe->server_myds->myconn->options.session_track_gtids, true);
	return ret;
}

bool MySQL_Session::handler_again___status_CHANGING_SCHEMA(int *_rc) {
	bool ret=false;
	//fprintf(stderr,"CHANGING_SCHEMA\n");
	assert(mybe->server_myds->myconn);
	MySQL_Data_Stream *myds=mybe->server_myds;
	MySQL_Connection *myconn=myds->myconn;
	myds->DSS=STATE_MARIADB_QUERY;
	enum session_status st=status;
	if (myds->mypolls==NULL) {
		thread->mypolls.add(POLLIN|POLLOUT, mybe->server_myds->fd, mybe->server_myds, thread->curtime);
	}
	int rc=myconn->async_select_db(myds->revents);
	if (rc==0) {
		__sync_fetch_and_add(&MyHGM->status.backend_init_db, 1);
		myds->myconn->userinfo->set(client_myds->myconn->userinfo);
		myds->DSS = STATE_MARIADB_GENERIC;
		st=previous_status.top();
		previous_status.pop();
		NEXT_IMMEDIATE_NEW(st);
	} else {
		if (rc==-1) {
			// the command failed
			int myerr=mysql_errno(myconn->mysql);
			if (myerr >= 2000) {
				bool retry_conn=false;
				// client error, serious
				proxy_error("Detected a broken connection during INIT_DB on %s , %d : %d, %s\n", myconn->parent->address, myconn->parent->port, myerr, mysql_error(myconn->mysql));
				//if ((myds->myconn->reusable==true) && ((myds->myprot.prot_status & SERVER_STATUS_IN_TRANS)==0)) {
				if ((myds->myconn->reusable==true) && myds->myconn->IsActiveTransaction()==false && myds->myconn->MultiplexDisabled()==false) {
					retry_conn=true;
				}
				myds->destroy_MySQL_Connection_From_Pool(false);
				myds->fd=0;
				if (retry_conn) {
					myds->DSS=STATE_NOT_INITIALIZED;
					NEXT_IMMEDIATE_NEW(CONNECTING_SERVER);
				}
				*_rc=-1; // an error happened, we should destroy the Session
				return ret;
			} else {
				proxy_warning("Error during INIT_DB: %d, %s\n", myerr, mysql_error(myconn->mysql));
				// we won't go back to PROCESSING_QUERY
				st=previous_status.top();
				previous_status.pop();
				char sqlstate[10];
				sprintf(sqlstate,"%s",mysql_sqlstate(myconn->mysql));
				client_myds->myprot.generate_pkt_ERR(true,NULL,NULL,1,mysql_errno(myconn->mysql),sqlstate,mysql_error(myconn->mysql));
				myds->destroy_MySQL_Connection_From_Pool(true);
				myds->fd=0;
				RequestEnd(myds);
			}
		} else {
			// rc==1 , nothing to do for now
		}
	}
	return false;
}


bool MySQL_Session::handler_again___status_CONNECTING_SERVER(int *_rc) { 
	//fprintf(stderr,"CONNECTING_SERVER\n");
	unsigned long long curtime=monotonic_time();
	thread->atomic_curtime=curtime;
	if (mirror) {
		mybe->server_myds->connect_retries_on_failure=0; // no try for mirror
		mybe->server_myds->wait_until=thread->curtime+mysql_thread___connect_timeout_server*1000;
		pause_until=0;
	}
	if (mybe->server_myds->max_connect_time) {
		if (thread->curtime >= mybe->server_myds->max_connect_time) {
			if (mirror) {
				PROXY_TRACE();
			}
			char buf[256];
			sprintf(buf,"Max connect timeout reached while reaching hostgroup %d after %llums", current_hostgroup, (thread->curtime - CurrentQuery.start_time)/1000 );
			if (thread) {
				thread->status_variables.max_connect_timeout_err++;
			}
			client_myds->myprot.generate_pkt_ERR(true,NULL,NULL,1,9001,(char *)"HY000",buf, true);
			RequestEnd(mybe->server_myds);
			//enum session_status st;
			while (previous_status.size()) {
				previous_status.top();
				previous_status.pop();
			}
			if (mybe->server_myds->myconn) {
				mybe->server_myds->destroy_MySQL_Connection_From_Pool(false);
				if (mirror) {
					PROXY_TRACE();
					NEXT_IMMEDIATE_NEW(WAITING_CLIENT_DATA);
				}
			}
			mybe->server_myds->max_connect_time=0;
			NEXT_IMMEDIATE_NEW(WAITING_CLIENT_DATA);
		}
	}
	if (mybe->server_myds->myconn==NULL) {
		handler___client_DSS_QUERY_SENT___server_DSS_NOT_INITIALIZED__get_connection();
	}
	if (mybe->server_myds->myconn==NULL) {
		if (mirror) {
			PROXY_TRACE();
			NEXT_IMMEDIATE_NEW(WAITING_CLIENT_DATA);
		}		
	}

	if (mybe->server_myds->myconn==NULL) {
		pause_until=thread->curtime+mysql_thread___connect_retries_delay*1000;
		*_rc=1;
		return false;
	} else {
		MySQL_Data_Stream *myds=mybe->server_myds;
		MySQL_Connection *myconn=myds->myconn;
		int rc;
		if (default_hostgroup<0) {
			// we are connected to a Admin module backend
			// we pretend to set a user variable to disable multiplexing
			myconn->set_status_user_variable(true);
		}
		enum session_status st=status;
		if (mybe->server_myds->myconn->async_state_machine==ASYNC_IDLE) {
			st=previous_status.top();
			previous_status.pop();
			NEXT_IMMEDIATE_NEW(st);
			assert(0);
		}
		assert(st==status);
		unsigned long long curtime=monotonic_time();

		assert(myconn->async_state_machine!=ASYNC_IDLE);
		if (mirror) {
			PROXY_TRACE();
		}
		rc=myconn->async_connect(myds->revents);
		if (myds->mypolls==NULL) {
			// connection yet not in mypolls
			myds->assign_fd_from_mysql_conn();
			thread->mypolls.add(POLLIN|POLLOUT, mybe->server_myds->fd, mybe->server_myds, curtime);
			if (mirror) {
				PROXY_TRACE();
			}
		}
		switch (rc) {
			case 0:
				myds->myds_type=MYDS_BACKEND;
				myds->DSS=STATE_MARIADB_GENERIC;
				status=WAITING_CLIENT_DATA;
				st=previous_status.top();
				previous_status.pop();
				myds->wait_until=0;
				if (session_fast_forward==true) {
					// we have a successful connection and session_fast_forward enabled
					// set DSS=STATE_SLEEP or it will believe it have to use MARIADB client library
					myds->DSS=STATE_SLEEP;
					myds->myconn->send_quit = false;
					myds->myconn->reusable = false;
				}
				mysql_variables.on_connect_to_backend(myds->myconn);
				NEXT_IMMEDIATE_NEW(st);
				break;
			case -1:
			case -2:
				if (myds->connect_retries_on_failure >0 ) {
					myds->connect_retries_on_failure--;
					int myerr=mysql_errno(myconn->mysql);
					switch (myerr) {
						case 1226: // ER_USER_LIMIT_REACHED , User '%s' has exceeded the '%s' resource (current value: %ld)
							goto __exit_handler_again___status_CONNECTING_SERVER_with_err;
							break;
						default:
							break;
					}
					if (mirror) {
						PROXY_TRACE();
					}			
					myds->destroy_MySQL_Connection_From_Pool(false);
					NEXT_IMMEDIATE_NEW(CONNECTING_SERVER);
				} else {
__exit_handler_again___status_CONNECTING_SERVER_with_err:
					int myerr=mysql_errno(myconn->mysql);
					if (myerr) {
						char sqlstate[10];
						sprintf(sqlstate,"%s",mysql_sqlstate(myconn->mysql));
						client_myds->myprot.generate_pkt_ERR(true,NULL,NULL,1,mysql_errno(myconn->mysql),sqlstate,mysql_error(myconn->mysql),true);
					} else {
						char buf[256];
						sprintf(buf,"Max connect failure while reaching hostgroup %d", current_hostgroup);
						client_myds->myprot.generate_pkt_ERR(true,NULL,NULL,1,9002,(char *)"HY000",buf,true);
						if (thread) {
							thread->status_variables.max_connect_timeout_err++;
						}
					}
					if (session_fast_forward==false) {
						// see bug #979
						RequestEnd(myds);
					}
					while (previous_status.size()) {
						st=previous_status.top();
						previous_status.pop();
					}
					if (mirror) {
						PROXY_TRACE();
					}
					myds->destroy_MySQL_Connection_From_Pool( myerr ? true : false );
					myds->max_connect_time=0;
					NEXT_IMMEDIATE_NEW(WAITING_CLIENT_DATA);
				}
				break;
			case 1: // continue on next loop
			default:
				break;
		}
	}
	return false;
}
bool MySQL_Session::handler_again___status_CHANGING_USER_SERVER(int *_rc) {
	assert(mybe->server_myds->myconn);
	MySQL_Data_Stream *myds=mybe->server_myds;
	MySQL_Connection *myconn=myds->myconn;
	myds->DSS=STATE_MARIADB_QUERY;
	enum session_status st=status;
	if (myds->mypolls==NULL) {
		thread->mypolls.add(POLLIN|POLLOUT, mybe->server_myds->fd, mybe->server_myds, thread->curtime);
	}
	// we recreate local_stmts : see issue #752
	delete myconn->local_stmts;
	myconn->local_stmts=new MySQL_STMTs_local_v14(false); // false by default, it is a backend
	if (mysql_thread___connect_timeout_server_max) {
		if (mybe->server_myds->max_connect_time==0) {
			mybe->server_myds->max_connect_time=thread->curtime+mysql_thread___connect_timeout_server_max*1000;
		}
	}
	int rc=myconn->async_change_user(myds->revents);
	if (rc==0) {
		__sync_fetch_and_add(&MyHGM->status.backend_change_user, 1);
		myds->myconn->userinfo->set(client_myds->myconn->userinfo);
		myds->myconn->reset();
		st=previous_status.top();
		previous_status.pop();
		NEXT_IMMEDIATE_NEW(st);
	} else {
		if (rc==-1) {
			// the command failed
			int myerr=mysql_errno(myconn->mysql);
			if (myerr >= 2000) {
				bool retry_conn=false;
				// client error, serious
				proxy_error("Detected a broken connection during change user on %s, %d : %d, %s\n", myconn->parent->address, myconn->parent->port, myerr, mysql_error(myconn->mysql));
				if ((myds->myconn->reusable==true) && myds->myconn->IsActiveTransaction()==false && myds->myconn->MultiplexDisabled()==false) {
					retry_conn=true;
				}
				myds->destroy_MySQL_Connection_From_Pool(false);
				myds->fd=0;
				if (retry_conn) {
					myds->DSS=STATE_NOT_INITIALIZED;
					NEXT_IMMEDIATE_NEW(CONNECTING_SERVER);
				}
				*_rc=-1;
				return false;
			} else {
				proxy_warning("Error during change user: %d, %s\n", myerr, mysql_error(myconn->mysql));
					// we won't go back to PROCESSING_QUERY
				st=previous_status.top();
				previous_status.pop();
				char sqlstate[10];
				sprintf(sqlstate,"%s",mysql_sqlstate(myconn->mysql));
				client_myds->myprot.generate_pkt_ERR(true,NULL,NULL,1,mysql_errno(myconn->mysql),sqlstate,mysql_error(myconn->mysql));
				myds->destroy_MySQL_Connection_From_Pool(true);
				myds->fd=0;
				RequestEnd(myds); //fix bug #682
			}
		} else {
			if (rc==-2) {
				bool retry_conn=false;
				proxy_error("Change user timeout during COM_CHANGE_USER on %s , %d\n", myconn->parent->address, myconn->parent->port);
				if ((myds->myconn->reusable==true) && myds->myconn->IsActiveTransaction()==false && myds->myconn->MultiplexDisabled()==false) {
					retry_conn=true;
				}
				myds->destroy_MySQL_Connection_From_Pool(false);
				myds->fd=0;
				if (retry_conn) {
					myds->DSS=STATE_NOT_INITIALIZED;
					NEXT_IMMEDIATE_NEW(CONNECTING_SERVER);
				}
				*_rc=-1;
				return false;
			} else {
				// rc==1 , nothing to do for now
			}
		}
	}
	return false;
}

bool MySQL_Session::handler_again___status_CHANGING_AUTOCOMMIT(int *_rc) {
	//fprintf(stderr,"CHANGING_AUTOCOMMIT\n");
	assert(mybe->server_myds->myconn);
	MySQL_Data_Stream *myds=mybe->server_myds;
	MySQL_Connection *myconn=myds->myconn;
	myds->DSS=STATE_MARIADB_QUERY;
	enum session_status st=status;
	if (myds->mypolls==NULL) {
		thread->mypolls.add(POLLIN|POLLOUT, mybe->server_myds->fd, mybe->server_myds, thread->curtime);
	}
	bool ac = autocommit;
	if (autocommit == false) { // also IsAutoCommit==false
		if (mysql_thread___enforce_autocommit_on_reads == false) {
			if (mybe->server_myds->myconn->IsAutoCommit() == false) {
				if (mybe->server_myds->myconn->IsActiveTransaction() == false) {
					if (CurrentQuery.is_select_NOT_for_update()==true) {
						// client wants autocommit=0
						// enforce_autocommit_on_reads=false
						// there is no transaction
						// this seems to be the first query, and a SELECT not FOR UPDATE
						// we will switch back to autcommit=1
						ac = true;
					}
				} else {
					st=previous_status.top();
					previous_status.pop();
					myds->DSS = STATE_MARIADB_GENERIC;
					NEXT_IMMEDIATE_NEW(st);
				}
			}
		}
	}
	int rc=myconn->async_set_autocommit(myds->revents, ac);
	if (rc==0) {
		st=previous_status.top();
		previous_status.pop();
		myds->DSS = STATE_MARIADB_GENERIC;
		NEXT_IMMEDIATE_NEW(st);
	} else {
		if (rc==-1) {
			// the command failed
			int myerr=mysql_errno(myconn->mysql);
			if (myerr >= 2000) {
				bool retry_conn=false;
				// client error, serious
				proxy_error("Detected a broken connection during SET AUTOCOMMIT on %s , %d : %d, %s\n", myconn->parent->address, myconn->parent->port, myerr, mysql_error(myconn->mysql));
				if ((myds->myconn->reusable==true) && myds->myconn->IsActiveTransaction()==false && myds->myconn->MultiplexDisabled()==false) {
					retry_conn=true;
				}
				myds->destroy_MySQL_Connection_From_Pool(false);
				myds->fd=0;
				if (retry_conn) {
					myds->DSS=STATE_NOT_INITIALIZED;
					NEXT_IMMEDIATE_NEW(CONNECTING_SERVER);
				}
				*_rc=-1;
				return false;
			} else {
				proxy_warning("Error during SET AUTOCOMMIT: %d, %s\n", myerr, mysql_error(myconn->mysql));
					// we won't go back to PROCESSING_QUERY
				st=previous_status.top();
				previous_status.pop();
				char sqlstate[10];
				sprintf(sqlstate,"%s",mysql_sqlstate(myconn->mysql));
				client_myds->myprot.generate_pkt_ERR(true,NULL,NULL,1,mysql_errno(myconn->mysql),sqlstate,mysql_error(myconn->mysql));
					myds->destroy_MySQL_Connection_From_Pool(true);
					myds->fd=0;
				RequestEnd(myds);
				status=WAITING_CLIENT_DATA;
				client_myds->DSS=STATE_SLEEP;
			}
		} else {
			// rc==1 , nothing to do for now
		}
	}
	return false;
}

int MySQL_Session::handler() {
	handler_ret = 0;
	bool prepared_stmt_with_no_params = false;
	bool wrong_pass=false;
	if (to_process==0) return 0; // this should be redundant if the called does the same check
	proxy_debug(PROXY_DEBUG_NET,1,"Thread=%p, Session=%p -- Processing session %p\n" , this->thread, this, this);
	PtrSize_t pkt;
	pktH=&pkt;
	unsigned int j;
	unsigned char c;

	if (active_transactions <= 0) {
		active_transactions=NumActiveTransactions();
	}
//	FIXME: Sessions without frontend are an ugly hack
	if (session_fast_forward==false) {
	if (client_myds==NULL) {
		// if we are here, probably we are trying to ping backends
		proxy_debug(PROXY_DEBUG_MYSQL_CONNECTION, 5, "Processing session %p without client_myds\n", this);
		assert(mybe);
		assert(mybe->server_myds);
		goto handler_again;
	} else {
		if (mirror==true) {
			if (mirrorPkt.ptr) { // this is the first time we call handler()
				pkt.ptr=mirrorPkt.ptr;
				pkt.size=mirrorPkt.size;
				mirrorPkt.ptr=NULL; // this will prevent the copy to happen again
			} else {
				if (status==WAITING_CLIENT_DATA) {
					// we are being called a second time with WAITING_CLIENT_DATA
					handler_ret = 0;
					return handler_ret;
				}
			}
		}
	}
	}

__get_pkts_from_client:

	//for (j=0; j<client_myds->PSarrayIN->len;) {
	// implement a more complex logic to run even in case of mirror
	// if client_myds , this is a regular client
	// if client_myds == NULL , it is a mirror
	//     process mirror only status==WAITING_CLIENT_DATA
	for (j=0; j< ( client_myds->PSarrayIN ? client_myds->PSarrayIN->len : 0)  || (mirror==true && status==WAITING_CLIENT_DATA) ;) {
		if (mirror==false) {
			client_myds->PSarrayIN->remove_index(0,&pkt);
		}
		switch (status) {

			case CONNECTING_CLIENT:
				switch (client_myds->DSS) {
					case STATE_SERVER_HANDSHAKE:
						handler___status_CONNECTING_CLIENT___STATE_SERVER_HANDSHAKE(&pkt, &wrong_pass);
						break;
					case STATE_SSL_INIT:
						handler___status_CONNECTING_CLIENT___STATE_SERVER_HANDSHAKE(&pkt, &wrong_pass);
						//handler___status_CONNECTING_CLIENT___STATE_SSL_INIT(&pkt);
						break;
					default:
						proxy_error("Detected not valid state client state: %d\n", client_myds->DSS);
						handler_ret = -1; //close connection
						return handler_ret;
						break;
				}
				break;

			case WAITING_CLIENT_DATA:
				// this is handled only for real traffic, not mirror
				if (pkt.size==(0xFFFFFF+sizeof(mysql_hdr))) {
					// we are handling a multi-packet
					switch (client_myds->DSS) { // real traffic only
						case STATE_SLEEP:
							client_myds->DSS=STATE_SLEEP_MULTI_PACKET;
							break;
						case STATE_SLEEP_MULTI_PACKET:
							break;
						default:
							assert(0);
							break;
					}
				}
				switch (client_myds->DSS) {
					case STATE_SLEEP_MULTI_PACKET:
						if (client_myds->multi_pkt.ptr==NULL) {
							// not initialized yet
							client_myds->multi_pkt.ptr=pkt.ptr;
							client_myds->multi_pkt.size=pkt.size;
						} else {
							PtrSize_t tmp_pkt;
							tmp_pkt.ptr=client_myds->multi_pkt.ptr;
							tmp_pkt.size=client_myds->multi_pkt.size;
							client_myds->multi_pkt.size = pkt.size + tmp_pkt.size-sizeof(mysql_hdr);
							client_myds->multi_pkt.ptr = l_alloc(client_myds->multi_pkt.size);
							memcpy(client_myds->multi_pkt.ptr, tmp_pkt.ptr, tmp_pkt.size);
							memcpy((char *)client_myds->multi_pkt.ptr + tmp_pkt.size , (char *)pkt.ptr+sizeof(mysql_hdr) , pkt.size-sizeof(mysql_hdr)); // the header is not copied
							l_free(tmp_pkt.size , tmp_pkt.ptr);
							l_free(pkt.size , pkt.ptr);
						}
						if (pkt.size==(0xFFFFFF+sizeof(mysql_hdr))) { // there are more packets
							goto __get_pkts_from_client;
						} else {
							// no more packets, move everything back to pkt and proceed
							pkt.ptr=client_myds->multi_pkt.ptr;
							pkt.size=client_myds->multi_pkt.size;
							client_myds->multi_pkt.size=0;
							client_myds->multi_pkt.ptr=NULL;
							client_myds->DSS=STATE_SLEEP;
						}
						if (client_myds->DSS!=STATE_SLEEP) // if DSS==STATE_SLEEP , we continue
							break;
					case STATE_SLEEP:	// only this section can be executed ALSO by mirror
						command_counters->incr(thread->curtime/1000000);
						if (transaction_persistent_hostgroup==-1) {
							if (mysql_thread___set_query_lock_on_hostgroup == 0) { // behavior before 2.0.6
								current_hostgroup=default_hostgroup;
							} else {
								if (locked_on_hostgroup==-1) {
									current_hostgroup = default_hostgroup;
								} else {
									current_hostgroup = locked_on_hostgroup;
								}
							}
						}
						proxy_debug(PROXY_DEBUG_MYSQL_CONNECTION, 5, "Session=%p , client_myds=%p . Statuses: WAITING_CLIENT_DATA - STATE_SLEEP\n", this, client_myds);
						if (session_fast_forward==true) { // if it is fast forward
							mybe=find_or_create_backend(current_hostgroup); // set a backend
							mybe->server_myds->reinit_queues();             // reinitialize the queues in the myds . By default, they are not active
							mybe->server_myds->PSarrayOUT->add(pkt.ptr, pkt.size); // move the first packet
							previous_status.push(FAST_FORWARD); // next status will be FAST_FORWARD . Now we need a connection
							NEXT_IMMEDIATE(CONNECTING_SERVER);  // we create a connection . next status will be FAST_FORWARD
						}
						c=*((unsigned char *)pkt.ptr+sizeof(mysql_hdr));
						if (session_type == PROXYSQL_SESSION_CLICKHOUSE) {
							if ((enum_mysql_command)c == _MYSQL_COM_INIT_DB) {
								PtrSize_t _new_pkt;
								_new_pkt.ptr=malloc(pkt.size+4); // USE + space
								memcpy(_new_pkt.ptr , pkt.ptr, 4);
								unsigned char *_c=(unsigned char *)_new_pkt.ptr;
								_c+=4; *_c=0x03;
								_c+=1; *_c='U';
								_c+=1; *_c='S';
								_c+=1; *_c='E';
								_c+=1; *_c=' ';
//								(unsigned char *)_new_pkt.ptr[4]=0x03;
//								(unsigned char *)_new_pkt.ptr[5]='U';
//								(unsigned char *)_new_pkt.ptr[6]='S';
//								(unsigned char *)_new_pkt.ptr[7]='E';
//								(unsigned char *)_new_pkt.ptr[8]=' ';
								memcpy((char *)_new_pkt.ptr+9 , (char *)pkt.ptr+5, pkt.size-5);
								l_free(pkt.size,pkt.ptr);
								pkt.size+=4;
								pkt.ptr = _new_pkt.ptr;
								c=*((unsigned char *)pkt.ptr+sizeof(mysql_hdr));
							}
						}
						client_myds->com_field_list=false; // default
						if (c == _MYSQL_COM_FIELD_LIST) {
							if (session_type == PROXYSQL_SESSION_MYSQL) {
								MySQL_Protocol *myprot=&client_myds->myprot;
								bool rcp = myprot->generate_COM_QUERY_from_COM_FIELD_LIST(&pkt);
								if (rcp) {
									// all went well
									c=*((unsigned char *)pkt.ptr+sizeof(mysql_hdr));
									client_myds->com_field_list=true;
								} else {
									// parsing failed, proxysql will return not suppported command
								}
							}
						}
						switch ((enum_mysql_command)c) {
							case _MYSQL_COM_QUERY:
								__sync_add_and_fetch(&thread->status_variables.queries,1);
								if (session_type == PROXYSQL_SESSION_MYSQL) {
									bool rc_break=false;
									bool lock_hostgroup = false;
									if (session_fast_forward==false) {
										// Note: CurrentQuery sees the query as sent by the client.
										// shortly after, the packets it used to contain the query will be deallocated
										CurrentQuery.begin((unsigned char *)pkt.ptr,pkt.size,true);
									}
									rc_break=handler_special_queries(&pkt);
									if (rc_break==true) {
										if (mirror==false) {
											// track also special queries
											//RequestEnd(NULL);
											// we moved this inside handler_special_queries()
											// because a pointer was becoming invalid
											break;
										} else {
											handler_ret = -1;
											return handler_ret;
										}
									}
									timespec begint;
									timespec endt;
									if (thread->variables.stats_time_query_processor) {
										clock_gettime(CLOCK_THREAD_CPUTIME_ID,&begint);
									}
									qpo=GloQPro->process_mysql_query(this,pkt.ptr,pkt.size,&CurrentQuery);
									if (qpo->max_lag_ms >= 0) {
										thread->status_variables.queries_with_max_lag_ms++;
									}
									if (thread->variables.stats_time_query_processor) {
										clock_gettime(CLOCK_THREAD_CPUTIME_ID,&endt);
										thread->status_variables.query_processor_time=thread->status_variables.query_processor_time +
											(endt.tv_sec*1000000000+endt.tv_nsec) -
											(begint.tv_sec*1000000000+begint.tv_nsec);
									}
									assert(qpo);	// GloQPro->process_mysql_query() should always return a qpo
									rc_break=handler___status_WAITING_CLIENT_DATA___STATE_SLEEP___MYSQL_COM_QUERY_qpo(&pkt, &lock_hostgroup);
									if (mirror==false && rc_break==false) {
										if (mysql_thread___automatic_detect_sqli) {
											if (client_myds->com_field_list == false) {
												if (qpo->firewall_whitelist_mode != WUS_OFF) {
													struct libinjection_sqli_state state;
													int issqli;
													const char * input = (char *)CurrentQuery.QueryPointer;
													size_t slen = CurrentQuery.QueryLength;
													libinjection_sqli_init(&state, input, slen, FLAG_SQL_MYSQL);
													issqli = libinjection_is_sqli(&state);
													if (issqli) {
														bool allow_sqli = false;
														allow_sqli = GloQPro->whitelisted_sqli_fingerprint(state.fingerprint);
														if (allow_sqli) {
															thread->status_variables.whitelisted_sqli_fingerprint++;
														} else {
															thread->status_variables.automatic_detected_sqli++;
															char * username = client_myds->myconn->userinfo->username;
															char * client_address = client_myds->addr.addr;
															proxy_error("SQLinjection detected with fingerprint of '%s' from client %s@%s . Query listed below:\n", state.fingerprint, username, client_address);
															fwrite(CurrentQuery.QueryPointer, CurrentQuery.QueryLength, 1, stderr);
															fprintf(stderr,"\n");
															handler_ret = -1;
															RequestEnd(NULL);
															return handler_ret;
														}
													}
												}
											}
										}
									}
									if (rc_break==true) {
										if (mirror==false) {
											break;
										} else {
											handler_ret = -1;
											return handler_ret;
										}
									}
									if (mirror==false) {
										handler___status_WAITING_CLIENT_DATA___STATE_SLEEP___MYSQL_COM_QUERY___create_mirror_session();
									}

									if (autocommit_on_hostgroup>=0) {
									}
									if (mysql_thread___set_query_lock_on_hostgroup == 1) { // algorithm introduced in 2.0.6
										if (locked_on_hostgroup < 0) {
											if (lock_hostgroup) {
												// we are locking on hostgroup now
												if ( qpo->destination_hostgroup >= 0 ) {
													if (transaction_persistent_hostgroup == -1) {
														current_hostgroup=qpo->destination_hostgroup;
													}
												}
												locked_on_hostgroup = current_hostgroup;
												thread->status_variables.hostgroup_locked++;
												thread->status_variables.hostgroup_locked_set_cmds++;
											}
										}
										if (locked_on_hostgroup >= 0) {
											if (current_hostgroup != locked_on_hostgroup) {
												client_myds->DSS=STATE_QUERY_SENT_NET;
												int l = CurrentQuery.QueryLength;
												char *end = (char *)"";
												if (l>256) {
													l=253;
													end = (char *)"...";
												}
												string nqn = string((char *)CurrentQuery.QueryPointer,l);
												char *err_msg = (char *)"Session trying to reach HG %d while locked on HG %d . Rejecting query: %s";
												char *buf = (char *)malloc(strlen(err_msg)+strlen(nqn.c_str())+strlen(end)+64);
												sprintf(buf, err_msg, current_hostgroup, locked_on_hostgroup, nqn.c_str(), end);
												client_myds->myprot.generate_pkt_ERR(true,NULL,NULL,client_myds->pkt_sid+1,9005,(char *)"HY000",buf, true);
												thread->status_variables.hostgroup_locked_queries++;
												RequestEnd(NULL);
												free(buf);
												l_free(pkt.size,pkt.ptr);
												break;
											}
										}
									}
									mybe=find_or_create_backend(current_hostgroup);
									status=PROCESSING_QUERY;
									// set query retries
									mybe->server_myds->query_retries_on_failure=mysql_thread___query_retries_on_failure;
									// if a number of retries is set in mysql_query_rules, that takes priority
									if (qpo) {
										if (qpo->retries >= 0) {
											mybe->server_myds->query_retries_on_failure=qpo->retries;
										}
									}
									mybe->server_myds->connect_retries_on_failure=mysql_thread___connect_retries_on_failure;
									mybe->server_myds->wait_until=0;
									pause_until=0;
									if (mysql_thread___default_query_delay) {
										pause_until=thread->curtime+mysql_thread___default_query_delay*1000;
									}
									if (qpo) {
										if (qpo->delay > 0) {
											if (pause_until==0)
												pause_until=thread->curtime;
											pause_until+=qpo->delay*1000;
										}
									}


									proxy_debug(PROXY_DEBUG_MYSQL_COM, 5, "Received query to be processed with MariaDB Client library\n");
									mybe->server_myds->killed_at=0;
									mybe->server_myds->kill_type=0;
									if (GloMyLdapAuth) {
										if (session_type==PROXYSQL_SESSION_MYSQL) {
											if (mysql_thread___add_ldap_user_comment && strlen(mysql_thread___add_ldap_user_comment)) {
												add_ldap_comment_to_pkt(&pkt);
											}
										}
									}
									mybe->server_myds->mysql_real_query.init(&pkt);
									mybe->server_myds->statuses.questions++;
									client_myds->setDSS_STATE_QUERY_SENT_NET();
								} else {
									switch (session_type) {
										case PROXYSQL_SESSION_ADMIN:
										case PROXYSQL_SESSION_STATS:
										// this is processed by the admin module
											handler_function(this, (void *)GloAdmin, &pkt);
											l_free(pkt.size,pkt.ptr);
											break;
										case PROXYSQL_SESSION_SQLITE:
											handler_function(this, (void *)GloSQLite3Server, &pkt);
											l_free(pkt.size,pkt.ptr);
											break;
#ifdef PROXYSQLCLICKHOUSE
										case PROXYSQL_SESSION_CLICKHOUSE:
											handler_function(this, (void *)GloClickHouseServer, &pkt);
											l_free(pkt.size,pkt.ptr);
											break;
#endif /* PROXYSQLCLICKHOUSE */
										default:
											assert(0);
									}
								}
								break;
							case _MYSQL_COM_CHANGE_USER:
								handler___status_WAITING_CLIENT_DATA___STATE_SLEEP___MYSQL_COM_CHANGE_USER(&pkt, &wrong_pass);
								break;
							case _MYSQL_COM_STMT_RESET:
								{
									uint32_t stmt_global_id=0;
									memcpy(&stmt_global_id,(char *)pkt.ptr+5,sizeof(uint32_t));
									SLDH->reset(stmt_global_id);
									l_free(pkt.size,pkt.ptr);
									client_myds->setDSS_STATE_QUERY_SENT_NET();
									unsigned int nTrx=NumActiveTransactions();
									uint16_t setStatus = (nTrx ? SERVER_STATUS_IN_TRANS : 0 );
									if (autocommit) setStatus |= SERVER_STATUS_AUTOCOMMIT;
									client_myds->myprot.generate_pkt_OK(true,NULL,NULL,1,0,0,setStatus,0,NULL);
									client_myds->DSS=STATE_SLEEP;
									status=WAITING_CLIENT_DATA;
								}
								break;
							case _MYSQL_COM_STMT_CLOSE:
								{
									uint32_t client_global_id=0;
									memcpy(&client_global_id,(char *)pkt.ptr+5,sizeof(uint32_t));
									// FIXME: no input validation
									uint64_t stmt_global_id=0;
									stmt_global_id=client_myds->myconn->local_stmts->find_global_stmt_id_from_client(client_global_id);
									SLDH->reset(client_global_id);
									if (stmt_global_id) {
										sess_STMTs_meta->erase(stmt_global_id);
									}
									client_myds->myconn->local_stmts->client_close(client_global_id);
								}
								l_free(pkt.size,pkt.ptr);
								// FIXME: this is not complete. Counters should be decreased
								thread->status_variables.frontend_stmt_close++;
								thread->status_variables.queries++;
								client_myds->DSS=STATE_SLEEP;
								status=WAITING_CLIENT_DATA;
								break;
							case _MYSQL_COM_STMT_SEND_LONG_DATA:
								{
									// FIXME: no input validation
									uint32_t stmt_global_id=0;
									memcpy(&stmt_global_id,(char *)pkt.ptr+5,sizeof(uint32_t));
									uint32_t stmt_param_id=0;
									memcpy(&stmt_param_id,(char *)pkt.ptr+9,sizeof(uint16_t));
									SLDH->add(stmt_global_id,stmt_param_id,(char *)pkt.ptr+11,pkt.size-11);
								}
								client_myds->DSS=STATE_SLEEP;
								status=WAITING_CLIENT_DATA;
								l_free(pkt.size,pkt.ptr);
								break;
							case _MYSQL_COM_STMT_PREPARE:
								if (session_type != PROXYSQL_SESSION_MYSQL) { // only MySQL module supports prepared statement!!
									l_free(pkt.size,pkt.ptr);
									client_myds->setDSS_STATE_QUERY_SENT_NET();
									client_myds->myprot.generate_pkt_ERR(true,NULL,NULL,1,1045,(char *)"28000",(char *)"Command not supported");
									client_myds->DSS=STATE_SLEEP;
									status=WAITING_CLIENT_DATA;
									break;
								} else {
									thread->status_variables.frontend_stmt_prepare++;
									thread->status_variables.queries++;
									// if we reach here, we are not on MySQL module
									bool rc_break=false;
									bool lock_hostgroup = false;

									// Note: CurrentQuery sees the query as sent by the client.
									// shortly after, the packets it used to contain the query will be deallocated
									// Note2 : we call the next function as if it was _MYSQL_COM_QUERY
									// because the offset will be identical
									CurrentQuery.begin((unsigned char *)pkt.ptr,pkt.size,true);

									qpo=GloQPro->process_mysql_query(this,pkt.ptr,pkt.size,&CurrentQuery);
									assert(qpo);	// GloQPro->process_mysql_query() should always return a qpo
									rc_break=handler___status_WAITING_CLIENT_DATA___STATE_SLEEP___MYSQL_COM_QUERY_qpo(&pkt, &lock_hostgroup);
									if (rc_break==true) {
										break;
									}
									if (mysql_thread___set_query_lock_on_hostgroup == 1) { // algorithm introduced in 2.0.6
										if (locked_on_hostgroup < 0) {
											if (lock_hostgroup) {
												// we are locking on hostgroup now
												locked_on_hostgroup = current_hostgroup;
											}
										}
										if (locked_on_hostgroup >= 0) {
											if (current_hostgroup != locked_on_hostgroup) {
												client_myds->DSS=STATE_QUERY_SENT_NET;
												int l = CurrentQuery.QueryLength;
												char *end = (char *)"";
												if (l>256) {
													l=253;
													end = (char *)"...";
												}
												string nqn = string((char *)CurrentQuery.QueryPointer,l);
												char *err_msg = (char *)"Session trying to reach HG %d while locked on HG %d . Rejecting query: %s";
												char *buf = (char *)malloc(strlen(err_msg)+strlen(nqn.c_str())+strlen(end)+64);
												sprintf(buf, err_msg, current_hostgroup, locked_on_hostgroup, nqn.c_str(), end);
												client_myds->myprot.generate_pkt_ERR(true,NULL,NULL,client_myds->pkt_sid+1,9005,(char *)"HY000",buf, true);
												thread->status_variables.hostgroup_locked_queries++;
												RequestEnd(NULL);
												free(buf);
												l_free(pkt.size,pkt.ptr);
												break;
											}
										}
									}
									mybe=find_or_create_backend(current_hostgroup);
									if (client_myds->myconn->local_stmts==NULL) {
										client_myds->myconn->local_stmts=new MySQL_STMTs_local_v14(true);
									}
									uint64_t hash=client_myds->myconn->local_stmts->compute_hash(current_hostgroup,(char *)client_myds->myconn->userinfo->username,(char *)client_myds->myconn->userinfo->schemaname,(char *)CurrentQuery.QueryPointer,CurrentQuery.QueryLength);
									MySQL_STMT_Global_info *stmt_info=NULL;
									// we first lock GloStmt
									GloMyStmt->wrlock();
									stmt_info=GloMyStmt->find_prepared_statement_by_hash(hash,false);
									if (stmt_info) {
										// the prepared statement exists in GloMyStmt
										// for this reason, we do not need to prepare it again, and we can already reply to the client
										// we will now generate a unique stmt and send it to the client
										uint32_t new_stmt_id=client_myds->myconn->local_stmts->generate_new_client_stmt_id(stmt_info->statement_id);
										client_myds->setDSS_STATE_QUERY_SENT_NET();
										client_myds->myprot.generate_STMT_PREPARE_RESPONSE(client_myds->pkt_sid+1,stmt_info,new_stmt_id);
										LogQuery(NULL);
										l_free(pkt.size,pkt.ptr);
										client_myds->DSS=STATE_SLEEP;
										status=WAITING_CLIENT_DATA;
										CurrentQuery.end_time=thread->curtime;
										CurrentQuery.end();
									} else {
										mybe=find_or_create_backend(current_hostgroup);
										status=PROCESSING_STMT_PREPARE;
										mybe->server_myds->connect_retries_on_failure=mysql_thread___connect_retries_on_failure;
										mybe->server_myds->wait_until=0;
										pause_until=0;
										mybe->server_myds->killed_at=0;
										mybe->server_myds->kill_type=0;
										mybe->server_myds->mysql_real_query.init(&pkt); // fix memory leak for PREPARE in prepared statements #796
										mybe->server_myds->statuses.questions++;
										client_myds->setDSS_STATE_QUERY_SENT_NET();
									}
									GloMyStmt->unlock();
									break; // make sure to not break before unlocking GloMyStmt
								}
								break;
							case _MYSQL_COM_STMT_EXECUTE:
								if (session_type != PROXYSQL_SESSION_MYSQL) { // only MySQL module supports prepared statement!!
									l_free(pkt.size,pkt.ptr);
									client_myds->setDSS_STATE_QUERY_SENT_NET();
									client_myds->myprot.generate_pkt_ERR(true,NULL,NULL,1,1045,(char *)"28000",(char *)"Command not supported");
									client_myds->DSS=STATE_SLEEP;
									status=WAITING_CLIENT_DATA;
									break;
								} else {
									// if we reach here, we are on MySQL module
									thread->status_variables.frontend_stmt_execute++;
									thread->status_variables.queries++;
									//bool rc_break=false;

									uint32_t client_stmt_id=0;
									uint64_t stmt_global_id=0;
									memcpy(&client_stmt_id,(char *)pkt.ptr+5,sizeof(uint32_t));
									stmt_global_id=client_myds->myconn->local_stmts->find_global_stmt_id_from_client(client_stmt_id);
									if (stmt_global_id == 0) {
										// FIXME: add error handling
										assert(0);
									}
									CurrentQuery.stmt_global_id=stmt_global_id;
									// now we get the statement information
									MySQL_STMT_Global_info *stmt_info=NULL;
									stmt_info=GloMyStmt->find_prepared_statement_by_stmt_id(stmt_global_id);
									if (stmt_info==NULL) {
										// we couldn't find it
										l_free(pkt.size,pkt.ptr);
										client_myds->setDSS_STATE_QUERY_SENT_NET();
										client_myds->myprot.generate_pkt_ERR(true,NULL,NULL,1,1045,(char *)"28000",(char *)"Prepared statement doesn't exist", true);
										client_myds->DSS=STATE_SLEEP;
										status=WAITING_CLIENT_DATA;
										break;
									}
									CurrentQuery.stmt_info=stmt_info;
									CurrentQuery.start_time=thread->curtime;

									// we now take the metadata associated with STMT_EXECUTE from MySQL_STMTs_meta
									bool stmt_meta_found=true; // let's be optimistic and we assume we will found it
									stmt_execute_metadata_t *stmt_meta=sess_STMTs_meta->find(stmt_global_id);
									if (stmt_meta==NULL) { // we couldn't find any metadata
										stmt_meta_found=false;
									}
									stmt_meta=client_myds->myprot.get_binds_from_pkt(pkt.ptr,pkt.size,stmt_info, &stmt_meta);
									if (stmt_meta==NULL) {
										l_free(pkt.size,pkt.ptr);
										client_myds->setDSS_STATE_QUERY_SENT_NET();
										client_myds->myprot.generate_pkt_ERR(true,NULL,NULL,1,1045,(char *)"28000",(char *)"Error in prepared statement execution", true);
										client_myds->DSS=STATE_SLEEP;
										status=WAITING_CLIENT_DATA;
										//__sync_fetch_and_sub(&stmt_info->ref_count,1); // decrease reference count
										stmt_info=NULL;
										break;
									}
									if (stmt_meta_found==false) {
										// previously we didn't find any metadata
										// but as we reached here, stmt_meta is not null and we save the metadata
										sess_STMTs_meta->insert(stmt_global_id,stmt_meta);
									}
									// else

									CurrentQuery.stmt_meta=stmt_meta;
//									assert(qpo);	// GloQPro->process_mysql_query() should always return a qpo
									// NOTE: we do not call YET the follow function for STMT_EXECUTE
									//rc_break=handler___status_WAITING_CLIENT_DATA___STATE_SLEEP___MYSQL_COM_QUERY_qpo(&pkt);
									current_hostgroup=stmt_info->hostgroup_id;
									mybe=find_or_create_backend(current_hostgroup);
									status=PROCESSING_STMT_EXECUTE;
									mybe->server_myds->connect_retries_on_failure=mysql_thread___connect_retries_on_failure;
									mybe->server_myds->wait_until=0;
									mybe->server_myds->killed_at=0;
									mybe->server_myds->kill_type=0;
									client_myds->setDSS_STATE_QUERY_SENT_NET();
								}
								break;
//							case _MYSQL_COM_STMT_PREPARE:
//								handler___status_WAITING_CLIENT_DATA___STATE_SLEEP___MYSQL_COM_STMT_PREPARE(&pkt);
//								break;
//							case _MYSQL_COM_STMT_EXECUTE:
//								handler___status_WAITING_CLIENT_DATA___STATE_SLEEP___MYSQL_COM_STMT_EXECUTE(&pkt);
//								break;
//							case _MYSQL_COM_STMT_CLOSE:
//								mybe->server_myds->PSarrayOUT->add(pkt.ptr, pkt.size);
//								break;
							case _MYSQL_COM_QUIT:
								proxy_debug(PROXY_DEBUG_MYSQL_COM, 5, "Got COM_QUIT packet\n");
								GloMyLogger->log_audit_entry(PROXYSQL_MYSQL_AUTH_QUIT, this, NULL);
								l_free(pkt.size,pkt.ptr);
								handler_ret = -1;
								return handler_ret;
								break;
							case _MYSQL_COM_PING:
								handler___status_WAITING_CLIENT_DATA___STATE_SLEEP___MYSQL_COM_PING(&pkt);
								break;
							case _MYSQL_COM_SET_OPTION:
								handler___status_WAITING_CLIENT_DATA___STATE_SLEEP___MYSQL_COM_SET_OPTION(&pkt);
								break;
							case _MYSQL_COM_STATISTICS:
								handler___status_WAITING_CLIENT_DATA___STATE_SLEEP___MYSQL_COM_STATISTICS(&pkt);
								break;
							case _MYSQL_COM_INIT_DB:
								handler___status_WAITING_CLIENT_DATA___STATE_SLEEP___MYSQL_COM_INIT_DB(&pkt);
								break;
							case _MYSQL_COM_FIELD_LIST:
								handler___status_WAITING_CLIENT_DATA___STATE_SLEEP___MYSQL_COM_FIELD_LIST(&pkt);
								break;
							case _MYSQL_COM_PROCESS_KILL:
								handler___status_WAITING_CLIENT_DATA___STATE_SLEEP___MYSQL_COM_PROCESS_KILL(&pkt);
								break;
							default:
								proxy_error("RECEIVED AN UNKNOWN COMMAND: %d -- PLEASE REPORT A BUG\n", c);
								l_free(pkt.size,pkt.ptr);
								handler_ret = -1; // immediately drop the connection
								return handler_ret;
								// assert(0); // see issue #859
								break;
						}
						break;
					default:
						proxy_debug(PROXY_DEBUG_MYSQL_CONNECTION, 5, "Statuses: WAITING_CLIENT_DATA - STATE_UNKNOWN\n");
						{
							if (mirror==false) {
                                                        char buf[INET6_ADDRSTRLEN];
                                                        switch (client_myds->client_addr->sa_family) {
                                                        case AF_INET: {
                                                                struct sockaddr_in *ipv4 = (struct sockaddr_in *)client_myds->client_addr;
                                                                inet_ntop(client_myds->client_addr->sa_family, &ipv4->sin_addr, buf, INET_ADDRSTRLEN);
                                                                break;
                                                                }
                                                        case AF_INET6: {
                                                                struct sockaddr_in6 *ipv6 = (struct sockaddr_in6 *)client_myds->client_addr;
                                                                inet_ntop(client_myds->client_addr->sa_family, &ipv6->sin6_addr, buf, INET6_ADDRSTRLEN);
                                                                break;
                                                        }
                                                        default:
                                                                sprintf(buf, "localhost");
                                                                break;
                                                        }
								proxy_error("Unexpected packet from client %s . Session_status: %d , client_status: %d Disconnecting it\n", buf, status, client_myds->status);
							}
						}
						handler_ret = -1;
						return handler_ret;
						break;
			}
				
				break;
			case FAST_FORWARD:
				mybe->server_myds->PSarrayOUT->add(pkt.ptr, pkt.size);
				break;
			case NONE:
			default:
				{
					char buf[INET6_ADDRSTRLEN];
					switch (client_myds->client_addr->sa_family) {
						case AF_INET: {
							struct sockaddr_in *ipv4 = (struct sockaddr_in *)client_myds->client_addr;
							inet_ntop(client_myds->client_addr->sa_family, &ipv4->sin_addr, buf, INET_ADDRSTRLEN);
							break;
						}
						case AF_INET6: {
							struct sockaddr_in6 *ipv6 = (struct sockaddr_in6 *)client_myds->client_addr;
							inet_ntop(client_myds->client_addr->sa_family, &ipv6->sin6_addr, buf, INET6_ADDRSTRLEN);
							break;
						}
						default:
							sprintf(buf, "localhost");
							break;
						}
					if (pkt.size == 5) {
						c=*((unsigned char *)pkt.ptr+sizeof(mysql_hdr));
						if (c==_MYSQL_COM_QUIT) {
							proxy_error("Unexpected COM_QUIT from client %s . Session_status: %d , client_status: %d Disconnecting it\n", buf, status, client_myds->status);
							GloMyLogger->log_audit_entry(PROXYSQL_MYSQL_AUTH_QUIT, this, NULL);
							proxy_debug(PROXY_DEBUG_MYSQL_COM, 5, "Got COM_QUIT packet\n");
							l_free(pkt.size,pkt.ptr);
							if (thread) {
								thread->status_variables.unexpected_com_quit++;
							}
							handler_ret = -1;
							return handler_ret;
						}
					}
					proxy_error("Unexpected packet from client %s . Session_status: %d , client_status: %d Disconnecting it\n", buf, status, client_myds->status);
					if (thread) {
						thread->status_variables.unexpected_packet++;
					}
					handler_ret = -1;
					return handler_ret;
				}
				break;
		}
	}



handler_again:

	switch (status) {
		case WAITING_CLIENT_DATA:
			// housekeeping
			if (mybes) {
				MySQL_Backend *_mybe;
				unsigned int i;
				for (i=0; i < mybes->len; i++) {
					_mybe=(MySQL_Backend *)mybes->index(i);
					if (_mybe->server_myds) {
						MySQL_Data_Stream *_myds=_mybe->server_myds;
						if (_myds->myconn) {
							if (_myds->myconn->multiplex_delayed) {
								if (_myds->wait_until <= thread->curtime) {
									_myds->wait_until=0;
									_myds->myconn->multiplex_delayed=false;
									_myds->DSS=STATE_NOT_INITIALIZED;
									_myds->return_MySQL_Connection_To_Pool();
								}
							}
						}
					}
				}
			}
			break;
		case FAST_FORWARD:
			if (mybe->server_myds->mypolls==NULL) {
				// register the mysql_data_stream
				thread->mypolls.add(POLLIN|POLLOUT, mybe->server_myds->fd, mybe->server_myds, thread->curtime);
			}
			client_myds->PSarrayOUT->copy_add(mybe->server_myds->PSarrayIN, 0, mybe->server_myds->PSarrayIN->len);
			while (mybe->server_myds->PSarrayIN->len) mybe->server_myds->PSarrayIN->remove_index(mybe->server_myds->PSarrayIN->len-1,NULL);
			// copy all packets from backend to frontend
			//for (unsigned int k=0; k < mybe->server_myds->PSarrayIN->len; k++) {
			//	PtrSize_t pkt;
			//	mybe->server_myds->PSarrayIN->remove_index(0,&pkt);
			//	client_myds->PSarrayOUT->add(pkt.ptr, pkt.size);
			//}
			break;
		case CONNECTING_CLIENT:
			//fprintf(stderr,"CONNECTING_CLIENT\n");
			// FIXME: to implement
			break;
		case PINGING_SERVER:
			{
				int rc=handler_again___status_PINGING_SERVER();
				if (rc==-1) { // if the ping fails, we destroy the session
					handler_ret = -1;
					return handler_ret;
				}
			}
			break;

		case RESETTING_CONNECTION:
			{
				int rc = handler_again___status_RESETTING_CONNECTION();
				if (rc==-1) { // we always destroy the session
					handler_ret = -1;
					return handler_ret;
				}
			}
			break;

		case PROCESSING_STMT_PREPARE:
		case PROCESSING_STMT_EXECUTE:
		case PROCESSING_QUERY:
			//fprintf(stderr,"PROCESSING_QUERY\n");
			if (pause_until > thread->curtime) {
				handler_ret = 0;
				return handler_ret;
			}
			if (mysql_thread___connect_timeout_server_max) {
				if (mybe->server_myds->max_connect_time==0)
					mybe->server_myds->max_connect_time=thread->curtime+(long long)mysql_thread___connect_timeout_server_max*1000;
			} else {
				mybe->server_myds->max_connect_time=0;
			}
			if (
				(mybe->server_myds->myconn && mybe->server_myds->myconn->async_state_machine!=ASYNC_IDLE && mybe->server_myds->wait_until && thread->curtime >= mybe->server_myds->wait_until)
				// query timed out
				||
				(killed==true) // session was killed by admin
			) {
				handler_again___new_thread_to_kill_connection();
			}
			if (mybe->server_myds->DSS==STATE_NOT_INITIALIZED) {
				// we don't have a backend yet
				switch(status) { // this switch can be replaced with a simple previous_status.push(status), but it is here for readibility
					case PROCESSING_QUERY:
						previous_status.push(PROCESSING_QUERY);
						break;
					case PROCESSING_STMT_PREPARE:
						previous_status.push(PROCESSING_STMT_PREPARE);
						break;
					case PROCESSING_STMT_EXECUTE:
						previous_status.push(PROCESSING_STMT_EXECUTE);
						break;
					default:
						assert(0);
						break;
				}
				NEXT_IMMEDIATE(CONNECTING_SERVER);
			} else {
				MySQL_Data_Stream *myds=mybe->server_myds;
				MySQL_Connection *myconn=myds->myconn;
				mybe->server_myds->max_connect_time=0;
				// we insert it in mypolls only if not already there
				if (myds->mypolls==NULL) {
					thread->mypolls.add(POLLIN|POLLOUT, mybe->server_myds->fd, mybe->server_myds, thread->curtime);
				}
				if (default_hostgroup>=0) {
					if (handler_again___verify_backend_user_schema()) {
						goto handler_again;
					}
					if (mirror==false) { // do not care about autocommit and charset if mirror
							proxy_debug(PROXY_DEBUG_MYSQL_CONNECTION, 5, "Session %p , default_HG=%d server_myds DSS=%d , locked_on_HG=%d\n", this, default_hostgroup, mybe->server_myds->DSS, locked_on_hostgroup);
						if (mybe->server_myds->DSS == STATE_READY || mybe->server_myds->DSS == STATE_MARIADB_GENERIC) {
							if (handler_again___verify_init_connect()) {
								goto handler_again;
							}
							if (ldap_ctx) {
								if (handler_again___verify_ldap_user_variable()) {
									goto handler_again;
								}
							}
							if (handler_again___verify_backend_autocommit()) {
								goto handler_again;
							}
							if (locked_on_hostgroup == -1 || locked_on_hostgroup_and_all_variables_set == false ) {

								if (handler_again___verify_backend_multi_statement()) {
									goto handler_again;
								}

								if (handler_again___verify_backend_session_track_gtids()) {
									goto handler_again;
								}

								// Optimize network traffic when we can use 'SET NAMES'
								if (verify_set_names(this)) {
									goto handler_again;
								}

								for (auto i = 0; i < SQL_NAME_LAST; i++) {
									auto client_hash = client_myds->myconn->var_hash[i];
									if (client_hash) {
										auto server_hash = myconn->var_hash[i];
										if (client_hash != server_hash) {
											if(!myconn->var_absent[i] && mysql_variables.verify_variable(this, i)) {
												goto handler_again;
											}
										}
									}
								}

								if (locked_on_hostgroup != -1) {
									locked_on_hostgroup_and_all_variables_set=true;
								}
							}
						}
						if (status==PROCESSING_STMT_EXECUTE) {
							CurrentQuery.mysql_stmt=myconn->local_stmts->find_backend_stmt_by_global_id(CurrentQuery.stmt_global_id);
							if (CurrentQuery.mysql_stmt==NULL) {
								MySQL_STMT_Global_info *stmt_info=NULL;
								// the connection we too doesn't have the prepared statements prepared
								// we try to create it now
								stmt_info=GloMyStmt->find_prepared_statement_by_stmt_id(CurrentQuery.stmt_global_id);
								CurrentQuery.QueryLength=stmt_info->query_length;
								CurrentQuery.QueryPointer=(unsigned char *)stmt_info->query;
								previous_status.push(PROCESSING_STMT_EXECUTE);
								NEXT_IMMEDIATE(PROCESSING_STMT_PREPARE);
								if (CurrentQuery.stmt_global_id!=stmt_info->statement_id) {
									PROXY_TRACE();
								}
							}
						}
					}
				}

				if (myconn->async_state_machine==ASYNC_IDLE) {
					mybe->server_myds->wait_until=0;
					if (qpo) {
						if (qpo->timeout > 0) {
							unsigned long long qr_timeout=qpo->timeout;
							mybe->server_myds->wait_until=thread->curtime;
							mybe->server_myds->wait_until+=qr_timeout*1000;
						}
					}
					if (mysql_thread___default_query_timeout) {
						if (mybe->server_myds->wait_until==0) {
							mybe->server_myds->wait_until=thread->curtime;
							unsigned long long def_query_timeout=mysql_thread___default_query_timeout;
							mybe->server_myds->wait_until+=def_query_timeout*1000;
						}
					}
				}
				int rc;
				timespec begint;
				if (thread->variables.stats_time_backend_query) {
					clock_gettime(CLOCK_THREAD_CPUTIME_ID,&begint);
				}
				switch (status) {
					case PROCESSING_QUERY:
						rc=myconn->async_query(myds->revents, myds->mysql_real_query.QueryPtr,myds->mysql_real_query.QuerySize);
						break;
					case PROCESSING_STMT_PREPARE:
						rc=myconn->async_query(myds->revents, (char *)CurrentQuery.QueryPointer,CurrentQuery.QueryLength,&CurrentQuery.mysql_stmt);
						break;
					case PROCESSING_STMT_EXECUTE:
						// PROCESSING_STMT_EXECUTE FIXME
						{
							rc=myconn->async_query(myds->revents, (char *)CurrentQuery.QueryPointer,CurrentQuery.QueryLength,&CurrentQuery.mysql_stmt, CurrentQuery.stmt_meta);
						}
						break;
					default:
						assert(0);
						break;
				}
				timespec endt;
				if (thread->variables.stats_time_backend_query) {
					clock_gettime(CLOCK_THREAD_CPUTIME_ID,&endt);
					thread->status_variables.backend_query_time=thread->status_variables.backend_query_time +
						(endt.tv_sec*1000000000+endt.tv_nsec) -
						(begint.tv_sec*1000000000+begint.tv_nsec);
				}
				gtid_hid = -1;
				if (rc==0) {

					if (myconn->get_gtid(mybe->gtid_uuid,&mybe->gtid_trxid)) {
						if (mysql_thread___client_session_track_gtid) {
							gtid_hid = current_hostgroup;
							memcpy(gtid_buf,mybe->gtid_uuid,sizeof(gtid_buf));
						}
					}

					// check if multiplexing needs to be disabled
					char *qdt=CurrentQuery.get_digest_text();
					if (qdt)
						myconn->ProcessQueryAndSetStatusFlags(qdt);

					if (mirror == false) {
						// Support for LAST_INSERT_ID()
						if (myconn->mysql->insert_id) {
							last_insert_id=myconn->mysql->insert_id;
						}
						if (myconn->mysql->affected_rows) {
							if (myconn->mysql->affected_rows != ULLONG_MAX) {
								last_HG_affected_rows = current_hostgroup;
								if (mysql_thread___auto_increment_delay_multiplex && myconn->mysql->insert_id) {
									myconn->auto_increment_delay_token = mysql_thread___auto_increment_delay_multiplex + 1;
								}
							}
						}
					}

					switch (status) {
						case PROCESSING_QUERY:
							MySQL_Result_to_MySQL_wire(myconn->mysql, myconn->MyRS);
							break;
						case PROCESSING_STMT_PREPARE:
							{
								thread->status_variables.backend_stmt_prepare++;
								GloMyStmt->wrlock();
								uint32_t client_stmtid;
								uint64_t global_stmtid;
								//bool is_new;
								MySQL_STMT_Global_info *stmt_info=NULL;
									stmt_info=GloMyStmt->add_prepared_statement(current_hostgroup,
										(char *)client_myds->myconn->userinfo->username,
										(char *)client_myds->myconn->userinfo->schemaname,
										(char *)CurrentQuery.QueryPointer,
										CurrentQuery.QueryLength,
										CurrentQuery.mysql_stmt,
										qpo->cache_ttl,
										qpo->timeout,
										qpo->delay,
										false);
									if (CurrentQuery.QueryParserArgs.digest_text) {
										if (stmt_info->digest_text==NULL) {
											stmt_info->digest_text=strdup(CurrentQuery.QueryParserArgs.digest_text);
											stmt_info->digest=CurrentQuery.QueryParserArgs.digest;	// copy digest
											stmt_info->MyComQueryCmd=CurrentQuery.MyComQueryCmd; // copy MyComQueryCmd
										}
									}
								global_stmtid=stmt_info->statement_id;
								myds->myconn->local_stmts->backend_insert(global_stmtid,CurrentQuery.mysql_stmt);
								if (previous_status.size() == 0)
								client_stmtid=client_myds->myconn->local_stmts->generate_new_client_stmt_id(global_stmtid);
								CurrentQuery.mysql_stmt=NULL;
								enum session_status st=status;
								size_t sts=previous_status.size();
								if (sts) {
									myconn->async_state_machine=ASYNC_IDLE;
									myds->DSS=STATE_MARIADB_GENERIC;
									st=previous_status.top();
									previous_status.pop();
									GloMyStmt->unlock();
									NEXT_IMMEDIATE(st);
								} else {
									client_myds->myprot.generate_STMT_PREPARE_RESPONSE(client_myds->pkt_sid+1,stmt_info,client_stmtid);
									if (stmt_info->num_params == 0) {
										prepared_stmt_with_no_params = true;
									}
									LogQuery(myds);
									GloMyStmt->unlock();
								}
							}
							break;
						case PROCESSING_STMT_EXECUTE:
							{
								thread->status_variables.backend_stmt_execute++;
								MySQL_Stmt_Result_to_MySQL_wire(CurrentQuery.mysql_stmt, myds->myconn);
								LogQuery(myds);
								if (CurrentQuery.stmt_meta)
									if (CurrentQuery.stmt_meta->pkt) {
										uint32_t stmt_global_id=0;
										memcpy(&stmt_global_id,(char *)(CurrentQuery.stmt_meta->pkt)+5,sizeof(uint32_t));
										SLDH->reset(stmt_global_id);
										free(CurrentQuery.stmt_meta->pkt);
										CurrentQuery.stmt_meta->pkt=NULL;
									}
							}
							CurrentQuery.mysql_stmt=NULL;
							break;
						default:
							assert(0);
							break;
					}
					RequestEnd(myds);
					finishQuery(myds,myconn,prepared_stmt_with_no_params);
				} else {
					if (rc==-1) {
						int myerr=mysql_errno(myconn->mysql);
						char *errmsg = NULL;
						if (myerr == 0) {
							if (CurrentQuery.mysql_stmt) {
								myerr = mysql_stmt_errno(CurrentQuery.mysql_stmt);
								errmsg = strdup(mysql_stmt_error(CurrentQuery.mysql_stmt));
							}
						}
						CurrentQuery.mysql_stmt=NULL; // immediately reset mysql_stmt
						// the query failed
						if (
							// due to #774 , we now read myconn->server_status instead of myconn->parent->status
							(myconn->server_status==MYSQL_SERVER_STATUS_OFFLINE_HARD) // the query failed because the server is offline hard
							||
							(myconn->server_status==MYSQL_SERVER_STATUS_SHUNNED && myconn->parent->shunned_automatic==true && myconn->parent->shunned_and_kill_all_connections==true) // the query failed because the server is shunned due to a serious failure
							||
							(myconn->server_status==MYSQL_SERVER_STATUS_SHUNNED_REPLICATION_LAG) // slave is lagging! see #774
						) {
							if (mysql_thread___connect_timeout_server_max) {
								myds->max_connect_time=thread->curtime+mysql_thread___connect_timeout_server_max*1000;
							}
							bool retry_conn=false;
							if (myconn->server_status==MYSQL_SERVER_STATUS_SHUNNED_REPLICATION_LAG) {
								thread->status_variables.backend_lagging_during_query++;
								proxy_error("Detected a lagging server during query: %s, %d\n", myconn->parent->address, myconn->parent->port);
							} else {
								thread->status_variables.backend_offline_during_query++;
								proxy_error("Detected an offline server during query: %s, %d\n", myconn->parent->address, myconn->parent->port);
							}
							if (myds->query_retries_on_failure > 0) {
								myds->query_retries_on_failure--;
								if ((myds->myconn->reusable==true) && myds->myconn->IsActiveTransaction()==false && myds->myconn->MultiplexDisabled()==false) {
									if (myds->myconn->MyRS && myds->myconn->MyRS->transfer_started) {
									// transfer to frontend has started, we cannot retry
									} else {
										retry_conn=true;
										proxy_warning("Retrying query.\n");
									}
								}
							}
							myds->destroy_MySQL_Connection_From_Pool(false);
							myds->fd=0;
							if (retry_conn) {
								myds->DSS=STATE_NOT_INITIALIZED;
								//previous_status.push(PROCESSING_QUERY);
								switch(status) { // this switch can be replaced with a simple previous_status.push(status), but it is here for readibility
									case PROCESSING_QUERY:
										previous_status.push(PROCESSING_QUERY);
										break;
									case PROCESSING_STMT_PREPARE:
										previous_status.push(PROCESSING_STMT_PREPARE);
										break;
									case PROCESSING_STMT_EXECUTE:
										previous_status.push(PROCESSING_STMT_EXECUTE);
										break;
									default:
										assert(0);
										break;
								}
								NEXT_IMMEDIATE(CONNECTING_SERVER);
							}
							handler_ret = -1;
							return handler_ret;
						}
						if (myerr >= 2000 && myerr < 3000) {
							bool retry_conn=false;
							// client error, serious
							proxy_error("Detected a broken connection during query on (%d,%s,%d,%lu) , FD (Conn:%d , MyDS:%d) : %d, %s\n", myconn->parent->myhgc->hid, myconn->parent->address, myconn->parent->port, myconn->get_mysql_thread_id(), myds->fd, myds->myconn->fd,  myerr, ( errmsg ? errmsg : mysql_error(myconn->mysql)));
							if (myds->query_retries_on_failure > 0) {
								myds->query_retries_on_failure--;
								if ((myds->myconn->reusable==true) && myds->myconn->IsActiveTransaction()==false && myds->myconn->MultiplexDisabled()==false) {
									if (myds->myconn->MyRS && myds->myconn->MyRS->transfer_started) {
									// transfer to frontend has started, we cannot retry
									} else {
										retry_conn=true;
										proxy_warning("Retrying query.\n");
									}
								}
							}
							myds->destroy_MySQL_Connection_From_Pool(false);
							myds->fd=0;
							if (retry_conn) {
								myds->DSS=STATE_NOT_INITIALIZED;
								//previous_status.push(PROCESSING_QUERY);
								switch(status) { // this switch can be replaced with a simple previous_status.push(status), but it is here for readibility
									case PROCESSING_QUERY:
										previous_status.push(PROCESSING_QUERY);
										break;
									case PROCESSING_STMT_PREPARE:
										previous_status.push(PROCESSING_STMT_PREPARE);
										break;
									case PROCESSING_STMT_EXECUTE:
										previous_status.push(PROCESSING_STMT_EXECUTE);
										break;
									default:
										assert(0);
										break;
								}
								if (errmsg) {
									free(errmsg);
									errmsg = NULL;
								}
								NEXT_IMMEDIATE(CONNECTING_SERVER);
							}
							if (errmsg) {
								free(errmsg);
								errmsg = NULL;
							}
							handler_ret = -1;
							return handler_ret;
						} else {
							if (mysql_thread___verbose_query_error) {
								proxy_warning("Error during query on (%d,%s,%d,%lu) , user \"%s@%s\" , schema \"%s\" , %d, %s . digest_text = \"%s\"\n", myconn->parent->myhgc->hid, myconn->parent->address, myconn->parent->port, myconn->get_mysql_thread_id(), client_myds->myconn->userinfo->username, (client_myds->addr.addr ? client_myds->addr.addr : (char *)"unknown" ), client_myds->myconn->userinfo->schemaname, myerr, ( errmsg ? errmsg : mysql_error(myconn->mysql)), CurrentQuery.QueryParserArgs.digest_text );
							} else {
								proxy_warning("Error during query on (%d,%s,%d,%lu): %d, %s\n", myconn->parent->myhgc->hid, myconn->parent->address, myconn->parent->port, myconn->get_mysql_thread_id(), myerr, ( errmsg ? errmsg : mysql_error(myconn->mysql)));
							}
							MyHGM->add_mysql_errors(myconn->parent->myhgc->hid, myconn->parent->address, myconn->parent->port, client_myds->myconn->userinfo->username, (client_myds->addr.addr ? client_myds->addr.addr : (char *)"unknown" ), client_myds->myconn->userinfo->schemaname, myerr, (char *)( errmsg ? errmsg : mysql_error(myconn->mysql)));
							bool retry_conn=false;
							switch (myerr) {
								case 1317:  // Query execution was interrupted
									if (killed==true) { // this session is being kiled
										handler_ret = -1;
										return handler_ret;
									}
									if (myds->killed_at) {
										// we intentionally killed the query
										break;
									}
									break;
								case 1047: // WSREP has not yet prepared node for application use
								case 1053: // Server shutdown in progress
									myconn->parent->connect_error(myerr);
									if (myds->query_retries_on_failure > 0) {
										myds->query_retries_on_failure--;
										if ((myds->myconn->reusable==true) && myds->myconn->IsActiveTransaction()==false && myds->myconn->MultiplexDisabled()==false) {
											retry_conn=true;
											proxy_warning("Retrying query.\n");
										}
									}
									switch (myerr) {
										case 1047: // WSREP has not yet prepared node for application use
										case 1053: // Server shutdown in progress
											myds->destroy_MySQL_Connection_From_Pool(false);
											break;
										default:
											if (mysql_thread___reset_connection_algorithm == 2) {
												create_new_session_and_reset_connection(myds);
											} else {
												myds->destroy_MySQL_Connection_From_Pool(true);
											}
											break;
									}
									myconn = myds->myconn; // re-initialize
									myds->fd=0;
									if (retry_conn) {
										myds->DSS=STATE_NOT_INITIALIZED;
										//previous_status.push(PROCESSING_QUERY);
									switch(status) { // this switch can be replaced with a simple previous_status.push(status), but it is here for readibility
										case PROCESSING_QUERY:
											previous_status.push(PROCESSING_QUERY);
											break;
										case PROCESSING_STMT_PREPARE:
											previous_status.push(PROCESSING_STMT_PREPARE);
											break;
										default:
											assert(0);
											break;
										}
										if (errmsg) {
											free(errmsg);
											errmsg = NULL;
										}
										NEXT_IMMEDIATE(CONNECTING_SERVER);
									}
									//handler_ret = -1;
									//return handler_ret;
									break;
								case 1153: // ER_NET_PACKET_TOO_LARGE
									proxy_warning("Error ER_NET_PACKET_TOO_LARGE during query on (%d,%s,%d,%lu): %d, %s\n", myconn->parent->myhgc->hid, myconn->parent->address, myconn->parent->port, myconn->get_mysql_thread_id(), myerr, mysql_error(myconn->mysql));
									break;
								default:
									break; // continue normally
							}

							switch (status) {
								case PROCESSING_QUERY:
									if (myconn) {
										MySQL_Result_to_MySQL_wire(myconn->mysql, myconn->MyRS, myds);
									} else {
										MySQL_Result_to_MySQL_wire(NULL, NULL, myds);
									}
									break;
								case PROCESSING_STMT_PREPARE:
									{
										char sqlstate[10];
										if (myconn && myconn->mysql) {
											sprintf(sqlstate,"%s",mysql_sqlstate(myconn->mysql));
											client_myds->myprot.generate_pkt_ERR(true,NULL,NULL,client_myds->pkt_sid+1,mysql_errno(myconn->mysql),sqlstate,(char *)mysql_stmt_error(myconn->query.stmt));
											GloMyLogger->log_audit_entry(PROXYSQL_MYSQL_AUTH_CLOSE, this, NULL);
										} else {
											client_myds->myprot.generate_pkt_ERR(true,NULL,NULL,client_myds->pkt_sid+1, 2013, (char *)"HY000" ,(char *)"Lost connection to MySQL server during query");
											GloMyLogger->log_audit_entry(PROXYSQL_MYSQL_AUTH_CLOSE, this, NULL);
										}
										client_myds->pkt_sid++;
										if (previous_status.size()) {
											// an STMT_PREPARE failed
											// we have a previous status, probably STMT_EXECUTE,
											//    but returning to that status is not safe after STMT_PREPARE failed
											// for this reason we exit immediately
											wrong_pass=true;
										}
									}
									break;
								case PROCESSING_STMT_EXECUTE:
									{
										char sqlstate[10];
										if (myconn && myconn->mysql) {
											sprintf(sqlstate,"%s",mysql_sqlstate(myconn->mysql));
											client_myds->myprot.generate_pkt_ERR(true,NULL,NULL,client_myds->pkt_sid+1,mysql_errno(myconn->mysql),sqlstate,(char *)mysql_stmt_error(myconn->query.stmt));
										} else {
											client_myds->myprot.generate_pkt_ERR(true,NULL,NULL,client_myds->pkt_sid+1, 2013, (char *)"HY000" ,(char *)"Lost connection to MySQL server during query");
										}
										client_myds->pkt_sid++;
									}
									break;
								default:
									assert(0);
									break;
							}
							RequestEnd(myds);
							if (myds->myconn) {
								myds->myconn->reduce_auto_increment_delay_token();
								if (mysql_thread___multiplexing && (myds->myconn->reusable==true) && myds->myconn->IsActiveTransaction()==false && myds->myconn->MultiplexDisabled()==false) {
									myds->DSS=STATE_NOT_INITIALIZED;
									if (mysql_thread___autocommit_false_not_reusable && myds->myconn->IsAutoCommit()==false) {
										if (mysql_thread___reset_connection_algorithm == 2) {
											create_new_session_and_reset_connection(myds);
										} else {
											myds->destroy_MySQL_Connection_From_Pool(true);
										}
									} else {
										myds->return_MySQL_Connection_To_Pool();
									}
								} else {
									myconn->async_state_machine=ASYNC_IDLE;
									myds->DSS=STATE_MARIADB_GENERIC;
								}
							}
						}
					} else {
						switch (rc) {
							// rc==1 , query is still running
							// start sending to frontend if mysql_thread___threshold_resultset_size is reached
							case 1:
								if (myconn->MyRS && myconn->MyRS->result && myconn->MyRS->resultset_size > (unsigned int) mysql_thread___threshold_resultset_size) {
									myconn->MyRS->get_resultset(client_myds->PSarrayOUT);
								}
								break;
							// rc==2 : a multi-resultset (or multi statement) was detected, and the current statement is completed
							case 2:
								MySQL_Result_to_MySQL_wire(myconn->mysql, myconn->MyRS);
								  if (myconn->MyRS) { // we also need to clear MyRS, so that the next staement will recreate it if needed
										if (myconn->MyRS_reuse) {
											delete myconn->MyRS_reuse;
										}
										//myconn->MyRS->reset_pid = false;
										myconn->MyRS_reuse = myconn->MyRS;
										myconn->MyRS=NULL;
									}
									NEXT_IMMEDIATE(PROCESSING_QUERY);
								break;
							// rc==3 , a multi statement query is still running
							// start sending to frontend if mysql_thread___threshold_resultset_size is reached
							case 3:
								if (myconn->MyRS && myconn->MyRS->result && myconn->MyRS->resultset_size > (unsigned int) mysql_thread___threshold_resultset_size) {
									myconn->MyRS->get_resultset(client_myds->PSarrayOUT);
								}
								break;
							default:
								break;
						}
					}
				}

				goto __exit_DSS__STATE_NOT_INITIALIZED;


			}
			break;

		case CHANGING_USER_SERVER:
			{
				int rc=0;
				if (handler_again___status_CHANGING_USER_SERVER(&rc))
					goto handler_again;	// we changed status
				if (rc==-1) { // we have an error we can't handle
					handler_ret = -1;
					return handler_ret;
				}
			}
			break;

		case CHANGING_AUTOCOMMIT:
			{
				int rc=0;
				if (handler_again___status_CHANGING_AUTOCOMMIT(&rc))
					goto handler_again;	// we changed status
				if (rc==-1) { // we have an error we can't handle
					handler_ret = -1;
					return handler_ret;
				}
			}
			break;

		case SETTING_MULTI_STMT:
			{
				int rc=0;
				if (handler_again___status_SETTING_MULTI_STMT(&rc))
					goto handler_again;	// we changed status
				if (rc==-1) { // we have an error we can't handle
					handler_ret = -1;
					return handler_ret;
				}
			}
			break;

		case SETTING_SESSION_TRACK_GTIDS:
			{
				int rc=0;
				if (handler_again___status_SETTING_SESSION_TRACK_GTIDS(&rc))
					goto handler_again;     // we changed status
				if (rc==-1) { // we have an error we can't handle
					handler_ret = -1;
					return handler_ret;
				}
			}
			break;

		case SETTING_SET_NAMES:
			{
				int rc=0;
				if (handler_again___status_CHANGING_CHARSET(&rc))
					goto handler_again;     // we changed status
				if (rc==-1) { // we have an error we can't handle
					handler_ret = -1;
					return handler_ret;
				}
			}
			break;

		case SETTING_ISOLATION_LEVEL:
		case SETTING_TRANSACTION_READ:
		case SETTING_CHARSET:
		case SETTING_VARIABLE:
			{
				int rc = 0;
				if (mysql_variables.update_variable(this, status, rc)) {
					goto handler_again;
				}
				if (rc == -1) {
					handler_ret = -1;
					return handler_ret;
				}
			}
			break;

		case SETTING_INIT_CONNECT:
			{
				int rc=0;
				if (handler_again___status_SETTING_INIT_CONNECT(&rc))
					goto handler_again;	// we changed status
				if (rc==-1) { // we have an error we can't handle
					handler_ret = -1;
					return handler_ret;
				}
			}
			break;

		case SETTING_LDAP_USER_VARIABLE:
			{
				int rc=0;
				if (handler_again___status_SETTING_LDAP_USER_VARIABLE(&rc))
					goto handler_again;	// we changed status
				if (rc==-1) { // we have an error we can't handle
					handler_ret = -1;
					return handler_ret;
				}
			}
			break;

		case CHANGING_SCHEMA:
			{
				int rc=0;
				if (handler_again___status_CHANGING_SCHEMA(&rc))
					goto handler_again;	// we changed status
				if (rc==-1) { // we have an error we can't handle
					handler_ret = -1;
					return handler_ret;
				}
			}
			break;

		case CONNECTING_SERVER:
			{
				int rc=0;
				if (handler_again___status_CONNECTING_SERVER(&rc))
					goto handler_again;	// we changed status
				if (rc==1) //handler_again___status_CONNECTING_SERVER returns 1
					goto __exit_DSS__STATE_NOT_INITIALIZED;
			}
			break;
		case NONE:
			fprintf(stderr,"NONE\n");
		default:
			break;
	}


__exit_DSS__STATE_NOT_INITIALIZED:
		

	if (mybe && mybe->server_myds) {
	if (mybe->server_myds->DSS > STATE_MARIADB_BEGIN && mybe->server_myds->DSS < STATE_MARIADB_END) {
#ifdef DEBUG
		MySQL_Data_Stream *myds=mybe->server_myds;
		MySQL_Connection *myconn=mybe->server_myds->myconn;
#endif /* DEBUG */
		proxy_debug(PROXY_DEBUG_MYSQL_CONNECTION, 5, "Sess=%p, status=%d, server_myds->DSS==%d , revents==%d , async_state_machine=%d\n", this, status, mybe->server_myds->DSS, myds->revents, myconn->async_state_machine);
	}
	}

	writeout();

	if (wrong_pass==true) {
		client_myds->array2buffer_full();
		client_myds->write_to_net();
		handler_ret = -1;
		return handler_ret;
	}
	handler_ret = 0;
	return handler_ret;
}


void MySQL_Session::handler___status_WAITING_SERVER_DATA___STATE_READING_COM_STMT_PREPARE_RESPONSE(PtrSize_t *pkt) {
	unsigned char c;
	c=*((unsigned char *)pkt->ptr+sizeof(mysql_hdr));

	//fprintf(stderr,"%d %d\n", mybe->server_myds->myprot.current_PreStmt->pending_num_params, mybe->server_myds->myprot.current_PreStmt->pending_num_columns);
	if (c==0xfe && pkt->size < 13) {
		if (mybe->server_myds->myprot.current_PreStmt->pending_num_params+mybe->server_myds->myprot.current_PreStmt->pending_num_columns) {
			mybe->server_myds->DSS=STATE_EOF1;
		} else {
			mybe->server_myds->myconn->processing_prepared_statement_prepare=false;
			client_myds->myconn->processing_prepared_statement_prepare=false;
			mybe->server_myds->DSS=STATE_READY;
			status=WAITING_CLIENT_DATA;
			client_myds->DSS=STATE_SLEEP;
		}
	} else {
		if (mybe->server_myds->myprot.current_PreStmt->pending_num_params) {
			--mybe->server_myds->myprot.current_PreStmt->pending_num_params;
		} else {
			if (mybe->server_myds->myprot.current_PreStmt->pending_num_columns) {
				--mybe->server_myds->myprot.current_PreStmt->pending_num_columns;
			}
		}
	}
	client_myds->PSarrayOUT->add(pkt->ptr, pkt->size);
}


void MySQL_Session::handler___status_CHANGING_USER_CLIENT___STATE_CLIENT_HANDSHAKE(PtrSize_t *pkt, bool *wrong_pass) {
	// FIXME: no support for SSL yet
	if (
		client_myds->myprot.process_pkt_auth_swich_response((unsigned char *)pkt->ptr,pkt->size)==true
	) {
		l_free(pkt->size,pkt->ptr);
		proxy_debug(PROXY_DEBUG_MYSQL_CONNECTION, 5, "Session=%p , DS=%p . Successful connection\n", this, client_myds);
		client_myds->myprot.generate_pkt_OK(true,NULL,NULL,2,0,0,0,0,NULL);
		GloMyLogger->log_audit_entry(PROXYSQL_MYSQL_CHANGE_USER_OK, this, NULL);
		status=WAITING_CLIENT_DATA;
		client_myds->DSS=STATE_SLEEP;
	} else {
		l_free(pkt->size,pkt->ptr);
		*wrong_pass=true;
		// FIXME: this should become close connection
		client_myds->setDSS_STATE_QUERY_SENT_NET();
		char *client_addr=NULL;
		if (client_myds->client_addr) {
			char buf[512];
			switch (client_myds->client_addr->sa_family) {
				case AF_INET: {
					struct sockaddr_in *ipv4 = (struct sockaddr_in *)client_myds->client_addr;
					if (ipv4->sin_port) {
						inet_ntop(client_myds->client_addr->sa_family, &ipv4->sin_addr, buf, INET_ADDRSTRLEN);
						client_addr = strdup(buf);
					} else {
						client_addr = strdup((char *)"localhost");
					}
					break;
				}
				case AF_INET6: {
					struct sockaddr_in6 *ipv6 = (struct sockaddr_in6 *)client_myds->client_addr;
					inet_ntop(client_myds->client_addr->sa_family, &ipv6->sin6_addr, buf, INET6_ADDRSTRLEN);
					client_addr = strdup(buf);
					break;
				}
				default:
					client_addr = strdup((char *)"localhost");
					break;
			}
		} else {
			client_addr = strdup((char *)"");
		}
		char *_s=(char *)malloc(strlen(client_myds->myconn->userinfo->username)+100+strlen(client_addr));
		sprintf(_s,"ProxySQL Error: Access denied for user '%s'@'%s' (using password: %s)", client_myds->myconn->userinfo->username, client_addr, (client_myds->myconn->userinfo->password ? "YES" : "NO"));
		proxy_error("ProxySQL Error: Access denied for user '%s'@'%s' (using password: %s)", client_myds->myconn->userinfo->username, client_addr, (client_myds->myconn->userinfo->password ? "YES" : "NO"));
		client_myds->myprot.generate_pkt_ERR(true,NULL,NULL,2,1045,(char *)"28000", _s, true);
#ifdef DEBUG
		if (client_myds->myconn->userinfo->password) {
			char *tmp_pass=strdup(client_myds->myconn->userinfo->password);
			int lpass = strlen(tmp_pass);
			for (int i=2; i<lpass-1; i++) {
				tmp_pass[i]='*';
			}
			proxy_debug(PROXY_DEBUG_MYSQL_CONNECTION, 5, "Session=%p , DS=%p . Wrong credentials for frontend: %s:%s . Password=%s . Disconnecting\n", this, client_myds, client_myds->myconn->userinfo->username, client_addr, tmp_pass);
			free(tmp_pass);
		} else {
			proxy_debug(PROXY_DEBUG_MYSQL_CONNECTION, 5, "Session=%p , DS=%p . Wrong credentials for frontend: %s:%s . No password. Disconnecting\n", this, client_myds, client_myds->myconn->userinfo->username, client_addr);
		}
#endif //DEBUG
		GloMyLogger->log_audit_entry(PROXYSQL_MYSQL_CHANGE_USER_ERR, this, NULL);
		free(_s);
		__sync_fetch_and_add(&MyHGM->status.access_denied_wrong_password, 1);
	}
}

void MySQL_Session::handler___status_CONNECTING_CLIENT___STATE_SERVER_HANDSHAKE(PtrSize_t *pkt, bool *wrong_pass) {
	bool is_encrypted = client_myds->encrypted;
	bool handshake_response_return = client_myds->myprot.process_pkt_handshake_response((unsigned char *)pkt->ptr,pkt->size);

	proxy_debug(PROXY_DEBUG_MYSQL_CONNECTION,8,"Session=%p , DS=%p , handshake_response=%d , switching_auth_stage=%d , is_encrypted=%d , client_encrypted=%d\n", this, client_myds, handshake_response_return, client_myds->switching_auth_stage, is_encrypted, client_myds->encrypted);
	if (
		(handshake_response_return == false) && (client_myds->switching_auth_stage == 1)
	) {
		proxy_debug(PROXY_DEBUG_MYSQL_CONNECTION,8,"Session=%p , DS=%p . Returning\n", this, client_myds);
		return;
	}
	
	if (
		(is_encrypted == false) && // the connection was encrypted
		(handshake_response_return == false) && // the authentication didn't complete
		(client_myds->encrypted == true) // client is asking for encryption
	) {
		// use SSL
		proxy_debug(PROXY_DEBUG_MYSQL_CONNECTION,8,"Session=%p , DS=%p . SSL_INIT\n", this, client_myds);
		client_myds->DSS=STATE_SSL_INIT;
		client_myds->rbio_ssl = BIO_new(BIO_s_mem());
		client_myds->wbio_ssl = BIO_new(BIO_s_mem());
		client_myds->ssl=SSL_new(GloVars.global.ssl_ctx);
		SSL_set_fd(client_myds->ssl, client_myds->fd);
		SSL_set_accept_state(client_myds->ssl); 
		SSL_set_bio(client_myds->ssl, client_myds->rbio_ssl, client_myds->wbio_ssl);
/*
		while (!SSL_is_init_finished(client_myds->ssl)) {
            int ret = SSL_do_handshake(client_myds->ssl);
            int ret2;
            if (ret != 1) {
                //ERR_print_errors_fp(stderr);
                ret2 = SSL_get_error(client_myds->ssl, ret);
                fprintf(stderr,"%d\n",ret2);
            }

		}			
*/
//		if (!SSL_is_init_finished(client_myds->ssl)) {
//			int n = SSL_do_handshake(client_myds->ssl);
//			
//		}
		//ioctl_FIONBIO(client_myds->fd,0);

//		bool connected = false;
//		while (connected) {	
//		if (!SSL_accept(client_myds->ssl)==-1) {
//		if (SSL_do_handshake(client_myds->ssl)==-1) {
//			ERR_print_errors_fp(stderr);
//		} else {
//			connected = true;
//		}
//		}
		//ioctl_FIONBIO(client_myds->fd,1);
		//int my_ssl_error;
		//int n = SSL_accept(client_myds->ssl);
		//my_ssl_error = SSL_get_error(client_mmyds->ssl);
		return;
	}

	if ( 
		//(client_myds->myprot.process_pkt_handshake_response((unsigned char *)pkt->ptr,pkt->size)==true) 
		(handshake_response_return == true) 
		&&
		(
#if defined(TEST_AURORA) || defined(TEST_GALERA) || defined(TEST_GROUPREP)
			(default_hostgroup<0 && ( session_type == PROXYSQL_SESSION_ADMIN || session_type == PROXYSQL_SESSION_STATS || session_type == PROXYSQL_SESSION_SQLITE) )
#else
			(default_hostgroup<0 && ( session_type == PROXYSQL_SESSION_ADMIN || session_type == PROXYSQL_SESSION_STATS) )
#endif // TEST_AURORA || TEST_GALERA || TEST_GROUPREP
			||
			(default_hostgroup == 0 && session_type == PROXYSQL_SESSION_CLICKHOUSE)
			||
			//(default_hostgroup>=0 && session_type == PROXYSQL_SESSION_MYSQL)
			(default_hostgroup>=0 && ( session_type == PROXYSQL_SESSION_MYSQL || session_type == PROXYSQL_SESSION_SQLITE ) )
			||
			(
				client_myds->encrypted==false
				&&
				strncmp(client_myds->myconn->userinfo->username,mysql_thread___monitor_username,strlen(mysql_thread___monitor_username))==0
			)
		) // Do not delete this line. See bug #492
	)	{
		if (session_type == PROXYSQL_SESSION_ADMIN) {
			if ( (default_hostgroup<0) || (strncmp(client_myds->myconn->userinfo->username,mysql_thread___monitor_username,strlen(mysql_thread___monitor_username))==0) ) {
				if (default_hostgroup==STATS_HOSTGROUP) {
					session_type = PROXYSQL_SESSION_STATS;
				}
			}
		}
		l_free(pkt->size,pkt->ptr);
		//if (client_myds->encrypted==false) {
			if (client_myds->myconn->userinfo->schemaname==NULL) {
#ifdef PROXYSQLCLICKHOUSE
				if (session_type == PROXYSQL_SESSION_CLICKHOUSE) {
					if (strlen(default_schema) == 0) {
						free(default_schema);
						default_schema = strdup((char *)"default");
					}
				}
#endif /* PROXYSQLCLICKHOUSE */
				client_myds->myconn->userinfo->set_schemaname(default_schema,strlen(default_schema));
			}
			int free_users=0;
			int used_users=0;
			if (
				( max_connections_reached == false )
				&&
				( session_type == PROXYSQL_SESSION_MYSQL || session_type == PROXYSQL_SESSION_CLICKHOUSE || session_type == PROXYSQL_SESSION_SQLITE)
			) {
			//if (session_type == PROXYSQL_SESSION_MYSQL || session_type == PROXYSQL_SESSION_CLICKHOUSE) {
				client_authenticated=true;
				switch (session_type) {
					case PROXYSQL_SESSION_SQLITE:
//#if defined(TEST_AURORA) || defined(TEST_GALERA) || defined(TEST_GROUPREP)
						free_users=1;
						break;
//#endif // TEST_AURORA || TEST_GALERA || TEST_GROUPREP
					case PROXYSQL_SESSION_MYSQL:
						proxy_debug(PROXY_DEBUG_MYSQL_CONNECTION,8,"Session=%p , DS=%p , session_type=PROXYSQL_SESSION_MYSQL\n", this, client_myds);
						if (ldap_ctx==NULL) {
							free_users=GloMyAuth->increase_frontend_user_connections(client_myds->myconn->userinfo->username, &used_users);
						} else {
							free_users=GloMyLdapAuth->increase_frontend_user_connections(client_myds->myconn->userinfo->username, &used_users);
						}
						break;
#ifdef PROXYSQLCLICKHOUSE
					case PROXYSQL_SESSION_CLICKHOUSE:
						free_users=GloClickHouseAuth->increase_frontend_user_connections(client_myds->myconn->userinfo->username, &used_users);
						break;
#endif /* PROXYSQLCLICKHOUSE */
					default:
						assert(0);
						break;
				}
			} else {
				free_users=1;
			}
			if (max_connections_reached==true || free_users<=0) {
				proxy_debug(PROXY_DEBUG_MYSQL_CONNECTION,8,"Session=%p , DS=%p , max_connections_reached=%d , free_users=%d\n", this, client_myds, max_connections_reached, free_users);
				client_authenticated=false;
				*wrong_pass=true;
				client_myds->setDSS_STATE_QUERY_SENT_NET();
				uint8_t _pid = 2;
				if (client_myds->switching_auth_stage) _pid+=2;
				if (max_connections_reached==true) {
					proxy_debug(PROXY_DEBUG_MYSQL_CONNECTION, 5, "Session=%p , DS=%p , Too many connections\n", this, client_myds);
					client_myds->myprot.generate_pkt_ERR(true,NULL,NULL,_pid,1040,(char *)"08004", (char *)"Too many connections", true);
					proxy_warning("mysql-max_connections reached. Returning 'Too many connections'\n");
					GloMyLogger->log_audit_entry(PROXYSQL_MYSQL_AUTH_ERR, this, NULL, (char *)"mysql-max_connections reached");
					__sync_fetch_and_add(&MyHGM->status.access_denied_max_connections, 1);
				} else { // see issue #794
					__sync_fetch_and_add(&MyHGM->status.access_denied_max_user_connections, 1);
					proxy_debug(PROXY_DEBUG_MYSQL_CONNECTION, 5, "Session=%p , DS=%p . User '%s' has exceeded the 'max_user_connections' resource (current value: %d)\n", this, client_myds, client_myds->myconn->userinfo->username, used_users);
					char *a=(char *)"User '%s' has exceeded the 'max_user_connections' resource (current value: %d)";
					char *b=(char *)malloc(strlen(a)+strlen(client_myds->myconn->userinfo->username)+16);
					GloMyLogger->log_audit_entry(PROXYSQL_MYSQL_AUTH_ERR, this, NULL, b);
					sprintf(b,a,client_myds->myconn->userinfo->username,used_users);
					client_myds->myprot.generate_pkt_ERR(true,NULL,NULL,2,1226,(char *)"42000", b, true);
					proxy_warning("User '%s' has exceeded the 'max_user_connections' resource (current value: %d)\n",client_myds->myconn->userinfo->username,used_users);
					free(b);
				}
				__sync_add_and_fetch(&MyHGM->status.client_connections_aborted,1);
				client_myds->DSS=STATE_SLEEP;
			} else {
				if (
					( default_hostgroup==ADMIN_HOSTGROUP && strcmp(client_myds->myconn->userinfo->username,(char *)"admin")==0 )
					||
					( default_hostgroup==STATS_HOSTGROUP && strcmp(client_myds->myconn->userinfo->username,(char *)"stats")==0 )
					||
					( default_hostgroup < 0 && strcmp(client_myds->myconn->userinfo->username,(char *)"monitor")==0 )
				) {
					char *client_addr = NULL;
					union {
						struct sockaddr_in in;
						struct sockaddr_in6 in6;
					} custom_sockaddr;
					struct sockaddr *addr=(struct sockaddr *)malloc(sizeof(custom_sockaddr));
					socklen_t addrlen=sizeof(custom_sockaddr);
					memset(addr, 0, sizeof(custom_sockaddr));
					int rc = 0;
					rc = getpeername(client_myds->fd, addr, &addrlen);
					if (rc == 0) {
						char buf[512];
						switch (addr->sa_family) {
							case AF_INET: {
								struct sockaddr_in *ipv4 = (struct sockaddr_in *)addr;
								inet_ntop(addr->sa_family, &ipv4->sin_addr, buf, INET_ADDRSTRLEN);
								client_addr = strdup(buf);
								break;
							}
							case AF_INET6: {
								struct sockaddr_in6 *ipv6 = (struct sockaddr_in6 *)addr;
								inet_ntop(addr->sa_family, &ipv6->sin6_addr, buf, INET6_ADDRSTRLEN);
								client_addr = strdup(buf);
								break;
							}
							default:
								client_addr = strdup((char *)"localhost");
								break;
						}
					} else {
						client_addr = strdup((char *)"");
					}
					uint8_t _pid = 2;
					if (client_myds->switching_auth_stage) _pid+=2;
					if (is_encrypted) _pid++;
					if (
						(strcmp(client_addr,(char *)"127.0.0.1")==0)
						||
						(strcmp(client_addr,(char *)"localhost")==0)
						||
						(strcmp(client_addr,(char *)"::1")==0)
					) {
						// we are good!
						//client_myds->myprot.generate_pkt_OK(true,NULL,NULL, (is_encrypted ? 3 : 2), 0,0,0,0,NULL);
						client_myds->myprot.generate_pkt_OK(true,NULL,NULL, _pid, 0,0,0,0,NULL);
						GloMyLogger->log_audit_entry(PROXYSQL_MYSQL_AUTH_OK, this, NULL);
						status=WAITING_CLIENT_DATA;
						client_myds->DSS=STATE_CLIENT_AUTH_OK;
					} else {
						char *a=(char *)"User '%s' can only connect locally";
						char *b=(char *)malloc(strlen(a)+strlen(client_myds->myconn->userinfo->username));
						sprintf(b,a,client_myds->myconn->userinfo->username);
						//client_myds->myprot.generate_pkt_ERR(true,NULL,NULL, (is_encrypted ? 3 : 2), 1040,(char *)"42000", b, true);
							GloMyLogger->log_audit_entry(PROXYSQL_MYSQL_AUTH_ERR, this, NULL, b);
						client_myds->myprot.generate_pkt_ERR(true,NULL,NULL, _pid, 1040,(char *)"42000", b, true);
						free(b);
					}
					free(addr);
					free(client_addr);
				} else {
					uint8_t _pid = 2;
					if (client_myds->switching_auth_stage) _pid+=2;
					if (is_encrypted) _pid++;
					if (use_ssl == true && is_encrypted == false) {
						*wrong_pass=true;
						GloMyLogger->log_audit_entry(PROXYSQL_MYSQL_AUTH_ERR, this, NULL);
						
						char *_a=(char *)"ProxySQL Error: Access denied for user '%s' (using password: %s). SSL is required";
						char *_s=(char *)malloc(strlen(_a)+strlen(client_myds->myconn->userinfo->username)+32);
						sprintf(_s, _a, client_myds->myconn->userinfo->username, (client_myds->myconn->userinfo->password ? "YES" : "NO"));
						client_myds->myprot.generate_pkt_ERR(true,NULL,NULL, _pid, 1045,(char *)"28000", _s, true);
						proxy_error("ProxySQL Error: Access denied for user '%s' (using password: %s). SSL is required", client_myds->myconn->userinfo->username, (client_myds->myconn->userinfo->password ? "YES" : "NO"));
						proxy_debug(PROXY_DEBUG_MYSQL_CONNECTION,8,"Session=%p , DS=%p . Access denied for user '%s' (using password: %s). SSL is required\n", this, client_myds, client_myds->myconn->userinfo->username, (client_myds->myconn->userinfo->password ? "YES" : "NO"));
						__sync_add_and_fetch(&MyHGM->status.client_connections_aborted,1);
						free(_s);
						__sync_fetch_and_add(&MyHGM->status.access_denied_wrong_password, 1);
					} else {
						// we are good!
						//client_myds->myprot.generate_pkt_OK(true,NULL,NULL, (is_encrypted ? 3 : 2), 0,0,0,0,NULL);
						proxy_debug(PROXY_DEBUG_MYSQL_CONNECTION,8,"Session=%p , DS=%p . STATE_CLIENT_AUTH_OK\n", this, client_myds);
						GloMyLogger->log_audit_entry(PROXYSQL_MYSQL_AUTH_OK, this, NULL);
						client_myds->myprot.generate_pkt_OK(true,NULL,NULL, _pid, 0,0,0,0,NULL);
						status=WAITING_CLIENT_DATA;
						client_myds->DSS=STATE_CLIENT_AUTH_OK;
					}
				}
			}
//		} else {
/*
			// use SSL
			client_myds->DSS=STATE_SSL_INIT;
			client_myds->ssl=SSL_new(GloVars.global.ssl_ctx);
			SSL_set_fd(client_myds->ssl, client_myds->fd);
			ioctl_FIONBIO(client_myds->fd,0);
			if (SSL_accept(client_myds->ssl)==-1) {
				ERR_print_errors_fp(stderr);
			}
			ioctl_FIONBIO(client_myds->fd,1);
*/
//		}
	} else {
		l_free(pkt->size,pkt->ptr);
		proxy_debug(PROXY_DEBUG_MYSQL_CONNECTION, 5, "Session=%p , DS=%p . Wrong credentials for frontend: disconnecting\n", this, client_myds);
		*wrong_pass=true;
		// FIXME: this should become close connection
		client_myds->setDSS_STATE_QUERY_SENT_NET();
		char *client_addr=NULL;
		if (client_myds->client_addr && client_myds->myconn->userinfo->username) {
			char buf[512];
			switch (client_myds->client_addr->sa_family) {
				case AF_INET: {
					struct sockaddr_in *ipv4 = (struct sockaddr_in *)client_myds->client_addr;
					if (ipv4->sin_port) {
						inet_ntop(client_myds->client_addr->sa_family, &ipv4->sin_addr, buf, INET_ADDRSTRLEN);
						client_addr = strdup(buf);
					} else {
						client_addr = strdup((char *)"localhost");
					}
					break;
				}
				case AF_INET6: {
					struct sockaddr_in6 *ipv6 = (struct sockaddr_in6 *)client_myds->client_addr;
					inet_ntop(client_myds->client_addr->sa_family, &ipv6->sin6_addr, buf, INET6_ADDRSTRLEN);
					client_addr = strdup(buf);
					break;
				}
				default:
					client_addr = strdup((char *)"localhost");
					break;
			}
		} else {
			client_addr = strdup((char *)"");
		}
		if (client_myds->myconn->userinfo->username) {
			char *_s=(char *)malloc(strlen(client_myds->myconn->userinfo->username)+100+strlen(client_addr));
			uint8_t _pid = 2;
			if (client_myds->switching_auth_stage) _pid+=2;
			if (is_encrypted) _pid++;
#ifdef DEBUG
		if (client_myds->myconn->userinfo->password) {
			char *tmp_pass=strdup(client_myds->myconn->userinfo->password);
			int lpass = strlen(tmp_pass);
			for (int i=2; i<lpass-1; i++) {
				tmp_pass[i]='*';
			}
			proxy_debug(PROXY_DEBUG_MYSQL_CONNECTION, 5, "Session=%p , DS=%p . Error: Access denied for user '%s'@'%s' , Password='%s'. Disconnecting\n", this, client_myds, client_myds->myconn->userinfo->username, client_addr, tmp_pass);
			free(tmp_pass);
		} else {
			proxy_debug(PROXY_DEBUG_MYSQL_CONNECTION, 5, "Session=%p , DS=%p . Error: Access denied for user '%s'@'%s' . No password. Disconnecting\n", this, client_myds, client_myds->myconn->userinfo->username, client_addr);
		}
#endif // DEBUG
			sprintf(_s,"ProxySQL Error: Access denied for user '%s'@'%s' (using password: %s)", client_myds->myconn->userinfo->username, client_addr, (client_myds->myconn->userinfo->password ? "YES" : "NO"));
			client_myds->myprot.generate_pkt_ERR(true,NULL,NULL, _pid, 1045,(char *)"28000", _s, true);
			proxy_error("ProxySQL Error: Access denied for user '%s'@'%s' (using password: %s)\n", client_myds->myconn->userinfo->username, client_addr, (client_myds->myconn->userinfo->password ? "YES" : "NO"));
			free(_s);
			__sync_fetch_and_add(&MyHGM->status.access_denied_wrong_password, 1);
		}
		GloMyLogger->log_audit_entry(PROXYSQL_MYSQL_AUTH_ERR, this, NULL);
		__sync_add_and_fetch(&MyHGM->status.client_connections_aborted,1);
		client_myds->DSS=STATE_SLEEP;
	}
}

void MySQL_Session::handler___status_CONNECTING_CLIENT___STATE_SSL_INIT(PtrSize_t *pkt) {
/*
	if (client_myds->myprot.process_pkt_handshake_response((unsigned char *)pkt->ptr,pkt->size)==true) {
		l_free(pkt->size,pkt->ptr);
		client_myds->myprot.generate_pkt_OK(true,NULL,NULL,3,0,0,0,0,NULL);
		mybe->server_myds->myconn->userinfo->set(client_myds->myconn->userinfo);
		status=WAITING_CLIENT_DATA;
		client_myds->DSS=STATE_SLEEP;
	} else {
		l_free(pkt->size,pkt->ptr);
		// FIXME: this should become close connection
		perror("Hitting a not implemented feature: https://github.com/sysown/proxysql-0.2/issues/124");
		assert(0);
	}	
*/
}


// Note: as commented in issue #546 and #547 , some clients ignore the status of CLIENT_MULTI_STATEMENTS
// therefore tracking it is not needed, unless in future this should become a security enhancement,
// returning errors to all clients trying to send multi-statements .
// see also #1140
void MySQL_Session::handler___status_WAITING_CLIENT_DATA___STATE_SLEEP___MYSQL_COM_SET_OPTION(PtrSize_t *pkt) {
	gtid_hid=-1;
	char v;
	v=*((char *)pkt->ptr+3);
	proxy_debug(PROXY_DEBUG_MYSQL_COM, 5, "Got COM_SET_OPTION packet , value %d\n", v);
	client_myds->setDSS_STATE_QUERY_SENT_NET();
	unsigned int nTrx=NumActiveTransactions();
	uint16_t setStatus = (nTrx ? SERVER_STATUS_IN_TRANS : 0 );
	if (autocommit) setStatus |= SERVER_STATUS_AUTOCOMMIT;
	if (v==1) { // disabled. MYSQL_OPTION_MULTI_STATEMENTS_OFF == 1
		client_myds->myprot.generate_pkt_EOF(true,NULL,NULL,1,0, setStatus );
		client_myds->myconn->options.client_flag &= ~CLIENT_MULTI_STATEMENTS;
	} else { // enabled, MYSQL_OPTION_MULTI_STATEMENTS_ON == 0
		client_myds->myprot.generate_pkt_EOF(true,NULL,NULL,1,0, setStatus );
		client_myds->myconn->options.client_flag |= CLIENT_MULTI_STATEMENTS;
	}
	client_myds->DSS=STATE_SLEEP;
	l_free(pkt->size,pkt->ptr);
}

void MySQL_Session::handler___status_WAITING_CLIENT_DATA___STATE_SLEEP___MYSQL_COM_PING(PtrSize_t *pkt) {
	gtid_hid=-1;
	proxy_debug(PROXY_DEBUG_MYSQL_COM, 5, "Got COM_PING packet\n");
	l_free(pkt->size,pkt->ptr);
	client_myds->setDSS_STATE_QUERY_SENT_NET();
	unsigned int nTrx=NumActiveTransactions();
	uint16_t setStatus = (nTrx ? SERVER_STATUS_IN_TRANS : 0 );
	if (autocommit) setStatus |= SERVER_STATUS_AUTOCOMMIT;
	client_myds->myprot.generate_pkt_OK(true,NULL,NULL,1,0,0,setStatus,0,NULL);
	client_myds->DSS=STATE_SLEEP;
}

void MySQL_Session::handler___status_WAITING_CLIENT_DATA___STATE_SLEEP___MYSQL_COM_FIELD_LIST(PtrSize_t *pkt) {
	if (session_type == PROXYSQL_SESSION_MYSQL) {
		/* FIXME: temporary */
		l_free(pkt->size,pkt->ptr);
		client_myds->setDSS_STATE_QUERY_SENT_NET();
		client_myds->myprot.generate_pkt_ERR(true,NULL,NULL,1,1045,(char *)"28000",(char *)"Command not supported", true);
		client_myds->DSS=STATE_SLEEP;
	} else {
		l_free(pkt->size,pkt->ptr);
		client_myds->setDSS_STATE_QUERY_SENT_NET();
		client_myds->myprot.generate_pkt_ERR(true,NULL,NULL,1,1045,(char *)"28000",(char *)"Command not supported", true);
		client_myds->DSS=STATE_SLEEP;
	}
}

void MySQL_Session::handler___status_WAITING_CLIENT_DATA___STATE_SLEEP___MYSQL_COM_STMT_PREPARE(PtrSize_t *pkt) {
	if (session_type == PROXYSQL_SESSION_MYSQL) {
		client_myds->myconn->has_prepared_statement=true;
		client_myds->myconn->processing_prepared_statement_prepare=true;
		mybe=find_or_create_backend(default_hostgroup);
		mybe->server_myds->PSarrayOUT->add(pkt->ptr, pkt->size);
		client_myds->setDSS_STATE_QUERY_SENT_NET();
	} else {
		l_free(pkt->size,pkt->ptr);
		client_myds->setDSS_STATE_QUERY_SENT_NET();
		client_myds->myprot.generate_pkt_ERR(true,NULL,NULL,1,1045,(char *)"28000",(char *)"Command not supported");
		client_myds->DSS=STATE_SLEEP;
	}
}

void MySQL_Session::handler___status_WAITING_CLIENT_DATA___STATE_SLEEP___MYSQL_COM_STMT_EXECUTE(PtrSize_t *pkt) {
	if (session_type == PROXYSQL_SESSION_MYSQL) {
		client_myds->myconn->processing_prepared_statement_execute=true;
		mybe=find_or_create_backend(default_hostgroup);
		mybe->server_myds->PSarrayOUT->add(pkt->ptr, pkt->size);
		client_myds->setDSS_STATE_QUERY_SENT_NET();
	} else {
		l_free(pkt->size,pkt->ptr);
		client_myds->setDSS_STATE_QUERY_SENT_NET();
		client_myds->myprot.generate_pkt_ERR(true,NULL,NULL,1,1045,(char *)"28000",(char *)"Command not supported");
		client_myds->DSS=STATE_SLEEP;
	}
}

void MySQL_Session::handler___status_WAITING_CLIENT_DATA___STATE_SLEEP___MYSQL_COM_PROCESS_KILL(PtrSize_t *pkt) {
	l_free(pkt->size,pkt->ptr);
	client_myds->setDSS_STATE_QUERY_SENT_NET();
	client_myds->myprot.generate_pkt_ERR(true,NULL,NULL,1,9003,(char *)"28000",(char *)"Command not supported");
	client_myds->DSS=STATE_SLEEP;
}

void MySQL_Session::handler___status_WAITING_CLIENT_DATA___STATE_SLEEP___MYSQL_COM_INIT_DB(PtrSize_t *pkt) {
	gtid_hid=-1;
	proxy_debug(PROXY_DEBUG_MYSQL_COM, 5, "Got COM_INIT_DB packet\n");
	if (session_type == PROXYSQL_SESSION_MYSQL) {
		__sync_fetch_and_add(&MyHGM->status.frontend_init_db, 1);
		client_myds->myconn->userinfo->set_schemaname((char *)pkt->ptr+sizeof(mysql_hdr)+1,pkt->size-sizeof(mysql_hdr)-1);
		l_free(pkt->size,pkt->ptr);
		client_myds->setDSS_STATE_QUERY_SENT_NET();
		unsigned int nTrx=NumActiveTransactions();
		uint16_t setStatus = (nTrx ? SERVER_STATUS_IN_TRANS : 0 );
		if (autocommit) setStatus |= SERVER_STATUS_AUTOCOMMIT;
		client_myds->myprot.generate_pkt_OK(true,NULL,NULL,1,0,0,setStatus,0,NULL);
		GloMyLogger->log_audit_entry(PROXYSQL_MYSQL_INITDB, this, NULL);
		client_myds->DSS=STATE_SLEEP;
	} else {
		l_free(pkt->size,pkt->ptr);
		client_myds->setDSS_STATE_QUERY_SENT_NET();
		unsigned int nTrx=NumActiveTransactions();
		uint16_t setStatus = (nTrx ? SERVER_STATUS_IN_TRANS : 0 );
		if (autocommit) setStatus |= SERVER_STATUS_AUTOCOMMIT;
		client_myds->myprot.generate_pkt_OK(true,NULL,NULL,1,0,0,setStatus,0,NULL);
		client_myds->DSS=STATE_SLEEP;
	}
}

// this function was introduced due to isseu #718
// some application (like the one written in Perl) do not use COM_INIT_DB , but COM_QUERY with USE dbname
void MySQL_Session::handler___status_WAITING_CLIENT_DATA___STATE_SLEEP___MYSQL_COM_QUERY_USE_DB(PtrSize_t *pkt) {
	gtid_hid=-1;
	proxy_debug(PROXY_DEBUG_MYSQL_COM, 5, "Got COM_QUERY with USE dbname\n");
	if (session_type == PROXYSQL_SESSION_MYSQL) {
		__sync_fetch_and_add(&MyHGM->status.frontend_use_db, 1);
		char *schemaname=strndup((char *)pkt->ptr+sizeof(mysql_hdr)+5,pkt->size-sizeof(mysql_hdr)-5);
		char *schemanameptr=trim_spaces_and_quotes_in_place(schemaname);
/*
		//remove leading spaces
		while(isspace((unsigned char)*schemanameptr)) schemanameptr++;
		// remove trailing semicolon , issue #915
		if (schemanameptr[strlen(schemanameptr)-1]==';') {
			schemanameptr[strlen(schemanameptr)-1]='\0';
		}
*/
		// handle cases like "USE `schemaname`
		if(schemanameptr[0]=='`' && schemanameptr[strlen(schemanameptr)-1]=='`') {
			schemanameptr[strlen(schemanameptr)-1]='\0';
			schemanameptr++;
		}
		client_myds->myconn->userinfo->set_schemaname(schemanameptr,strlen(schemanameptr));
		free(schemaname);
		if (mirror==false) {
			RequestEnd(NULL);
		}
		l_free(pkt->size,pkt->ptr);
		client_myds->setDSS_STATE_QUERY_SENT_NET();
		unsigned int nTrx=NumActiveTransactions();
		uint16_t setStatus = (nTrx ? SERVER_STATUS_IN_TRANS : 0 );
		if (autocommit) setStatus |= SERVER_STATUS_AUTOCOMMIT;
		client_myds->myprot.generate_pkt_OK(true,NULL,NULL,1,0,0,setStatus,0,NULL);
		GloMyLogger->log_audit_entry(PROXYSQL_MYSQL_INITDB, this, NULL);
		client_myds->DSS=STATE_SLEEP;
	} else {
		l_free(pkt->size,pkt->ptr);
		client_myds->setDSS_STATE_QUERY_SENT_NET();
		unsigned int nTrx=NumActiveTransactions();
		uint16_t setStatus = (nTrx ? SERVER_STATUS_IN_TRANS : 0 );
		if (autocommit) setStatus |= SERVER_STATUS_AUTOCOMMIT;
		client_myds->myprot.generate_pkt_OK(true,NULL,NULL,1,0,0,setStatus,0,NULL);
		client_myds->DSS=STATE_SLEEP;
	}
}

bool MySQL_Session::handler___status_WAITING_CLIENT_DATA___STATE_SLEEP___MYSQL_COM_QUERY_qpo(PtrSize_t *pkt, bool *lock_hostgroup, bool prepared) {
/*
	lock_hostgroup:
		If this variable is set to true, this session will get lock to a
		specific hostgroup, and also have multiplexing disabled.
		It means that parsing the query wasn't completely possible (mostly
		a SET statement) and proxysql won't be able to set the same variable
		in another connection.
		This algorithm will be become obsolete once we implement session
		tracking for MySQL 5.7+
*/
	bool exit_after_SetParse = false;
	unsigned char command_type=*((unsigned char *)pkt->ptr+sizeof(mysql_hdr));
	if (qpo->new_query) {
		// the query was rewritten
		l_free(pkt->size,pkt->ptr);	// free old pkt
		// allocate new pkt
		timespec begint;
		if (thread->variables.stats_time_query_processor) {
			clock_gettime(CLOCK_THREAD_CPUTIME_ID,&begint);
		}
		pkt->size=sizeof(mysql_hdr)+1+qpo->new_query->length();
		pkt->ptr=l_alloc(pkt->size);
		mysql_hdr hdr;
		hdr.pkt_id=0;
		hdr.pkt_length=pkt->size-sizeof(mysql_hdr);
		memcpy((unsigned char *)pkt->ptr, &hdr, sizeof(mysql_hdr)); // copy header
		unsigned char *c=(unsigned char *)pkt->ptr+sizeof(mysql_hdr);
		*c=(unsigned char)_MYSQL_COM_QUERY; // set command type
		memcpy((unsigned char *)pkt->ptr+sizeof(mysql_hdr)+1,qpo->new_query->data(),qpo->new_query->length()); // copy query
		CurrentQuery.query_parser_free();
		CurrentQuery.begin((unsigned char *)pkt->ptr,pkt->size,true);
		delete qpo->new_query;
		timespec endt;
		if (thread->variables.stats_time_query_processor) {
			clock_gettime(CLOCK_THREAD_CPUTIME_ID,&endt);
			thread->status_variables.query_processor_time=thread->status_variables.query_processor_time +
				(endt.tv_sec*1000000000+endt.tv_nsec) -
				(begint.tv_sec*1000000000+begint.tv_nsec);
		}
	}

	if (pkt->size > (unsigned int) mysql_thread___max_allowed_packet) {
		// ER_NET_PACKET_TOO_LARGE
		client_myds->DSS=STATE_QUERY_SENT_NET;
		client_myds->myprot.generate_pkt_ERR(true,NULL,NULL,client_myds->pkt_sid+1,1153,(char *)"08S01",(char *)"Got a packet bigger than 'max_allowed_packet' bytes", true);
		RequestEnd(NULL);
		l_free(pkt->size,pkt->ptr);
		return true;
	}

	if (qpo->OK_msg) {
		gtid_hid = -1;
		client_myds->DSS=STATE_QUERY_SENT_NET;
		unsigned int nTrx=NumActiveTransactions();
		uint16_t setStatus = (nTrx ? SERVER_STATUS_IN_TRANS : 0 );
		if (autocommit) setStatus |= SERVER_STATUS_AUTOCOMMIT;
		client_myds->myprot.generate_pkt_OK(true,NULL,NULL,client_myds->pkt_sid+1,0,0,setStatus,0,qpo->OK_msg);
		RequestEnd(NULL);
		l_free(pkt->size,pkt->ptr);
		return true;
	}

	if (qpo->error_msg) {
		client_myds->DSS=STATE_QUERY_SENT_NET;
		client_myds->myprot.generate_pkt_ERR(true,NULL,NULL,client_myds->pkt_sid+1,1148,(char *)"42000",qpo->error_msg);
		RequestEnd(NULL);
		l_free(pkt->size,pkt->ptr);
		return true;
	}

	if (prepared) {	// for prepared statement we exit here
		goto __exit_set_destination_hostgroup;
	}

	// handle here #509, #815 and #816
	if (CurrentQuery.QueryParserArgs.digest_text) {
		char *dig=CurrentQuery.QueryParserArgs.digest_text;
		unsigned int nTrx=NumActiveTransactions();
		if ((locked_on_hostgroup == -1) && (strncasecmp(dig,(char *)"SET ",4)==0)) {
			// this code is executed only if locked_on_hostgroup is not set yet
#ifdef DEBUG
			{
				string nqn = string((char *)CurrentQuery.QueryPointer,CurrentQuery.QueryLength);
				proxy_debug(PROXY_DEBUG_MYSQL_QUERY_PROCESSOR, 5, "Parsing SET command = %s\n", nqn.c_str());
			}
#endif
			if (index(dig,';')) {
				string nqn = string((char *)CurrentQuery.QueryPointer,CurrentQuery.QueryLength);
				proxy_warning("Unable to parse multi-statements command with SET statement: setting lock hostgroup . Command: %s\n", nqn.c_str());
				*lock_hostgroup = true;
				return false;
			}
			int rc;
			string nq=string((char *)CurrentQuery.QueryPointer,CurrentQuery.QueryLength);
			RE2::GlobalReplace(&nq,(char *)"^/\\*!\\d\\d\\d\\d\\d SET(.*)\\*/",(char *)"SET\\1");
			RE2::GlobalReplace(&nq,(char *)"(?U)/\\*.*\\*/",(char *)"");
			if (match_regexes && match_regexes[0]->match(dig)) {
				re2::RE2::Options *opt2=new re2::RE2::Options(RE2::Quiet);
				opt2->set_case_sensitive(false);
				char *pattern=(char *)"(?: *)SET *(?:|SESSION +|@@|@@session.)SQL_LOG_BIN *(?:|:)= *(\\d+) *(?:(|;|-- .*|#.*))$";
				re2::RE2 *re=new RE2(pattern, *opt2);
				int i;
				rc=RE2::PartialMatch(nq, *re, &i);
				delete re;
				delete opt2;
				if (rc && ( i==0 || i==1) ) {
					//fprintf(stderr,"sql_log_bin=%d\n", i);
					if (i == 1) {
						if (!mysql_variables.client_set_value(this, SQL_LOG_BIN, "1"))
							return false;
					}
					else if (i == 0) {
						if (!mysql_variables.client_set_value(this, SQL_LOG_BIN, "0"))
							return false;
					}

#ifdef DEBUG
					proxy_info("Setting SQL_LOG_BIN to %d\n", i);
#endif
#ifdef DEBUG
					{
						string nqn = string((char *)CurrentQuery.QueryPointer,CurrentQuery.QueryLength);
						proxy_debug(PROXY_DEBUG_MYSQL_QUERY_PROCESSOR, 5, "Setting SQL_LOG_BIN to %d for query: %s\n", i, nqn.c_str());
					}
#endif
					if (command_type == _MYSQL_COM_QUERY) {
						client_myds->DSS=STATE_QUERY_SENT_NET;
						uint16_t setStatus = (nTrx ? SERVER_STATUS_IN_TRANS : 0 );
						if (autocommit) setStatus |= SERVER_STATUS_AUTOCOMMIT;
						client_myds->myprot.generate_pkt_OK(true,NULL,NULL,1,0,0,setStatus,0,NULL);
						client_myds->DSS=STATE_SLEEP;
						status=WAITING_CLIENT_DATA;
						RequestEnd(NULL);
						l_free(pkt->size,pkt->ptr);
						return true;
					}
				} else {
					int kq = 0;
					kq = strncmp((const char *)CurrentQuery.QueryPointer, (const char *)"SET @@SESSION.SQL_LOG_BIN = @MYSQLDUMP_TEMP_LOG_BIN;" , CurrentQuery.QueryLength);
#ifdef DEBUG
					{
						string nqn = string((char *)CurrentQuery.QueryPointer,CurrentQuery.QueryLength);
						proxy_debug(PROXY_DEBUG_MYSQL_QUERY_PROCESSOR, 5, "Setting SQL_LOG_BIN to %d for query: %s\n", i, nqn.c_str());
					}
#endif
					if (kq == 0) {
						client_myds->DSS=STATE_QUERY_SENT_NET;
						uint16_t setStatus = (nTrx ? SERVER_STATUS_IN_TRANS : 0 );
						if (autocommit) setStatus |= SERVER_STATUS_AUTOCOMMIT;
						client_myds->myprot.generate_pkt_OK(true,NULL,NULL,1,0,0,setStatus,0,NULL);
						client_myds->DSS=STATE_SLEEP;
						status=WAITING_CLIENT_DATA;
						RequestEnd(NULL);
						l_free(pkt->size,pkt->ptr);
						return true;
					} else {
						string nqn = string((char *)CurrentQuery.QueryPointer,CurrentQuery.QueryLength);
						proxy_error("Unable to parse query. If correct, report it as a bug: %s\n", nqn.c_str());
						unable_to_parse_set_statement(lock_hostgroup);
						return false;
					}
				}
			}
			if (
				(
					match_regexes && (match_regexes[1]->match(dig))
				)
				||
				( strncasecmp(dig,(char *)"SET NAMES", strlen((char *)"SET NAMES")) == 0)
				||
				( strcasestr(dig,(char *)"autocommit"))
			) {
				proxy_debug(PROXY_DEBUG_MYSQL_COM, 5, "Parsing SET command %s\n", nq.c_str());
				proxy_debug(PROXY_DEBUG_MYSQL_QUERY_PROCESSOR, 5, "Parsing SET command = %s\n", nq.c_str());
				SetParser parser(nq);
				std::map<std::string, std::vector<std::string>> set = parser.parse1();
				for(auto it = std::begin(set); it != std::end(set); ++it) {
					std::string var = it->first;
					proxy_debug(PROXY_DEBUG_MYSQL_COM, 5, "Processing SET variable %s\n", var.c_str());
					if (it->second.size() < 1 || it->second.size() > 2) {
						// error not enough arguments
						string nqn = string((char *)CurrentQuery.QueryPointer,CurrentQuery.QueryLength);
						proxy_error("Unable to parse query. If correct, report it as a bug: %s\n", nqn.c_str());
						proxy_debug(PROXY_DEBUG_MYSQL_QUERY_PROCESSOR, 5, "Locking hostgroup for query %s\n", nqn.c_str());
						unable_to_parse_set_statement(lock_hostgroup);
						return false;
					}
					auto values = std::begin(it->second);
					if (var == "sql_mode") {
						std::string value1 = *values;
						if (
							( strcasecmp(value1.c_str(),(char *)"CONCAT") == 0 )
							||
							( strcasecmp(value1.c_str(),(char *)"REPLACE") == 0 )
							||
							( strcasecmp(value1.c_str(),(char *)"IFNULL") == 0 )
						) {
							string nqn = string((char *)CurrentQuery.QueryPointer,CurrentQuery.QueryLength);
							proxy_error("Unable to parse query. If correct, report it as a bug: %s\n", nqn.c_str());
							proxy_debug(PROXY_DEBUG_MYSQL_QUERY_PROCESSOR, 5, "Locking hostgroup for query %s\n", nqn.c_str());
							unable_to_parse_set_statement(lock_hostgroup);
							return false;
						}
						std::size_t found_at = value1.find("@");
						if (found_at != std::string::npos) {
							char *v1 = strdup(value1.c_str());
							char *v1t = v1;
							proxy_debug(PROXY_DEBUG_MYSQL_QUERY_PROCESSOR, 5, "Found @ in SQL_MODE . v1 = %s\n", v1);
							char *v2 = NULL;
							while (v1 && (v2 = strstr(v1,(const char *)"@"))) {
								// we found a @ . Maybe we need to lock hostgroup
								proxy_debug(PROXY_DEBUG_MYSQL_QUERY_PROCESSOR, 5, "Found @ in SQL_MODE . v2 = %s\n", v2);
								if (strncasecmp(v2,(const char *)"@@sql_mode",strlen((const char *)"@@sql_mode"))) {
									unable_to_parse_set_statement(lock_hostgroup);
									free(v1);
									return false;
								} else {
									v2++;
								}
								if (strlen(v2) > 1) {
									v1 = v2+1;
								}
							}
							free(v1t);
						}
						proxy_debug(PROXY_DEBUG_MYSQL_COM, 5, "Processing SET SQL Mode value %s\n", value1.c_str());
						uint32_t sql_mode_int=SpookyHash::Hash32(value1.c_str(),value1.length(),10);
						if (mysql_variables.client_get_hash(this, SQL_SQL_MODE) != sql_mode_int) {
							if (!mysql_variables.client_set_value(this, SQL_SQL_MODE, value1.c_str())) {
								return false;
							}
							proxy_debug(PROXY_DEBUG_MYSQL_COM, 8, "Changing connection SQL Mode to %s\n", value1.c_str());
						}
						exit_after_SetParse = true;
					// the following two blocks of code will be simplified later
					} else if ((var == "sql_auto_is_null") || (var == "sql_safe_updates") || (var == "foreign_key_checks")
							|| (var == "sql_big_selects")) {
						int idx = SQL_NAME_LAST;
						for (int i = 0 ; i < SQL_NAME_LAST ; i++) {
							if (mysql_tracked_variables[i].is_bool) {
								if (!strcasecmp(var.c_str(), mysql_tracked_variables[i].set_variable_name)) {
									idx = mysql_tracked_variables[i].idx;
									break;
								}
							}
						}
						if (idx != SQL_NAME_LAST) {
							if (mysql_variables.parse_variable_boolean(this,idx, *values, exit_after_SetParse, lock_hostgroup)==false) {
								return false;
							}
						}
<<<<<<< HEAD
					} else if ( (var == "sql_select_limit") || (var == "net_write_timeout") || (var == "max_join_size") 
						|| (var == "wsrep_sync_wait") || (var == "group_concat_max_len") || (var == "innodb_lock_wait_timeout")) {
=======
					} else if ( (var == "sql_select_limit") || (var == "net_write_timeout") || (var == "max_join_size") || (var == "wsrep_sync_wait") 
							|| (var == "group_concat_max_len") || (var == "long_query_time")) {
>>>>>>> c9a18ad5
						int idx = SQL_NAME_LAST;
						for (int i = 0 ; i < SQL_NAME_LAST ; i++) {
							if (mysql_tracked_variables[i].is_number) {
								if (!strcasecmp(var.c_str(), mysql_tracked_variables[i].set_variable_name)) {
									idx = mysql_tracked_variables[i].idx;
									break;
								}
							}
						}
						if (idx != SQL_NAME_LAST) {
							if (idx == SQL_LONG_QUERY_TIME) {
								std::string val = std::string((const char*)CurrentQuery.QueryPointer,CurrentQuery.QueryLength);
								std::size_t pos = val.find("=");
								std::string str = val.substr(pos+1);
								if (mysql_variables.parse_variable_number(this,idx, str, exit_after_SetParse, lock_hostgroup)==false) {
									return false;
								}
							} else {
								if (mysql_variables.parse_variable_number(this,idx, *values, exit_after_SetParse, lock_hostgroup)==false) {
									return false;
								}
							}
						}
					} else if (var == "autocommit") {
						std::string value1 = *values;
						std::size_t found_at = value1.find("@");
						if (found_at != std::string::npos) {
							unable_to_parse_set_statement(lock_hostgroup);
							return false;
						}
						proxy_debug(PROXY_DEBUG_MYSQL_COM, 5, "Processing SET autocommit value %s\n", value1.c_str());
						int __tmp_autocommit = -1;
						if (
							(strcasecmp(value1.c_str(),(char *)"0")==0) ||
							(strcasecmp(value1.c_str(),(char *)"false")==0) ||
							(strcasecmp(value1.c_str(),(char *)"off")==0)
						) {
							__tmp_autocommit = 0;
						} else {
							if (
								(strcasecmp(value1.c_str(),(char *)"1")==0) ||
								(strcasecmp(value1.c_str(),(char *)"true")==0) ||
								(strcasecmp(value1.c_str(),(char *)"on")==0)
							) {
								__tmp_autocommit = 1;
							}
						}
						if (__tmp_autocommit >= 0 && autocommit_handled==false) {
							int fd = __tmp_autocommit;
							__sync_fetch_and_add(&MyHGM->status.autocommit_cnt, 1);
							// we immediately process the number of transactions
							unsigned int nTrx=NumActiveTransactions();
							if (fd==1 && autocommit==true) {
								// nothing to do, return OK
							}
							if (fd==1 && autocommit==false) {
								if (nTrx) {
									// there is an active transaction, we need to forward it
									// because this can potentially close the transaction
									autocommit=true;
									client_myds->myconn->set_autocommit(autocommit);
									autocommit_on_hostgroup=FindOneActiveTransaction();
									exit_after_SetParse = true;
								} else {
									// as there is no active transaction, we do no need to forward it
									// just change internal state
									autocommit=true;
									client_myds->myconn->set_autocommit(autocommit);
								}
							}

							if (fd==0) {
								autocommit=false;	// we set it, no matter if already set or not
								client_myds->myconn->set_autocommit(autocommit);
							}
						} else {
							if (autocommit_handled==true) {
								exit_after_SetParse = true;
							}
						}
					} else if (var == "time_zone") {
						std::string value1 = *values;
						std::size_t found_at = value1.find("@");
						if (found_at != std::string::npos) {
							unable_to_parse_set_statement(lock_hostgroup);
							return false;
						}
						proxy_debug(PROXY_DEBUG_MYSQL_COM, 5, "Processing SET Time Zone value %s\n", value1.c_str());
						uint32_t time_zone_int=SpookyHash::Hash32(value1.c_str(),value1.length(),10);
						if (mysql_variables.client_get_hash(this, SQL_TIME_ZONE) != time_zone_int) {
							if (!mysql_variables.client_set_value(this, SQL_TIME_ZONE, value1.c_str()))
								return false;
							proxy_debug(PROXY_DEBUG_MYSQL_COM, 8, "Changing connection Time zone to %s\n", value1.c_str());
						}
						exit_after_SetParse = true;
					} else if (var == "session_track_gtids") {
						std::string value1 = *values;
						if ((strcasecmp(value1.c_str(),"OWN_GTID")==0) || (strcasecmp(value1.c_str(),"OFF")==0)) {
							proxy_debug(PROXY_DEBUG_MYSQL_COM, 7, "Processing SET session_track_gtids value %s\n", value1.c_str());
							uint32_t session_track_gtids_int=SpookyHash::Hash32(value1.c_str(),value1.length(),10);
							if (client_myds->myconn->options.session_track_gtids_int != session_track_gtids_int) {
								client_myds->myconn->options.session_track_gtids_int = session_track_gtids_int;
								if (client_myds->myconn->options.session_track_gtids) {
									free(client_myds->myconn->options.session_track_gtids);
								}
								proxy_debug(PROXY_DEBUG_MYSQL_COM, 5, "Changing connection session_track_gtids to %s\n", value1.c_str());
								client_myds->myconn->options.session_track_gtids=strdup(value1.c_str());
							}
							exit_after_SetParse = true;
						} else {
							unable_to_parse_set_statement(lock_hostgroup);
							return false;
						}
					} else if ( (var == "character_set_results") || ( var == "collation_connection" )  ||
							(var == "character_set_connection") || (var == "character_set_client") ||
							(var == "character_set_database")) {
						std::string value1 = *values;
						int vl = strlen(value1.c_str());
						const char *v = value1.c_str();
						bool only_normal_chars = true;
						for (int i=0; i<vl && only_normal_chars==true; i++) {
							if (is_normal_char(v[i])==0) {
								only_normal_chars=false;
							}
						}
						if (only_normal_chars) {
							proxy_debug(PROXY_DEBUG_MYSQL_COM, 7, "Processing SET %s value %s\n", var.c_str(), value1.c_str());
							uint32_t var_value_int=SpookyHash::Hash32(value1.c_str(),value1.length(),10);
							int idx = SQL_NAME_LAST;
							for (int i = 0 ; i < SQL_NAME_LAST ; i++) {
								if (!strcasecmp(var.c_str(), mysql_tracked_variables[i].set_variable_name)) {
									idx = mysql_tracked_variables[i].idx;
									break;
								}
							}
							if (idx == SQL_NAME_LAST) {
								proxy_error("Variable %s not found in mysql_tracked_variables[]\n", var.c_str());
								unable_to_parse_set_statement(lock_hostgroup);
								return false;
							}
							if (mysql_variables.client_get_hash(this, idx) != var_value_int) {
								const MARIADB_CHARSET_INFO *ci = NULL;
								if (var == "character_set_results" || var == "character_set_connection" || 
										var == "character_set_client" || var == "character_set_database") {
									ci = proxysql_find_charset_name(value1.c_str());
								}
								else if (var == "collation_connection")
									ci = proxysql_find_charset_collate(value1.c_str());

								if (!ci) {
									if (var == "character_set_results") {
										if (!strcasecmp("NULL", value1.c_str())) {
											if (!mysql_variables.client_set_value(this, idx, "NULL")) {
												return false;
											}
										} else if (!strcasecmp("binary", value1.c_str())) {
											if (!mysql_variables.client_set_value(this, idx, "binary")) {
												return false;
											}
										} else {
											proxy_error("Cannot find charset/collation [%s]\n", value1.c_str());
											assert(0);
										}
									}
								} else {
									std::stringstream ss;
									ss << ci->nr;
									/* changing collation_connection the character_set_connection will be changed as well
									 * and vice versa
									 */
									if (var == "collation_connection") {
										if (!mysql_variables.client_set_value(this, SQL_CHARACTER_SET_CONNECTION, ss.str().c_str()))
											return false;
									}
									if (var == "character_set_connection") {
											if (!mysql_variables.client_set_value(this, SQL_COLLATION_CONNECTION, ss.str().c_str()))
												return false;
									}

									/* this is explicit statement from client. we do not multiplex, therefor we must
									 * remember client's choice in the client's variable for future use in verifications, multiplexing etc.
									 */
									if (!mysql_variables.client_set_value(this, idx, ss.str().c_str()))
										return false;
									proxy_debug(PROXY_DEBUG_MYSQL_COM, 5, "Changing connection %s to %s\n", var.c_str(), value1.c_str());
								}
							}
							exit_after_SetParse = true;
						} else {
							unable_to_parse_set_statement(lock_hostgroup);
							return false;
						}
					} else if (var == "names") {
						std::string value1 = *values++;
						std::size_t found_at = value1.find("@");
						if (found_at != std::string::npos) {
							unable_to_parse_set_statement(lock_hostgroup);
							return false;
						}
						proxy_debug(PROXY_DEBUG_MYSQL_COM, 5, "Processing SET NAMES %s\n",  value1.c_str());
						const MARIADB_CHARSET_INFO * c;
						std::string value2;
						if (values != std::end(it->second)) {
							value2 = *values;
							proxy_debug(PROXY_DEBUG_MYSQL_COM, 5, "Processing SET NAMES With COLLATE %s\n", value2.c_str());
							c = proxysql_find_charset_collate_names(value1.c_str(), value2.c_str());
						} else {
							c = proxysql_find_charset_name(value1.c_str());
						}
						if (!c) {
							char *m = NULL;
							char *errmsg = NULL;
							if (value2.length()) {
								m=(char *)"Unknown character set '%s' or collation '%s'";
								errmsg=(char *)malloc(value1.length() + value2.length() + strlen(m));
								sprintf(errmsg,m,value1.c_str(), value2.c_str());
							} else {
								m=(char *)"Unknown character set: '%s'";
								errmsg=(char *)malloc(value1.length()+strlen(m));
								sprintf(errmsg,m,value1.c_str());
							}
							client_myds->DSS=STATE_QUERY_SENT_NET;
							client_myds->myprot.generate_pkt_ERR(true,NULL,NULL,1,1115,(char *)"42000",errmsg, true);
							client_myds->DSS=STATE_SLEEP;
							status=WAITING_CLIENT_DATA;
							free(errmsg);
							return true;
						} else {
							proxy_debug(PROXY_DEBUG_MYSQL_COM, 8, "Changing connection charset to %d\n", c->nr);
							client_myds->myconn->set_charset(c->nr, NAMES);
							exit_after_SetParse = true;
						}
					} else if (var == "tx_isolation") {
						std::string value1 = *values;
						proxy_debug(PROXY_DEBUG_MYSQL_COM, 5, "Processing SET tx_isolation value %s\n", value1.c_str());
						auto pos = value1.find('-');
						if (pos != std::string::npos)
							value1[pos] = ' ';
						uint32_t isolation_level_int=SpookyHash::Hash32(value1.c_str(),value1.length(),10);
						if (mysql_variables.client_get_hash(this, SQL_ISOLATION_LEVEL) != isolation_level_int) {
							if (!mysql_variables.client_set_value(this, SQL_ISOLATION_LEVEL, value1.c_str()))
								return false;
							proxy_debug(PROXY_DEBUG_MYSQL_COM, 8, "Changing connection TX ISOLATION to %s\n", value1.c_str());
						}
						exit_after_SetParse = true;
					} else {
						std::string value1 = *values;
						std::size_t found_at = value1.find("@");
						if (found_at != std::string::npos) {
							unable_to_parse_set_statement(lock_hostgroup);
							return false;
						}
					}
				}
/*
				if (exit_after_SetParse) {
					goto __exit_set_destination_hostgroup;
				}
*/
				// parseSetCommand wasn't able to parse anything...
				if (set.size() == 0) {
					// try case listed in #1373
					// SET  @@SESSION.sql_mode = CONCAT(CONCAT(@@sql_mode, ',STRICT_ALL_TABLES'), ',NO_AUTO_VALUE_ON_ZERO'),  @@SESSION.sql_auto_is_null = 0, @@SESSION.wait_timeout = 2147483
					// this is not a complete solution. A right solution involves true parsing
					int query_no_space_length = nq.length();
					char *query_no_space=(char *)malloc(query_no_space_length+1);
					memcpy(query_no_space,nq.c_str(),query_no_space_length);
					query_no_space[query_no_space_length]='\0';
					query_no_space_length=remove_spaces(query_no_space);

					string nq1 = string(query_no_space);
					free(query_no_space);
					RE2::GlobalReplace(&nq1,(char *)"SESSION.",(char *)"");
					RE2::GlobalReplace(&nq1,(char *)"SESSION ",(char *)"");
					RE2::GlobalReplace(&nq1,(char *)"session.",(char *)"");
					RE2::GlobalReplace(&nq1,(char *)"session ",(char *)"");
					//fprintf(stderr,"%s\n",nq1.c_str());
					re2::RE2::Options *opt2=new re2::RE2::Options(RE2::Quiet);
					opt2->set_case_sensitive(false);
					char *pattern=(char *)"^SET @@SQL_MODE *(?:|:)= *(?:'||\")(.*)(?:'||\") *, *@@sql_auto_is_null *(?:|:)= *(?:(?:\\w|\\d)*) *, @@wait_timeout *(?:|:)= *(?:\\d*)$";
					re2::RE2 *re=new RE2(pattern, *opt2);
					string s1;
					rc=RE2::FullMatch(nq1, *re, &s1);
					delete re;
					delete opt2;
					if (rc) {
						uint32_t sql_mode_int=SpookyHash::Hash32(s1.c_str(),s1.length(),10);
						if (mysql_variables.client_get_hash(this, SQL_SQL_MODE) != sql_mode_int) {
							if (!mysql_variables.client_set_value(this, SQL_SQL_MODE, s1.c_str()))
								return false;
							std::size_t found_at = s1.find("@");
							if (found_at != std::string::npos) {
								char *v1 = strdup(s1.c_str());
								char *v2 = NULL;
								while (v1 && (v2 = strstr(v1,(const char *)"@"))) {
									// we found a @ . Maybe we need to lock hostgroup
									if (strncasecmp(v2,(const char *)"@@sql_mode",strlen((const char *)"@@sql_mode"))) {
#ifdef DEBUG
										string nqn = string((char *)CurrentQuery.QueryPointer,CurrentQuery.QueryLength);
										proxy_debug(PROXY_DEBUG_MYSQL_QUERY_PROCESSOR, 5, "Locking hostgroup for query %s\n", nqn.c_str());
#endif
										*lock_hostgroup = true;
									}
									if (strlen(v2) > 1) {
										v1 = v2+1;
									}
								}
								free(v1);
								if (*lock_hostgroup) {
									unable_to_parse_set_statement(lock_hostgroup);
									return false;
								}
							}
						}
					} else {
						if (memchr((const char *)CurrentQuery.QueryPointer, '@', CurrentQuery.QueryLength)) {
							unable_to_parse_set_statement(lock_hostgroup);
							return false;
						}
						int kq = 0;
						kq = strncmp((const char *)CurrentQuery.QueryPointer, (const char *)"/*!40101 SET SQL_MODE=@OLD_SQL_MODE */" , CurrentQuery.QueryLength);
						if (kq != 0) {
							kq = strncmp((const char *)CurrentQuery.QueryPointer, (const char *)"/*!40103 SET TIME_ZONE=@OLD_TIME_ZONE */" , CurrentQuery.QueryLength);
							if (kq != 0) {
								string nqn = string((char *)CurrentQuery.QueryPointer,CurrentQuery.QueryLength);
								proxy_error("Unable to parse query. If correct, report it as a bug: %s\n", nqn.c_str());
								return false;
							}
						}
					}
				}

				if (exit_after_SetParse) {
					if (command_type == _MYSQL_COM_QUERY) {
						client_myds->DSS=STATE_QUERY_SENT_NET;
						uint16_t setStatus = (nTrx ? SERVER_STATUS_IN_TRANS : 0 );
						if (autocommit) setStatus |= SERVER_STATUS_AUTOCOMMIT;
						client_myds->myprot.generate_pkt_OK(true,NULL,NULL,1,0,0,setStatus,0,NULL);
						client_myds->DSS=STATE_SLEEP;
						status=WAITING_CLIENT_DATA;
						RequestEnd(NULL);
						l_free(pkt->size,pkt->ptr);
						return true;
					}
				}
			} else if (match_regexes && match_regexes[2]->match(dig)) {
				SetParser parser(nq);
				std::map<std::string, std::vector<std::string>> set = parser.parse2();
				for(auto it = std::begin(set); it != std::end(set); ++it) {
					std::string var = it->first;
					auto values = std::begin(it->second);
					proxy_debug(PROXY_DEBUG_MYSQL_COM, 5, "Processing SET variable %s\n", var.c_str());
					if (var == "isolation level") {
						std::string value1 = *values;
						proxy_debug(PROXY_DEBUG_MYSQL_COM, 5, "Processing SET SESSION TRANSACTION ISOLATION LEVEL value %s\n", value1.c_str());
						uint32_t isolation_level_int=SpookyHash::Hash32(value1.c_str(),value1.length(),10);
						if (mysql_variables.client_get_hash(this, SQL_ISOLATION_LEVEL) != isolation_level_int) {
							if (!mysql_variables.client_set_value(this, SQL_ISOLATION_LEVEL, value1.c_str()))
								return false;
							proxy_debug(PROXY_DEBUG_MYSQL_COM, 8, "Changing connection TRANSACTION ISOLATION LEVEL to %s\n", value1.c_str());
						}
						exit_after_SetParse = true;
					} else if (var == "read") {
						std::string value1 = *values;
						proxy_debug(PROXY_DEBUG_MYSQL_COM, 5, "Processing SET SESSION TRANSACTION READ value %s\n", value1.c_str());
						uint32_t transaction_read_int=SpookyHash::Hash32(value1.c_str(),value1.length(),10);
						if (mysql_variables.client_get_hash(this, SQL_TRANSACTION_READ) != transaction_read_int) {
							if (!mysql_variables.client_set_value(this, SQL_TRANSACTION_READ, value1.c_str()))
								return false;
							proxy_debug(PROXY_DEBUG_MYSQL_COM, 8, "Changing connection TRANSACTION READ to %s\n", value1.c_str());
						}
						exit_after_SetParse = true;
					} else {
						unable_to_parse_set_statement(lock_hostgroup);
						return false;
					}
				}
				if (exit_after_SetParse) {
					if (command_type == _MYSQL_COM_QUERY) {
						client_myds->DSS=STATE_QUERY_SENT_NET;
						uint16_t setStatus = (nTrx ? SERVER_STATUS_IN_TRANS : 0 );
						if (autocommit) setStatus |= SERVER_STATUS_AUTOCOMMIT;
						client_myds->myprot.generate_pkt_OK(true,NULL,NULL,1,0,0,setStatus,0,NULL);
						client_myds->DSS=STATE_SLEEP;
						status=WAITING_CLIENT_DATA;
						RequestEnd(NULL);
						l_free(pkt->size,pkt->ptr);
						return true;
					}
				}
			} else if (match_regexes && match_regexes[3]->match(dig)) {
				SetParser parser(nq);
				std::string charset = parser.parse_character_set();
				const MARIADB_CHARSET_INFO * c;
				if (!charset.empty()) {
					proxy_debug(PROXY_DEBUG_MYSQL_COM, 5, "Processing SET CHARACTER SET %s\n", charset.c_str());
					c = proxysql_find_charset_name(charset.c_str());
				} else {
					unable_to_parse_set_statement(lock_hostgroup);
					return false;
				}
				if (!c) {
					char *m = NULL;
					char *errmsg = NULL;
					m=(char *)"Unknown character set: '%s'";
					errmsg=(char *)malloc(charset.length()+strlen(m));
					sprintf(errmsg,m,charset.c_str());
					client_myds->DSS=STATE_QUERY_SENT_NET;
					client_myds->myprot.generate_pkt_ERR(true,NULL,NULL,1,1115,(char *)"42000",errmsg, true);
					client_myds->DSS=STATE_SLEEP;
					status=WAITING_CLIENT_DATA;
					free(errmsg);
					return true;
				} else {
					proxy_debug(PROXY_DEBUG_MYSQL_COM, 8, "Changing connection charset to %d\n", c->nr);
					client_myds->myconn->set_charset(c->nr, CHARSET);
					exit_after_SetParse = true;
				}
				if (exit_after_SetParse) {
					if (command_type == _MYSQL_COM_QUERY) {
						client_myds->DSS=STATE_QUERY_SENT_NET;
						uint16_t setStatus = (nTrx ? SERVER_STATUS_IN_TRANS : 0 );
						if (autocommit) setStatus |= SERVER_STATUS_AUTOCOMMIT;
						client_myds->myprot.generate_pkt_OK(true,NULL,NULL,1,0,0,setStatus,0,NULL);
						client_myds->DSS=STATE_SLEEP;
						status=WAITING_CLIENT_DATA;
						RequestEnd(NULL);
						l_free(pkt->size,pkt->ptr);
						return true;
					}
				}
			} else {
				unable_to_parse_set_statement(lock_hostgroup);
				return false;
			}
		}
	}

	if (mirror==true) { // for mirror session we exit here
		current_hostgroup=qpo->destination_hostgroup;
		return false;
	}

	// handle case #1797
	if ((pkt->size==SELECT_CONNECTION_ID_LEN+5 && strncasecmp((char *)SELECT_CONNECTION_ID,(char *)pkt->ptr+5,pkt->size-5)==0)) {
		char buf[32];
		char buf2[32];
		sprintf(buf,"%u",thread_session_id);
		int l0=strlen("CONNECTION_ID()");
		memcpy(buf2,(char *)pkt->ptr+5+SELECT_CONNECTION_ID_LEN-l0,l0);
		buf2[l0]=0;
		unsigned int nTrx=NumActiveTransactions();
		uint16_t setStatus = (nTrx ? SERVER_STATUS_IN_TRANS : 0 );
		if (autocommit) setStatus |= SERVER_STATUS_AUTOCOMMIT;
		MySQL_Data_Stream *myds=client_myds;
		MySQL_Protocol *myprot=&client_myds->myprot;
		myds->DSS=STATE_QUERY_SENT_DS;
		int sid=1;
		myprot->generate_pkt_column_count(true,NULL,NULL,sid,1); sid++;
		myprot->generate_pkt_field(true,NULL,NULL,sid,(char *)"",(char *)"",(char *)"",buf2,(char *)"",63,31,MYSQL_TYPE_LONGLONG,161,0,false,0,NULL); sid++;
		myds->DSS=STATE_COLUMN_DEFINITION;
		myprot->generate_pkt_EOF(true,NULL,NULL,sid,0, setStatus); sid++;
		char **p=(char **)malloc(sizeof(char*)*1);
		unsigned long *l=(unsigned long *)malloc(sizeof(unsigned long *)*1);
		l[0]=strlen(buf);
		p[0]=buf;
		myprot->generate_pkt_row(true,NULL,NULL,sid,1,l,p); sid++;
		myds->DSS=STATE_ROW;
		myprot->generate_pkt_EOF(true,NULL,NULL,sid,0, setStatus); sid++;
		myds->DSS=STATE_SLEEP;
		RequestEnd(NULL);
		l_free(pkt->size,pkt->ptr);
		free(p);
		free(l);
		return true;
	}

	// handle case #1421 , about LAST_INSERT_ID
	if (CurrentQuery.QueryParserArgs.digest_text) {
		char *dig=CurrentQuery.QueryParserArgs.digest_text;
		if (strcasestr(dig,"LAST_INSERT_ID") || strcasestr(dig,"@@IDENTITY")) {
			// we need to try to execute it where the last write was successful
			if (last_HG_affected_rows >= 0) {
				MySQL_Backend * _mybe = NULL;
				_mybe = find_backend(last_HG_affected_rows);
				if (_mybe) {
					if (_mybe->server_myds) {
						if (_mybe->server_myds->myconn) {
							if (_mybe->server_myds->myconn->mysql) { // we have an established connection
								// this seems to be the right backend
								qpo->destination_hostgroup = last_HG_affected_rows;
								current_hostgroup = qpo->destination_hostgroup;
								return false; // execute it on backend!
							}
						}
					}
				}
			}
			// if we reached here, we don't know the right backend
			// we try to determine if it is a simple "SELECT LAST_INSERT_ID()" or "SELECT @@IDENTITY" and we return mysql->last_insert_id


			if (
				(pkt->size==SELECT_LAST_INSERT_ID_LEN+5 && strncasecmp((char *)SELECT_LAST_INSERT_ID,(char *)pkt->ptr+5,pkt->size-5)==0)
				||
				(pkt->size==SELECT_LAST_INSERT_ID_LIMIT1_LEN+5 && strncasecmp((char *)SELECT_LAST_INSERT_ID_LIMIT1,(char *)pkt->ptr+5,pkt->size-5)==0)
                ||
                (pkt->size==SELECT_VARIABLE_IDENTITY_LEN+5 && strncasecmp((char *)SELECT_VARIABLE_IDENTITY,(char *)pkt->ptr+5,pkt->size-5)==0)
                ||
                (pkt->size==SELECT_VARIABLE_IDENTITY_LIMIT1_LEN+5 && strncasecmp((char *)SELECT_VARIABLE_IDENTITY_LIMIT1,(char *)pkt->ptr+5,pkt->size-5)==0)
			) {
				char buf[32];
				sprintf(buf,"%llu",last_insert_id);
				char buf2[32];
                int l0=0;
                if (strcasestr(dig,"LAST_INSERT_ID")){
    				l0=strlen("LAST_INSERT_ID()");
                    memcpy(buf2,(char *)pkt->ptr+5+SELECT_LAST_INSERT_ID_LEN-l0,l0);
                }else if(strcasestr(dig,"@@IDENTITY")){
                    l0=strlen("@@IDENTITY");
                    memcpy(buf2,(char *)pkt->ptr+5+SELECT_VARIABLE_IDENTITY_LEN-l0,l0);
                }
				buf2[l0]=0;
				unsigned int nTrx=NumActiveTransactions();
				uint16_t setStatus = (nTrx ? SERVER_STATUS_IN_TRANS : 0 );
				if (autocommit) setStatus |= SERVER_STATUS_AUTOCOMMIT;
				MySQL_Data_Stream *myds=client_myds;
				MySQL_Protocol *myprot=&client_myds->myprot;
				myds->DSS=STATE_QUERY_SENT_DS;
				int sid=1;
				myprot->generate_pkt_column_count(true,NULL,NULL,sid,1); sid++;
				myprot->generate_pkt_field(true,NULL,NULL,sid,(char *)"",(char *)"",(char *)"",buf2,(char *)"",63,31,MYSQL_TYPE_LONGLONG,161,0,false,0,NULL); sid++;
				myds->DSS=STATE_COLUMN_DEFINITION;
				myprot->generate_pkt_EOF(true,NULL,NULL,sid,0, setStatus); sid++;
				char **p=(char **)malloc(sizeof(char*)*1);
				unsigned long *l=(unsigned long *)malloc(sizeof(unsigned long *)*1);
				l[0]=strlen(buf);
				p[0]=buf;
				myprot->generate_pkt_row(true,NULL,NULL,sid,1,l,p); sid++;
				myds->DSS=STATE_ROW;
				myprot->generate_pkt_EOF(true,NULL,NULL,sid,0, setStatus); sid++;
				myds->DSS=STATE_SLEEP;
				RequestEnd(NULL);
				l_free(pkt->size,pkt->ptr);
				free(p);
				free(l);
				return true;
			}

			// if we reached here, we don't know the right backend and we cannot answer the query directly
			// We continue the normal way

			// as a precaution, we reset cache_ttl
			qpo->cache_ttl = 0;
		}
	}

	// handle command KILL #860
	if (prepared == false) {
		if (handle_command_query_kill(pkt)) {
			return true;
		}
	}
	if (qpo->cache_ttl>0) {
		uint32_t resbuf=0;
		unsigned char *aa=GloQC->get(
			client_myds->myconn->userinfo->hash,
			(const unsigned char *)CurrentQuery.QueryPointer ,
			CurrentQuery.QueryLength ,
			&resbuf ,
			thread->curtime/1000 ,
			qpo->cache_ttl
		);
		if (aa) {
			client_myds->buffer2resultset(aa,resbuf);
			free(aa);
			client_myds->PSarrayOUT->copy_add(client_myds->resultset,0,client_myds->resultset->len);
			while (client_myds->resultset->len) client_myds->resultset->remove_index(client_myds->resultset->len-1,NULL);
			if (transaction_persistent_hostgroup == -1) {
				// not active, we can change it
				current_hostgroup=-1;
			}
			RequestEnd(NULL);
			l_free(pkt->size,pkt->ptr);
			return true;
		}
	}

__exit_set_destination_hostgroup:

	if ( qpo->next_query_flagIN >= 0 ) {
		next_query_flagIN=qpo->next_query_flagIN;
	}
	if ( qpo->destination_hostgroup >= 0 ) {
		if (transaction_persistent_hostgroup == -1) {
			current_hostgroup=qpo->destination_hostgroup;
		}
	}

	if (mysql_thread___set_query_lock_on_hostgroup == 1) { // algorithm introduced in 2.0.6
		if (locked_on_hostgroup >= 0) {
			if (current_hostgroup != locked_on_hostgroup) {
				client_myds->DSS=STATE_QUERY_SENT_NET;
				char buf[140];
				sprintf(buf,"ProxySQL Error: connection is locked to hostgroup %d but trying to reach hostgroup %d", locked_on_hostgroup, current_hostgroup);
				client_myds->myprot.generate_pkt_ERR(true,NULL,NULL,client_myds->pkt_sid+1,9006,(char *)"Y0000",buf);
				thread->status_variables.hostgroup_locked_queries++;
				RequestEnd(NULL);
				l_free(pkt->size,pkt->ptr);
				return true;
			}
		}
	}
	return false;
}

void MySQL_Session::handler___status_WAITING_CLIENT_DATA___STATE_SLEEP___MYSQL_COM_STATISTICS(PtrSize_t *pkt) {
	proxy_debug(PROXY_DEBUG_MYSQL_COM, 5, "Got COM_STATISTICS packet\n");
	l_free(pkt->size,pkt->ptr);
	client_myds->setDSS_STATE_QUERY_SENT_NET();
	client_myds->myprot.generate_statistics_response(true,NULL,NULL);
	client_myds->DSS=STATE_SLEEP;	
}

void MySQL_Session::handler___status_WAITING_CLIENT_DATA___STATE_SLEEP___MYSQL_COM_CHANGE_USER(PtrSize_t *pkt, bool *wrong_pass) {
	gtid_hid=-1;
	proxy_debug(PROXY_DEBUG_MYSQL_COM, 5, "Got COM_CHANGE_USER packet\n");
	//if (session_type == PROXYSQL_SESSION_MYSQL) {
	if (session_type == PROXYSQL_SESSION_MYSQL || session_type == PROXYSQL_SESSION_SQLITE) {
		reset();
		init();
		if (client_authenticated) {
			if (ldap_ctx==NULL) {
				GloMyAuth->decrease_frontend_user_connections(client_myds->myconn->userinfo->username);
			} else {
				GloMyLdapAuth->decrease_frontend_user_connections(client_myds->myconn->userinfo->username);
			}
		}
		client_authenticated=false;
		if (client_myds->myprot.process_pkt_COM_CHANGE_USER((unsigned char *)pkt->ptr, pkt->size)==true) {
			l_free(pkt->size,pkt->ptr);
			client_myds->myprot.generate_pkt_OK(true,NULL,NULL,1,0,0,0,0,NULL);
			client_myds->DSS=STATE_SLEEP;
			status=WAITING_CLIENT_DATA;
			*wrong_pass=false;
			client_authenticated=true;
			//int free_users=0;
			int used_users=0;
			/*free_users */GloMyAuth->increase_frontend_user_connections(client_myds->myconn->userinfo->username, &used_users);
			// FIXME: max_connections is not handled for CHANGE_USER
		} else {
			l_free(pkt->size,pkt->ptr);
			proxy_debug(PROXY_DEBUG_MYSQL_CONNECTION, 5, "Wrong credentials for frontend: disconnecting\n");
			*wrong_pass=true;
		// FIXME: this should become close connection
			client_myds->setDSS_STATE_QUERY_SENT_NET();
			char *client_addr=NULL;
			if (client_myds->client_addr) {
				char buf[512];
				switch (client_myds->client_addr->sa_family) {
					case AF_INET: {
						struct sockaddr_in *ipv4 = (struct sockaddr_in *)client_myds->client_addr;
						inet_ntop(client_myds->client_addr->sa_family, &ipv4->sin_addr, buf, INET_ADDRSTRLEN);
						client_addr = strdup(buf);
						break;
					}
					case AF_INET6: {
						struct sockaddr_in6 *ipv6 = (struct sockaddr_in6 *)client_myds->client_addr;
						inet_ntop(client_myds->client_addr->sa_family, &ipv6->sin6_addr, buf, INET6_ADDRSTRLEN);
						client_addr = strdup(buf);
						break;
					}
					default:
						client_addr = strdup((char *)"localhost");
						break;
				}
			} else {
				client_addr = strdup((char *)"");
			}
			char *_s=(char *)malloc(strlen(client_myds->myconn->userinfo->username)+100+strlen(client_addr));
			sprintf(_s,"ProxySQL Error: Access denied for user '%s'@'%s' (using password: %s)", client_myds->myconn->userinfo->username, client_addr, (client_myds->myconn->userinfo->password ? "YES" : "NO"));
			proxy_error("ProxySQL Error: Access denied for user '%s'@'%s' (using password: %s)", client_myds->myconn->userinfo->username, client_addr, (client_myds->myconn->userinfo->password ? "YES" : "NO"));
			client_myds->myprot.generate_pkt_ERR(true,NULL,NULL,2,1045,(char *)"28000", _s, true);
			free(_s);
			__sync_fetch_and_add(&MyHGM->status.access_denied_wrong_password, 1);
		}
	} else {
		//FIXME: send an error message saying "not supported" or disconnect
		l_free(pkt->size,pkt->ptr);
	}
}

void MySQL_Session::handler___client_DSS_QUERY_SENT___server_DSS_NOT_INITIALIZED__get_connection() {
			// Get a MySQL Connection

		MySQL_Connection *mc=NULL;
		MySQL_Backend * _gtid_from_backend = NULL;
		char uuid[64];
		char * gtid_uuid=NULL;
		uint64_t trxid = 0;
		unsigned long long now_us = 0;
		if (qpo->max_lag_ms >= 0) {
			if (qpo->max_lag_ms > 360000) { // this is an absolute time, we convert it to relative
				if (now_us == 0) {
					now_us = realtime_time();
				}
				long long now_ms = now_us/1000;
				qpo->max_lag_ms = now_ms - qpo->max_lag_ms;
				if (qpo->max_lag_ms < 0) {
					qpo->max_lag_ms = -1; // time expired
				}
			}
		}
		if (session_fast_forward == false) {
			if (qpo->min_gtid) {
				gtid_uuid = qpo->min_gtid;
			} else if (qpo->gtid_from_hostgroup >= 0) {
				_gtid_from_backend = find_backend(qpo->gtid_from_hostgroup);
				if (_gtid_from_backend) {
					if (_gtid_from_backend->gtid_uuid[0]) {
						gtid_uuid = _gtid_from_backend->gtid_uuid;
					}
				}
			}

			char *sep_pos = NULL;
			if (gtid_uuid != NULL) {
				sep_pos = index(gtid_uuid,':');
				if (sep_pos == NULL) {
					gtid_uuid = NULL; // gtid is invalid
				}
			}

			if (gtid_uuid != NULL) {
				int l = sep_pos - gtid_uuid;
				trxid = strtoull(sep_pos+1, NULL, 10);
				int m;
				int n=0;
				for (m=0; m<l; m++) {
					if (gtid_uuid[m] != '-') {
						uuid[n]=gtid_uuid[m];
						n++;
					}
				}
				uuid[n]='\0';
				mc=thread->get_MyConn_local(mybe->hostgroup_id, this, uuid, trxid, -1);
			} else {
				mc=thread->get_MyConn_local(mybe->hostgroup_id, this, NULL, 0, (int)qpo->max_lag_ms);
			}
		}
		if (mc==NULL) {
			if (trxid) {
				mc=MyHGM->get_MyConn_from_pool(mybe->hostgroup_id, this, session_fast_forward, uuid, trxid, -1);
			} else {
				mc=MyHGM->get_MyConn_from_pool(mybe->hostgroup_id, this, session_fast_forward, NULL, 0, (int)qpo->max_lag_ms);
			}
		} else {
			thread->status_variables.ConnPool_get_conn_immediate++;
		}
		if (mc) {
			mybe->server_myds->attach_connection(mc);
			thread->status_variables.ConnPool_get_conn_success++;
		} else {
			thread->status_variables.ConnPool_get_conn_failure++;
		}
		if (qpo->max_lag_ms >= 0) {
			if (qpo->max_lag_ms <= 360000) { // this is a relative time , we convert it to absolute
				if (mc == NULL) {
					if (CurrentQuery.waiting_since == 0) {
						CurrentQuery.waiting_since = thread->curtime;
						thread->status_variables.queries_with_max_lag_ms__delayed++;
					}
				}
				if (now_us == 0) {
					now_us = realtime_time();
				}
				long long now_ms = now_us/1000;
				qpo->max_lag_ms = now_ms - qpo->max_lag_ms;
			}
		}
		if (mc) {
			if (CurrentQuery.waiting_since) {
				unsigned long long waited = thread->curtime - CurrentQuery.waiting_since;
				thread->status_variables.queries_with_max_lag_ms__total_wait_time_us += waited;
				CurrentQuery.waiting_since = 0;
			}
		}
	proxy_debug(PROXY_DEBUG_MYSQL_CONNECTION, 5, "Sess=%p -- server_myds=%p -- MySQL_Connection %p\n", this, mybe->server_myds,  mybe->server_myds->myconn);
	if (mybe->server_myds->myconn==NULL) {
		// we couldn't get a connection for whatever reason, ex: no backends, or too busy
		if (thread->mypolls.poll_timeout==0) { // tune poll timeout
				thread->mypolls.poll_timeout = mysql_thread___poll_timeout_on_failure * 1000;
				proxy_debug(PROXY_DEBUG_MYSQL_CONNECTION, 7, "Session=%p , DS=%p , poll_timeout=%llu\n", mybe->server_myds, thread->mypolls.poll_timeout);
		} else {
			if (thread->mypolls.poll_timeout > (unsigned int)mysql_thread___poll_timeout_on_failure * 1000) {
				thread->mypolls.poll_timeout = mysql_thread___poll_timeout_on_failure * 1000;
				proxy_debug(PROXY_DEBUG_MYSQL_CONNECTION, 7, "Session=%p , DS=%p , poll_timeout=%llu\n", mybe->server_myds, thread->mypolls.poll_timeout);
			}
		}
		return;
	}
	if (mybe->server_myds->myconn->fd==-1) {
		// we didn't get a valid connection, we need to create one
		proxy_debug(PROXY_DEBUG_MYSQL_CONNECTION, 5, "Sess=%p -- MySQL Connection has no FD\n", this);
		MySQL_Connection *myconn=mybe->server_myds->myconn;
		myconn->userinfo->set(client_myds->myconn->userinfo);

		myconn->handler(0);
		mybe->server_myds->fd=myconn->fd;
		mybe->server_myds->DSS=STATE_MARIADB_CONNECTING;
		status=CONNECTING_SERVER;
		mybe->server_myds->myconn->reusable=true;
	} else {
		proxy_debug(PROXY_DEBUG_MYSQL_CONNECTION, 5, "Sess=%p -- MySQL Connection found = %p\n", this, mybe->server_myds->myconn);
		mybe->server_myds->assign_fd_from_mysql_conn();
		mybe->server_myds->myds_type=MYDS_BACKEND;
		mybe->server_myds->DSS=STATE_READY;

		if (session_fast_forward==true) {
			status=FAST_FORWARD;
			mybe->server_myds->myconn->reusable=false; // the connection cannot be usable anymore
		}
	}
}

void MySQL_Session::MySQL_Stmt_Result_to_MySQL_wire(MYSQL_STMT *stmt, MySQL_Connection *myconn) {
	MYSQL_RES *stmt_result=myconn->query.stmt_result;
	if (stmt_result) {
		MySQL_ResultSet *MyRS=new MySQL_ResultSet();
		MyRS->init(&client_myds->myprot, stmt_result, stmt->mysql, stmt);
		MyRS->get_resultset(client_myds->PSarrayOUT);
		CurrentQuery.rows_sent = MyRS->num_rows;
		//removed  bool resultset_completed=MyRS->get_resultset(client_myds->PSarrayOUT);
		delete MyRS;
	} else {
		MYSQL *mysql=stmt->mysql;
		// no result set
		int myerrno=mysql_stmt_errno(stmt);
		if (myerrno==0) {
			unsigned int num_rows = mysql_affected_rows(stmt->mysql);
			unsigned int nTrx=NumActiveTransactions();
			uint16_t setStatus = (nTrx ? SERVER_STATUS_IN_TRANS : 0 );
			if (autocommit) setStatus |= SERVER_STATUS_AUTOCOMMIT;
			if (mysql->server_status & SERVER_MORE_RESULTS_EXIST)
				setStatus |= SERVER_MORE_RESULTS_EXIST;
			setStatus |= ( mysql->server_status & ~SERVER_STATUS_AUTOCOMMIT ); // get flags from server_status but ignore autocommit
			setStatus = setStatus & ~SERVER_STATUS_CURSOR_EXISTS; // Do not send cursor #1128
			client_myds->myprot.generate_pkt_OK(true,NULL,NULL,client_myds->pkt_sid+1,num_rows,mysql->insert_id, setStatus , mysql->warning_count,mysql->info);
			client_myds->pkt_sid++;
		} else {
			// error
			char sqlstate[10];
			sprintf(sqlstate,"%s",mysql_sqlstate(mysql));
			client_myds->myprot.generate_pkt_ERR(true,NULL,NULL,client_myds->pkt_sid+1,mysql_errno(mysql),sqlstate,mysql_error(mysql));
			client_myds->pkt_sid++;
		}
	}
}

void MySQL_Session::MySQL_Result_to_MySQL_wire(MYSQL *mysql, MySQL_ResultSet *MyRS, MySQL_Data_Stream *_myds) {
        if (mysql == NULL) {
                // error
                client_myds->myprot.generate_pkt_ERR(true,NULL,NULL,client_myds->pkt_sid+1, 2013, (char *)"HY000" ,(char *)"Lost connection to MySQL server during query");
                return;
        }
	if (MyRS) {
		assert(MyRS->result);
		bool transfer_started=MyRS->transfer_started;
		bool resultset_completed=MyRS->get_resultset(client_myds->PSarrayOUT);
		CurrentQuery.rows_sent = MyRS->num_rows;
		bool com_field_list=client_myds->com_field_list;
		assert(resultset_completed); // the resultset should always be completed if MySQL_Result_to_MySQL_wire is called
		if (transfer_started==false) { // we have all the resultset when MySQL_Result_to_MySQL_wire was called
			if (qpo && qpo->cache_ttl>0 && com_field_list==false) { // the resultset should be cached
				if (mysql_errno(mysql)==0) { // no errors
					if (
						(qpo->cache_empty_result==1)
						|| (
							(qpo->cache_empty_result == -1)
							&&
							(thread->variables.query_cache_stores_empty_result || MyRS->num_rows)
						)
					) {
						client_myds->resultset->copy_add(client_myds->PSarrayOUT,0,client_myds->PSarrayOUT->len);
						client_myds->resultset_length=MyRS->resultset_size;
						unsigned char *aa=client_myds->resultset2buffer(false);
						while (client_myds->resultset->len) client_myds->resultset->remove_index(client_myds->resultset->len-1,NULL);
						GloQC->set(
							client_myds->myconn->userinfo->hash ,
							(const unsigned char *)CurrentQuery.QueryPointer,
							CurrentQuery.QueryLength,
							aa ,
							client_myds->resultset_length ,
							thread->curtime/1000 ,
							thread->curtime/1000 ,
							thread->curtime/1000 + qpo->cache_ttl
						);
						l_free(client_myds->resultset_length,aa);
						client_myds->resultset_length=0;
					}
				}
			}
		}
	} else { // no result set
		int myerrno=mysql_errno(mysql);
		if (myerrno==0) {
			unsigned int num_rows = mysql_affected_rows(mysql);
			unsigned int nTrx=NumActiveTransactions();
			uint16_t setStatus = (nTrx ? SERVER_STATUS_IN_TRANS : 0 );
			if (autocommit) setStatus |= SERVER_STATUS_AUTOCOMMIT;
			if (mysql->server_status & SERVER_MORE_RESULTS_EXIST)
				setStatus |= SERVER_MORE_RESULTS_EXIST;
			setStatus |= ( mysql->server_status & ~SERVER_STATUS_AUTOCOMMIT ); // get flags from server_status but ignore autocommit
			setStatus = setStatus & ~SERVER_STATUS_CURSOR_EXISTS; // Do not send cursor #1128
			client_myds->myprot.generate_pkt_OK(true,NULL,NULL,client_myds->pkt_sid+1,num_rows,mysql->insert_id, setStatus, mysql->warning_count,mysql->info);
			//client_myds->pkt_sid++;
		} else {
			// error
			char sqlstate[10];
			sprintf(sqlstate,"%s",mysql_sqlstate(mysql));
			if (_myds && _myds->killed_at) { // see case #750
				if (_myds->kill_type == 0) {
					client_myds->myprot.generate_pkt_ERR(true,NULL,NULL,client_myds->pkt_sid+1,1907,sqlstate,(char *)"Query execution was interrupted, query_timeout exceeded");
				} else {
					client_myds->myprot.generate_pkt_ERR(true,NULL,NULL,client_myds->pkt_sid+1,1317,sqlstate,(char *)"Query execution was interrupted");
				}
			} else {
				client_myds->myprot.generate_pkt_ERR(true,NULL,NULL,client_myds->pkt_sid+1,mysql_errno(mysql),sqlstate,mysql_error(mysql));
			}
			//client_myds->pkt_sid++;
		}
	}
}

void MySQL_Session::SQLite3_to_MySQL(SQLite3_result *result, char *error, int affected_rows, MySQL_Protocol *myprot, bool in_transaction) {
	assert(myprot);
	MySQL_Data_Stream *myds=myprot->get_myds();
	myds->DSS=STATE_QUERY_SENT_DS;
	int sid=1;
	if (result) {
		myprot->generate_pkt_column_count(true,NULL,NULL,sid,result->columns); sid++;
		for (int i=0; i<result->columns; i++) {
			myprot->generate_pkt_field(true,NULL,NULL,sid,(char *)"",(char *)"",(char *)"",result->column_definition[i]->name,(char *)"",33,15,MYSQL_TYPE_VAR_STRING,1,0x1f,false,0,NULL);
			sid++;
		}
		myds->DSS=STATE_COLUMN_DEFINITION;
		unsigned int nTrx = 0;
		uint16_t setStatus = 0;
		if (in_transaction == false) {
			nTrx=NumActiveTransactions();
			setStatus = (nTrx ? SERVER_STATUS_IN_TRANS : 0 );
			if (autocommit) setStatus |= SERVER_STATUS_AUTOCOMMIT;
		} else {
			// this is for SQLite3 Server
			setStatus = SERVER_STATUS_AUTOCOMMIT;
			setStatus |= SERVER_STATUS_IN_TRANS;
		}
		myprot->generate_pkt_EOF(true,NULL,NULL,sid,0, setStatus ); sid++;
		char **p=(char **)malloc(sizeof(char*)*result->columns);
		unsigned long *l=(unsigned long *)malloc(sizeof(unsigned long *)*result->columns);
		for (int r=0; r<result->rows_count; r++) {
		for (int i=0; i<result->columns; i++) {
			l[i]=result->rows[r]->sizes[i];
			p[i]=result->rows[r]->fields[i];
		}
		myprot->generate_pkt_row(true,NULL,NULL,sid,result->columns,l,p); sid++;
		}
		myds->DSS=STATE_ROW;
		myprot->generate_pkt_EOF(true,NULL,NULL,sid,0, 2 | setStatus ); sid++;
		myds->DSS=STATE_SLEEP;
		free(l);
		free(p);
	
	} else { // no result set
		if (error) {
			// there was an error
			if (strcmp(error,(char *)"database is locked")==0) {
				myprot->generate_pkt_ERR(true,NULL,NULL,sid,1205,(char *)"HY000",error);
			} else {
				myprot->generate_pkt_ERR(true,NULL,NULL,sid,1045,(char *)"28000",error);
			}
		} else {
			// no error, DML succeeded
			unsigned int nTrx = 0;
			uint16_t setStatus = 0;
			if (in_transaction == false) {
				nTrx=NumActiveTransactions();
				setStatus = (nTrx ? SERVER_STATUS_IN_TRANS : 0 );
				if (autocommit) setStatus |= SERVER_STATUS_AUTOCOMMIT;
			} else {
				// this is for SQLite3 Server
				setStatus = SERVER_STATUS_AUTOCOMMIT;
				setStatus |= SERVER_STATUS_IN_TRANS;
			}
			myprot->generate_pkt_OK(true,NULL,NULL,sid,affected_rows,0,setStatus,0,NULL);
		}
		myds->DSS=STATE_SLEEP;
	}
}

void MySQL_Session::set_unhealthy() {
	proxy_debug(PROXY_DEBUG_MYSQL_CONNECTION, 5, "Sess:%p\n", this);
	healthy=0;
}


unsigned int MySQL_Session::NumActiveTransactions() {
	unsigned int ret=0;
	if (mybes==0) return ret;
	MySQL_Backend *_mybe;
	unsigned int i;
	for (i=0; i < mybes->len; i++) {
		_mybe=(MySQL_Backend *)mybes->index(i);
		if (_mybe->server_myds)
			if (_mybe->server_myds->myconn)
				if (_mybe->server_myds->myconn->IsActiveTransaction())
					ret++;
	}
	return ret;
}

bool MySQL_Session::HasOfflineBackends() {
	bool ret=false;
	if (mybes==0) return ret;
	MySQL_Backend *_mybe;
	unsigned int i;
	for (i=0; i < mybes->len; i++) {
		_mybe=(MySQL_Backend *)mybes->index(i);
		if (_mybe->server_myds)
			if (_mybe->server_myds->myconn)
				if (_mybe->server_myds->myconn->IsServerOffline()) {
					ret=true;
					return ret;
				}
	}
	return ret;
}

bool MySQL_Session::SetEventInOfflineBackends() {
	bool ret=false;
	if (mybes==0) return ret;
	MySQL_Backend *_mybe;
	unsigned int i;
	for (i=0; i < mybes->len; i++) {
		_mybe=(MySQL_Backend *)mybes->index(i);
		if (_mybe->server_myds)
			if (_mybe->server_myds->myconn)
				if (_mybe->server_myds->myconn->IsServerOffline()) {
					_mybe->server_myds->revents|=POLLIN;
					ret = true;
				}
	}
	return ret;
}

int MySQL_Session::FindOneActiveTransaction() {
	int ret=-1;
	if (mybes==0) return ret;
	MySQL_Backend *_mybe;
	unsigned int i;
	for (i=0; i < mybes->len; i++) {
		_mybe=(MySQL_Backend *)mybes->index(i);
		if (_mybe->server_myds)
			if (_mybe->server_myds->myconn)
				if (_mybe->server_myds->myconn->IsActiveTransaction())
					return (int)_mybe->server_myds->myconn->parent->myhgc->hid;
	}
	return ret;
}

unsigned long long MySQL_Session::IdleTime() {
		if (client_myds==0) return 0;
		if (status!=WAITING_CLIENT_DATA) return 0;
		int idx=client_myds->poll_fds_idx;
		unsigned long long last_sent=thread->mypolls.last_sent[idx];
		unsigned long long last_recv=thread->mypolls.last_recv[idx];
		unsigned long long last_time=(last_sent > last_recv ? last_sent : last_recv);
    return thread->curtime - last_time;
}



// this is called either from RequestEnd(), or at the end of executing
// prepared statements 
void MySQL_Session::LogQuery(MySQL_Data_Stream *myds) {
	// we need to access statistics before calling CurrentQuery.end()
	// so we track the time here
	CurrentQuery.end_time=thread->curtime;

	if (qpo) {
		if (qpo->log==1) {
			GloMyLogger->log_request(this, myds);	// we send for logging only if logging is enabled for this query
		} else {
			if (qpo->log==-1) {
				if (mysql_thread___eventslog_default_log==1) {
					GloMyLogger->log_request(this, myds);	// we send for logging only if enabled by default
				}
			}
		}
	}
}
// this should execute most of the commands executed when a request is finalized
// this should become the place to hook other functions
void MySQL_Session::RequestEnd(MySQL_Data_Stream *myds) {

	switch (status) {
		case PROCESSING_STMT_EXECUTE:
		case PROCESSING_STMT_PREPARE:
			// if a prepared statement is executed, LogQuery was already called
			break;
		default:
			LogQuery(myds);
			break;
	}

	GloQPro->delete_QP_out(qpo);
	// if there is an associated myds, clean its status
	if (myds) {
		// if there is a mysql connection, clean its status
		if (myds->myconn) {
			myds->myconn->async_free_result();
			myds->myconn->compute_unknown_transaction_status();
		}
		myds->free_mysql_real_query();
	}
	// reset status of the session
	status=WAITING_CLIENT_DATA;
	if (client_myds) {
		// reset status of client data stream
		client_myds->DSS=STATE_SLEEP;
		// finalize the query
		CurrentQuery.end();
	}
	started_sending_data_to_client=false;
}


// this function tries to report all the memory statistics related to the sessions
void MySQL_Session::Memory_Stats() {
	if (thread==NULL)
		return;
	unsigned int i;
	unsigned long long backend=0;
	unsigned long long frontend=0;
	unsigned long long internal=0;
	internal+=sizeof(MySQL_Session);
	if (qpo)
		internal+=sizeof(Query_Processor_Output);
	if (client_myds) {
		internal+=sizeof(MySQL_Data_Stream);
		if (client_myds->queueIN.buffer)
			frontend+=QUEUE_T_DEFAULT_SIZE;
		if (client_myds->queueOUT.buffer)
			frontend+=QUEUE_T_DEFAULT_SIZE;
		if (client_myds->myconn) {
			internal+=sizeof(MySQL_Connection);
		}
		if (client_myds->PSarrayIN) {
			internal += client_myds->PSarrayIN->total_size();
		}
		if (client_myds->PSarrayIN) {
			if (session_fast_forward==true) {
				internal += client_myds->PSarrayOUT->total_size();
			} else {
				internal += client_myds->PSarrayOUT->total_size(RESULTSET_BUFLEN);
				internal += client_myds->resultset->total_size(RESULTSET_BUFLEN);
			}
		}
	}
	for (i=0; i < mybes->len; i++) {
		MySQL_Backend *_mybe=(MySQL_Backend *)mybes->index(i);
			internal+=sizeof(MySQL_Backend);
		if (_mybe->server_myds) {
			internal+=sizeof(MySQL_Data_Stream);
			if (_mybe->server_myds->queueIN.buffer)
				backend+=QUEUE_T_DEFAULT_SIZE;
			if (_mybe->server_myds->queueOUT.buffer)
				backend+=QUEUE_T_DEFAULT_SIZE;
			if (_mybe->server_myds->myconn) {
				MySQL_Connection *myconn=_mybe->server_myds->myconn;
				internal+=sizeof(MySQL_Connection);
				if (myconn->mysql) {
					backend+=sizeof(MYSQL);
					backend+=myconn->mysql->net.max_packet;
					backend+=(4096*15); // ASYNC_CONTEXT_DEFAULT_STACK_SIZE
				}
				if (myconn->MyRS) {
					backend+=myconn->MyRS->current_size();
				}
			}
		}
  }
	thread->status_variables.mysql_backend_buffers_bytes+=backend;
	thread->status_variables.mysql_frontend_buffers_bytes+=frontend;
	thread->status_variables.mysql_session_internal_bytes+=internal;
}


void MySQL_Session::create_new_session_and_reset_connection(MySQL_Data_Stream *_myds) {
	MySQL_Data_Stream *new_myds = NULL;
	MySQL_Connection * mc = _myds->myconn;
	// we remove the connection from the original data stream
	_myds->detach_connection();
	_myds->unplug_backend();

	// we create a brand new session, a new data stream, and attach the connection to it
	MySQL_Session * new_sess = new MySQL_Session();
	new_sess->mybe = new_sess->find_or_create_backend(mc->parent->myhgc->hid);

	new_myds = new_sess->mybe->server_myds;
	new_myds->attach_connection(mc);
	new_myds->assign_fd_from_mysql_conn();
	new_myds->myds_type = MYDS_BACKEND;
	new_sess->to_process = 1;
	new_myds->wait_until = thread->curtime + mysql_thread___connect_timeout_server*1000;   // max_timeout
	mc->last_time_used = thread->curtime;
	new_myds->myprot.init(&new_myds, new_myds->myconn->userinfo, NULL);
	new_sess->status = RESETTING_CONNECTION;
	mc->async_state_machine = ASYNC_IDLE; // may not be true, but is used to correctly perform error handling
	new_myds->DSS = STATE_MARIADB_QUERY;
	thread->register_session_connection_handler(new_sess,true);
	mysql_variables.on_connect_to_backend(mc);
	if (new_myds->mypolls==NULL) {
		thread->mypolls.add(POLLIN|POLLOUT, new_myds->fd, new_myds, thread->curtime);
	}
	int rc = new_sess->handler();
	if (rc==-1) {
		unsigned int sess_idx = thread->mysql_sessions->len-1;
		thread->unregister_session(sess_idx);
		delete new_sess;
	}
}

bool MySQL_Session::handle_command_query_kill(PtrSize_t *pkt) {
	unsigned char command_type=*((unsigned char *)pkt->ptr+sizeof(mysql_hdr));
	if (CurrentQuery.QueryParserArgs.digest_text) {
		if (command_type == _MYSQL_COM_QUERY) {
			if (client_myds && client_myds->myconn) {
				MySQL_Connection *mc = client_myds->myconn;
				if (mc->userinfo && mc->userinfo->username) {
					if (CurrentQuery.MyComQueryCmd == MYSQL_COM_QUERY_KILL) {
						char *qu = mysql_query_strip_comments((char *)pkt->ptr+1+sizeof(mysql_hdr), pkt->size-1-sizeof(mysql_hdr));
						string nq=string(qu,strlen(qu));
						re2::RE2::Options *opt2=new re2::RE2::Options(RE2::Quiet);
						opt2->set_case_sensitive(false);
						char *pattern=(char *)"^KILL\\s+(CONNECTION |QUERY |)\\s*(\\d+)\\s*$";
						re2::RE2 *re=new RE2(pattern, *opt2);
						int id=0;
						string tk;
						RE2::FullMatch(nq, *re, &tk, &id);
						delete re;
						delete opt2;
						proxy_debug(PROXY_DEBUG_MYSQL_QUERY_PROCESSOR, 2, "filtered query= \"%s\"\n", qu);
						free(qu);
						if (id) {
							int tki = -1;
							if (tk.c_str()) {
								if ((strlen(tk.c_str())==0) || (strcasecmp(tk.c_str(),"CONNECTION ")==0)) {
									tki = 0;
								} else {
									if (strcasecmp(tk.c_str(),"QUERY ")==0) {
										tki = 1;
									}
								}
							}
							if (tki >= 0) {
								proxy_debug(PROXY_DEBUG_MYSQL_QUERY_PROCESSOR, 2, "Killing %s %d\n", (tki == 0 ? "CONNECTION" : "QUERY") , id);
								GloMTH->kill_connection_or_query( id, (tki == 0 ? false : true ),  mc->userinfo->username);
								client_myds->DSS=STATE_QUERY_SENT_NET;
								unsigned int nTrx=NumActiveTransactions();
								uint16_t setStatus = (nTrx ? SERVER_STATUS_IN_TRANS : 0 );
								if (autocommit) setStatus = SERVER_STATUS_AUTOCOMMIT;
								client_myds->myprot.generate_pkt_OK(true,NULL,NULL,1,0,0,setStatus,0,NULL);
								client_myds->DSS=STATE_SLEEP;
								status=WAITING_CLIENT_DATA;
								RequestEnd(NULL);
								l_free(pkt->size,pkt->ptr);
								return true;
							}
						}
					}
				}
			}
		}
	}
	return false;
}

void MySQL_Session::add_ldap_comment_to_pkt(PtrSize_t *_pkt) {
	if (GloMyLdapAuth==NULL)
		return;
	if (ldap_ctx==NULL)
		return;
	if (client_myds==NULL || client_myds->myconn==NULL || client_myds->myconn->userinfo==NULL)
		return;
	if (client_myds->myconn->userinfo->fe_username==NULL)
		return;
	char *fe=client_myds->myconn->userinfo->fe_username;
	char *a = (char *)" /* %s=%s */";
	char *b = (char *)malloc(strlen(a)+strlen(fe)+strlen(mysql_thread___add_ldap_user_comment));
	sprintf(b,a,mysql_thread___add_ldap_user_comment,fe);
	PtrSize_t _new_pkt;
	_new_pkt.ptr = malloc(strlen(b) + _pkt->size);
	memcpy(_new_pkt.ptr , _pkt->ptr, 5);
	unsigned char *_c=(unsigned char *)_new_pkt.ptr;
	_c+=5;
	void *idx = memchr((char *)_pkt->ptr+5, ' ', _pkt->size-5);
	if (idx) {
		size_t first_word_len = (char *)idx - (char *)_pkt->ptr - 5;
		if (((char *)_pkt->ptr+5)[0]=='/' && ((char *)_pkt->ptr+5)[1]=='*') {
			b[1]=' ';
			b[2]=' ';
			b[strlen(b)-1] = ' ';
			b[strlen(b)-2] = ' ';
		}
		memcpy(_c, (char *)_pkt->ptr+5, first_word_len);
		_c+= first_word_len;
		memcpy(_c,b,strlen(b));
		_c+= strlen(b);
		memcpy(_c, (char *)idx, _pkt->size - 5 - first_word_len);
	} else {
		memcpy(_c, (char *)_pkt->ptr+5, _pkt->size-5);
		_c+=_pkt->size-5;
		memcpy(_c,b,strlen(b));
	}
	l_free(_pkt->size,_pkt->ptr);
	_pkt->size = _pkt->size + strlen(b);
	_pkt->ptr = _new_pkt.ptr;
	free(b);
	CurrentQuery.QueryLength = _pkt->size - 5;
	CurrentQuery.QueryPointer = (unsigned char *)_pkt->ptr + 5;
}

void MySQL_Session::finishQuery(MySQL_Data_Stream *myds, MySQL_Connection *myconn, bool prepared_stmt_with_no_params) {
					myds->myconn->reduce_auto_increment_delay_token();
					if (locked_on_hostgroup >= 0) {
						if (qpo->multiplex == -1) {
							myds->myconn->set_status_no_multiplex(true);
						}
					}
					if (mysql_thread___multiplexing && (myds->myconn->reusable==true) && myds->myconn->IsActiveTransaction()==false && myds->myconn->MultiplexDisabled()==false) {
						if (mysql_thread___connection_delay_multiplex_ms && mirror==false) {
							myds->wait_until=thread->curtime+mysql_thread___connection_delay_multiplex_ms*1000;
							myconn->async_state_machine=ASYNC_IDLE;
							myconn->multiplex_delayed=true;
							myds->DSS=STATE_MARIADB_GENERIC;
						} else if (prepared_stmt_with_no_params==true) { // see issue #1432
							myconn->async_state_machine=ASYNC_IDLE;
							myds->DSS=STATE_MARIADB_GENERIC;
							myds->wait_until=0;
							myconn->multiplex_delayed=false;
						} else {
							myconn->multiplex_delayed=false;
							myds->wait_until=0;
							myds->DSS=STATE_NOT_INITIALIZED;
							if (mysql_thread___autocommit_false_not_reusable && myds->myconn->IsAutoCommit()==false) {
								if (mysql_thread___reset_connection_algorithm == 2) {
									create_new_session_and_reset_connection(myds);
								} else {
									myds->destroy_MySQL_Connection_From_Pool(true);
								}
							} else {
								myds->return_MySQL_Connection_To_Pool();
							}
						}
						if (transaction_persistent==true) {
							transaction_persistent_hostgroup=-1;
						}
					} else {
						myconn->multiplex_delayed=false;
						myconn->compute_unknown_transaction_status();
						myconn->async_state_machine=ASYNC_IDLE;
						myds->DSS=STATE_MARIADB_GENERIC;
						if (transaction_persistent==true) {
							if (transaction_persistent_hostgroup==-1) { // change only if not set already, do not allow to change it again
								if (myds->myconn->IsActiveTransaction()==true) { // only active transaction is important here. Ignore other criterias
									transaction_persistent_hostgroup=current_hostgroup;
								}
							} else {
								if (myds->myconn->IsActiveTransaction()==false) { // a transaction just completed
									transaction_persistent_hostgroup=-1;
								}
							}
						}
					}
}


bool MySQL_Session::known_query_for_locked_on_hostgroup(uint64_t digest) {
	bool ret = false;
	switch (digest) {
		case 1732998280766099668ULL: // "SET @OLD_CHARACTER_SET_CLIENT=@@CHARACTER_SET_CLIENT"
		case 3748394912237323598ULL: // "SET @OLD_CHARACTER_SET_RESULTS=@@CHARACTER_SET_RESULTS"
		case 14407184196285870219ULL: // "SET @OLD_COLLATION_CONNECTION=@@COLLATION_CONNECTION"
		case 16906282918371515167ULL: // "SET @OLD_TIME_ZONE=@@TIME_ZONE"
		case 15781568104089880179ULL: // "SET @OLD_UNIQUE_CHECKS=@@UNIQUE_CHECKS, UNIQUE_CHECKS=0"
		case 5915334213354374281ULL: // "SET @OLD_FOREIGN_KEY_CHECKS=@@FOREIGN_KEY_CHECKS, FOREIGN_KEY_CHECKS=0"
		case 7837089204483965579ULL: //  "SET @OLD_SQL_MODE=@@SQL_MODE, SQL_MODE='NO_AUTO_VALUE_ON_ZERO'"
		case 4312882378746554890ULL: // "SET @OLD_SQL_NOTES=@@SQL_NOTES, SQL_NOTES=0"
		case 4379922288366515816ULL: // "SET @rocksdb_get_is_supported = IF (@rocksdb_has_p_s_session_variables, 'SELECT COUNT(*) INTO @rocksdb_is_supported FROM performance_schema.session_variables WHERE VARIABLE_NAME... 
		case 12687634401278615449ULL: // "SET @rocksdb_enable_bulk_load = IF (@rocksdb_is_supported, 'SET SESSION rocksdb_bulk_load = 1', 'SET @rocksdb_dummy_bulk_load = 0')"
		case 15991633859978935883ULL: // "SET @MYSQLDUMP_TEMP_LOG_BIN = @@SESSION.SQL_LOG_BIN"
		case 10636751085721966716ULL: // "SET @@GLOBAL.GTID_PURGED=?"
		case 15976043181199829579ULL: // "SET SQL_QUOTE_SHOW_CREATE=?"
		case 12094956190640701942ULL: // "SET SESSION information_schema_stats_expiry=0"
/*
		case ULL: // 
		case ULL: // 
		case ULL: // 
		case ULL: // 
		case ULL: // 
*/
			ret = true;
			break;
		default:
			break;
	}
	return ret;
}



void MySQL_Session::unable_to_parse_set_statement(bool *lock_hostgroup) {
	// we couldn't parse the query
	string nqn = string((char *)CurrentQuery.QueryPointer,CurrentQuery.QueryLength);
	proxy_debug(PROXY_DEBUG_MYSQL_QUERY_PROCESSOR, 5, "Locking hostgroup for query %s\n", nqn.c_str());
	if (qpo->multiplex == -1) {
		// we have no rule about this SET statement. We set hostgroup locking
		if (locked_on_hostgroup < 0) {
			proxy_debug(PROXY_DEBUG_MYSQL_QUERY_PROCESSOR, 5, "SET query to cause setting lock_hostgroup: %s\n", nqn.c_str());
			if (known_query_for_locked_on_hostgroup(CurrentQuery.QueryParserArgs.digest)) {
				proxy_info("Setting lock_hostgroup for SET query: %s\n", nqn.c_str());
			} else {
				if (client_myds && client_myds->addr.addr) {
					proxy_warning("Unable to parse unknown SET query from client %s:%d. Setting lock_hostgroup. Please report a bug for future enhancements:%s\n", client_myds->addr.addr, client_myds->addr.port, nqn.c_str());
				} else {
					proxy_warning("Unable to parse unknown SET query. Setting lock_hostgroup. Please report a bug for future enhancements:%s\n", nqn.c_str());
				}
			}
			*lock_hostgroup = true;
		} else {
			proxy_debug(PROXY_DEBUG_MYSQL_QUERY_PROCESSOR, 5, "SET query to cause setting lock_hostgroup, but already set: %s\n", nqn.c_str());
			if (known_query_for_locked_on_hostgroup(CurrentQuery.QueryParserArgs.digest)) {
				//proxy_info("Setting lock_hostgroup for SET query: %s\n", nqn.c_str());
			} else {
				if (client_myds && client_myds->addr.addr) {
					proxy_warning("Unable to parse unknown SET query from client %s:%d. Setting lock_hostgroup. Please report a bug for future enhancements:%s\n", client_myds->addr.addr, client_myds->addr.port, nqn.c_str());
				} else {
					proxy_warning("Unable to parse unknown SET query. Setting lock_hostgroup. Please report a bug for future enhancements:%s\n", nqn.c_str());
				}
			}
		}
	} else {
		proxy_debug(PROXY_DEBUG_MYSQL_QUERY_PROCESSOR, 5, "Unable to parse SET query but NOT setting lock_hostgroup %s\n", nqn.c_str());
	}
}
<|MERGE_RESOLUTION|>--- conflicted
+++ resolved
@@ -5055,13 +5055,9 @@
 								return false;
 							}
 						}
-<<<<<<< HEAD
 					} else if ( (var == "sql_select_limit") || (var == "net_write_timeout") || (var == "max_join_size") 
-						|| (var == "wsrep_sync_wait") || (var == "group_concat_max_len") || (var == "innodb_lock_wait_timeout")) {
-=======
-					} else if ( (var == "sql_select_limit") || (var == "net_write_timeout") || (var == "max_join_size") || (var == "wsrep_sync_wait") 
-							|| (var == "group_concat_max_len") || (var == "long_query_time")) {
->>>>>>> c9a18ad5
+						|| (var == "wsrep_sync_wait") || (var == "group_concat_max_len") || (var == "innodb_lock_wait_timeout") 
+						|| (var == "long_query_time")) {
 						int idx = SQL_NAME_LAST;
 						for (int i = 0 ; i < SQL_NAME_LAST ; i++) {
 							if (mysql_tracked_variables[i].is_number) {
