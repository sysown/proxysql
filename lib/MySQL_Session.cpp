#include "MySQL_HostGroups_Manager.h"
#include "MySQL_Thread.h"
#include "proxysql.h"
#include "cpp.h"
#include "proxysql_utils.h"
#include "re2/re2.h"
#include "re2/regexp.h"
#include "SpookyV2.h"
#include "mysqld_error.h"
#include "set_parser.h"

#include "MySQL_Data_Stream.h"
#include "query_processor.h"
#include "MySQL_PreparedStatement.h"
#include "MySQL_Logger.hpp"
#include "StatCounters.h"
#include "MySQL_Authentication.hpp"
#include "MySQL_LDAP_Authentication.hpp"
#include "MySQL_Protocol.h"
#include "SQLite3_Server.h"
#include "MySQL_Variables.h"
#include "proxysql_utils.h"


#include "libinjection.h"
#include "libinjection_sqli.h"

#define SELECT_VERSION_COMMENT "select @@version_comment limit 1"
#define SELECT_VERSION_COMMENT_LEN 32

#define PROXYSQL_VERSION_COMMENT "\x01\x00\x00\x01\x01\x27\x00\x00\x02\x03\x64\x65\x66\x00\x00\x00\x11\x40\x40\x76\x65\x72\x73\x69\x6f\x6e\x5f\x63\x6f\x6d\x6d\x65\x6e\x74\x00\x0c\x21\x00\x18\x00\x00\x00\xfd\x00\x00\x1f\x00\x00\x05\x00\x00\x03\xfe\x00\x00\x02\x00\x0b\x00\x00\x04\x0a(ProxySQL)\x05\x00\x00\x05\xfe\x00\x00\x02\x00"
#define PROXYSQL_VERSION_COMMENT_LEN 81

// PROXYSQL_VERSION_COMMENT_WITH_OK is sent instead of PROXYSQL_VERSION_COMMENT
// if Client supports CLIENT_DEPRECATE_EOF
#define PROXYSQL_VERSION_COMMENT_WITH_OK "\x01\x00\x00\x01\x01" \
"\x27\x00\x00\x02\x03\x64\x65\x66\x00\x00\x00\x11\x40\x40\x76\x65\x72\x73\x69\x6f\x6e\x5f\x63\x6f\x6d\x6d\x65\x6e\x74\x00\x0c\x21\x00\x18\x00\x00\x00\xfd\x00\x00\x1f\x00\x00" \
"\x0b\x00\x00\x03\x0a(ProxySQL)" \
"\x07\x00\x00\x04\xfe\x00\x00\x02\x00\x00\x00"
#define PROXYSQL_VERSION_COMMENT_WITH_OK_LEN 74

#define SELECT_CONNECTION_ID "SELECT CONNECTION_ID()"
#define SELECT_CONNECTION_ID_LEN 22
#define SELECT_LAST_INSERT_ID "SELECT LAST_INSERT_ID()"
#define SELECT_LAST_INSERT_ID_LEN 23
#define SELECT_LAST_INSERT_ID_LIMIT1 "SELECT LAST_INSERT_ID() LIMIT 1"
#define SELECT_LAST_INSERT_ID_LIMIT1_LEN 31
#define SELECT_VARIABLE_IDENTITY "SELECT @@IDENTITY"
#define SELECT_VARIABLE_IDENTITY_LEN 17
#define SELECT_VARIABLE_IDENTITY_LIMIT1 "SELECT @@IDENTITY LIMIT 1"
#define SELECT_VARIABLE_IDENTITY_LIMIT1_LEN 25

#define EXPMARIA


static inline char is_digit(char c) {
	if(c >= '0' && c <= '9')
		return 1;
	return 0;
}
static inline char is_normal_char(char c) {
	if(c >= 'a' && c <= 'z')
		return 1;
	if(c >= 'A' && c <= 'Z')
		return 1;
	if(c >= '0' && c <= '9')
		return 1;
	if(c == '$' || c == '_')
		return 1;
	return 0;
}

static const std::set<std::string> mysql_variables_boolean = {
	"foreign_key_checks",
	"innodb_strict_mode",
	"innodb_table_locks",
	"sql_auto_is_null",
	"sql_big_selects",
	"sql_log_bin",
	"sql_safe_updates",
	"unique_checks",
};

static const std::set<std::string> mysql_variables_numeric = {
	"auto_increment_increment",
	"auto_increment_offset",
	"group_concat_max_len",
	"innodb_lock_wait_timeout",
	"join_buffer_size",
	"lock_wait_timeout",
	"long_query_time",
	"max_execution_time",
	"max_heap_table_size",
	"max_join_size",
	"max_sort_length",
	"optimizer_prune_level",
	"optimizer_search_depth",
	"sort_buffer_size",
	"sql_select_limit",
	"timestamp",
	"tmp_table_size",
	"wsrep_sync_wait"
};

extern MARIADB_CHARSET_INFO * proxysql_find_charset_name(const char * const name);
extern MARIADB_CHARSET_INFO * proxysql_find_charset_collate_names(const char *csname, const char *collatename);
extern const MARIADB_CHARSET_INFO * proxysql_find_charset_nr(unsigned int nr);
extern MARIADB_CHARSET_INFO * proxysql_find_charset_collate(const char *collatename);

extern MySQL_Authentication *GloMyAuth;
extern MySQL_LDAP_Authentication *GloMyLdapAuth;
extern ProxySQL_Admin *GloAdmin;
extern MySQL_Logger *GloMyLogger;
extern MySQL_STMT_Manager_v14 *GloMyStmt;

extern SQLite3_Server *GloSQLite3Server;

#ifdef PROXYSQLCLICKHOUSE
extern ClickHouse_Authentication *GloClickHouseAuth;
extern ClickHouse_Server *GloClickHouseServer;
#endif /* PROXYSQLCLICKHOUSE */

std::string proxysql_session_type_str(enum proxysql_session_type session_type) {
	if (session_type == PROXYSQL_SESSION_MYSQL) {
		return "PROXYSQL_SESSION_MYSQL";
	} else if (session_type == PROXYSQL_SESSION_ADMIN) {
		return "PROXYSQL_SESSION_ADMIN";
	} else if (session_type == PROXYSQL_SESSION_STATS) {
		return "PROXYSQL_SESSION_STATS";
	} else if (session_type == PROXYSQL_SESSION_SQLITE) {
		return "PROXYSQL_SESSION_SQLITE";
	} else if (session_type == PROXYSQL_SESSION_CLICKHOUSE) {
		return "PROXYSQL_SESSION_CLICKHOUSE";
	} else if (session_type == PROXYSQL_SESSION_MYSQL_EMU) {
		return "PROXYSQL_SESSION_MYSQL_EMU";
	} else {
		return "PROXYSQL_SESSION_NONE";
	}
};

Session_Regex::Session_Regex(char *p) {
	s=strdup(p);
	re2::RE2::Options *opt2=new re2::RE2::Options(RE2::Quiet);
	opt2->set_case_sensitive(false);
	opt=(void *)opt2;
	re=(RE2 *)new RE2(s, *opt2);
}

Session_Regex::~Session_Regex() {
	free(s);
	delete (RE2 *)re;
	delete (re2::RE2::Options *)opt;
}

bool Session_Regex::match(char *m) {
	bool rc=false;
	rc=RE2::PartialMatch(m,*(RE2 *)re);
	return rc;
}


KillArgs::KillArgs(char *u, char *p, char *h, unsigned int P, unsigned int _hid, unsigned long i, int kt, MySQL_Thread *_mt) {
	username=strdup(u);
	password=strdup(p);
	hostname=strdup(h);
	port=P;
	hid=_hid;
	id=i;
	kill_type=kt;
	mt=_mt;
}

KillArgs::~KillArgs() {
	free(username);
	free(password);
	free(hostname);
}



void * kill_query_thread(void *arg) {
	KillArgs *ka=(KillArgs *)arg;
	MYSQL *mysql;
	MySQL_Thread * thread = ka->mt;
	mysql=mysql_init(NULL);
	mysql_options4(mysql, MYSQL_OPT_CONNECT_ATTR_ADD, "program_name", "proxysql_killer");
	mysql_options4(mysql, MYSQL_OPT_CONNECT_ATTR_ADD, "_server_host", ka->hostname);
	if (!mysql) {
		goto __exit_kill_query_thread;
	}
	MYSQL *ret;
	if (ka->port) {
		switch (ka->kill_type) {
			case KILL_QUERY:
				proxy_warning("KILL QUERY %lu on %s:%d\n", ka->id, ka->hostname, ka->port);
				if (thread) {
					thread->status_variables.stvar[st_var_killed_queries]++;
				}
				break;
			case KILL_CONNECTION:
				proxy_warning("KILL CONNECTION %lu on %s:%d\n", ka->id, ka->hostname, ka->port);
				if (thread) {
					thread->status_variables.stvar[st_var_killed_connections]++;
				}
				break;
			default:
				break;
		}
		ret=mysql_real_connect(mysql,ka->hostname,ka->username,ka->password,NULL,ka->port,NULL,0);
	} else {
		switch (ka->kill_type) {
			case KILL_QUERY:
				proxy_warning("KILL QUERY %lu on localhost\n", ka->id);
				break;
			case KILL_CONNECTION:
				proxy_warning("KILL CONNECTION %lu on localhost\n", ka->id);
				break;
			default:
				break;
		}
		ret=mysql_real_connect(mysql,"localhost",ka->username,ka->password,NULL,0,ka->hostname,0);
	}
	if (!ret) {
		proxy_error("Failed to connect to server %s:%d to run KILL %s %llu: Error: %s\n" , ka->hostname, ka->port, ( ka->kill_type==KILL_QUERY ? "QUERY" : "CONNECTION" ) , ka->id, mysql_error(mysql));
		MyHGM->p_update_mysql_error_counter(p_mysql_error_type::mysql, ka->hid, ka->hostname, ka->port, mysql_errno(mysql));
		goto __exit_kill_query_thread;
	}
	char buf[100];
	switch (ka->kill_type) {
		case KILL_QUERY:
			sprintf(buf,"KILL QUERY %lu", ka->id);
			break;
		case KILL_CONNECTION:
			sprintf(buf,"KILL CONNECTION %lu", ka->id);
			break;
		default:
			sprintf(buf,"KILL %lu", ka->id);
			break;
	}
	// FIXME: these 2 calls are blocking, fortunately on their own thread
	mysql_query(mysql,buf);
__exit_kill_query_thread:
	if (mysql)
		mysql_close(mysql);
	delete ka;
	return NULL;
}

extern Query_Processor *GloQPro;
extern Query_Cache *GloQC;
extern ProxySQL_Admin *GloAdmin;
extern MySQL_Threads_Handler *GloMTH;

Query_Info::Query_Info() {
	MyComQueryCmd=MYSQL_COM_QUERY___NONE;
	QueryPointer=NULL;
	QueryLength=0;
	QueryParserArgs.digest_text=NULL;
	QueryParserArgs.first_comment=NULL;
	stmt_info=NULL;
	bool_is_select_NOT_for_update=false;
	bool_is_select_NOT_for_update_computed=false;
	have_affected_rows=false;
	waiting_since = 0;
	affected_rows=0;
	rows_sent=0;
	start_time=0;
	end_time=0;
}

Query_Info::~Query_Info() {
	GloQPro->query_parser_free(&QueryParserArgs);
	if (stmt_info) {
		stmt_info=NULL;
	}
}

void Query_Info::begin(unsigned char *_p, int len, bool mysql_header) {
	MyComQueryCmd=MYSQL_COM_QUERY___NONE;
	QueryPointer=NULL;
	QueryLength=0;
	mysql_stmt=NULL;
	stmt_meta=NULL;
	QueryParserArgs.digest_text=NULL;
	QueryParserArgs.first_comment=NULL;
	start_time=sess->thread->curtime;
	init(_p, len, mysql_header);
	if (mysql_thread___commands_stats || mysql_thread___query_digests) {
		query_parser_init();
		if (mysql_thread___commands_stats)
			query_parser_command_type();
	}
	bool_is_select_NOT_for_update=false;
	bool_is_select_NOT_for_update_computed=false;
	have_affected_rows=false;
	waiting_since = 0;
	affected_rows=0;
	rows_sent=0;
	sess->gtid_hid=-1;
}

void Query_Info::end() {
	query_parser_update_counters();
	query_parser_free();
	if ((end_time-start_time) > (unsigned int)mysql_thread___long_query_time*1000) {
		__sync_add_and_fetch(&sess->thread->status_variables.stvar[st_var_queries_slow],1);
	}
	if (sess->with_gtid) {
		__sync_add_and_fetch(&sess->thread->status_variables.stvar[st_var_queries_gtid],1);
	}
	assert(mysql_stmt==NULL);
	if (stmt_info) {
		stmt_info=NULL;
	}
	if (stmt_meta) { // fix bug #796: memory is not freed in case of error during STMT_EXECUTE
		if (stmt_meta->pkt) {
			uint32_t stmt_global_id=0;
			memcpy(&stmt_global_id,(char *)(stmt_meta->pkt)+5,sizeof(uint32_t));
			sess->SLDH->reset(stmt_global_id);
			free(stmt_meta->pkt);
			stmt_meta->pkt=NULL;
		}
		stmt_meta = NULL;
	}
}

void Query_Info::init(unsigned char *_p, int len, bool mysql_header) {
	QueryLength=(mysql_header ? len-5 : len);
	QueryPointer=(mysql_header ? _p+5 : _p);
	MyComQueryCmd = MYSQL_COM_QUERY__UNINITIALIZED;
	bool_is_select_NOT_for_update=false;
	bool_is_select_NOT_for_update_computed=false;
	have_affected_rows=false;
	waiting_since = 0;
	affected_rows=0;
	rows_sent=0;
}

void Query_Info::query_parser_init() {
	GloQPro->query_parser_init(&QueryParserArgs,(char *)QueryPointer,QueryLength,0);
}

enum MYSQL_COM_QUERY_command Query_Info::query_parser_command_type() {
	MyComQueryCmd=GloQPro->query_parser_command_type(&QueryParserArgs);
	return MyComQueryCmd;
}

void Query_Info::query_parser_free() {
	GloQPro->query_parser_free(&QueryParserArgs);
}

unsigned long long Query_Info::query_parser_update_counters() {
	if (stmt_info) {
		MyComQueryCmd=stmt_info->MyComQueryCmd;
	}
	if (MyComQueryCmd==MYSQL_COM_QUERY___NONE) return 0; // this means that it was never initialized
	if (MyComQueryCmd == MYSQL_COM_QUERY__UNINITIALIZED) return 0; // this means that it was never initialized
	unsigned long long ret=GloQPro->query_parser_update_counters(sess, MyComQueryCmd, &QueryParserArgs, end_time-start_time);
	MyComQueryCmd=MYSQL_COM_QUERY___NONE;
	QueryPointer=NULL;
	QueryLength=0;
	return ret;
}

char * Query_Info::get_digest_text() {
	return GloQPro->get_digest_text(&QueryParserArgs);
}

bool Query_Info::is_select_NOT_for_update() {
	if (stmt_info) { // we are processing a prepared statement. We already have the information
		return stmt_info->is_select_NOT_for_update;
	}
	if (QueryPointer==NULL) {
		return false;
	}
	if (bool_is_select_NOT_for_update_computed) {
		return bool_is_select_NOT_for_update;
	}
	bool_is_select_NOT_for_update_computed=true;
	if (QueryLength<7) {
		return false;
	}
	char *QP = (char *)QueryPointer;
	size_t ql = QueryLength;
	// we try to use the digest, if avaiable
	if (QueryParserArgs.digest_text) {
		QP = QueryParserArgs.digest_text;
		ql = strlen(QP);
	}
	if (strncasecmp(QP,(char *)"SELECT ",7)) {
		return false;
	}
	// if we arrive till here, it is a SELECT
	if (ql>=17) {
		char *p=QP;
		p+=ql-11;
		if (strncasecmp(p," FOR UPDATE",11)==0) {
			__sync_fetch_and_add(&MyHGM->status.select_for_update_or_equivalent, 1);
			return false;
		}
		p=QP;
		p+=ql-10;
		if (strncasecmp(p," FOR SHARE",10)==0) {
			__sync_fetch_and_add(&MyHGM->status.select_for_update_or_equivalent, 1);
			return false;
		}
		if (ql>=25) {
			char *p=QP;
			p+=ql-19;
			if (strncasecmp(p," LOCK IN SHARE MODE",19)==0) {
				__sync_fetch_and_add(&MyHGM->status.select_for_update_or_equivalent, 1);
				return false;
			}
			p=QP;
			p+=ql-7;
			if (strncasecmp(p," NOWAIT",7)==0) {
				// let simplify. If NOWAIT is used, we assume FOR UPDATE|SHARE is used
				__sync_fetch_and_add(&MyHGM->status.select_for_update_or_equivalent, 1);
				return false;
/*
				if (strcasestr(QP," FOR UPDATE ")==NULL) {
					__sync_fetch_and_add(&MyHGM->status.select_for_update_or_equivalent, 1);
					return false;
				}
				if (strcasestr(QP," FOR SHARE ")==NULL) {
					__sync_fetch_and_add(&MyHGM->status.select_for_update_or_equivalent, 1);
					return false;
				}
*/
			}
			p=QP;
			p+=ql-12;
			if (strncasecmp(p," SKIP LOCKED",12)==0) {
				// let simplify. If SKIP LOCKED is used, we assume FOR UPDATE|SHARE is used
				__sync_fetch_and_add(&MyHGM->status.select_for_update_or_equivalent, 1);
				return false;
/*
				if (strcasestr(QP," FOR UPDATE ")) {
					__sync_fetch_and_add(&MyHGM->status.select_for_update_or_equivalent, 1);
					return false;
				}
				if (strcasestr(QP," FOR SHARE ")) {
					__sync_fetch_and_add(&MyHGM->status.select_for_update_or_equivalent, 1);
					return false;
				}
*/
			}
			p=QP;
			char buf[129];
			if (ql>=128) { // for long query, just check the last 128 bytes
				p+=ql-128;
				memcpy(buf,p,128);
				buf[128]=0;
			} else {
				memcpy(buf,p,ql);
				buf[ql]=0;
			}
			if (strcasestr(buf," FOR ")) {
				if (strcasestr(buf," FOR UPDATE ")) {
					__sync_fetch_and_add(&MyHGM->status.select_for_update_or_equivalent, 1);
					return false;
				}
				if (strcasestr(buf," FOR SHARE ")) {
					__sync_fetch_and_add(&MyHGM->status.select_for_update_or_equivalent, 1);
					return false;
				}
			}
		}
	}
	bool_is_select_NOT_for_update=true;
	return true;
}

void * MySQL_Session::operator new(size_t size) {
	return l_alloc(size);
}

void MySQL_Session::operator delete(void *ptr) {
	l_free(sizeof(MySQL_Session),ptr);
}


void MySQL_Session::set_status(enum session_status e) {
	if (e==session_status___NONE) {
		if (mybe) {
			if (mybe->server_myds) {
				assert(mybe->server_myds->myconn==0);
				if (mybe->server_myds->myconn) {
					assert(mybe->server_myds->myconn->async_state_machine==ASYNC_IDLE);
				}
			}
		}
	}
	status=e;
}


MySQL_Session::MySQL_Session() {
	thread_session_id=0;
	//handler_ret = 0;
	pause_until=0;
	qpo=new Query_Processor_Output();
	start_time=0;
	command_counters=new StatCounters(15,10);
	healthy=1;
	autocommit=true;
	autocommit_handled=false;
	sending_set_autocommit=false;
	autocommit_on_hostgroup=-1;
	killed=false;
	session_type=PROXYSQL_SESSION_MYSQL;
	//admin=false;
	connections_handler=false;
	max_connections_reached=false;
	//stats=false;
	client_authenticated=false;
	default_schema=NULL;
	user_attributes=NULL;
	schema_locked=false;
	session_fast_forward=false;
	started_sending_data_to_client=false;
	handler_function=NULL;
	client_myds=NULL;
	to_process=0;
	mybe=NULL;
	mirror=false;
	mirrorPkt.ptr=NULL;
	mirrorPkt.size=0;
	set_status(session_status___NONE);

	idle_since = 0;
	transaction_started_at = 0;

	CurrentQuery.sess=this;

	current_hostgroup=-1;
	default_hostgroup=-1;
	locked_on_hostgroup=-1;
	locked_on_hostgroup_and_all_variables_set=false;
	next_query_flagIN=-1;
	mirror_hostgroup=-1;
	mirror_flagOUT=-1;
	active_transactions=0;

	with_gtid = false;
	use_ssl = false;

	//gtid_trxid = 0;
	gtid_hid = -1;
	memset(gtid_buf,0,sizeof(gtid_buf));

	match_regexes=NULL;

	init(); // we moved this out to allow CHANGE_USER

	last_insert_id=0; // #1093

	last_HG_affected_rows = -1; // #1421 : advanced support for LAST_INSERT_ID()
	use_ldap_auth = false;
}

void MySQL_Session::init() {
	transaction_persistent_hostgroup=-1;
	transaction_persistent=false;
	mybes= new PtrArray(4);
	sess_STMTs_meta=new MySQL_STMTs_meta();
	SLDH=new StmtLongDataHandler();
}

void MySQL_Session::reset() {
	autocommit=true;
	autocommit_handled=false;
	sending_set_autocommit=false;
	autocommit_on_hostgroup=-1;
	current_hostgroup=-1;
	default_hostgroup=-1;
	locked_on_hostgroup=-1;
	locked_on_hostgroup_and_all_variables_set=false;
	if (sess_STMTs_meta) {
		delete sess_STMTs_meta;
		sess_STMTs_meta=NULL;
	}
	if (SLDH) {
		delete SLDH;
		SLDH=NULL;
	}
	if (mybes) {
		reset_all_backends();
		delete mybes;
		mybes=NULL;
	}
	mybe=NULL;

	with_gtid = false;

	//gtid_trxid = 0;
	gtid_hid = -1;
	memset(gtid_buf,0,sizeof(gtid_buf));
	if (session_type == PROXYSQL_SESSION_SQLITE) {
		SQLite3_Session *sqlite_sess = (SQLite3_Session *)thread->gen_args;
		if (sqlite_sess && sqlite_sess->sessdb) {
			sqlite3 *db = sqlite_sess->sessdb->get_db();
			if ((*proxy_sqlite3_get_autocommit)(db)==0) {
				sqlite_sess->sessdb->execute((char *)"COMMIT");
			}
		}
	}
	if (client_myds) {
		if (client_myds->myconn) {
			client_myds->myconn->reset();
		}
	}
}

MySQL_Session::~MySQL_Session() {

	reset(); // we moved this out to allow CHANGE_USER

	if (locked_on_hostgroup >= 0) {
		thread->status_variables.stvar[st_var_hostgroup_locked]--;
	}

	if (client_myds) {
		if (client_authenticated) {
			switch (session_type) {
#ifdef PROXYSQLCLICKHOUSE
				case PROXYSQL_SESSION_CLICKHOUSE:
					GloClickHouseAuth->decrease_frontend_user_connections(client_myds->myconn->userinfo->username);
					break;
#endif /* PROXYSQLCLICKHOUSE */
				default:
					GloMyAuth->decrease_frontend_user_connections(client_myds->myconn->userinfo->username);
					break;
			}
		}
		delete client_myds;
	}
	if (default_schema) {
		free(default_schema);
	}
	if (user_attributes) {
		free(user_attributes);
		user_attributes = NULL;
	}
	proxy_debug(PROXY_DEBUG_NET,1,"Thread=%p, Session=%p -- Shutdown Session %p\n" , this->thread, this, this);
	delete command_counters;
	if (session_type==PROXYSQL_SESSION_MYSQL && connections_handler==false && mirror==false) {
		__sync_fetch_and_sub(&MyHGM->status.client_connections,1);
	}
	assert(qpo);
	delete qpo;
	match_regexes=NULL;
	if (mirror) {
		__sync_sub_and_fetch(&GloMTH->status_variables.mirror_sessions_current,1);
		GloMTH->status_variables.p_gauge_array[p_th_gauge::mirror_concurrency]->Decrement();
	}
}


// scan the pointer array of mysql backends (mybes) looking for a backend for the specified hostgroup_id
MySQL_Backend * MySQL_Session::find_backend(int hostgroup_id) {
	MySQL_Backend *_mybe;
	unsigned int i;
	for (i=0; i < mybes->len; i++) {
		_mybe=(MySQL_Backend *)mybes->index(i);
		if (_mybe->hostgroup_id==hostgroup_id) {
			return _mybe;
		}
	}
	return NULL; // NULL = backend not found
};


MySQL_Backend * MySQL_Session::create_backend(int hostgroup_id, MySQL_Data_Stream *_myds) {
	MySQL_Backend *_mybe=new MySQL_Backend();
	proxy_debug(PROXY_DEBUG_NET,4,"HID=%d, _myds=%p, _mybe=%p\n" , hostgroup_id, _myds, _mybe);
	_mybe->hostgroup_id=hostgroup_id;
	if (_myds) {
		_mybe->server_myds=_myds;
	} else {
		_mybe->server_myds = new MySQL_Data_Stream();
		_mybe->server_myds->DSS=STATE_NOT_INITIALIZED;
		_mybe->server_myds->init(MYDS_BACKEND_NOT_CONNECTED, this, 0);
	}
	mybes->add(_mybe);
	return _mybe;
};

MySQL_Backend * MySQL_Session::find_or_create_backend(int hostgroup_id, MySQL_Data_Stream *_myds) {
	MySQL_Backend *_mybe=find_backend(hostgroup_id);
	proxy_debug(PROXY_DEBUG_NET,4,"HID=%d, _myds=%p, _mybe=%p\n" , hostgroup_id, _myds, _mybe);
	return ( _mybe ? _mybe : create_backend(hostgroup_id, _myds) );
};

void MySQL_Session::reset_all_backends() {
	MySQL_Backend *mybe;
	while(mybes->len) {
		mybe=(MySQL_Backend *)mybes->remove_index_fast(0);
		mybe->reset();
		delete mybe;
	}
};

void MySQL_Session::writeout() {
	int tps = 10; // throttling per second , by default every 100ms
	int total_written = 0;
	unsigned long long last_sent_=0;
	bool disable_throttle = mysql_thread___throttle_max_bytes_per_second_to_client == 0;
	int mwpl = mysql_thread___throttle_max_bytes_per_second_to_client; // max writes per call
	mwpl = mwpl/tps;
	if (session_type!=PROXYSQL_SESSION_MYSQL) {
		disable_throttle = true;
	}
	if (client_myds) client_myds->array2buffer_full();
	if (mybe && mybe->server_myds && mybe->server_myds->myds_type==MYDS_BACKEND) {
		if (session_type==PROXYSQL_SESSION_MYSQL) {
			if (mybe->server_myds->net_failure==false) { 
				if (mybe->server_myds->poll_fds_idx>-1) { // NOTE: attempt to force writes
					mybe->server_myds->array2buffer_full();
				}
			}
		} else {
			mybe->server_myds->array2buffer_full();
		}
	}
	if (client_myds && thread->curtime >= client_myds->pause_until) {
		if (mirror==false) {
			bool runloop=false;
			if (client_myds->mypolls) {
				last_sent_ = client_myds->mypolls->last_sent[client_myds->poll_fds_idx];
			}
			int retbytes=client_myds->write_to_net_poll();
			total_written+=retbytes;
			if (retbytes==QUEUE_T_DEFAULT_SIZE) { // optimization to solve memory bloat
				runloop=true;
			}
			while (runloop && (disable_throttle || total_written < mwpl)) {
				runloop=false; // the default
				client_myds->array2buffer_full();
				struct pollfd fds;
				fds.fd=client_myds->fd;
				fds.events=POLLOUT;
				fds.revents=0;
				int retpoll=poll(&fds, 1, 0);
				if (retpoll>0) {
					if (fds.revents==POLLOUT) {
						retbytes=client_myds->write_to_net_poll();
						total_written+=retbytes;
						if (retbytes==QUEUE_T_DEFAULT_SIZE) { // optimization to solve memory bloat
							runloop=true;
						}
					}
				}
			}
		}
	}

	// flow control
	if (!disable_throttle && total_written > 0) {
	   if (total_written > mwpl) {
			unsigned long long add_ = 1000000/tps + 1000000/tps*((unsigned long long)total_written - (unsigned long long)mwpl)/mwpl;
			pause_until = thread->curtime + add_;
			client_myds->remove_pollout();
			client_myds->pause_until = thread->curtime + add_;
		} else {
			if (total_written >= QUEUE_T_DEFAULT_SIZE) {
				unsigned long long time_diff = thread->curtime - last_sent_;
				if (time_diff == 0) { // sending data really too fast!
					unsigned long long add_ = 1000000/tps + 1000000/tps*((unsigned long long)total_written - (unsigned long long)mwpl)/mwpl;
					pause_until = thread->curtime + add_;
					client_myds->remove_pollout();
					client_myds->pause_until = thread->curtime + add_;
				} else {
					float current_Bps = (float)total_written*1000*1000/time_diff;
					if (current_Bps > mysql_thread___throttle_max_bytes_per_second_to_client) {
						unsigned long long add_ = 1000000/tps;
						pause_until = thread->curtime + add_;
						assert(pause_until > thread->curtime);
						client_myds->remove_pollout();
						client_myds->pause_until = thread->curtime + add_;
					}
				}
			}
		}
	}

	if (mybe) {
		if (mybe->server_myds) mybe->server_myds->write_to_net_poll();
	}
	proxy_debug(PROXY_DEBUG_NET,1,"Thread=%p, Session=%p -- Writeout Session %p\n" , this->thread, this, this);
}

// FIXME: This function is currently disabled . See #469
bool MySQL_Session::handler_CommitRollback(PtrSize_t *pkt) {
	char c=((char *)pkt->ptr)[5];
	bool ret=false;
	if (c=='c' || c=='C') {
		if (strncasecmp((char *)"commit",(char *)pkt->ptr+5,6)==0) {
				__sync_fetch_and_add(&MyHGM->status.commit_cnt, 1);
				ret=true;
			}
		} else {
			if (c=='r' || c=='R') {
				if ( strncasecmp((char *)"rollback",(char *)pkt->ptr+5,8)==0 ) {
					__sync_fetch_and_add(&MyHGM->status.rollback_cnt, 1);
					ret=true;
				}
			}
		}

	if (ret==false) {
		return false;	// quick exit
	}
	unsigned int nTrx=NumActiveTransactions();
	if (nTrx) {
		// there is an active transaction, we must forward the request
		return false;
	} else {
		// there is no active transaction, we will just reply OK
		client_myds->DSS=STATE_QUERY_SENT_NET;
		uint16_t setStatus = 0;
		if (autocommit) setStatus |= SERVER_STATUS_AUTOCOMMIT;
		client_myds->myprot.generate_pkt_OK(true,NULL,NULL,1,0,0,setStatus,0,NULL);
		client_myds->DSS=STATE_SLEEP;
		status=WAITING_CLIENT_DATA;
		if (mirror==false) {
			RequestEnd(NULL);
		}
		l_free(pkt->size,pkt->ptr);
		if (c=='c' || c=='C') {
			__sync_fetch_and_add(&MyHGM->status.commit_cnt_filtered, 1);
		} else {
			__sync_fetch_and_add(&MyHGM->status.rollback_cnt_filtered, 1);
		}
		return true;
	}
	return false;
}


bool MySQL_Session::handler_SetAutocommit(PtrSize_t *pkt) {
	autocommit_handled=false;
	sending_set_autocommit=false;
	size_t sal=strlen("set autocommit");
	char * _ptr = (char *)pkt->ptr;
#ifdef DEBUG
	string nqn = string((char *)CurrentQuery.QueryPointer,CurrentQuery.QueryLength);
	proxy_debug(PROXY_DEBUG_MYSQL_QUERY_PROCESSOR, 5, "Parsing SET command = %s\n", nqn.c_str());
#endif
	if ( pkt->size >= 7+sal) {
		if (strncasecmp((char *)"SET @@session.autocommit",(char *)pkt->ptr+5,strlen((char *)"SET @@session.autocommit"))==0) {
			memmove(_ptr+9, _ptr+19, pkt->size - 19);
			memset(_ptr+pkt->size-10,' ',10);
		}
		if (strncasecmp((char *)"set autocommit",(char *)pkt->ptr+5,sal)==0) {
			void *p = NULL;
			// make a copy
			PtrSize_t _new_pkt;
			_new_pkt.size = pkt->size;
			_new_pkt.ptr = malloc(_new_pkt.size);
			memcpy(_new_pkt.ptr, pkt->ptr, _new_pkt.size);
			_ptr = (char *)_new_pkt.ptr;
			for (int i=5+sal; i < (int)_new_pkt.size; i++) {
				*((char *)_new_pkt.ptr+i) = tolower(*((char *)_new_pkt.ptr+i));
			}
			p = memmem(_ptr+5+sal, pkt->size-5-sal, (void *)"false", 5);
			if (p) {
				memcpy(p,(void *)"0    ",5);
			}
			p = memmem(_ptr+5+sal, pkt->size-5-sal, (void *)"true", 4);
			if (p) {
				memcpy(p,(void *)"1   ",4);
			}
			p = memmem(_ptr+5+sal, pkt->size-5-sal, (void *)"off", 3);
			if (p) {
				memcpy(p,(void *)"0  ",3);
			}
			p = memmem(_ptr+5+sal, pkt->size-5-sal, (void *)"on", 2);
			if (p) {
				memcpy(p,(void *)"1 ",2);
			}
			unsigned int i;
			bool eq=false;
			int fd=-1; // first digit
			for (i=5+sal;i<_new_pkt.size;i++) {
				char c=((char *)_new_pkt.ptr)[i];
				if (c!='0' && c!='1' && c!=' ' && c!='=' && c!='/') {
					free(_new_pkt.ptr);
					return false; // found a not valid char
				}
				if (eq==false) {
					if (c!=' ' && c!='=') {
						free(_new_pkt.ptr);
						return false; // found a not valid char
					}
					if (c=='=') eq=true;
				} else {
					if (c!='0' && c!='1' && c!=' ' && c!='/') {
						free(_new_pkt.ptr);
						return false; // found a not valid char
					}
					if (fd==-1) {
						if (c=='0' || c=='1') { // found first digit
							if (c=='0')
								fd=0;
							else
								fd=1;
						}
					} else {
						if (c=='0' || c=='1') { // found second digit
							free(_new_pkt.ptr);
							return false;
						} else {
							if (c=='/' || c==' ') {
								break;
							}
						}
					}
				}
			}
			if (fd >= 0) { // we can set autocommit
				autocommit_handled=true;
#ifdef DEBUG
			proxy_debug(PROXY_DEBUG_MYSQL_QUERY_PROCESSOR, 5, "Setting autocommit to = %d\n", fd);
#endif
				__sync_fetch_and_add(&MyHGM->status.autocommit_cnt, 1);
				// we immediately process the number of transactions
				unsigned int nTrx=NumActiveTransactions();
				if (fd==1 && autocommit==true) {
					// nothing to do, return OK
					goto __ret_autocommit_OK;
				}
				if (fd==1 && autocommit==false) {
					if (nTrx) {
						// there is an active transaction, we need to forward it
						// because this can potentially close the transaction
						autocommit=true;
						client_myds->myconn->set_autocommit(autocommit);
						autocommit_on_hostgroup=FindOneActiveTransaction();
						free(_new_pkt.ptr);
						sending_set_autocommit=true;
						return false;
					} else {
						// as there is no active transaction, we do no need to forward it
						// just change internal state
						autocommit=true;
						client_myds->myconn->set_autocommit(autocommit);
						goto __ret_autocommit_OK;
					}
				}

				if (fd==0) {
					autocommit=false;	// we set it, no matter if already set or not
					client_myds->myconn->set_autocommit(autocommit);
					// it turned out I was wrong
					// set autocommit=0 has no effect if there is an acrive transaction
					// therefore, we never forward set autocommit = 0
					goto __ret_autocommit_OK;
				}
__ret_autocommit_OK:
				client_myds->DSS=STATE_QUERY_SENT_NET;
				uint16_t setStatus = (nTrx ? SERVER_STATUS_IN_TRANS : 0 );
				if (autocommit) setStatus |= SERVER_STATUS_AUTOCOMMIT;
				client_myds->myprot.generate_pkt_OK(true,NULL,NULL,1,0,0,setStatus,0,NULL);
				client_myds->DSS=STATE_SLEEP;
				status=WAITING_CLIENT_DATA;
				if (mirror==false) {
					RequestEnd(NULL);
				}
				l_free(pkt->size,pkt->ptr);
				__sync_fetch_and_add(&MyHGM->status.autocommit_cnt_filtered, 1);
				free(_new_pkt.ptr);
				return true;
			}
			free(_new_pkt.ptr);
		}
	}
	return false;
}

void MySQL_Session::generate_proxysql_internal_session_json(json &j) {
	char buff[32];
	sprintf(buff,"%p",this);
	j["address"] = buff;
	if (thread) {
		sprintf(buff,"%p",thread);
		j["thread"] = buff;
	}
	uint64_t age_ms = (thread->curtime - start_time)/1000;
	j["age_ms"] = age_ms;
	j["status"] = status;
	j["autocommit"] = autocommit;
	j["thread_session_id"] = thread_session_id;
	j["current_hostgroup"] = current_hostgroup;
	j["default_hostgroup"] = default_hostgroup;
	j["locked_on_hostgroup"] = locked_on_hostgroup;
	j["autocommit_on_hostgroup"] = autocommit_on_hostgroup;
	j["last_insert_id"] = last_insert_id;
	j["last_HG_affected_rows"] = last_HG_affected_rows;
	j["gtid"]["hid"] = gtid_hid;
	j["gtid"]["last"] = ( strlen(gtid_buf) ? gtid_buf : "" );
	j["qpo"]["create_new_connection"] = qpo->create_new_conn;
	j["qpo"]["reconnect"] = qpo->reconnect;
	j["qpo"]["sticky_conn"] = qpo->sticky_conn;
	j["qpo"]["cache_timeout"] = qpo->cache_timeout;
	j["qpo"]["cache_ttl"] = qpo->cache_ttl;
	j["qpo"]["delay"] = qpo->delay;
	j["qpo"]["destination_hostgroup"] = qpo->destination_hostgroup;
	j["qpo"]["firewall_whitelist_mode"] = qpo->firewall_whitelist_mode;
	j["qpo"]["multiplex"] = qpo->multiplex;
	j["qpo"]["timeout"] = qpo->timeout;
	j["qpo"]["retries"] = qpo->retries;
	j["qpo"]["max_lag_ms"] = qpo->max_lag_ms;
	j["client"]["userinfo"]["username"] = ( client_myds->myconn->userinfo->username ? client_myds->myconn->userinfo->username : "" );
	j["client"]["userinfo"]["schemaname"] = ( client_myds->myconn->userinfo->schemaname ? client_myds->myconn->userinfo->schemaname : "" );
#ifdef DEBUG
	j["client"]["userinfo"]["password"] = ( client_myds->myconn->userinfo->password ? client_myds->myconn->userinfo->password : "" );
#endif
	j["client"]["stream"]["pkts_recv"] = client_myds->pkts_recv;
	j["client"]["stream"]["pkts_sent"] = client_myds->pkts_sent;
	j["client"]["stream"]["bytes_recv"] = client_myds->bytes_info.bytes_recv;
	j["client"]["stream"]["bytes_sent"] = client_myds->bytes_info.bytes_sent;
	j["client"]["client_addr"]["address"] = ( client_myds->addr.addr ? client_myds->addr.addr : "" );
	j["client"]["client_addr"]["port"] = client_myds->addr.port;
	j["client"]["proxy_addr"]["address"] = ( client_myds->proxy_addr.addr ? client_myds->proxy_addr.addr : "" );
	j["client"]["proxy_addr"]["port"] = client_myds->proxy_addr.port;
	j["client"]["encrypted"] = client_myds->encrypted;
	if (client_myds->encrypted) {
		const SSL_CIPHER *cipher = SSL_get_current_cipher(client_myds->ssl);
		if (cipher) {
			const char * name = SSL_CIPHER_get_name(cipher);
			if (name) {
				j["client"]["ssl_cipher"] = name;
			}
		}
	}
	j["client"]["DSS"] = client_myds->DSS;
	j["default_schema"] = ( default_schema ? default_schema : "" );
	j["user_attributes"] = ( user_attributes ? user_attributes : "" );
	j["transaction_persistent"] = transaction_persistent;
	j["conn"]["session_track_gtids"] = ( client_myds->myconn->options.session_track_gtids ? client_myds->myconn->options.session_track_gtids : "") ;
	for (auto idx = 0; idx < SQL_NAME_LAST_LOW_WM; idx++) {
		client_myds->myconn->variables[idx].fill_client_internal_session(j, idx);
	}
	{
		MySQL_Connection *c = client_myds->myconn;
		for (std::vector<uint32_t>::const_iterator it_c = c->dynamic_variables_idx.begin(); it_c != c->dynamic_variables_idx.end(); it_c++) {
			c->variables[*it_c].fill_client_internal_session(j, *it_c);
		}
	}

	j["conn"]["autocommit"] = ( client_myds->myconn->options.autocommit ? "ON" : "OFF" );
	j["conn"]["client_flag"]["value"] = client_myds->myconn->options.client_flag;
	j["conn"]["client_flag"]["client_found_rows"] = (client_myds->myconn->options.client_flag & CLIENT_FOUND_ROWS ? 1 : 0);
	j["conn"]["client_flag"]["client_multi_statements"] = (client_myds->myconn->options.client_flag & CLIENT_MULTI_STATEMENTS ? 1 : 0);
	j["conn"]["client_flag"]["client_multi_results"] = (client_myds->myconn->options.client_flag & CLIENT_MULTI_RESULTS ? 1 : 0);
	j["conn"]["client_flag"]["client_deprecate_eof"] = (client_myds->myconn->options.client_flag & CLIENT_DEPRECATE_EOF ? 1 : 0);
	j["conn"]["no_backslash_escapes"] = client_myds->myconn->options.no_backslash_escapes;
	j["conn"]["status"]["compression"] = client_myds->myconn->get_status(STATUS_MYSQL_CONNECTION_COMPRESSION);
	j["conn"]["status"]["transaction"] = client_myds->myconn->get_status(STATUS_MYSQL_CONNECTION_TRANSACTION);
	j["conn"]["ps"]["client_stmt_to_global_ids"] = client_myds->myconn->local_stmts->client_stmt_to_global_ids;
	for (unsigned int k=0; k<mybes->len; k++) {
		MySQL_Backend *_mybe = NULL;
		_mybe=(MySQL_Backend *)mybes->index(k);
		unsigned int i = _mybe->hostgroup_id;
		j["backends"][i]["hostgroup_id"] = i;
		j["backends"][i]["gtid"] = ( strlen(_mybe->gtid_uuid) ? _mybe->gtid_uuid : "" );
		if (_mybe->server_myds) {
			MySQL_Data_Stream *_myds=_mybe->server_myds;
			sprintf(buff,"%p",_myds);
			j["backends"][i]["stream"]["address"] = buff;
			j["backends"][i]["stream"]["questions"] = _myds->statuses.questions;
			j["backends"][i]["stream"]["myconnpoll_get"] = _myds->statuses.myconnpoll_get;
			j["backends"][i]["stream"]["myconnpoll_put"] = _myds->statuses.myconnpoll_put;
			/* when fast_forward is not used, these metrics are always 0. Explicitly disabled
			j["backend"][i]["stream"]["pkts_recv"] = _myds->pkts_recv;
			j["backend"][i]["stream"]["pkts_sent"] = _myds->pkts_sent;
			*/
			j["backends"][i]["stream"]["bytes_recv"] = _myds->bytes_info.bytes_recv;
			j["backends"][i]["stream"]["bytes_sent"] = _myds->bytes_info.bytes_sent;
			j["backends"][i]["stream"]["DSS"] = _myds->DSS;
			if (_myds->myconn) {
				MySQL_Connection * _myconn = _myds->myconn;
				for (auto idx = 0; idx < SQL_NAME_LAST_LOW_WM; idx++) {
					_myconn->variables[idx].fill_server_internal_session(j, i, idx);
				}
				for (std::vector<uint32_t>::const_iterator it_c = _myconn->dynamic_variables_idx.begin(); it_c != _myconn->dynamic_variables_idx.end(); it_c++) {
					_myconn->variables[*it_c].fill_server_internal_session(j, i, *it_c);
				}
				sprintf(buff,"%p",_myconn);
				j["backends"][i]["conn"]["address"] = buff;
				j["backends"][i]["conn"]["auto_increment_delay_token"] = _myconn->auto_increment_delay_token;
				j["backends"][i]["conn"]["bytes_recv"] = _myconn->bytes_info.bytes_recv;
				j["backends"][i]["conn"]["bytes_sent"] = _myconn->bytes_info.bytes_sent;
				j["backends"][i]["conn"]["questions"] = _myconn->statuses.questions;
				j["backends"][i]["conn"]["myconnpoll_get"] = _myconn->statuses.myconnpoll_get;
				j["backends"][i]["conn"]["myconnpoll_put"] = _myconn->statuses.myconnpoll_put;
				//j["backend"][i]["conn"]["charset"] = _myds->myconn->options.charset; // not used for backend
				j["backends"][i]["conn"]["session_track_gtids"] = ( _myconn->options.session_track_gtids ? _myconn->options.session_track_gtids : "") ;
				j["backends"][i]["conn"]["init_connect"] = ( _myconn->options.init_connect ? _myconn->options.init_connect : "");
				j["backends"][i]["conn"]["init_connect_sent"] = _myds->myconn->options.init_connect_sent;
				j["backends"][i]["conn"]["autocommit"] = ( _myds->myconn->options.autocommit ? "ON" : "OFF" );
				j["backends"][i]["conn"]["last_set_autocommit"] = _myds->myconn->options.last_set_autocommit;
				j["backends"][i]["conn"]["no_backslash_escapes"] = _myconn->options.no_backslash_escapes;
				j["backends"][i]["conn"]["status"]["get_lock"] = _myconn->get_status(STATUS_MYSQL_CONNECTION_GET_LOCK);
				j["backends"][i]["conn"]["status"]["lock_tables"] = _myconn->get_status(STATUS_MYSQL_CONNECTION_LOCK_TABLES);
				j["backends"][i]["conn"]["status"]["has_savepoint"] = _myconn->get_status(STATUS_MYSQL_CONNECTION_HAS_SAVEPOINT);
				j["backends"][i]["conn"]["status"]["temporary_table"] = _myconn->get_status(STATUS_MYSQL_CONNECTION_TEMPORARY_TABLE);
				j["backends"][i]["conn"]["status"]["user_variable"] = _myconn->get_status(STATUS_MYSQL_CONNECTION_USER_VARIABLE);
				j["backends"][i]["conn"]["status"]["found_rows"] = _myconn->get_status(STATUS_MYSQL_CONNECTION_FOUND_ROWS);
				j["backends"][i]["conn"]["status"]["no_multiplex"] = _myconn->get_status(STATUS_MYSQL_CONNECTION_NO_MULTIPLEX);
				j["backends"][i]["conn"]["status"]["compression"] = _myconn->get_status(STATUS_MYSQL_CONNECTION_COMPRESSION);
				j["backends"][i]["conn"]["status"]["prepared_statement"] = _myconn->get_status(STATUS_MYSQL_CONNECTION_PREPARED_STATEMENT);
				j["backends"][i]["conn"]["MultiplexDisabled"] = _myconn->MultiplexDisabled();
				j["backends"][i]["conn"]["ps"]["backend_stmt_to_global_ids"] = _myconn->local_stmts->backend_stmt_to_global_ids;
				j["backends"][i]["conn"]["ps"]["global_stmt_to_backend_ids"] = _myconn->local_stmts->global_stmt_to_backend_ids;
				j["backends"][i]["conn"]["client_flag"]["value"] = _myconn->options.client_flag;
				j["backends"][i]["conn"]["client_flag"]["client_found_rows"] = (_myconn->options.client_flag & CLIENT_FOUND_ROWS ? 1 : 0);
				j["backends"][i]["conn"]["client_flag"]["client_multi_statements"] = (_myconn->options.client_flag & CLIENT_MULTI_STATEMENTS ? 1 : 0);
				j["backends"][i]["conn"]["client_flag"]["client_deprecate_eof"] = (_myconn->options.client_flag & CLIENT_DEPRECATE_EOF ? 1 : 0);
				if (_myconn->mysql && _myconn->ret_mysql) {
					MYSQL * _my = _myconn->mysql;
					sprintf(buff,"%p",_my);
					j["backends"][i]["conn"]["mysql"]["address"] = buff;
					j["backends"][i]["conn"]["mysql"]["host"] = ( _my->host ? _my->host : "" );
					j["backends"][i]["conn"]["mysql"]["host_info"] = ( _my->host_info ? _my->host_info : "" );
					j["backends"][i]["conn"]["mysql"]["port"] = _my->port;
					j["backends"][i]["conn"]["mysql"]["server_version"] = ( _my->server_version ? _my->server_version : "" );
					j["backends"][i]["conn"]["mysql"]["user"] = ( _my->user ? _my->user : "" );
					j["backends"][i]["conn"]["mysql"]["unix_socket"] = (_my->unix_socket ? _my->unix_socket : "");
					j["backends"][i]["conn"]["mysql"]["db"] = (_my->db ? _my->db : "");
					j["backends"][i]["conn"]["mysql"]["affected_rows"] = _my->affected_rows;
					j["backends"][i]["conn"]["mysql"]["insert_id"] = _my->insert_id;
					j["backends"][i]["conn"]["mysql"]["thread_id"] = _my->thread_id;
					j["backends"][i]["conn"]["mysql"]["server_status"] = _my->server_status;
					j["backends"][i]["conn"]["mysql"]["charset"] = _my->charset->nr;
					j["backends"][i]["conn"]["mysql"]["charset_name"] = _my->charset->csname;
					//j["backends"][i]["conn"]["mysql"][""] = _my->;
					//j["backends"][i]["conn"]["mysql"][""] = _my->;
					j["backends"][i]["conn"]["mysql"]["options"]["charset_name"] = ( _my->options.charset_name ? _my->options.charset_name : "" );
					j["backends"][i]["conn"]["mysql"]["options"]["use_ssl"] = _my->options.use_ssl;
					j["backends"][i]["conn"]["mysql"]["net"]["last_errno"] = _my->net.last_errno;
					j["backends"][i]["conn"]["mysql"]["net"]["fd"] = _my->net.fd;
					j["backends"][i]["conn"]["mysql"]["net"]["max_packet_size"] = _my->net.max_packet_size;
					j["backends"][i]["conn"]["mysql"]["net"]["sqlstate"] = _my->net.sqlstate;
					//j["backends"][i]["conn"]["mysql"]["net"][""] = _my->net.;
					//j["backends"][i]["conn"]["mysql"]["net"][""] = _my->net.;
				}
			}
		}
	}
}

void MySQL_Session::return_proxysql_internal(PtrSize_t *pkt) {
	unsigned int l = 0;
	l = strlen((char *)"PROXYSQL INTERNAL SESSION");
	if (pkt->size==(5+l) && strncasecmp((char *)"PROXYSQL INTERNAL SESSION", (char *)pkt->ptr+5, l)==0) {
		json j;
		generate_proxysql_internal_session_json(j);
		std::string s = j.dump(4, ' ', false, json::error_handler_t::replace);
		SQLite3_result *resultset = new SQLite3_result(1);
		resultset->add_column_definition(SQLITE_TEXT,"session_info");
		char *pta[1];
		pta[0] = (char *)s.c_str();
		resultset->add_row(pta);
		bool deprecate_eof_active = client_myds->myconn->options.client_flag & CLIENT_DEPRECATE_EOF;
		SQLite3_to_MySQL(resultset, NULL, 0, &client_myds->myprot, false, deprecate_eof_active);
		delete resultset;
		return;
	}
	// default
	client_myds->DSS=STATE_QUERY_SENT_NET;
	client_myds->myprot.generate_pkt_ERR(true,NULL,NULL,1,1064,(char *)"42000",(char *)"Unknown PROXYSQL INTERNAL command",true);
	client_myds->DSS=STATE_SLEEP;
	status=WAITING_CLIENT_DATA;
	if (mirror==false) {
		RequestEnd(NULL);
	}
	l_free(pkt->size,pkt->ptr);
}

bool MySQL_Session::handler_special_queries(PtrSize_t *pkt) {
	bool deprecate_eof_active = client_myds->myconn->options.client_flag & CLIENT_DEPRECATE_EOF;

	if (pkt->size>(5+18) && strncasecmp((char *)"PROXYSQL INTERNAL ",(char *)pkt->ptr+5,18)==0) {
		return_proxysql_internal(pkt);
		return true;
	}
	if (locked_on_hostgroup == -1) {
		if (handler_SetAutocommit(pkt) == true) {
			return true;
		}
		if (handler_CommitRollback(pkt) == true) {
			return true;
		}
	}

	if (pkt->size==SELECT_VERSION_COMMENT_LEN+5 && strncmp((char *)SELECT_VERSION_COMMENT,(char *)pkt->ptr+5,pkt->size-5)==0) {
		// FIXME: this doesn't return AUTOCOMMIT or IN_TRANS
		PtrSize_t pkt_2;
		if (deprecate_eof_active) {
			pkt_2.size=PROXYSQL_VERSION_COMMENT_WITH_OK_LEN;
			pkt_2.ptr=l_alloc(pkt_2.size);
			memcpy(pkt_2.ptr,PROXYSQL_VERSION_COMMENT_WITH_OK,pkt_2.size);
		} else {
			pkt_2.size=PROXYSQL_VERSION_COMMENT_LEN;
			pkt_2.ptr=l_alloc(pkt_2.size);
			memcpy(pkt_2.ptr,PROXYSQL_VERSION_COMMENT,pkt_2.size);
		}
		status=WAITING_CLIENT_DATA;
		client_myds->DSS=STATE_SLEEP;
		client_myds->PSarrayOUT->add(pkt_2.ptr,pkt_2.size);
		if (mirror==false) {
			RequestEnd(NULL);
		}
		l_free(pkt->size,pkt->ptr);
		return true;
	}
	if (pkt->size==strlen((char *)"select USER()")+5 && strncmp((char *)"select USER()",(char *)pkt->ptr+5,pkt->size-5)==0) {
		// FIXME: this doesn't return AUTOCOMMIT or IN_TRANS
		char *query1=(char *)"SELECT \"%s\" AS 'USER()'";
		char *query2=(char *)malloc(strlen(query1)+strlen(client_myds->myconn->userinfo->username)+10);
		sprintf(query2,query1,client_myds->myconn->userinfo->username);
		char *error;
		int cols;
		int affected_rows;
		SQLite3_result *resultset;
		GloAdmin->admindb->execute_statement(query2, &error , &cols , &affected_rows , &resultset);
		SQLite3_to_MySQL(resultset, error, affected_rows, &client_myds->myprot, false, deprecate_eof_active);
		delete resultset;
		free(query2);
		if (mirror==false) {
			RequestEnd(NULL);
		}
		l_free(pkt->size,pkt->ptr);
		return true;
	}
	if (locked_on_hostgroup >= 0 && (strncasecmp((char *)"SET ",(char *)pkt->ptr+5,4)==0)) {
		// this is a circuit breaker, we will send everything to the backend
		//
		// also note that in the current implementation we stop tracking variables:
		// this becomes a problem if mysql-set_query_lock_on_hostgroup is
		// disabled while a session is already locked
		return false;
	}
	if ((pkt->size < 60) && (pkt->size > 38) && (strncasecmp((char *)"SET SESSION character_set_server",(char *)pkt->ptr+5,32)==0) ) { // issue #601
		char *idx=NULL;
		char *p=(char *)pkt->ptr+37;
		idx=(char *)memchr(p,'=',pkt->size-37);
		if (idx) { // we found =
			PtrSize_t pkt_2;
			pkt_2.size=5+strlen((char *)"SET NAMES ")+pkt->size-1-(idx-(char *)pkt->ptr);
			pkt_2.ptr=l_alloc(pkt_2.size);
			mysql_hdr Hdr;
			memcpy(&Hdr,pkt->ptr,sizeof(mysql_hdr));
			Hdr.pkt_length=pkt_2.size-5;
			memcpy((char *)pkt_2.ptr+4,(char *)pkt->ptr+4,1);
			memcpy(pkt_2.ptr,&Hdr,sizeof(mysql_hdr));
			strcpy((char *)pkt_2.ptr+5,(char *)"SET NAMES ");
			memcpy((char *)pkt_2.ptr+15,idx+1,pkt->size-1-(idx-(char *)pkt->ptr));
			l_free(pkt->size,pkt->ptr);
			pkt->size=pkt_2.size;
			pkt->ptr=pkt_2.ptr;
		}
	}
	if ((pkt->size < 60) && (pkt->size > 39) && (strncasecmp((char *)"SET SESSION character_set_results",(char *)pkt->ptr+5,33)==0) ) { // like the above
		char *idx=NULL;
		char *p=(char *)pkt->ptr+38;
		idx=(char *)memchr(p,'=',pkt->size-38);
		if (idx) { // we found =
			PtrSize_t pkt_2;
			pkt_2.size=5+strlen((char *)"SET NAMES ")+pkt->size-1-(idx-(char *)pkt->ptr);
			pkt_2.ptr=l_alloc(pkt_2.size);
			mysql_hdr Hdr;
			memcpy(&Hdr,pkt->ptr,sizeof(mysql_hdr));
			Hdr.pkt_length=pkt_2.size-5;
			memcpy((char *)pkt_2.ptr+4,(char *)pkt->ptr+4,1);
			memcpy(pkt_2.ptr,&Hdr,sizeof(mysql_hdr));
			strcpy((char *)pkt_2.ptr+5,(char *)"SET NAMES ");
			memcpy((char *)pkt_2.ptr+15,idx+1,pkt->size-1-(idx-(char *)pkt->ptr));
			l_free(pkt->size,pkt->ptr);
			pkt->size=pkt_2.size;
			pkt->ptr=pkt_2.ptr;
		}
	}
	if (
		(pkt->size < 100) && (pkt->size > 15) && (strncasecmp((char *)"SET NAMES ",(char *)pkt->ptr+5,10)==0)
		&&
		(memchr((const void *)((char *)pkt->ptr+5),',',pkt->size-15)==NULL) // there is no comma
	) {
		char *unstripped=strndup((char *)pkt->ptr+15,pkt->size-15);
		char *csname=trim_spaces_and_quotes_in_place(unstripped);
		//unsigned int charsetnr = 0;
		const MARIADB_CHARSET_INFO * c;
		char * collation_name_unstripped = NULL;
		char * collation_name = NULL;
		if (strcasestr(csname," COLLATE ")) {
			collation_name_unstripped = strcasestr(csname," COLLATE ") + strlen(" COLLATE ");
			collation_name = trim_spaces_and_quotes_in_place(collation_name_unstripped);
			char *_s1=index(csname,' ');
			char *_s2=index(csname,'\'');
			char *_s3=index(csname,'"');
			char *_s = NULL;
			if (_s1) {
				_s = _s1;
			}
			if (_s2) {
				if (_s) {
					if (_s2 < _s) {
						_s = _s2;
					}
				} else {
					_s = _s2;
				}
			}
			if (_s3) {
				if (_s) {
					if (_s3 < _s) {
						_s = _s3;
					}
				} else {
					_s = _s3;
				}
			}
			if (_s) {
				*_s = '\0';
			}

			_s1 = index(collation_name,' ');
			_s2 = index(collation_name,'\'');
			_s3 = index(collation_name,'"');
			_s = NULL;
			if (_s1) {
				_s = _s1;
			}
			if (_s2) {
				if (_s) {
					if (_s2 < _s) {
						_s = _s2;
					}
				} else {
					_s = _s2;
				}
			}
			if (_s3) {
				if (_s) {
					if (_s3 < _s) {
						_s = _s3;
					}
				} else {
					_s = _s3;
				}
			}
			if (_s) {
				*_s = '\0';
			}

			c = proxysql_find_charset_collate_names(csname,collation_name);
		} else {
			c = proxysql_find_charset_name(csname);
		}
		free(unstripped);
		if (c) {
			client_myds->DSS=STATE_QUERY_SENT_NET;
			client_myds->myconn->set_charset(c->nr, NAMES);
			unsigned int nTrx=NumActiveTransactions();
			uint16_t setStatus = (nTrx ? SERVER_STATUS_IN_TRANS : 0 );
			if (autocommit) setStatus |= SERVER_STATUS_AUTOCOMMIT;
			client_myds->myprot.generate_pkt_OK(true,NULL,NULL,1,0,0,setStatus,0,NULL);
			client_myds->DSS=STATE_SLEEP;
			status=WAITING_CLIENT_DATA;
			if (mirror==false) {
				RequestEnd(NULL);
			}
			l_free(pkt->size,pkt->ptr);
			__sync_fetch_and_add(&MyHGM->status.frontend_set_names, 1);
			return true;
		}
	}
	if ( (pkt->size == 18) && (strncasecmp((char *)"SHOW WARNINGS",(char *)pkt->ptr+5,13)==0) ) {
		SQLite3_result * resultset=new SQLite3_result(3);
		resultset->add_column_definition(SQLITE_TEXT,"Level");
		resultset->add_column_definition(SQLITE_TEXT,"Code");
		resultset->add_column_definition(SQLITE_TEXT,"Message");
		SQLite3_to_MySQL(resultset, NULL, 0, &client_myds->myprot, false, deprecate_eof_active);
		delete resultset;
		client_myds->DSS=STATE_SLEEP;
		status=WAITING_CLIENT_DATA;
		if (mirror==false) {
			RequestEnd(NULL);
		}
		l_free(pkt->size,pkt->ptr);
		return true;
	}
	// 'LOAD DATA LOCAL INFILE' is unsupported. We report an specific error to inform clients about this fact. For more context see #833.
	if ( (pkt->size >= 22 + 5) && (strncasecmp((char *)"LOAD DATA LOCAL INFILE",(char *)pkt->ptr+5, 22)==0) ) {
		if (mysql_thread___enable_load_data_local_infile == false) {
			client_myds->DSS=STATE_QUERY_SENT_NET;
			client_myds->myprot.generate_pkt_ERR(true,NULL,NULL,1,1047,(char *)"HY000",(char *)"Unsupported 'LOAD DATA LOCAL INFILE' command",true);
			client_myds->DSS=STATE_SLEEP;
			status=WAITING_CLIENT_DATA;
			if (mirror==false) {
				RequestEnd(NULL);
			}
			l_free(pkt->size,pkt->ptr);
			return true;
		} else {
			if (mysql_thread___verbose_query_error) {
				proxy_warning(
					"Command '%.*s' refers to file in ProxySQL instance, NOT on client side!\n",
					pkt->size - sizeof(mysql_hdr) - 1,
					static_cast<char*>(pkt->ptr) + 5
				);
			} else {
				proxy_warning(
					"Command 'LOAD DATA LOCAL INFILE' refers to file in ProxySQL instance, NOT on client side!\n"
				);
			}
		}
	}

	return false;
}

void MySQL_Session::handler___status_WAITING_CLIENT_DATA___STATE_SLEEP___MYSQL_COM_QUERY___create_mirror_session() {
	if (pktH->size < 15*1024*1024 && (qpo->mirror_hostgroup >= 0 || qpo->mirror_flagOUT >= 0)) {
		// check if there are too many mirror sessions in queue
		if (thread->mirror_queue_mysql_sessions->len >= (unsigned int)mysql_thread___mirror_max_queue_length) {
			return;
		}
		// at this point, we will create the new session
		// we will later decide if queue it or sent it immediately

//		int i=0;
//		for (i=0;i<100;i++) {
		MySQL_Session *newsess=NULL;
		if (thread->mirror_queue_mysql_sessions_cache->len==0) {
			newsess=new MySQL_Session();
			newsess->client_myds = new MySQL_Data_Stream();
			newsess->client_myds->DSS=STATE_SLEEP;
			newsess->client_myds->sess=newsess;
			newsess->client_myds->fd=0;
			newsess->client_myds->myds_type=MYDS_FRONTEND;
			newsess->client_myds->PSarrayOUT= new PtrSizeArray();
			newsess->thread_session_id=__sync_fetch_and_add(&glovars.thread_id,1);
			if (newsess->thread_session_id==0) {
				newsess->thread_session_id=__sync_fetch_and_add(&glovars.thread_id,1);
			}
			newsess->status=WAITING_CLIENT_DATA;
			MySQL_Connection *myconn=new MySQL_Connection;
			newsess->client_myds->attach_connection(myconn);
			newsess->client_myds->myprot.init(&newsess->client_myds, newsess->client_myds->myconn->userinfo, newsess);
			newsess->mirror=true;
			newsess->client_myds->destroy_queues();
		} else {
			newsess=(MySQL_Session *)thread->mirror_queue_mysql_sessions_cache->remove_index_fast(0);
		}
		newsess->client_myds->myconn->userinfo->set(client_myds->myconn->userinfo);
		newsess->to_process=1;
		newsess->default_hostgroup=default_hostgroup;
		if (qpo->mirror_hostgroup>= 0) {
			newsess->mirror_hostgroup=qpo->mirror_hostgroup; // in the new session we copy the mirror hostgroup
		} else {
			newsess->mirror_hostgroup=default_hostgroup; // copy the default
		}
		newsess->mirror_flagOUT=qpo->mirror_flagOUT; // in the new session we copy the mirror flagOUT
		if (newsess->default_schema==NULL) {
			newsess->default_schema=strdup(default_schema);
		} else {
			if (strcmp(newsess->default_schema,default_schema)) {
				free(newsess->default_schema);
				newsess->default_schema=strdup(default_schema);
			}
		}
		newsess->mirrorPkt.size=pktH->size;
		newsess->mirrorPkt.ptr=l_alloc(newsess->mirrorPkt.size);
		memcpy(newsess->mirrorPkt.ptr,pktH->ptr,pktH->size);

		if (thread->mirror_queue_mysql_sessions->len==0) {
			// there are no sessions in the queue, we try to execute immediately
			// Only mysql_thread___mirror_max_concurrency mirror session can run in parallel
			if (__sync_add_and_fetch(&GloMTH->status_variables.mirror_sessions_current,1) > (unsigned int)mysql_thread___mirror_max_concurrency ) {
				// if the limit is reached, we queue it instead
				__sync_sub_and_fetch(&GloMTH->status_variables.mirror_sessions_current,1);
				thread->mirror_queue_mysql_sessions->add(newsess);
			}	else {
				GloMTH->status_variables.p_gauge_array[p_th_gauge::mirror_concurrency]->Increment();
				thread->register_session(newsess);
				newsess->handler(); // execute immediately
				//newsess->to_process=0;
				if (newsess->status==WAITING_CLIENT_DATA) { // the mirror session has completed
					thread->unregister_session(thread->mysql_sessions->len-1);
					unsigned int l = (unsigned int)mysql_thread___mirror_max_concurrency;
					if (thread->mirror_queue_mysql_sessions->len*0.3 > l) l=thread->mirror_queue_mysql_sessions->len*0.3;
					if (thread->mirror_queue_mysql_sessions_cache->len <= l) {
						bool to_cache=true;
						if (newsess->mybe) {
							if (newsess->mybe->server_myds) {
								to_cache=false;
							}
						}
						if (to_cache) {
							__sync_sub_and_fetch(&GloMTH->status_variables.mirror_sessions_current,1);
							GloMTH->status_variables.p_gauge_array[p_th_gauge::mirror_concurrency]->Decrement();
							thread->mirror_queue_mysql_sessions_cache->add(newsess);
						} else {
							delete newsess;
						}
					} else {
						delete newsess;
					}
				}
			}
		} else {
			thread->mirror_queue_mysql_sessions->add(newsess);
		}
	}
}

int MySQL_Session::handler_again___status_PINGING_SERVER() {
	assert(mybe->server_myds->myconn);
	MySQL_Data_Stream *myds=mybe->server_myds;
	MySQL_Connection *myconn=myds->myconn;
	int rc=myconn->async_ping(myds->revents);
	if (rc==0) {
		myconn->async_state_machine=ASYNC_IDLE;
		myconn->compute_unknown_transaction_status();
		//if (mysql_thread___multiplexing && (myconn->reusable==true) && myds->myconn->IsActiveTransaction()==false && myds->myconn->MultiplexDisabled()==false) {
		// due to issue #2096 we disable the global check on mysql_thread___multiplexing
		if ((myconn->reusable==true) && myds->myconn->IsActiveTransaction()==false && myds->myconn->MultiplexDisabled()==false) {
			myds->return_MySQL_Connection_To_Pool();
		} else {
			myds->destroy_MySQL_Connection_From_Pool(true);
		}
		delete mybe->server_myds;
		mybe->server_myds=NULL;
		set_status(session_status___NONE);
			return -1;
	} else {
		if (rc==-1 || rc==-2) {
			if (rc==-2) {
				unsigned long long us = mysql_thread___ping_timeout_server*1000;
				us += thread->curtime;
				us -= myds->wait_until;
				proxy_error("Ping timeout during ping on %s:%d after %lluus (timeout %dms)\n", myconn->parent->address, myconn->parent->port, us, mysql_thread___ping_timeout_server);
				MyHGM->p_update_mysql_error_counter(p_mysql_error_type::proxysql, myconn->parent->myhgc->hid, myconn->parent->address, myconn->parent->port, ER_PROXYSQL_PING_TIMEOUT);
			} else { // rc==-1
				int myerr=mysql_errno(myconn->mysql);
				detected_broken_connection(__FILE__ , __LINE__ , __func__ , "during ping", myconn, myerr, mysql_error(myconn->mysql) , true);
				MyHGM->p_update_mysql_error_counter(p_mysql_error_type::mysql, myconn->parent->myhgc->hid, myconn->parent->address, myconn->parent->port, myerr);
			}
			myds->destroy_MySQL_Connection_From_Pool(false);
			myds->fd=0;
			delete mybe->server_myds;
			mybe->server_myds=NULL;
			return -1;
		} else {
			// rc==1 , nothing to do for now
			if (myds->mypolls==NULL) {
				thread->mypolls.add(POLLIN|POLLOUT, myds->fd, myds, thread->curtime);
			}
		}
	}
	return 0;
}

int MySQL_Session::handler_again___status_RESETTING_CONNECTION() {
	assert(mybe->server_myds->myconn);
	MySQL_Data_Stream *myds=mybe->server_myds;
	MySQL_Connection *myconn=myds->myconn;
	if (myds->mypolls==NULL) {
		thread->mypolls.add(POLLIN|POLLOUT, myds->fd, myds, thread->curtime);
	}
	myds->DSS=STATE_MARIADB_QUERY;
	// we recreate local_stmts : see issue #752
	delete myconn->local_stmts;
	myconn->local_stmts=new MySQL_STMTs_local_v14(false); // false by default, it is a backend
	int rc=myconn->async_change_user(myds->revents);
	if (rc==0) {
		__sync_fetch_and_add(&MyHGM->status.backend_change_user, 1);
		//myds->myconn->userinfo->set(client_myds->myconn->userinfo);
		myds->myconn->reset();
		myds->DSS = STATE_MARIADB_GENERIC;
		myconn->async_state_machine=ASYNC_IDLE;
//		if (mysql_thread___multiplexing && (myconn->reusable==true) && myds->myconn->IsActiveTransaction()==false && myds->myconn->MultiplexDisabled()==false) {
			myds->return_MySQL_Connection_To_Pool();
//		} else {
//			myds->destroy_MySQL_Connection_From_Pool(true);
//		}
		delete mybe->server_myds;
		mybe->server_myds=NULL;
		set_status(session_status___NONE);
		return -1;
	} else {
		if (rc==-1 || rc==-2) {
			if (rc==-2) {
				proxy_error("Change user timeout during COM_CHANGE_USER on %s , %d\n", myconn->parent->address, myconn->parent->port);
				MyHGM->p_update_mysql_error_counter(p_mysql_error_type::mysql, myconn->parent->myhgc->hid, myconn->parent->address, myconn->parent->port, ER_PROXYSQL_CHANGE_USER_TIMEOUT);
			} else { // rc==-1
				int myerr=mysql_errno(myconn->mysql);
				MyHGM->p_update_mysql_error_counter(
					p_mysql_error_type::mysql,
					myconn->parent->myhgc->hid,
					myconn->parent->address,
					myconn->parent->port,
					( myerr ? myerr : ER_PROXYSQL_OFFLINE_SRV )
				);
				if (myerr != 0) {
					proxy_error("Detected an error during COM_CHANGE_USER on (%d,%s,%d) , FD (Conn:%d , MyDS:%d) : %d, %s\n", myconn->parent->myhgc->hid, myconn->parent->address, myconn->parent->port, myds->fd, myds->myconn->fd, myerr, mysql_error(myconn->mysql));
				} else {
					proxy_error(
						"Detected an error during COM_CHANGE_USER on (%d,%s,%d) , FD (Conn:%d , MyDS:%d) : %d, %s\n",
						myconn->parent->myhgc->hid,
						myconn->parent->address,
						myconn->parent->port,
						myds->fd,
						myds->myconn->fd,
						ER_PROXYSQL_OFFLINE_SRV,
						"Detected offline server prior to statement execution"
					);
				}
			}
			myds->destroy_MySQL_Connection_From_Pool(false);
			myds->fd=0;
			//delete mybe->server_myds;
			//mybe->server_myds=NULL;
			RequestEnd(myds); //fix bug #682
			return -1;
		} else {
			// rc==1 , nothing to do for now
			if (myds->mypolls==NULL) {
				thread->mypolls.add(POLLIN|POLLOUT, myds->fd, myds, thread->curtime);
			}
		}
	}
	return 0;
}


void MySQL_Session::handler_again___new_thread_to_kill_connection() {
	MySQL_Data_Stream *myds=mybe->server_myds;
	if (myds->myconn && myds->myconn->mysql) {
		if (myds->killed_at==0) {
			myds->wait_until=0;
			myds->killed_at=thread->curtime;
			//fprintf(stderr,"Expired: %llu, %llu\n", mybe->server_myds->wait_until, thread->curtime);
			MySQL_Connection_userinfo *ui=client_myds->myconn->userinfo;
			char *auth_password=NULL;
			if (ui->password) {
				if (ui->password[0]=='*') { // we don't have the real password, let's pass sha1
					auth_password=ui->sha1_pass;
				} else {
					auth_password=ui->password;
				}
			}
			KillArgs *ka = new KillArgs(ui->username, auth_password, myds->myconn->parent->address, myds->myconn->parent->port, myds->myconn->parent->myhgc->hid, myds->myconn->mysql->thread_id, KILL_QUERY, thread);
			pthread_attr_t attr;
			pthread_attr_init(&attr);
			pthread_attr_setdetachstate(&attr, PTHREAD_CREATE_DETACHED);
			pthread_attr_setstacksize (&attr, 256*1024);
			pthread_t pt;
			if (pthread_create(&pt, &attr, &kill_query_thread, ka) != 0) {
				// LCOV_EXCL_START
				proxy_error("Thread creation\n");
				assert(0);
				// LCOV_EXCL_STOP
			}
		}
	}
}

// NEXT_IMMEDIATE is a legacy macro used inside handler() to immediately jump
// to handler_again
#define NEXT_IMMEDIATE(new_st) do { set_status(new_st); goto handler_again; } while (0)
// NEXT_IMMEDIATE_NEW is a new macro to use *outside* handler().
// handler() should check the return code of the function it calls, and if
// true should jump to handler_again
#define NEXT_IMMEDIATE_NEW(new_st) do { set_status(new_st); return true; } while (0)

bool MySQL_Session::handler_again___verify_backend_multi_statement() {
	if ((client_myds->myconn->options.client_flag & CLIENT_MULTI_STATEMENTS) != (mybe->server_myds->myconn->options.client_flag & CLIENT_MULTI_STATEMENTS)) {

		if (client_myds->myconn->options.client_flag & CLIENT_MULTI_STATEMENTS)
			mybe->server_myds->myconn->options.client_flag |= CLIENT_MULTI_STATEMENTS;
		else
			mybe->server_myds->myconn->options.client_flag &= ~CLIENT_MULTI_STATEMENTS;

		switch(status) { // this switch can be replaced with a simple previous_status.push(status), but it is here for readibility
			case PROCESSING_QUERY:
				previous_status.push(PROCESSING_QUERY);
				break;
				case PROCESSING_STMT_PREPARE:
			previous_status.push(PROCESSING_STMT_PREPARE);
				break;
				case PROCESSING_STMT_EXECUTE:
				previous_status.push(PROCESSING_STMT_EXECUTE);
				break;
			default:
				// LCOV_EXCL_START
				assert(0);
				break;
				// LCOV_EXCL_STOP
		}
		NEXT_IMMEDIATE_NEW(SETTING_MULTI_STMT);
	}
	return false;
}

bool MySQL_Session::handler_again___verify_init_connect() {
	if (mybe->server_myds->myconn->options.init_connect_sent==false) {
		// we needs to set it to true
		mybe->server_myds->myconn->options.init_connect_sent=true;
		if (mysql_thread___init_connect) {
			// we send init connect queries only if set
			mybe->server_myds->myconn->options.init_connect=strdup(mysql_thread___init_connect);
			switch(status) { // this switch can be replaced with a simple previous_status.push(status), but it is here for readibility
				case PROCESSING_QUERY:
					previous_status.push(PROCESSING_QUERY);
					break;
				case PROCESSING_STMT_PREPARE:
					previous_status.push(PROCESSING_STMT_PREPARE);
					break;
				case PROCESSING_STMT_EXECUTE:
					previous_status.push(PROCESSING_STMT_EXECUTE);
					break;
				default:
					// LCOV_EXCL_START
					assert(0);
					break;
					// LCOV_EXCL_STOP
			}
			NEXT_IMMEDIATE_NEW(SETTING_INIT_CONNECT);
		}
	}
	return false;
}

bool MySQL_Session::handler_again___verify_backend_session_track_gtids() {
	bool ret = false;
	proxy_debug(PROXY_DEBUG_MYSQL_CONNECTION, 5, "Session %p , client: %s , backend: %s\n", this, client_myds->myconn->options.session_track_gtids, mybe->server_myds->myconn->options.session_track_gtids);
	// we first verify that the backend supports it
	// if backend is old (or if it is not mysql) ignore this setting
	if ((mybe->server_myds->myconn->mysql->server_capabilities & CLIENT_SESSION_TRACKING) == 0) {
		// the backend doesn't support CLIENT_SESSION_TRACKING
		return ret; // exit immediately
	}
	uint32_t b_int = mybe->server_myds->myconn->options.session_track_gtids_int;
	uint32_t f_int = client_myds->myconn->options.session_track_gtids_int;

	// we need to precompute and hardcode the values for OFF and OWN_GTID
	// for performance reason we hardcoded the values
	// OFF = 114160514
	if (
		(b_int == 114160514) // OFF
		||
		(b_int == 0) // not configured yet
	) {
		if (strcmp(mysql_thread___default_session_track_gtids, (char *)"OWN_GTID")==0) {
			// backend connection doesn't have session_track_gtids enabled
			ret = true;
		} else {
			if (f_int != 0 && f_int != 114160514) {
				// client wants GTID
				ret = true;
			}
		}
	}

	if (ret) {
		// we deprecated handler_again___verify_backend__generic_variable
		// and moved the logic here
		if (mybe->server_myds->myconn->options.session_track_gtids) { // reset current value
			free(mybe->server_myds->myconn->options.session_track_gtids);
			mybe->server_myds->myconn->options.session_track_gtids = NULL;
		}
		// because the only two possible values are OWN_GTID and OFF
		// and because we don't mind receiving GTIDs , if we reach here
		// it means we are setting it to OWN_GTID, either because the client
		// wants it, or because it is the default
		// therefore we hardcode "OWN_GTID"
		mybe->server_myds->myconn->options.session_track_gtids = strdup((char *)"OWN_GTID");
		mybe->server_myds->myconn->options.session_track_gtids_int =
			SpookyHash::Hash32((char *)"OWN_GTID", strlen((char *)"OWN_GTID"), 10);
		// we now switch status to set session_track_gtids
		switch(status) {
			case PROCESSING_QUERY:
			case PROCESSING_STMT_PREPARE:
			case PROCESSING_STMT_EXECUTE:
				previous_status.push(status);
				break;
			default:
				// LCOV_EXCL_START
				assert(0);
				break;
				// LCOV_EXCL_STOP
		}
		NEXT_IMMEDIATE_NEW(SETTING_SESSION_TRACK_GTIDS);
	}
	return ret;
}

bool MySQL_Session::handler_again___verify_ldap_user_variable() {
	bool ret = false;
	if (mybe->server_myds->myconn->options.ldap_user_variable_sent==false) {
		ret = true;
	}
	if (mybe->server_myds->myconn->options.ldap_user_variable_value == NULL) {
		ret = true;
	}
	if (ret==false) {
		if (mybe->server_myds->myconn->options.ldap_user_variable_sent) {
			if (client_myds && client_myds->myconn) {
				if (client_myds->myconn->userinfo) {
					if (client_myds->myconn->userinfo->fe_username) {
		 				if (strcmp(mybe->server_myds->myconn->options.ldap_user_variable_value,client_myds->myconn->userinfo->fe_username)) {
							ret = true;
							free(mybe->server_myds->myconn->options.ldap_user_variable);
							mybe->server_myds->myconn->options.ldap_user_variable = NULL;
							free(mybe->server_myds->myconn->options.ldap_user_variable_value);
							mybe->server_myds->myconn->options.ldap_user_variable_value = NULL;
							mybe->server_myds->myconn->options.ldap_user_variable_sent = false;
						}
					}
				}
			}
		}
	}
	if (ret) {
		// we needs to set it to true
		mybe->server_myds->myconn->options.ldap_user_variable_sent=true;
		if (mysql_thread___ldap_user_variable) {
			// we send ldap user variable  query only if set
			mybe->server_myds->myconn->options.ldap_user_variable=strdup(mysql_thread___ldap_user_variable);
			switch(status) { // this switch can be replaced with a simple previous_status.push(status), but it is here for readibility
				case PROCESSING_QUERY:
					previous_status.push(PROCESSING_QUERY);
					break;
				case PROCESSING_STMT_PREPARE:
					previous_status.push(PROCESSING_STMT_PREPARE);
					break;
				case PROCESSING_STMT_EXECUTE:
					previous_status.push(PROCESSING_STMT_EXECUTE);
					break;
				default:
					// LCOV_EXCL_START
					assert(0);
					break;
					// LCOV_EXCL_STOP
			}
			NEXT_IMMEDIATE_NEW(SETTING_LDAP_USER_VARIABLE);
		}
	}
	return false;
}

bool MySQL_Session::handler_again___verify_backend_autocommit() {
	if (sending_set_autocommit) {
		// if sending_set_autocommit==true, the next query proxysql is going
		// to run defines autocommit, for example:
		// * SET autocommit=1 , or
		// * SET sql_mode='', autocommit=1
		// for this reason, matching autocommit beforehand is not required
		// and we return
		//
		// Nonetheless, we need to set autocommit in backend's MySQL_Connection
		MySQL_Connection *mc = mybe->server_myds->myconn;
		mc->set_autocommit(autocommit);
		mc->options.last_set_autocommit = ( mc->options.autocommit ? 1 : 0 );
		return false;
	}
	proxy_debug(PROXY_DEBUG_MYSQL_CONNECTION, 5, "Session %p , client: %d , backend: %d\n", this, client_myds->myconn->options.autocommit, mybe->server_myds->myconn->options.autocommit);
	if (autocommit != mybe->server_myds->myconn->IsAutoCommit()) {
		// see case #485
		if (mysql_thread___enforce_autocommit_on_reads == false && autocommit == false) {
			// enforce_autocommit_on_reads is disabled
			// we need to check if it is a SELECT not FOR UPDATE
			if (CurrentQuery.is_select_NOT_for_update()==false) {
				//previous_status.push(PROCESSING_QUERY);
				switch(status) { // this switch can be replaced with a simple previous_status.push(status), but it is here for readibility
					case PROCESSING_QUERY:
						previous_status.push(PROCESSING_QUERY);
						break;
					case PROCESSING_STMT_PREPARE:
						previous_status.push(PROCESSING_STMT_PREPARE);
						break;
					case PROCESSING_STMT_EXECUTE:
						previous_status.push(PROCESSING_STMT_EXECUTE);
						break;
					default:
						// LCOV_EXCL_START
						assert(0);
						break;
						// LCOV_EXCL_STOP
				}
				NEXT_IMMEDIATE_NEW(CHANGING_AUTOCOMMIT);
			}
		} else {
			// in every other cases, enforce autocommit
			//previous_status.push(PROCESSING_QUERY);
			switch(status) { // this switch can be replaced with a simple previous_status.push(status), but it is here for readibility
				case PROCESSING_QUERY:
					previous_status.push(PROCESSING_QUERY);
					break;
				case PROCESSING_STMT_PREPARE:
					previous_status.push(PROCESSING_STMT_PREPARE);
					break;
				case PROCESSING_STMT_EXECUTE:
					previous_status.push(PROCESSING_STMT_EXECUTE);
					break;
				default:
					// LCOV_EXCL_START
					assert(0);
					break;
					// LCOV_EXCL_STOP
			}
			NEXT_IMMEDIATE_NEW(CHANGING_AUTOCOMMIT);
		}
	} else {
		if (autocommit == false) { // also IsAutoCommit==false
			if (mysql_thread___enforce_autocommit_on_reads == false) {
				if (mybe->server_myds->myconn->IsActiveTransaction() == false) {
					if (CurrentQuery.is_select_NOT_for_update()==true) {
						// client wants autocommit=0
						// enforce_autocommit_on_reads=false
						// there is no transaction
						// this seems to be the first query, and a SELECT not FOR UPDATE
						// we will switch back to autcommit=1
						if (status == PROCESSING_QUERY) {
							previous_status.push(PROCESSING_QUERY);
							NEXT_IMMEDIATE_NEW(CHANGING_AUTOCOMMIT);
						}
					}
				}
			} else { // mysql_thread___enforce_autocommit_on_reads == true
				// this code seems wrong. Removed
/*
				if (mybe->server_myds->myconn->IsActiveTransaction() == false) {
					if (status == PROCESSING_QUERY) {
						previous_status.push(PROCESSING_QUERY);
						NEXT_IMMEDIATE_NEW(CHANGING_AUTOCOMMIT);
					}
				}
*/
			}
		}
	}
	return false;
}

bool MySQL_Session::handler_again___verify_backend_user_schema() {
	MySQL_Data_Stream *myds=mybe->server_myds;
	proxy_debug(PROXY_DEBUG_MYSQL_CONNECTION, 5, "Session %p , client: %s , backend: %s\n", this, client_myds->myconn->userinfo->username, mybe->server_myds->myconn->userinfo->username);
	proxy_debug(PROXY_DEBUG_MYSQL_CONNECTION, 5, "Session %p , client: %s , backend: %s\n", this, client_myds->myconn->userinfo->schemaname, mybe->server_myds->myconn->userinfo->schemaname);
	if (client_myds->myconn->userinfo->hash!=mybe->server_myds->myconn->userinfo->hash) {
		if (strcmp(client_myds->myconn->userinfo->username,myds->myconn->userinfo->username)) {
			//previous_status.push(PROCESSING_QUERY);
			switch(status) { // this switch can be replaced with a simple previous_status.push(status), but it is here for readibility
				case PROCESSING_QUERY:
					previous_status.push(PROCESSING_QUERY);
					break;
				case PROCESSING_STMT_PREPARE:
					previous_status.push(PROCESSING_STMT_PREPARE);
					break;
				case PROCESSING_STMT_EXECUTE:
					previous_status.push(PROCESSING_STMT_EXECUTE);
					break;
				default:
					// LCOV_EXCL_START
					assert(0);
					break;
					// LCOV_EXCL_STOP
			}
			mybe->server_myds->wait_until = thread->curtime + mysql_thread___connect_timeout_server*1000;   // max_timeout
			NEXT_IMMEDIATE_NEW(CHANGING_USER_SERVER);
		}
		if (strcmp(client_myds->myconn->userinfo->schemaname,myds->myconn->userinfo->schemaname)) {
			//previous_status.push(PROCESSING_QUERY);
			switch(status) { // this switch can be replaced with a simple previous_status.push(status), but it is here for readibility
				case PROCESSING_QUERY:
					previous_status.push(PROCESSING_QUERY);
					break;
				case PROCESSING_STMT_PREPARE:
					previous_status.push(PROCESSING_STMT_PREPARE);
					break;
				case PROCESSING_STMT_EXECUTE:
					previous_status.push(PROCESSING_STMT_EXECUTE);
					break;
				default:
					// LCOV_EXCL_START
					assert(0);
					break;
					// LCOV_EXCL_STOP
			}
			NEXT_IMMEDIATE_NEW(CHANGING_SCHEMA);
		}
	}
	// if we reach here, the username is the same
	if (myds->myconn->requires_CHANGE_USER(client_myds->myconn)) {
		// if we reach here, even if the username is the same,
		// the backend connection has some session variable set
		// that the client never asked for
		// because we can't unset variables, we will reset the connection
		switch(status) {
			case PROCESSING_QUERY:
			case PROCESSING_STMT_PREPARE:
			case PROCESSING_STMT_EXECUTE:
				previous_status.push(status);
				break;
			default:
				// LCOV_EXCL_START
				assert(0);
				break;
				// LCOV_EXCL_STOP
		}
		mybe->server_myds->wait_until = thread->curtime + mysql_thread___connect_timeout_server*1000;   // max_timeout
		NEXT_IMMEDIATE_NEW(CHANGING_USER_SERVER);
	}
	return false;
}

bool MySQL_Session::handler_again___status_SETTING_INIT_CONNECT(int *_rc) {
	bool ret=false;
	assert(mybe->server_myds->myconn);
	MySQL_Data_Stream *myds=mybe->server_myds;
	MySQL_Connection *myconn=myds->myconn;
	myds->DSS=STATE_MARIADB_QUERY;
	enum session_status st=status;
	if (myds->mypolls==NULL) {
		thread->mypolls.add(POLLIN|POLLOUT, mybe->server_myds->fd, mybe->server_myds, thread->curtime);
	}
	int rc=myconn->async_send_simple_command(myds->revents,myconn->options.init_connect,strlen(myconn->options.init_connect));
	if (rc==0) {
		myds->revents|=POLLOUT;	// we also set again POLLOUT to send a query immediately!
		//myds->free_mysql_real_query();
		myds->DSS = STATE_MARIADB_GENERIC;
		st=previous_status.top();
		previous_status.pop();
		NEXT_IMMEDIATE_NEW(st);
	} else {
		if (rc==-1) {
			// the command failed
			int myerr=mysql_errno(myconn->mysql);
			MyHGM->p_update_mysql_error_counter(
				p_mysql_error_type::mysql,
				myconn->parent->myhgc->hid,
				myconn->parent->address,
				myconn->parent->port,
				( myerr ? myerr : ER_PROXYSQL_OFFLINE_SRV )
			);
			if (myerr >= 2000 || myerr == 0) {
				bool retry_conn=false;
				// client error, serious
				detected_broken_connection(__FILE__ , __LINE__ , __func__ , "while setting INIT CONNECT", myconn, myerr, mysql_error(myconn->mysql));
							//if ((myds->myconn->reusable==true) && ((myds->myprot.prot_status & SERVER_STATUS_IN_TRANS)==0)) {
							if ((myds->myconn->reusable==true) && myds->myconn->IsActiveTransaction()==false && myds->myconn->MultiplexDisabled()==false) {
								retry_conn=true;
				}
				myds->destroy_MySQL_Connection_From_Pool(false);
				myds->fd=0;
				if (retry_conn) {
					myds->DSS=STATE_NOT_INITIALIZED;
					//previous_status.push(PROCESSING_QUERY);
					NEXT_IMMEDIATE_NEW(CONNECTING_SERVER);
				}
				*_rc=-1;	// an error happened, we should destroy the Session
				return ret;
			} else {
				proxy_warning("Error while setting INIT CONNECT on %s:%d hg %d : %d, %s\n", myconn->parent->address, myconn->parent->port, current_hostgroup, myerr, mysql_error(myconn->mysql));
					// we won't go back to PROCESSING_QUERY
				st=previous_status.top();
				previous_status.pop();
				char sqlstate[10];
				sprintf(sqlstate,"%s",mysql_sqlstate(myconn->mysql));
				client_myds->myprot.generate_pkt_ERR(true,NULL,NULL,1,mysql_errno(myconn->mysql),sqlstate,mysql_error(myconn->mysql));
					myds->destroy_MySQL_Connection_From_Pool(true);
					myds->fd=0;
				status=WAITING_CLIENT_DATA;
				client_myds->DSS=STATE_SLEEP;
			}
		} else {
			// rc==1 , nothing to do for now
		}
	}
	return ret;
}

bool MySQL_Session::handler_again___status_SETTING_LDAP_USER_VARIABLE(int *_rc) {
	bool ret=false;
	assert(mybe->server_myds->myconn);
	MySQL_Data_Stream *myds=mybe->server_myds;
	MySQL_Connection *myconn=myds->myconn;
	myds->DSS=STATE_MARIADB_QUERY;
	enum session_status st=status;

	if (
		(GloMyLdapAuth==NULL) || (use_ldap_auth==false)
		||
		(client_myds==NULL || client_myds->myconn==NULL || client_myds->myconn->userinfo==NULL)
	) { // nothing to do
		myds->revents|=POLLOUT;	// we also set again POLLOUT to send a query immediately!
		//myds->free_mysql_real_query();
		myds->DSS = STATE_MARIADB_GENERIC;
		st=previous_status.top();
		previous_status.pop();
		NEXT_IMMEDIATE_NEW(st);
	}

	if (myds->mypolls==NULL) {
		thread->mypolls.add(POLLIN|POLLOUT, mybe->server_myds->fd, mybe->server_myds, thread->curtime);
	}
	int rc;
	if (myconn->async_state_machine == ASYNC_IDLE) {
		char *fe=client_myds->myconn->userinfo->fe_username;
		char *a = (char *)"SET @%s:='%s'";
		if (fe == NULL) {
			fe = (char *)"unknown";
		}
		if (myconn->options.ldap_user_variable_value) {
			free(myconn->options.ldap_user_variable_value);
		}
		myconn->options.ldap_user_variable_value = strdup(fe);
		char *buf = (char *)malloc(strlen(fe)+strlen(a)+strlen(myconn->options.ldap_user_variable));
		sprintf(buf,a,myconn->options.ldap_user_variable,fe);
		rc = myconn->async_send_simple_command(myds->revents,buf,strlen(buf));
		free(buf);
	} else { // if async_state_machine is not ASYNC_IDLE , arguments are ignored
		rc = myconn->async_send_simple_command(myds->revents,(char *)"", 0);
	}
	if (rc==0) {
		myds->revents|=POLLOUT;	// we also set again POLLOUT to send a query immediately!
		//myds->free_mysql_real_query();
		myds->DSS = STATE_MARIADB_GENERIC;
		st=previous_status.top();
		previous_status.pop();
		NEXT_IMMEDIATE_NEW(st);
	} else {
		if (rc==-1) {
			// the command failed
			int myerr=mysql_errno(myconn->mysql);
			MyHGM->p_update_mysql_error_counter(
				p_mysql_error_type::mysql,
				myconn->parent->myhgc->hid,
				myconn->parent->address,
				myconn->parent->port,
				( myerr ? myerr : ER_PROXYSQL_OFFLINE_SRV )
			);
			if (myerr >= 2000 || myerr == 0) {
				bool retry_conn=false;
				// client error, serious
				detected_broken_connection(__FILE__ , __LINE__ , __func__ , "while setting LDAP USER VARIABLE", myconn, myerr, mysql_error(myconn->mysql));
				if ((myds->myconn->reusable==true) && myds->myconn->IsActiveTransaction()==false && myds->myconn->MultiplexDisabled()==false) {
					retry_conn=true;
				}
				myds->destroy_MySQL_Connection_From_Pool(false);
				myds->fd=0;
				if (retry_conn) {
					myds->DSS=STATE_NOT_INITIALIZED;
					NEXT_IMMEDIATE_NEW(CONNECTING_SERVER);
				}
				*_rc=-1;	// an error happened, we should destroy the Session
				return ret;
			} else {
				proxy_warning("Error while setting LDAP USER VARIABLE: %s:%d hg %d : %d, %s\n", myconn->parent->address, myconn->parent->port, current_hostgroup, myerr, mysql_error(myconn->mysql));
				// we won't go back to PROCESSING_QUERY
				st=previous_status.top();
				previous_status.pop();
				char sqlstate[10];
				sprintf(sqlstate,"%s",mysql_sqlstate(myconn->mysql));
				client_myds->myprot.generate_pkt_ERR(true,NULL,NULL,1,mysql_errno(myconn->mysql),sqlstate,mysql_error(myconn->mysql));
				myds->destroy_MySQL_Connection_From_Pool(true);
				myds->fd=0;
				status=WAITING_CLIENT_DATA;
				client_myds->DSS=STATE_SLEEP;
			}
		} else {
			// rc==1 , nothing to do for now
		}
	}
	return ret;
}

bool MySQL_Session::handler_again___status_SETTING_SQL_LOG_BIN(int *_rc) {
	bool ret=false;
	assert(mybe->server_myds->myconn);
	MySQL_Data_Stream *myds=mybe->server_myds;
	MySQL_Connection *myconn=myds->myconn;
	myds->DSS=STATE_MARIADB_QUERY;
	enum session_status st=status;
	if (myds->mypolls==NULL) {
		thread->mypolls.add(POLLIN|POLLOUT, mybe->server_myds->fd, mybe->server_myds, thread->curtime);
	}
	char *query=NULL;
	unsigned long query_length=0;
	if (myconn->async_state_machine==ASYNC_IDLE) {
		char *q=(char *)"SET SQL_LOG_BIN=%s";
		query=(char *)malloc(strlen(q)+8);
		sprintf(query,q,mysql_variables.client_get_value(this, SQL_SQL_LOG_BIN));
		query_length=strlen(query);
	}
	int rc=myconn->async_send_simple_command(myds->revents,query,query_length);
	if (query) {
		free(query);
		query=NULL;
	}
	if (rc==0) {
		if (!strcmp("0", mysql_variables.client_get_value(this, SQL_SQL_LOG_BIN)) || !strcasecmp("OFF",  mysql_variables.client_get_value(this, SQL_SQL_LOG_BIN))) {
			// Pay attention here. STATUS_MYSQL_CONNECTION_SQL_LOG_BIN0 sets sql_log_bin to ZERO:
			//   - sql_log_bin=0 => true
			//   - sql_log_bin=1 => false
			myconn->set_status(true, STATUS_MYSQL_CONNECTION_SQL_LOG_BIN0);
		} else if (!strcmp("1", mysql_variables.client_get_value(this, SQL_SQL_LOG_BIN)) || !strcasecmp("ON",  mysql_variables.client_get_value(this, SQL_SQL_LOG_BIN))) {
			myconn->set_status(false, STATUS_MYSQL_CONNECTION_SQL_LOG_BIN0);
		}
		myds->revents|=POLLOUT; // we also set again POLLOUT to send a query immediately!
		myds->DSS = STATE_MARIADB_GENERIC;
		st=previous_status.top();
		previous_status.pop();
		NEXT_IMMEDIATE_NEW(st);
	} else {
		if (rc==-1) {
			// the command failed
			int myerr=mysql_errno(myconn->mysql);
			MyHGM->p_update_mysql_error_counter(
				p_mysql_error_type::mysql,
				myconn->parent->myhgc->hid,
				myconn->parent->address,
				myconn->parent->port,
				( myerr ? myerr : ER_PROXYSQL_OFFLINE_SRV )
			);
			if (myerr >= 2000 || myerr == 0) {
				bool retry_conn=false;
				// client error, serious
				detected_broken_connection(__FILE__ , __LINE__ , __func__ , "while setting SQL_LOG_BIN", myconn, myerr, mysql_error(myconn->mysql));
				if ((myds->myconn->reusable==true) && myds->myconn->IsActiveTransaction()==false && myds->myconn->MultiplexDisabled()==false) {
					retry_conn=true;
				}
				myds->destroy_MySQL_Connection_From_Pool(false);
				myds->fd=0;
				if (retry_conn) {
					myds->DSS=STATE_NOT_INITIALIZED;
					NEXT_IMMEDIATE_NEW(CONNECTING_SERVER);
				}
				*_rc=-1;        // an error happened, we should destroy the Session
				return ret;
			} else {
				proxy_warning("Error while setting SQL_LOG_BIN: %s:%d hg %d : %d, %s\n", myconn->parent->address, myconn->parent->port, current_hostgroup, myerr, mysql_error(myconn->mysql));
				// we won't go back to PROCESSING_QUERY
				st=previous_status.top();
				previous_status.pop();
				char sqlstate[10];
				sprintf(sqlstate,"%s",mysql_sqlstate(myconn->mysql));
				client_myds->myprot.generate_pkt_ERR(true,NULL,NULL,1,mysql_errno(myconn->mysql),sqlstate,mysql_error(myconn->mysql));
				myds->destroy_MySQL_Connection_From_Pool(true);
				myds->fd=0;
				RequestEnd(myds);
			}
		} else {
			// rc==1 , nothing to do for now
		}
	}
	return ret;
}

bool MySQL_Session::handler_again___status_CHANGING_CHARSET(int *_rc) {
	assert(mybe->server_myds->myconn);
	MySQL_Data_Stream *myds=mybe->server_myds;
	MySQL_Connection *myconn=myds->myconn;

	/* Validate that server can support client's charset */
	if (!validate_charset(this, SQL_CHARACTER_SET_CLIENT, *_rc)) {
		return false;
	}

	myds->DSS=STATE_MARIADB_QUERY;
	enum session_status st=status;
	if (myds->mypolls==NULL) {
		thread->mypolls.add(POLLIN|POLLOUT, mybe->server_myds->fd, mybe->server_myds, thread->curtime);
	}

	mysql_variables.client_set_value(this, SQL_CHARACTER_SET, mysql_variables.client_get_value(this, SQL_CHARACTER_SET_CLIENT));
	int charset = atoi(mysql_variables.client_get_value(this, SQL_CHARACTER_SET_CLIENT));
	int rc=myconn->async_set_names(myds->revents, charset);

	if (rc==0) {
		__sync_fetch_and_add(&MyHGM->status.backend_set_names, 1);
		myds->DSS = STATE_MARIADB_GENERIC;
		st=previous_status.top();
		previous_status.pop();
		NEXT_IMMEDIATE_NEW(st);
	} else {
		if (rc==-1) {
			// the command failed
			int myerr=mysql_errno(myconn->mysql);
			MyHGM->p_update_mysql_error_counter(
				p_mysql_error_type::mysql,
				myconn->parent->myhgc->hid,
				myconn->parent->address,
				myconn->parent->port,
				( myerr ? myerr : ER_PROXYSQL_OFFLINE_SRV )
			);
			if (myerr >= 2000 || myerr == 0) {
				if (myerr == 2019) {
					proxy_error("Client trying to set a charset/collation (%u) not supported by backend (%s:%d). Changing it to %u\n", charset, myconn->parent->address, myconn->parent->port, mysql_tracked_variables[SQL_CHARACTER_SET].default_value);
				}
				bool retry_conn=false;
				// client error, serious
				detected_broken_connection(__FILE__ , __LINE__ , __func__ , "during SET NAMES", myconn, myerr, mysql_error(myconn->mysql));
				if ((myds->myconn->reusable==true) && myds->myconn->IsActiveTransaction()==false && myds->myconn->MultiplexDisabled()==false) {
					retry_conn=true;
				}
				myds->destroy_MySQL_Connection_From_Pool(false);
				myds->fd=0;
				if (retry_conn) {
					myds->DSS=STATE_NOT_INITIALIZED;
					//previous_status.push(PROCESSING_QUERY);
					NEXT_IMMEDIATE_NEW(CONNECTING_SERVER);
				}
				*_rc=-1;
				return false;
			} else {
				proxy_warning("Error during SET NAMES: %d, %s\n", myerr, mysql_error(myconn->mysql));
				// we won't go back to PROCESSING_QUERY
				st=previous_status.top();
				previous_status.pop();
				char sqlstate[10];
				sprintf(sqlstate,"%s",mysql_sqlstate(myconn->mysql));
				client_myds->myprot.generate_pkt_ERR(true,NULL,NULL,1,mysql_errno(myconn->mysql),sqlstate,mysql_error(myconn->mysql));
				myds->destroy_MySQL_Connection_From_Pool(true);
				myds->fd=0;
				status=WAITING_CLIENT_DATA;
				client_myds->DSS=STATE_SLEEP;
				RequestEnd(myds);
			}
		} else {
			// rc==1 , nothing to do for now
		}
	}
	return false;
}

bool MySQL_Session::handler_again___status_SETTING_GENERIC_VARIABLE(int *_rc, const char *var_name, const char *var_value, bool no_quote, bool set_transaction) {
	bool ret = false;
	assert(mybe->server_myds->myconn);
	MySQL_Data_Stream *myds=mybe->server_myds;
	MySQL_Connection *myconn=myds->myconn;
	myds->DSS=STATE_MARIADB_QUERY;
	enum session_status st=status;
	if (myds->mypolls==NULL) {
		thread->mypolls.add(POLLIN|POLLOUT, mybe->server_myds->fd, mybe->server_myds, thread->curtime);
	}
	char *query=NULL;
	unsigned long query_length=0;
	if (myconn->async_state_machine==ASYNC_IDLE) {
		char *q = NULL;
		if (set_transaction==false) {
			if (no_quote) {
				q=(char *)"SET %s=%s";
			} else {
				q=(char *)"SET %s='%s'"; // default
				if (var_value[0] && var_value[0]=='@') {
					q=(char *)"SET %s=%s";}
				if (strncasecmp(var_value,(char *)"CONCAT",6)==0)
					q=(char *)"SET %s=%s";
				if (strncasecmp(var_value,(char *)"IFNULL",6)==0)
					q=(char *)"SET %s=%s";
				if (strncasecmp(var_value,(char *)"REPLACE",7)==0)
					q=(char *)"SET %s=%s";
				if (var_value[0] && var_value[0]=='(') { // the value is a subquery
					q=(char *)"SET %s=%s";
				}
			}
		} else {
			// NOTE: for now, only SET SESSION is supported
			// the calling function is already passing "SESSION TRANSACTION"
			q=(char *)"SET %s %s";
		}
		query=(char *)malloc(strlen(q)+strlen(var_name)+strlen(var_value));
		if (strncasecmp("tx_isolation", var_name, 12) == 0) {
			char *sv = mybe->server_myds->myconn->mysql->server_version;
			if (strncmp(sv,(char *)"8",1)==0) {
				sprintf(query,q,"transaction_isolation", var_value);
			}
			else {
				sprintf(query,q,"tx_isolation", var_value);
			}
		}
		else {
			sprintf(query,q,var_name, var_value);
		}
		query_length=strlen(query);
	}
	int rc=myconn->async_send_simple_command(myds->revents,query,query_length);
	if (query) {
		free(query);
		query=NULL;
	}
	if (rc==0) {
		myds->revents|=POLLOUT;	// we also set again POLLOUT to send a query immediately!
		myds->DSS = STATE_MARIADB_GENERIC;
		st=previous_status.top();
		previous_status.pop();
		NEXT_IMMEDIATE_NEW(st);
	} else {
		if (rc==-1) {
			// the command failed
			int myerr=mysql_errno(myconn->mysql);
			MyHGM->p_update_mysql_error_counter(
				p_mysql_error_type::mysql,
				myconn->parent->myhgc->hid,
				myconn->parent->address,
				myconn->parent->port,
				( myerr ? myerr : ER_PROXYSQL_OFFLINE_SRV )
			);
			if (myerr >= 2000 || myerr == 0) {
				bool retry_conn=false;
				// client error, serious
				std::string action = "while setting ";
				action += var_name;
				detected_broken_connection(__FILE__ , __LINE__ , __func__ , action.c_str(), myconn, myerr, mysql_error(myconn->mysql));
				//if ((myds->myconn->reusable==true) && ((myds->myprot.prot_status & SERVER_STATUS_IN_TRANS)==0)) {
				if ((myds->myconn->reusable==true) && myds->myconn->IsActiveTransaction()==false && myds->myconn->MultiplexDisabled()==false) {
					retry_conn=true;
				}
				myds->destroy_MySQL_Connection_From_Pool(false);
				myds->fd=0;
				if (retry_conn) {
					myds->DSS=STATE_NOT_INITIALIZED;
					NEXT_IMMEDIATE_NEW(CONNECTING_SERVER);
				}
				*_rc=-1;	// an error happened, we should destroy the Session
				return ret;
			} else {
				proxy_warning("Error while setting %s to \"%s\" on %s:%d hg %d :  %d, %s\n", var_name, var_value, myconn->parent->address, myconn->parent->port, current_hostgroup, myerr, mysql_error(myconn->mysql));
				if (myerr == 1193) { // variable is not found
					// FIXME: here we work on absent variables
					// FIXME: currently we use SQL_NAME_LAST_LOW_WM here
					// FIXME: but we need to switch to SQL_NAME_LAST_HIGH_WM
					int idx = SQL_NAME_LAST_LOW_WM; // FIXME: here we work on absent variables
					for (int i=0; i<SQL_NAME_LAST_LOW_WM; i++) {
						if (strcasecmp(mysql_tracked_variables[i].set_variable_name, var_name) == 0) {
							idx = i;
							break;
						}
					}
					if (idx != SQL_NAME_LAST_LOW_WM) {
						myconn->var_absent[idx] = true;

						myds->myconn->async_free_result();
						myconn->compute_unknown_transaction_status();

						myds->revents|=POLLOUT;	// we also set again POLLOUT to send a query immediately!
						myds->DSS = STATE_MARIADB_GENERIC;
						st=previous_status.top();
						previous_status.pop();
						NEXT_IMMEDIATE_NEW(st);
					}
				}

				// we won't go back to PROCESSING_QUERY
				st=previous_status.top();
				previous_status.pop();
				char sqlstate[10];
				sprintf(sqlstate,"%s",mysql_sqlstate(myconn->mysql));
				client_myds->myprot.generate_pkt_ERR(true,NULL,NULL,1,mysql_errno(myconn->mysql),sqlstate,mysql_error(myconn->mysql));
				int myerr=mysql_errno(myconn->mysql);
				switch (myerr) {
					case 1231:
/*
						too complicated code?
						if (mysql_thread___multiplexing && (myconn->reusable==true) && myconn->IsActiveTransaction()==false && myconn->MultiplexDisabled()==false) {
							myds->DSS=STATE_NOT_INITIALIZED;
							if (mysql_thread___autocommit_false_not_reusable && myconn->IsAutoCommit()==false) {
								if (mysql_thread___reset_connection_algorithm == 2) {
									create_new_session_and_reset_connection(myds);
								} else {
									myds->destroy_MySQL_Connection_From_Pool(true);
								}
							} else {
								myds->return_MySQL_Connection_To_Pool();
							}
						} else {
							myconn->async_state_machine=ASYNC_IDLE;
							myds->DSS=STATE_MARIADB_GENERIC;
						}
						break;
*/
					default:
						myds->destroy_MySQL_Connection_From_Pool(true);
						break;
				}
				myds->fd=0;
				RequestEnd(myds);
				ret=true;
			}
		} else {
			// rc==1 , nothing to do for now
		}
	}
	return ret;
}

bool MySQL_Session::handler_again___status_SETTING_MULTI_STMT(int *_rc) {
	assert(mybe->server_myds->myconn);
	MySQL_Data_Stream *myds=mybe->server_myds;
	MySQL_Connection *myconn=myds->myconn;
	enum session_status st=status;
	bool ret = false;

	if (myds->mypolls==NULL) {
		thread->mypolls.add(POLLIN|POLLOUT, mybe->server_myds->fd, mybe->server_myds, thread->curtime);
	}
	int rc=myconn->async_set_option(myds->revents, myconn->options.client_flag & CLIENT_MULTI_STATEMENTS);
	if (rc==0) {
		myds->DSS = STATE_MARIADB_GENERIC;
		st=previous_status.top();
		previous_status.pop();
		NEXT_IMMEDIATE_NEW(st);
	} else {
		if (rc==-1) {
			// the command failed
			int myerr=mysql_errno(myconn->mysql);
			MyHGM->p_update_mysql_error_counter(
				p_mysql_error_type::mysql,
				myconn->parent->myhgc->hid,
				myconn->parent->address,
				myconn->parent->port,
				( myerr ? myerr : ER_PROXYSQL_OFFLINE_SRV )
			);
			if (myerr >= 2000 || myerr == 0) {
				bool retry_conn=false;
				// client error, serious
				detected_broken_connection(__FILE__ , __LINE__ , __func__ , "while setting MYSQL_OPTION_MULTI_STATEMENTS", myconn, myerr, mysql_error(myconn->mysql));
				//if ((myds->myconn->reusable==true) && ((myds->myprot.prot_status & SERVER_STATUS_IN_TRANS)==0)) {
				if ((myds->myconn->reusable==true) && myds->myconn->IsActiveTransaction()==false && myds->myconn->MultiplexDisabled()==false) {
					retry_conn=true;
				}
				myds->destroy_MySQL_Connection_From_Pool(false);
				myds->fd=0;
				if (retry_conn) {
					myds->DSS=STATE_NOT_INITIALIZED;
					NEXT_IMMEDIATE_NEW(CONNECTING_SERVER);
				}
				*_rc=-1; // an error happened, we should destroy the Session
				return ret;
			} else {
				proxy_warning("Error during MYSQL_OPTION_MULTI_STATEMENTS : %d, %s\n", myerr, mysql_error(myconn->mysql));
				// we won't go back to PROCESSING_QUERY
				st=previous_status.top();
				previous_status.pop();
				char sqlstate[10];
				sprintf(sqlstate,"%s",mysql_sqlstate(myconn->mysql));
				client_myds->myprot.generate_pkt_ERR(true,NULL,NULL,1,mysql_errno(myconn->mysql),sqlstate,mysql_error(myconn->mysql));
				myds->destroy_MySQL_Connection_From_Pool(true);
				myds->fd=0;
				RequestEnd(myds);
			}
		} else {
			// rc==1 , nothing to do for now
		}
	}
	return ret;
}

bool MySQL_Session::handler_again___status_SETTING_SESSION_TRACK_GTIDS(int *_rc) {
	bool ret=false;
	assert(mybe->server_myds->myconn);
	ret = handler_again___status_SETTING_GENERIC_VARIABLE(_rc, (char *)"SESSION_TRACK_GTIDS", mybe->server_myds->myconn->options.session_track_gtids, true);
	return ret;
}

bool MySQL_Session::handler_again___status_CHANGING_SCHEMA(int *_rc) {
	bool ret=false;
	//fprintf(stderr,"CHANGING_SCHEMA\n");
	assert(mybe->server_myds->myconn);
	MySQL_Data_Stream *myds=mybe->server_myds;
	MySQL_Connection *myconn=myds->myconn;
	myds->DSS=STATE_MARIADB_QUERY;
	enum session_status st=status;
	if (myds->mypolls==NULL) {
		thread->mypolls.add(POLLIN|POLLOUT, mybe->server_myds->fd, mybe->server_myds, thread->curtime);
	}
	int rc=myconn->async_select_db(myds->revents);
	if (rc==0) {
		__sync_fetch_and_add(&MyHGM->status.backend_init_db, 1);
		myds->myconn->userinfo->set(client_myds->myconn->userinfo);
		myds->DSS = STATE_MARIADB_GENERIC;
		st=previous_status.top();
		previous_status.pop();
		NEXT_IMMEDIATE_NEW(st);
	} else {
		if (rc==-1) {
			// the command failed
			int myerr=mysql_errno(myconn->mysql);
			MyHGM->p_update_mysql_error_counter(
				p_mysql_error_type::mysql,
				myconn->parent->myhgc->hid,
				myconn->parent->address,
				myconn->parent->port,
				( myerr ? myerr : ER_PROXYSQL_OFFLINE_SRV )
			);
			if (myerr >= 2000 || myerr == 0) {
				bool retry_conn=false;
				// client error, serious
				detected_broken_connection(__FILE__ , __LINE__ , __func__ , "during INIT_DB", myconn, myerr, mysql_error(myconn->mysql));
				//if ((myds->myconn->reusable==true) && ((myds->myprot.prot_status & SERVER_STATUS_IN_TRANS)==0)) {
				if ((myds->myconn->reusable==true) && myds->myconn->IsActiveTransaction()==false && myds->myconn->MultiplexDisabled()==false) {
					retry_conn=true;
				}
				myds->destroy_MySQL_Connection_From_Pool(false);
				myds->fd=0;
				if (retry_conn) {
					myds->DSS=STATE_NOT_INITIALIZED;
					NEXT_IMMEDIATE_NEW(CONNECTING_SERVER);
				}
				*_rc=-1; // an error happened, we should destroy the Session
				return ret;
			} else {
				proxy_warning("Error during INIT_DB: %d, %s\n", myerr, mysql_error(myconn->mysql));
				// we won't go back to PROCESSING_QUERY
				st=previous_status.top();
				previous_status.pop();
				char sqlstate[10];
				sprintf(sqlstate,"%s",mysql_sqlstate(myconn->mysql));
				client_myds->myprot.generate_pkt_ERR(true,NULL,NULL,1,mysql_errno(myconn->mysql),sqlstate,mysql_error(myconn->mysql));
				myds->destroy_MySQL_Connection_From_Pool(true);
				myds->fd=0;
				RequestEnd(myds);
			}
		} else {
			// rc==1 , nothing to do for now
		}
	}
	return false;
}


bool MySQL_Session::handler_again___status_CONNECTING_SERVER(int *_rc) { 
	//fprintf(stderr,"CONNECTING_SERVER\n");
	unsigned long long curtime=monotonic_time();
	thread->atomic_curtime=curtime;
	if (mirror) {
		mybe->server_myds->connect_retries_on_failure=0; // no try for mirror
		mybe->server_myds->wait_until=thread->curtime+mysql_thread___connect_timeout_server*1000;
		pause_until=0;
	}
	if (mybe->server_myds->max_connect_time) {
		if (thread->curtime >= mybe->server_myds->max_connect_time) {
			if (mirror) {
				PROXY_TRACE();
			}
			char buf[256];
			sprintf(buf,"Max connect timeout reached while reaching hostgroup %d after %llums", current_hostgroup, (thread->curtime - CurrentQuery.start_time)/1000 );
			if (thread) {
				thread->status_variables.stvar[st_var_max_connect_timeout_err]++;
			}
			client_myds->myprot.generate_pkt_ERR(true,NULL,NULL,1,9001,(char *)"HY000",buf, true);
			RequestEnd(mybe->server_myds);
			std::string errmsg;
			generate_status_one_hostgroup(current_hostgroup, errmsg);
			proxy_error("%s . HG status: %s\n", buf, errmsg.c_str());
			//enum session_status st;
			while (previous_status.size()) {
				previous_status.top();
				previous_status.pop();
			}
			if (mybe->server_myds->myconn) {
				// Created connection never reached 'connect_cont' phase, due to that
				// internal structures of 'mysql->net' are not fully initialized.
				// This induces a leak of the 'fd' associated with the socket
				// opened by the library. To prevent this, we need to call
				// `mysql_real_connect_cont` through `connect_cont`. This way
				// we ensure a proper cleanup of all the resources when 'mysql_close'
				// is later called. For more context see issue #3404.
				mybe->server_myds->myconn->connect_cont(MYSQL_WAIT_TIMEOUT);
				mybe->server_myds->destroy_MySQL_Connection_From_Pool(false);
				if (mirror) {
					PROXY_TRACE();
					NEXT_IMMEDIATE_NEW(WAITING_CLIENT_DATA);
				}
			}
			mybe->server_myds->max_connect_time=0;
			NEXT_IMMEDIATE_NEW(WAITING_CLIENT_DATA);
		}
	}
	if (mybe->server_myds->myconn==NULL) {
		handler___client_DSS_QUERY_SENT___server_DSS_NOT_INITIALIZED__get_connection();
	}
	if (mybe->server_myds->myconn==NULL) {
		if (mirror) {
			PROXY_TRACE();
			NEXT_IMMEDIATE_NEW(WAITING_CLIENT_DATA);
		}		
	}

	if (mybe->server_myds->myconn==NULL) {
		pause_until=thread->curtime+mysql_thread___connect_retries_delay*1000;
		*_rc=1;
		return false;
	} else {
		MySQL_Data_Stream *myds=mybe->server_myds;
		MySQL_Connection *myconn=myds->myconn;
		int rc;
		if (default_hostgroup<0) {
			// we are connected to a Admin module backend
			// we pretend to set a user variable to disable multiplexing
			myconn->set_status(true, STATUS_MYSQL_CONNECTION_USER_VARIABLE);
		}
		enum session_status st=status;
		if (mybe->server_myds->myconn->async_state_machine==ASYNC_IDLE) {
			st=previous_status.top();
			previous_status.pop();
			NEXT_IMMEDIATE_NEW(st);
		}
		assert(st==status);
		unsigned long long curtime=monotonic_time();

		assert(myconn->async_state_machine!=ASYNC_IDLE);
		if (mirror) {
			PROXY_TRACE();
		}
		rc=myconn->async_connect(myds->revents);
		if (myds->mypolls==NULL) {
			// connection yet not in mypolls
			myds->assign_fd_from_mysql_conn();
			thread->mypolls.add(POLLIN|POLLOUT, mybe->server_myds->fd, mybe->server_myds, curtime);
			if (mirror) {
				PROXY_TRACE();
			}
		}
		switch (rc) {
			case 0:
				myds->myds_type=MYDS_BACKEND;
				myds->DSS=STATE_MARIADB_GENERIC;
				status=WAITING_CLIENT_DATA;
				st=previous_status.top();
				previous_status.pop();
				myds->wait_until=0;
				if (session_fast_forward==true) {
					// we have a successful connection and session_fast_forward enabled
					// set DSS=STATE_SLEEP or it will believe it have to use MARIADB client library
					myds->DSS=STATE_SLEEP;
					myds->myconn->send_quit = false;
					myds->myconn->reusable = false;
				}
				mysql_variables.on_connect_to_backend(myds->myconn);
				NEXT_IMMEDIATE_NEW(st);
				break;
			case -1:
			case -2:
				MyHGM->p_update_mysql_error_counter(p_mysql_error_type::mysql, myconn->parent->myhgc->hid, myconn->parent->address, myconn->parent->port, mysql_errno(myconn->mysql));
				if (myds->connect_retries_on_failure >0 ) {
					myds->connect_retries_on_failure--;
					int myerr=mysql_errno(myconn->mysql);
					switch (myerr) {
						case 1226: // ER_USER_LIMIT_REACHED , User '%s' has exceeded the '%s' resource (current value: %ld)
							goto __exit_handler_again___status_CONNECTING_SERVER_with_err;
							break;
						default:
							break;
					}
					if (mirror) {
						PROXY_TRACE();
					}			
					myds->destroy_MySQL_Connection_From_Pool(false);
					NEXT_IMMEDIATE_NEW(CONNECTING_SERVER);
				} else {
__exit_handler_again___status_CONNECTING_SERVER_with_err:
					int myerr=mysql_errno(myconn->mysql);
					if (myerr) {
						char sqlstate[10];
						sprintf(sqlstate,"%s",mysql_sqlstate(myconn->mysql));
						client_myds->myprot.generate_pkt_ERR(true,NULL,NULL,1,mysql_errno(myconn->mysql),sqlstate,mysql_error(myconn->mysql),true);
					} else {
						char buf[256];
						sprintf(buf,"Max connect failure while reaching hostgroup %d", current_hostgroup);
						client_myds->myprot.generate_pkt_ERR(true,NULL,NULL,1,9002,(char *)"HY000",buf,true);
						if (thread) {
							thread->status_variables.stvar[st_var_max_connect_timeout_err]++;
						}
					}
					if (session_fast_forward==false) {
						// see bug #979
						RequestEnd(myds);
					}
					while (previous_status.size()) {
						st=previous_status.top();
						previous_status.pop();
					}
					if (mirror) {
						PROXY_TRACE();
					}
					myds->destroy_MySQL_Connection_From_Pool( myerr ? true : false );
					myds->max_connect_time=0;
					NEXT_IMMEDIATE_NEW(WAITING_CLIENT_DATA);
				}
				break;
			case 1: // continue on next loop
			default:
				break;
		}
	}
	return false;
}
bool MySQL_Session::handler_again___status_CHANGING_USER_SERVER(int *_rc) {
	assert(mybe->server_myds->myconn);
	MySQL_Data_Stream *myds=mybe->server_myds;
	MySQL_Connection *myconn=myds->myconn;
	myds->DSS=STATE_MARIADB_QUERY;
	enum session_status st=status;
	if (myds->mypolls==NULL) {
		thread->mypolls.add(POLLIN|POLLOUT, mybe->server_myds->fd, mybe->server_myds, thread->curtime);
	}
	// we recreate local_stmts : see issue #752
	delete myconn->local_stmts;
	myconn->local_stmts=new MySQL_STMTs_local_v14(false); // false by default, it is a backend
	if (mysql_thread___connect_timeout_server_max) {
		if (mybe->server_myds->max_connect_time==0) {
			mybe->server_myds->max_connect_time=thread->curtime+mysql_thread___connect_timeout_server_max*1000;
		}
	}
	int rc=myconn->async_change_user(myds->revents);
	if (rc==0) {
		__sync_fetch_and_add(&MyHGM->status.backend_change_user, 1);
		myds->myconn->userinfo->set(client_myds->myconn->userinfo);
		myds->myconn->reset();
		myds->DSS = STATE_MARIADB_GENERIC;
		st = previous_status.top();
		previous_status.pop();
		NEXT_IMMEDIATE_NEW(st);
	} else {
		if (rc==-1) {
			// the command failed
			int myerr=mysql_errno(myconn->mysql);
			MyHGM->p_update_mysql_error_counter(
				p_mysql_error_type::mysql,
				myconn->parent->myhgc->hid,
				myconn->parent->address,
				myconn->parent->port,
				( myerr ? myerr : ER_PROXYSQL_OFFLINE_SRV )
			);
			if (myerr >= 2000 || myerr == 0) {
				bool retry_conn=false;
				// client error, serious
				detected_broken_connection(__FILE__ , __LINE__ , __func__ , "during CHANGE_USER", myconn, myerr, mysql_error(myconn->mysql));
				if ((myds->myconn->reusable==true) && myds->myconn->IsActiveTransaction()==false && myds->myconn->MultiplexDisabled()==false) {
					retry_conn=true;
				}
				myds->destroy_MySQL_Connection_From_Pool(false);
				myds->fd=0;
				if (retry_conn) {
					myds->DSS=STATE_NOT_INITIALIZED;
					NEXT_IMMEDIATE_NEW(CONNECTING_SERVER);
				}
				*_rc=-1;
				return false;
			} else {
				proxy_warning("Error during change user: %d, %s\n", myerr, mysql_error(myconn->mysql));
					// we won't go back to PROCESSING_QUERY
				st=previous_status.top();
				previous_status.pop();
				char sqlstate[10];
				sprintf(sqlstate,"%s",mysql_sqlstate(myconn->mysql));
				client_myds->myprot.generate_pkt_ERR(true,NULL,NULL,1,mysql_errno(myconn->mysql),sqlstate,mysql_error(myconn->mysql));
				myds->destroy_MySQL_Connection_From_Pool(true);
				myds->fd=0;
				RequestEnd(myds); //fix bug #682
			}
		} else {
			if (rc==-2) {
				bool retry_conn=false;
				proxy_error("Change user timeout during COM_CHANGE_USER on %s , %d\n", myconn->parent->address, myconn->parent->port);
				MyHGM->p_update_mysql_error_counter(p_mysql_error_type::mysql, myconn->parent->myhgc->hid, myconn->parent->address, myconn->parent->port, ER_PROXYSQL_CHANGE_USER_TIMEOUT);
				if ((myds->myconn->reusable==true) && myds->myconn->IsActiveTransaction()==false && myds->myconn->MultiplexDisabled()==false) {
					retry_conn=true;
				}
				myds->destroy_MySQL_Connection_From_Pool(false);
				myds->fd=0;
				if (retry_conn) {
					myds->DSS=STATE_NOT_INITIALIZED;
					NEXT_IMMEDIATE_NEW(CONNECTING_SERVER);
				}
				*_rc=-1;
				return false;
			} else {
				// rc==1 , nothing to do for now
			}
		}
	}
	return false;
}

bool MySQL_Session::handler_again___status_CHANGING_AUTOCOMMIT(int *_rc) {
	//fprintf(stderr,"CHANGING_AUTOCOMMIT\n");
	assert(mybe->server_myds->myconn);
	MySQL_Data_Stream *myds=mybe->server_myds;
	MySQL_Connection *myconn=myds->myconn;
	myds->DSS=STATE_MARIADB_QUERY;
	enum session_status st=status;
	if (myds->mypolls==NULL) {
		thread->mypolls.add(POLLIN|POLLOUT, mybe->server_myds->fd, mybe->server_myds, thread->curtime);
	}
	bool ac = autocommit;
	if (autocommit == false) { // also IsAutoCommit==false
		if (mysql_thread___enforce_autocommit_on_reads == false) {
			if (mybe->server_myds->myconn->IsAutoCommit() == false) {
				if (mybe->server_myds->myconn->IsActiveTransaction() == false) {
					if (CurrentQuery.is_select_NOT_for_update()==true) {
						// client wants autocommit=0
						// enforce_autocommit_on_reads=false
						// there is no transaction
						// this seems to be the first query, and a SELECT not FOR UPDATE
						// we will switch back to autcommit=1
						ac = true;
					}
				} else {
					st=previous_status.top();
					previous_status.pop();
					myds->DSS = STATE_MARIADB_GENERIC;
					NEXT_IMMEDIATE_NEW(st);
				}
			}
		}
	}
	int rc=myconn->async_set_autocommit(myds->revents, ac);
	if (rc==0) {
		st=previous_status.top();
		previous_status.pop();
		myds->DSS = STATE_MARIADB_GENERIC;
		NEXT_IMMEDIATE_NEW(st);
	} else {
		if (rc==-1) {
			// the command failed
			int myerr=mysql_errno(myconn->mysql);
			MyHGM->p_update_mysql_error_counter(
				p_mysql_error_type::mysql,
				myconn->parent->myhgc->hid,
				myconn->parent->address,
				myconn->parent->port,
				( myerr ? myerr : ER_PROXYSQL_OFFLINE_SRV )
			);
			if (myerr >= 2000 || myerr == 0) {
				bool retry_conn=false;
				// client error, serious
				detected_broken_connection(__FILE__ , __LINE__ , __func__ , "during SET AUTOCOMMIT", myconn, myerr, mysql_error(myconn->mysql));
				if ((myds->myconn->reusable==true) && myds->myconn->IsActiveTransaction()==false && myds->myconn->MultiplexDisabled()==false) {
					retry_conn=true;
				}
				myds->destroy_MySQL_Connection_From_Pool(false);
				myds->fd=0;
				if (retry_conn) {
					myds->DSS=STATE_NOT_INITIALIZED;
					NEXT_IMMEDIATE_NEW(CONNECTING_SERVER);
				}
				*_rc=-1;
				return false;
			} else {
				proxy_warning("Error during SET AUTOCOMMIT: %d, %s\n", myerr, mysql_error(myconn->mysql));
					// we won't go back to PROCESSING_QUERY
				st=previous_status.top();
				previous_status.pop();
				char sqlstate[10];
				sprintf(sqlstate,"%s",mysql_sqlstate(myconn->mysql));
				client_myds->myprot.generate_pkt_ERR(true,NULL,NULL,1,mysql_errno(myconn->mysql),sqlstate,mysql_error(myconn->mysql));
					myds->destroy_MySQL_Connection_From_Pool(true);
					myds->fd=0;
				RequestEnd(myds);
				status=WAITING_CLIENT_DATA;
				client_myds->DSS=STATE_SLEEP;
			}
		} else {
			// rc==1 , nothing to do for now
		}
	}
	return false;
}

// this function was inline inside MySQL_Session::get_pkts_from_client
// where:
// status = WAITING_CLIENT_DATA
// client_myds->DSS = STATE_SLEEP
// enum_mysql_command = _MYSQL_COM_STMT_PREPARE
//
// all break were replaced with a return
void MySQL_Session::handler___status_WAITING_CLIENT_DATA___STATE_SLEEP___MYSQL_COM_STMT_PREPARE(PtrSize_t& pkt) {
	if (session_type != PROXYSQL_SESSION_MYSQL) { // only MySQL module supports prepared statement!!
		l_free(pkt.size,pkt.ptr);
		client_myds->setDSS_STATE_QUERY_SENT_NET();
		client_myds->myprot.generate_pkt_ERR(true,NULL,NULL,1,1045,(char *)"28000",(char *)"Command not supported");
		client_myds->DSS=STATE_SLEEP;
		status=WAITING_CLIENT_DATA;
		return;
	} else {
		thread->status_variables.stvar[st_var_frontend_stmt_prepare]++;
		thread->status_variables.stvar[st_var_queries]++;
		// if we reach here, we are not on MySQL module
		bool rc_break=false;
		bool lock_hostgroup = false;

		// Note: CurrentQuery sees the query as sent by the client.
		// shortly after, the packets it used to contain the query will be deallocated
		// Note2 : we call the next function as if it was _MYSQL_COM_QUERY
		// because the offset will be identical
		CurrentQuery.begin((unsigned char *)pkt.ptr,pkt.size,true);

		timespec begint;
		timespec endt;
		if (thread->variables.stats_time_query_processor) {
			clock_gettime(CLOCK_THREAD_CPUTIME_ID,&begint);
		}
		qpo=GloQPro->process_mysql_query(this,pkt.ptr,pkt.size,&CurrentQuery);
		if (thread->variables.stats_time_query_processor) {
			clock_gettime(CLOCK_THREAD_CPUTIME_ID,&endt);
			thread->status_variables.stvar[st_var_query_processor_time] = thread->status_variables.stvar[st_var_query_processor_time] +
				(endt.tv_sec*1000000000+endt.tv_nsec) -
				(begint.tv_sec*1000000000+begint.tv_nsec);
		}
		assert(qpo);	// GloQPro->process_mysql_query() should always return a qpo
		rc_break=handler___status_WAITING_CLIENT_DATA___STATE_SLEEP___MYSQL_COM_QUERY_qpo(&pkt, &lock_hostgroup);
		if (rc_break==true) {
			return;
		}
		if (mysql_thread___set_query_lock_on_hostgroup == 1) { // algorithm introduced in 2.0.6
			if (locked_on_hostgroup < 0) {
				if (lock_hostgroup) {
					// we are locking on hostgroup now
					locked_on_hostgroup = current_hostgroup;
				}
			}
			if (locked_on_hostgroup >= 0) {
				if (current_hostgroup != locked_on_hostgroup) {
					client_myds->DSS=STATE_QUERY_SENT_NET;
					int l = CurrentQuery.QueryLength;
					char *end = (char *)"";
					if (l>256) {
						l=253;
						end = (char *)"...";
					}
					string nqn = string((char *)CurrentQuery.QueryPointer,l);
					char *err_msg = (char *)"Session trying to reach HG %d while locked on HG %d . Rejecting query: %s";
					char *buf = (char *)malloc(strlen(err_msg)+strlen(nqn.c_str())+strlen(end)+64);
					sprintf(buf, err_msg, current_hostgroup, locked_on_hostgroup, nqn.c_str(), end);
					client_myds->myprot.generate_pkt_ERR(true,NULL,NULL,client_myds->pkt_sid+1,9005,(char *)"HY000",buf, true);
					thread->status_variables.stvar[st_var_hostgroup_locked_queries]++;
					RequestEnd(NULL);
					free(buf);
					l_free(pkt.size,pkt.ptr);
					return;
				}
			}
		}
		mybe=find_or_create_backend(current_hostgroup);
		if (client_myds->myconn->local_stmts==NULL) {
			client_myds->myconn->local_stmts=new MySQL_STMTs_local_v14(true);
		}
		uint64_t hash=client_myds->myconn->local_stmts->compute_hash(
			(char *)client_myds->myconn->userinfo->username,
			(char *)client_myds->myconn->userinfo->schemaname,
			(char *)CurrentQuery.QueryPointer,
			CurrentQuery.QueryLength
		);
		MySQL_STMT_Global_info *stmt_info=NULL;
		// we first lock GloStmt
		GloMyStmt->wrlock();
		stmt_info=GloMyStmt->find_prepared_statement_by_hash(hash);
		if (stmt_info) {
			// the prepared statement exists in GloMyStmt
			// for this reason, we do not need to prepare it again, and we can already reply to the client
			// we will now generate a unique stmt and send it to the client
			uint32_t new_stmt_id=client_myds->myconn->local_stmts->generate_new_client_stmt_id(stmt_info->statement_id);
			client_myds->setDSS_STATE_QUERY_SENT_NET();
			client_myds->myprot.generate_STMT_PREPARE_RESPONSE(client_myds->pkt_sid+1,stmt_info,new_stmt_id);
			LogQuery(NULL);
			l_free(pkt.size,pkt.ptr);
			client_myds->DSS=STATE_SLEEP;
			status=WAITING_CLIENT_DATA;
			CurrentQuery.end_time=thread->curtime;
			CurrentQuery.end();
		} else {
			mybe=find_or_create_backend(current_hostgroup);
			status=PROCESSING_STMT_PREPARE;
			mybe->server_myds->connect_retries_on_failure=mysql_thread___connect_retries_on_failure;
			mybe->server_myds->wait_until=0;
			pause_until=0;
			mybe->server_myds->killed_at=0;
			mybe->server_myds->kill_type=0;
			mybe->server_myds->mysql_real_query.init(&pkt); // fix memory leak for PREPARE in prepared statements #796
			mybe->server_myds->statuses.questions++;
			client_myds->setDSS_STATE_QUERY_SENT_NET();
		}
		GloMyStmt->unlock();
		return; // make sure to not return before unlocking GloMyStmt
	}
}

// this function was inline inside MySQL_Session::get_pkts_from_client
// where:
// status = WAITING_CLIENT_DATA
// client_myds->DSS = STATE_SLEEP
// enum_mysql_command = _MYSQL_COM_STMT_EXECUTE
//
// all break were replaced with a return
void MySQL_Session::handler___status_WAITING_CLIENT_DATA___STATE_SLEEP___MYSQL_COM_STMT_EXECUTE(PtrSize_t& pkt) {
	if (session_type != PROXYSQL_SESSION_MYSQL) { // only MySQL module supports prepared statement!!
		l_free(pkt.size,pkt.ptr);
		client_myds->setDSS_STATE_QUERY_SENT_NET();
		client_myds->myprot.generate_pkt_ERR(true,NULL,NULL,1,1045,(char *)"28000",(char *)"Command not supported");
		client_myds->DSS=STATE_SLEEP;
		status=WAITING_CLIENT_DATA;
		return;
	} else {
		// if we reach here, we are on MySQL module
		bool rc_break=false;
		bool lock_hostgroup = false;
		thread->status_variables.stvar[st_var_frontend_stmt_execute]++;
		thread->status_variables.stvar[st_var_queries]++;
		uint32_t client_stmt_id=0;
		uint64_t stmt_global_id=0;
		memcpy(&client_stmt_id,(char *)pkt.ptr+5,sizeof(uint32_t));
		stmt_global_id=client_myds->myconn->local_stmts->find_global_stmt_id_from_client(client_stmt_id);
		if (stmt_global_id == 0) {
			// FIXME: add error handling
			// LCOV_EXCL_START
			assert(0);
			// LCOV_EXCL_STOP
		}
		CurrentQuery.stmt_global_id=stmt_global_id;
		// now we get the statement information
		MySQL_STMT_Global_info *stmt_info=NULL;
		stmt_info=GloMyStmt->find_prepared_statement_by_stmt_id(stmt_global_id);
		if (stmt_info==NULL) {
			// we couldn't find it
			l_free(pkt.size,pkt.ptr);
			client_myds->setDSS_STATE_QUERY_SENT_NET();
			client_myds->myprot.generate_pkt_ERR(true,NULL,NULL,1,1045,(char *)"28000",(char *)"Prepared statement doesn't exist", true);
			client_myds->DSS=STATE_SLEEP;
			status=WAITING_CLIENT_DATA;
			return;
		}
		CurrentQuery.stmt_info=stmt_info;
		CurrentQuery.start_time=thread->curtime;

		timespec begint;
		timespec endt;
		if (thread->variables.stats_time_query_processor) {
			clock_gettime(CLOCK_THREAD_CPUTIME_ID,&begint);
		}
		qpo=GloQPro->process_mysql_query(this,NULL,0,&CurrentQuery);
		if (qpo->max_lag_ms >= 0) {
			thread->status_variables.stvar[st_var_queries_with_max_lag_ms]++;
		}
		if (thread->variables.stats_time_query_processor) {
			clock_gettime(CLOCK_THREAD_CPUTIME_ID,&endt);
			thread->status_variables.stvar[st_var_query_processor_time] = thread->status_variables.stvar[st_var_query_processor_time] +
				(endt.tv_sec*1000000000+endt.tv_nsec) -
				(begint.tv_sec*1000000000+begint.tv_nsec);
		}
		assert(qpo);	// GloQPro->process_mysql_query() should always return a qpo
		// we now take the metadata associated with STMT_EXECUTE from MySQL_STMTs_meta
		bool stmt_meta_found=true; // let's be optimistic and we assume we will found it
		stmt_execute_metadata_t *stmt_meta=sess_STMTs_meta->find(stmt_global_id);
		if (stmt_meta==NULL) { // we couldn't find any metadata
			stmt_meta_found=false;
		}
		stmt_meta=client_myds->myprot.get_binds_from_pkt(pkt.ptr,pkt.size,stmt_info, &stmt_meta);
		if (stmt_meta==NULL) {
			l_free(pkt.size,pkt.ptr);
			client_myds->setDSS_STATE_QUERY_SENT_NET();
			client_myds->myprot.generate_pkt_ERR(true,NULL,NULL,1,1045,(char *)"28000",(char *)"Error in prepared statement execution", true);
			client_myds->DSS=STATE_SLEEP;
			status=WAITING_CLIENT_DATA;
			//__sync_fetch_and_sub(&stmt_info->ref_count,1); // decrease reference count
			stmt_info=NULL;
			return;
		}
		if (stmt_meta_found==false) {
			// previously we didn't find any metadata
			// but as we reached here, stmt_meta is not null and we save the metadata
			sess_STMTs_meta->insert(stmt_global_id,stmt_meta);
		}
		// else

		CurrentQuery.stmt_meta=stmt_meta;
		//current_hostgroup=qpo->destination_hostgroup;
		rc_break=handler___status_WAITING_CLIENT_DATA___STATE_SLEEP___MYSQL_COM_QUERY_qpo(&pkt, &lock_hostgroup, true);
		if (rc_break==true) {
			return;
		}
		if (mysql_thread___set_query_lock_on_hostgroup == 1) { // algorithm introduced in 2.0.6
			if (locked_on_hostgroup < 0) {
				if (lock_hostgroup) {
					// we are locking on hostgroup now
					locked_on_hostgroup = current_hostgroup;
				}
			}
			if (locked_on_hostgroup >= 0) {
				if (current_hostgroup != locked_on_hostgroup) {
					client_myds->DSS=STATE_QUERY_SENT_NET;
					//int l = CurrentQuery.QueryLength;
					int l = CurrentQuery.stmt_info->query_length;
					char *end = (char *)"";
					if (l>256) {
						l=253;
						end = (char *)"...";
					}
					string nqn = string((char *)CurrentQuery.stmt_info->query,l);
					char *err_msg = (char *)"Session trying to reach HG %d while locked on HG %d . Rejecting query: %s";
					char *buf = (char *)malloc(strlen(err_msg)+strlen(nqn.c_str())+strlen(end)+64);
					sprintf(buf, err_msg, current_hostgroup, locked_on_hostgroup, nqn.c_str(), end);
					client_myds->myprot.generate_pkt_ERR(true,NULL,NULL,client_myds->pkt_sid+1,9005,(char *)"HY000",buf, true);
					thread->status_variables.stvar[st_var_hostgroup_locked_queries]++;
					RequestEnd(NULL);
					free(buf);
					l_free(pkt.size,pkt.ptr);
					return;
				}
			}
		}
		mybe=find_or_create_backend(current_hostgroup);
		status=PROCESSING_STMT_EXECUTE;
		mybe->server_myds->connect_retries_on_failure=mysql_thread___connect_retries_on_failure;
		mybe->server_myds->wait_until=0;
		mybe->server_myds->killed_at=0;
		mybe->server_myds->kill_type=0;
		client_myds->setDSS_STATE_QUERY_SENT_NET();
	}
}

// this function was inline inside MySQL_Session::get_pkts_from_client
// ClickHouse doesn't support COM_INIT_DB , so we replace it
// with a COM_QUERY running USE
void MySQL_Session::handler___status_WAITING_CLIENT_DATA___STATE_SLEEP___MYSQL_COM_INIT_DB_replace_CLICKHOUSE(PtrSize_t& pkt) {
	PtrSize_t _new_pkt;
	_new_pkt.ptr=malloc(pkt.size+4); // USE + space
	memcpy(_new_pkt.ptr , pkt.ptr, 4);
	unsigned char *_c=(unsigned char *)_new_pkt.ptr;
	_c+=4; *_c=0x03;
	_c+=1; *_c='U';
	_c+=1; *_c='S';
	_c+=1; *_c='E';
	_c+=1; *_c=' ';
	memcpy((char *)_new_pkt.ptr+9 , (char *)pkt.ptr+5, pkt.size-5);
	l_free(pkt.size,pkt.ptr);
	pkt.size+=4;
	pkt.ptr = _new_pkt.ptr;
}

// this function was inline inside MySQL_Session::get_pkts_from_client
// where:
// status = WAITING_CLIENT_DATA
// client_myds->DSS = STATE_SLEEP
// enum_mysql_command = _MYSQL_COM_QUERY
// it processes the session not MYSQL_SESSION
void MySQL_Session::handler___status_WAITING_CLIENT_DATA___STATE_SLEEP___MYSQL_COM_QUERY___not_mysql(PtrSize_t& pkt) {
	switch (session_type) {
		case PROXYSQL_SESSION_ADMIN:
		case PROXYSQL_SESSION_STATS:
		// this is processed by the admin module
			handler_function(this, (void *)GloAdmin, &pkt);
			l_free(pkt.size,pkt.ptr);
			break;
		case PROXYSQL_SESSION_SQLITE:
			handler_function(this, (void *)GloSQLite3Server, &pkt);
			l_free(pkt.size,pkt.ptr);
			break;
#ifdef PROXYSQLCLICKHOUSE
		case PROXYSQL_SESSION_CLICKHOUSE:
			handler_function(this, (void *)GloClickHouseServer, &pkt);
			l_free(pkt.size,pkt.ptr);
			break;
#endif /* PROXYSQLCLICKHOUSE */
		default:
			// LCOV_EXCL_START
			assert(0);
			// LCOV_EXCL_STOP
	}
}


// this function was inline inside MySQL_Session::get_pkts_from_client
// where:
// status = WAITING_CLIENT_DATA
// client_myds->DSS = STATE_SLEEP
// enum_mysql_command = _MYSQL_COM_QUERY
// it searches for SQL injection
// it returns true if it detected an SQL injection
bool MySQL_Session::handler___status_WAITING_CLIENT_DATA___STATE_SLEEP___MYSQL_COM_QUERY_detect_SQLi() {
	if (client_myds->com_field_list == false) {
		if (qpo->firewall_whitelist_mode != WUS_OFF) {
			struct libinjection_sqli_state state;
			int issqli;
			const char * input = (char *)CurrentQuery.QueryPointer;
			size_t slen = CurrentQuery.QueryLength;
			libinjection_sqli_init(&state, input, slen, FLAG_SQL_MYSQL);
			issqli = libinjection_is_sqli(&state);
			if (issqli) {
				bool allow_sqli = false;
				allow_sqli = GloQPro->whitelisted_sqli_fingerprint(state.fingerprint);
				if (allow_sqli) {
					thread->status_variables.stvar[st_var_whitelisted_sqli_fingerprint]++;
				} else {
					thread->status_variables.stvar[st_var_automatic_detected_sqli]++;
					char * username = client_myds->myconn->userinfo->username;
					char * client_address = client_myds->addr.addr;
					proxy_error("SQLinjection detected with fingerprint of '%s' from client %s@%s . Query listed below:\n", state.fingerprint, username, client_address);
					fwrite(CurrentQuery.QueryPointer, CurrentQuery.QueryLength, 1, stderr);
					fprintf(stderr,"\n");
					RequestEnd(NULL);
					return true;
				}
			}
		}
	}
	return false;
}

// this function was inline inside MySQL_Session::get_pkts_from_client
// where:
// status = WAITING_CLIENT_DATA
// client_myds->DSS = STATE_SLEEP_MULTI_PACKET
//
// replacing the single goto with return true
bool MySQL_Session::handler___status_WAITING_CLIENT_DATA___STATE_SLEEP_MULTI_PACKET(PtrSize_t& pkt) {
	if (client_myds->multi_pkt.ptr==NULL) {
		// not initialized yet
		client_myds->multi_pkt.ptr=pkt.ptr;
		client_myds->multi_pkt.size=pkt.size;
	} else {
		PtrSize_t tmp_pkt;
		tmp_pkt.ptr=client_myds->multi_pkt.ptr;
		tmp_pkt.size=client_myds->multi_pkt.size;
		client_myds->multi_pkt.size = pkt.size + tmp_pkt.size-sizeof(mysql_hdr);
		client_myds->multi_pkt.ptr = l_alloc(client_myds->multi_pkt.size);
		memcpy(client_myds->multi_pkt.ptr, tmp_pkt.ptr, tmp_pkt.size);
		memcpy((char *)client_myds->multi_pkt.ptr + tmp_pkt.size , (char *)pkt.ptr+sizeof(mysql_hdr) , pkt.size-sizeof(mysql_hdr)); // the header is not copied
		l_free(tmp_pkt.size , tmp_pkt.ptr);
		l_free(pkt.size , pkt.ptr);
	}
	if (pkt.size==(0xFFFFFF+sizeof(mysql_hdr))) { // there are more packets
		//goto __get_pkts_from_client;
		return true;
	} else {
		// no more packets, move everything back to pkt and proceed
		pkt.ptr=client_myds->multi_pkt.ptr;
		pkt.size=client_myds->multi_pkt.size;
		client_myds->multi_pkt.size=0;
		client_myds->multi_pkt.ptr=NULL;
		client_myds->DSS=STATE_SLEEP;
	}
	return false;
}


// this function was inline inside MySQL_Session::get_pkts_from_client
// where:
// status = WAITING_CLIENT_DATA
// client_myds->DSS = STATE_SLEEP
// enum_mysql_command in a large list of possible values
// the most common values for enum_mysql_command are handled from the calling function
// here we only process the not so common ones
// we return false if the enum_mysql_command is not found
bool MySQL_Session::handler___status_WAITING_CLIENT_DATA___STATE_SLEEP___MYSQL_COM__various(PtrSize_t* pkt, bool* wrong_pass) {
	unsigned char c;
	c=*((unsigned char *)pkt->ptr+sizeof(mysql_hdr));
	switch ((enum_mysql_command)c) {
		case _MYSQL_COM_CHANGE_USER:
			handler___status_WAITING_CLIENT_DATA___STATE_SLEEP___MYSQL_COM_CHANGE_USER(pkt, wrong_pass);
			break;
		case _MYSQL_COM_PING:
			handler___status_WAITING_CLIENT_DATA___STATE_SLEEP___MYSQL_COM_PING(pkt);
			break;
		case _MYSQL_COM_SET_OPTION:
			handler___status_WAITING_CLIENT_DATA___STATE_SLEEP___MYSQL_COM_SET_OPTION(pkt);
			break;
		case _MYSQL_COM_STATISTICS:
			handler___status_WAITING_CLIENT_DATA___STATE_SLEEP___MYSQL_COM_STATISTICS(pkt);
			break;
		case _MYSQL_COM_INIT_DB:
			handler___status_WAITING_CLIENT_DATA___STATE_SLEEP___MYSQL_COM_INIT_DB(pkt);
			break;
		case _MYSQL_COM_FIELD_LIST:
			handler___status_WAITING_CLIENT_DATA___STATE_SLEEP___MYSQL_COM_FIELD_LIST(pkt);
			break;
		case _MYSQL_COM_PROCESS_KILL:
			handler___status_WAITING_CLIENT_DATA___STATE_SLEEP___MYSQL_COM_PROCESS_KILL(pkt);
			break;
		case _MYSQL_COM_RESET_CONNECTION:
			handler___status_WAITING_CLIENT_DATA___STATE_SLEEP___MYSQL_COM_RESET_CONNECTION(pkt);
			break;
		default:
			return false;
			break;
	}
	return true;
}


// this function was inline inside MySQL_Session::get_pkts_from_client
// where:
// status = NONE or default
//
// this is triggered when proxysql receives a packet when doesn't expect any
// for example while it is supposed to be sending resultset to client
void MySQL_Session::handler___status_NONE_or_default(PtrSize_t& pkt) {
	char buf[INET6_ADDRSTRLEN];
	switch (client_myds->client_addr->sa_family) {
		case AF_INET: {
			struct sockaddr_in *ipv4 = (struct sockaddr_in *)client_myds->client_addr;
			inet_ntop(client_myds->client_addr->sa_family, &ipv4->sin_addr, buf, INET_ADDRSTRLEN);
			break;
		}
		case AF_INET6: {
			struct sockaddr_in6 *ipv6 = (struct sockaddr_in6 *)client_myds->client_addr;
			inet_ntop(client_myds->client_addr->sa_family, &ipv6->sin6_addr, buf, INET6_ADDRSTRLEN);
			break;
		}
		default:
			sprintf(buf, "localhost");
			break;
		}
	if (pkt.size == 5) {
		unsigned char c=*((unsigned char *)pkt.ptr+sizeof(mysql_hdr));
		if (c==_MYSQL_COM_QUIT) {
			proxy_error("Unexpected COM_QUIT from client %s . Session_status: %d , client_status: %d Disconnecting it\n", buf, status, client_myds->status);
			if (GloMyLogger) { GloMyLogger->log_audit_entry(PROXYSQL_MYSQL_AUTH_QUIT, this, NULL); }
			proxy_debug(PROXY_DEBUG_MYSQL_COM, 5, "Got COM_QUIT packet\n");
			l_free(pkt.size,pkt.ptr);
			if (thread) {
				thread->status_variables.stvar[st_var_unexpected_com_quit]++;
			}
			return;
		}
	}
	proxy_error("Unexpected packet from client %s . Session_status: %d , client_status: %d Disconnecting it\n", buf, status, client_myds->status);
	if (thread) {
		thread->status_variables.stvar[st_var_unexpected_packet]++;
	}
	return;
}

// this function was inline inside MySQL_Session::get_pkts_from_client
// where:
// status = WAITING_CLIENT_DATA
void MySQL_Session::handler___status_WAITING_CLIENT_DATA___default() {
	proxy_debug(PROXY_DEBUG_MYSQL_CONNECTION, 5, "Statuses: WAITING_CLIENT_DATA - STATE_UNKNOWN\n");
	if (mirror==false) {
		char buf[INET6_ADDRSTRLEN];
		switch (client_myds->client_addr->sa_family) {
			case AF_INET: {
				struct sockaddr_in *ipv4 = (struct sockaddr_in *)client_myds->client_addr;
				inet_ntop(client_myds->client_addr->sa_family, &ipv4->sin_addr, buf, INET_ADDRSTRLEN);
				break;
			}
			case AF_INET6: {
				struct sockaddr_in6 *ipv6 = (struct sockaddr_in6 *)client_myds->client_addr;
				inet_ntop(client_myds->client_addr->sa_family, &ipv6->sin6_addr, buf, INET6_ADDRSTRLEN);
				break;
			}
			default:
				sprintf(buf, "localhost");
				break;
		}
		proxy_error("Unexpected packet from client %s . Session_status: %d , client_status: %d Disconnecting it\n", buf, status, client_myds->status);
	}
}

int MySQL_Session::get_pkts_from_client(bool& wrong_pass, PtrSize_t& pkt) {
	int handler_ret = 0;
	unsigned char c;

__get_pkts_from_client:

	// implement a more complex logic to run even in case of mirror
	// if client_myds , this is a regular client
	// if client_myds == NULL , it is a mirror
	//     process mirror only status==WAITING_CLIENT_DATA
	for (unsigned int j=0; j< ( client_myds->PSarrayIN ? client_myds->PSarrayIN->len : 0)  || (mirror==true && status==WAITING_CLIENT_DATA) ;) {
		if (mirror==false) {
			client_myds->PSarrayIN->remove_index(0,&pkt);
		}
		switch (status) {

			case CONNECTING_CLIENT:
				switch (client_myds->DSS) {
					case STATE_SERVER_HANDSHAKE:
						handler___status_CONNECTING_CLIENT___STATE_SERVER_HANDSHAKE(&pkt, &wrong_pass);
						break;
					case STATE_SSL_INIT:
						handler___status_CONNECTING_CLIENT___STATE_SERVER_HANDSHAKE(&pkt, &wrong_pass);
						break;
					default:
						proxy_error("Detected not valid state client state: %d\n", client_myds->DSS);
						handler_ret = -1; //close connection
						return handler_ret;
						break;
				}
				break;

			case WAITING_CLIENT_DATA:
				// this is handled only for real traffic, not mirror
				if (pkt.size==(0xFFFFFF+sizeof(mysql_hdr))) {
					// we are handling a multi-packet
					switch (client_myds->DSS) { // real traffic only
						case STATE_SLEEP:
							client_myds->DSS=STATE_SLEEP_MULTI_PACKET;
							break;
						case STATE_SLEEP_MULTI_PACKET:
							break;
						default:
							// LCOV_EXCL_START
							assert(0);
							break;
							// LCOV_EXCL_STOP
					}
				}
				switch (client_myds->DSS) {
					case STATE_SLEEP_MULTI_PACKET:
						if (handler___status_WAITING_CLIENT_DATA___STATE_SLEEP_MULTI_PACKET(pkt)) {
							// if handler___status_WAITING_CLIENT_DATA___STATE_SLEEP_MULTI_PACKET
							// returns true it meansa we need to reiterate
							goto __get_pkts_from_client;
						}
						// Note: the above function can change DSS to STATE_SLEEP
						// in that case we don't break from the witch but continue
						if (client_myds->DSS!=STATE_SLEEP) // if DSS==STATE_SLEEP , we continue
							break;
					case STATE_SLEEP:	// only this section can be executed ALSO by mirror
						command_counters->incr(thread->curtime/1000000);
						if (transaction_persistent_hostgroup==-1) {
							if (mysql_thread___set_query_lock_on_hostgroup == 0) { // behavior before 2.0.6
								current_hostgroup=default_hostgroup;
							} else {
								if (locked_on_hostgroup==-1) {
									current_hostgroup = default_hostgroup;
								} else {
									current_hostgroup = locked_on_hostgroup;
								}
							}
						}
						proxy_debug(PROXY_DEBUG_MYSQL_CONNECTION, 5, "Session=%p , client_myds=%p . Statuses: WAITING_CLIENT_DATA - STATE_SLEEP\n", this, client_myds);
						if (session_fast_forward==true) { // if it is fast forward
							mybe=find_or_create_backend(current_hostgroup); // set a backend
							mybe->server_myds->reinit_queues();             // reinitialize the queues in the myds . By default, they are not active
							mybe->server_myds->PSarrayOUT->add(pkt.ptr, pkt.size); // move the first packet
							previous_status.push(FAST_FORWARD); // next status will be FAST_FORWARD . Now we need a connection
							{
								//NEXT_IMMEDIATE(CONNECTING_SERVER);  // we create a connection . next status will be FAST_FORWARD
								// we can't use NEXT_IMMEDIATE() inside get_pkts_from_client()
								// instead we set status to CONNECTING_SERVER and return 0
								// when we exit from get_pkts_from_client() we expect the label "handler_again"
								set_status(CONNECTING_SERVER);
								return 0;
							}
						}
						c=*((unsigned char *)pkt.ptr+sizeof(mysql_hdr));
						if (session_type == PROXYSQL_SESSION_CLICKHOUSE) {
							if ((enum_mysql_command)c == _MYSQL_COM_INIT_DB) {
								handler___status_WAITING_CLIENT_DATA___STATE_SLEEP___MYSQL_COM_INIT_DB_replace_CLICKHOUSE(pkt);
								c=*((unsigned char *)pkt.ptr+sizeof(mysql_hdr));
							}
						}
						client_myds->com_field_list=false; // default
						if (c == _MYSQL_COM_FIELD_LIST) {
							if (session_type == PROXYSQL_SESSION_MYSQL) {
								MySQL_Protocol *myprot=&client_myds->myprot;
								bool rcp = myprot->generate_COM_QUERY_from_COM_FIELD_LIST(&pkt);
								if (rcp) {
									// all went well
									c=*((unsigned char *)pkt.ptr+sizeof(mysql_hdr));
									client_myds->com_field_list=true;
								} else {
									// parsing failed, proxysql will return not suppported command
								}
							}
						}
						switch ((enum_mysql_command)c) {
							case _MYSQL_COM_QUERY:
								__sync_add_and_fetch(&thread->status_variables.stvar[st_var_queries],1);
								if (session_type == PROXYSQL_SESSION_MYSQL) {
									bool rc_break=false;
									bool lock_hostgroup = false;
									if (session_fast_forward==false) {
										// Note: CurrentQuery sees the query as sent by the client.
										// shortly after, the packets it used to contain the query will be deallocated
										CurrentQuery.begin((unsigned char *)pkt.ptr,pkt.size,true);
									}
									rc_break=handler_special_queries(&pkt);
									if (rc_break==true) {
										if (mirror==false) {
											// track also special queries
											//RequestEnd(NULL);
											// we moved this inside handler_special_queries()
											// because a pointer was becoming invalid
											break;
										} else {
											handler_ret = -1;
											return handler_ret;
										}
									}
									timespec begint;
									timespec endt;
									if (thread->variables.stats_time_query_processor) {
										clock_gettime(CLOCK_THREAD_CPUTIME_ID,&begint);
									}
									qpo=GloQPro->process_mysql_query(this,pkt.ptr,pkt.size,&CurrentQuery);
									// This block was moved from 'handler_special_queries' to support
									// handling of 'USE' statements which are preceded by a comment.
									// For more context check issue: #3493.
									// ===================================================
									if (session_type != PROXYSQL_SESSION_CLICKHOUSE) {
										const char *qd = CurrentQuery.get_digest_text();
										bool use_db_query = false;

										if (qd != NULL) {
											if (
												(strncasecmp((char *)"USE",qd,3)==0)
												&&
												(
													(strncasecmp((char *)"USE ",qd,4)==0)
													||
													(strncasecmp((char *)"USE`",qd,4)==0)
												)
											) {
												use_db_query = true;
											}
										} else {
											if (pkt.size > (5+4) && strncasecmp((char *)"USE ", (char *)pkt.ptr+5, 4) == 0) {
												use_db_query = true;
											}
										}

										if (use_db_query) {
											handler___status_WAITING_CLIENT_DATA___STATE_SLEEP___MYSQL_COM_QUERY_USE_DB(&pkt);

											if (mirror == false) {
												break;
											} else {
												handler_ret = -1;
												return handler_ret;
											}
										}
									}
									// ===================================================
									if (qpo->max_lag_ms >= 0) {
										thread->status_variables.stvar[st_var_queries_with_max_lag_ms]++;
									}
									if (thread->variables.stats_time_query_processor) {
										clock_gettime(CLOCK_THREAD_CPUTIME_ID,&endt);
										thread->status_variables.stvar[st_var_query_processor_time]=thread->status_variables.stvar[st_var_query_processor_time] +
											(endt.tv_sec*1000000000+endt.tv_nsec) -
											(begint.tv_sec*1000000000+begint.tv_nsec);
									}
									assert(qpo);	// GloQPro->process_mysql_query() should always return a qpo
									rc_break=handler___status_WAITING_CLIENT_DATA___STATE_SLEEP___MYSQL_COM_QUERY_qpo(&pkt, &lock_hostgroup);
									if (mirror==false && rc_break==false) {
										if (mysql_thread___automatic_detect_sqli) {
											if (handler___status_WAITING_CLIENT_DATA___STATE_SLEEP___MYSQL_COM_QUERY_detect_SQLi()) {
												handler_ret = -1;
												return handler_ret;
											}
										}
									}
									if (rc_break==true) {
										if (mirror==false) {
											break;
										} else {
											handler_ret = -1;
											return handler_ret;
										}
									}
									if (mirror==false) {
										handler___status_WAITING_CLIENT_DATA___STATE_SLEEP___MYSQL_COM_QUERY___create_mirror_session();
									}

									if (autocommit_on_hostgroup>=0) {
									}
									if (mysql_thread___set_query_lock_on_hostgroup == 1) { // algorithm introduced in 2.0.6
										if (locked_on_hostgroup < 0) {
											if (lock_hostgroup) {
												// we are locking on hostgroup now
												if ( qpo->destination_hostgroup >= 0 ) {
													if (transaction_persistent_hostgroup == -1) {
														current_hostgroup=qpo->destination_hostgroup;
													}
												}
												locked_on_hostgroup = current_hostgroup;
												thread->status_variables.stvar[st_var_hostgroup_locked]++;
												thread->status_variables.stvar[st_var_hostgroup_locked_set_cmds]++;
											}
										}
										if (locked_on_hostgroup >= 0) {
											if (current_hostgroup != locked_on_hostgroup) {
												client_myds->DSS=STATE_QUERY_SENT_NET;
												int l = CurrentQuery.QueryLength;
												char *end = (char *)"";
												if (l>256) {
													l=253;
													end = (char *)"...";
												}
												string nqn = string((char *)CurrentQuery.QueryPointer,l);
												char *err_msg = (char *)"Session trying to reach HG %d while locked on HG %d . Rejecting query: %s";
												char *buf = (char *)malloc(strlen(err_msg)+strlen(nqn.c_str())+strlen(end)+64);
												sprintf(buf, err_msg, current_hostgroup, locked_on_hostgroup, nqn.c_str(), end);
												client_myds->myprot.generate_pkt_ERR(true,NULL,NULL,client_myds->pkt_sid+1,9005,(char *)"HY000",buf, true);
												thread->status_variables.stvar[st_var_hostgroup_locked_queries]++;
												RequestEnd(NULL);
												free(buf);
												l_free(pkt.size,pkt.ptr);
												break;
											}
										}
									}
									mybe=find_or_create_backend(current_hostgroup);
									status=PROCESSING_QUERY;
									// set query retries
									mybe->server_myds->query_retries_on_failure=mysql_thread___query_retries_on_failure;
									// if a number of retries is set in mysql_query_rules, that takes priority
									if (qpo) {
										if (qpo->retries >= 0) {
											mybe->server_myds->query_retries_on_failure=qpo->retries;
										}
									}
									mybe->server_myds->connect_retries_on_failure=mysql_thread___connect_retries_on_failure;
									mybe->server_myds->wait_until=0;
									pause_until=0;
									if (mysql_thread___default_query_delay) {
										pause_until=thread->curtime+mysql_thread___default_query_delay*1000;
									}
									if (qpo) {
										if (qpo->delay > 0) {
											if (pause_until==0)
												pause_until=thread->curtime;
											pause_until+=qpo->delay*1000;
										}
									}


									proxy_debug(PROXY_DEBUG_MYSQL_COM, 5, "Received query to be processed with MariaDB Client library\n");
									mybe->server_myds->killed_at=0;
									mybe->server_myds->kill_type=0;
									if (GloMyLdapAuth) {
										if (session_type==PROXYSQL_SESSION_MYSQL) {
											if (mysql_thread___add_ldap_user_comment && strlen(mysql_thread___add_ldap_user_comment)) {
												add_ldap_comment_to_pkt(&pkt);
											}
										}
									}
									mybe->server_myds->mysql_real_query.init(&pkt);
									mybe->server_myds->statuses.questions++;
									client_myds->setDSS_STATE_QUERY_SENT_NET();
								} else {
									handler___status_WAITING_CLIENT_DATA___STATE_SLEEP___MYSQL_COM_QUERY___not_mysql(pkt);
								}
								break;
							case _MYSQL_COM_STMT_PREPARE:
								handler___status_WAITING_CLIENT_DATA___STATE_SLEEP___MYSQL_COM_STMT_PREPARE(pkt);
								break;
							case _MYSQL_COM_STMT_EXECUTE:
								handler___status_WAITING_CLIENT_DATA___STATE_SLEEP___MYSQL_COM_STMT_EXECUTE(pkt);
								break;
							case _MYSQL_COM_STMT_RESET:
								handler___status_WAITING_CLIENT_DATA___STATE_SLEEP___MYSQL_COM_STMT_RESET(pkt);
								break;
							case _MYSQL_COM_STMT_CLOSE:
								handler___status_WAITING_CLIENT_DATA___STATE_SLEEP___MYSQL_COM_STMT_CLOSE(pkt);
								break;
							case _MYSQL_COM_STMT_SEND_LONG_DATA:
								handler___status_WAITING_CLIENT_DATA___STATE_SLEEP___MYSQL_COM_STMT_SEND_LONG_DATA(pkt);
								break;
							case _MYSQL_COM_QUIT:
								proxy_debug(PROXY_DEBUG_MYSQL_COM, 5, "Got COM_QUIT packet\n");
								if (GloMyLogger) { GloMyLogger->log_audit_entry(PROXYSQL_MYSQL_AUTH_QUIT, this, NULL); }
								l_free(pkt.size,pkt.ptr);
								handler_ret = -1;
								return handler_ret;
								break;
							default:
								// in this switch we only handle the most common commands.
								// The not common commands are handled by "default" , that
								// calls the following function
								// handler___status_WAITING_CLIENT_DATA___STATE_SLEEP___MYSQL_COM__various
								if (handler___status_WAITING_CLIENT_DATA___STATE_SLEEP___MYSQL_COM__various(&pkt, &wrong_pass)==false) {
									// If even this cannot find the command, we return an error to the client
									proxy_error("RECEIVED AN UNKNOWN COMMAND: %d -- PLEASE REPORT A BUG\n", c);
									l_free(pkt.size,pkt.ptr);
									handler_ret = -1; // immediately drop the connection
									return handler_ret;
								}
								break;
						}
						break;
					default:
						handler___status_WAITING_CLIENT_DATA___default();
						handler_ret = -1;
						return handler_ret;
						break;
				}	
				break;
			case FAST_FORWARD:
				mybe->server_myds->PSarrayOUT->add(pkt.ptr, pkt.size);
				break;
			// This state is required because it covers the following situation:
			//  1. A new connection is created by a client and the 'FAST_FORWARD' mode is enabled.
			//  2. The first packet received for this connection isn't a whole packet, i.e, it's either
			//     split into multiple packets, or it doesn't fit 'queueIN' size (typically
			//     QUEUE_T_DEFAULT_SIZE).
			//  3. Session is still in 'CONNECTING_SERVER' state, BUT further packets remain to be received
			//     from the initial split packet.
			//
			//  Because of this, packets received during 'CONNECTING_SERVER' when the previous state is
			//  'FAST_FORWARD' should be pushed to 'PSarrayOUT'.
			case CONNECTING_SERVER:
				if (previous_status.empty() == false && previous_status.top() == FAST_FORWARD) {
					mybe->server_myds->PSarrayOUT->add(pkt.ptr, pkt.size);
					break;
				}
			case session_status___NONE:
			default:
				handler___status_NONE_or_default(pkt);
				handler_ret = -1;
				return handler_ret;
				break;
		}
	}
	return handler_ret;
}
// end of MySQL_Session::get_pkts_from_client()


// this function returns:
// 0 : no action
// -1 : the calling function will return
// 1 : call to NEXT_IMMEDIATE
int MySQL_Session::handler_ProcessingQueryError_CheckBackendConnectionStatus(MySQL_Data_Stream *myds) {
	MySQL_Connection *myconn = myds->myconn;
	// the query failed
	if (
		// due to #774 , we now read myconn->server_status instead of myconn->parent->status
		(myconn->server_status==MYSQL_SERVER_STATUS_OFFLINE_HARD) // the query failed because the server is offline hard
		||
		(myconn->server_status==MYSQL_SERVER_STATUS_SHUNNED && myconn->parent->shunned_automatic==true && myconn->parent->shunned_and_kill_all_connections==true) // the query failed because the server is shunned due to a serious failure
		||
		(myconn->server_status==MYSQL_SERVER_STATUS_SHUNNED_REPLICATION_LAG) // slave is lagging! see #774
	) {
		if (mysql_thread___connect_timeout_server_max) {
			myds->max_connect_time=thread->curtime+mysql_thread___connect_timeout_server_max*1000;
		}
		bool retry_conn=false;
		if (myconn->server_status==MYSQL_SERVER_STATUS_SHUNNED_REPLICATION_LAG) {
			thread->status_variables.stvar[st_var_backend_lagging_during_query]++;
			proxy_error("Detected a lagging server during query: %s, %d\n", myconn->parent->address, myconn->parent->port);
			MyHGM->p_update_mysql_error_counter(p_mysql_error_type::proxysql, myconn->parent->myhgc->hid, myconn->parent->address, myconn->parent->port, ER_PROXYSQL_LAGGING_SRV);
		} else {
			thread->status_variables.stvar[st_var_backend_offline_during_query]++;
			proxy_error("Detected an offline server during query: %s, %d\n", myconn->parent->address, myconn->parent->port);
			MyHGM->p_update_mysql_error_counter(p_mysql_error_type::proxysql, myconn->parent->myhgc->hid, myconn->parent->address, myconn->parent->port, ER_PROXYSQL_OFFLINE_SRV);
		}
		if (myds->query_retries_on_failure > 0) {
			myds->query_retries_on_failure--;
			if ((myds->myconn->reusable==true) && myds->myconn->IsActiveTransaction()==false && myds->myconn->MultiplexDisabled()==false) {
				if (myds->myconn->MyRS && myds->myconn->MyRS->transfer_started) {
				// transfer to frontend has started, we cannot retry
				} else {
					retry_conn=true;
					proxy_warning("Retrying query.\n");
				}
			}
		}
		myds->destroy_MySQL_Connection_From_Pool(false);
		myds->fd=0;
		if (retry_conn) {
			myds->DSS=STATE_NOT_INITIALIZED;
			//previous_status.push(PROCESSING_QUERY);
			switch(status) { // this switch can be replaced with a simple previous_status.push(status), but it is here for readibility
				case PROCESSING_QUERY:
					previous_status.push(PROCESSING_QUERY);
					break;
				case PROCESSING_STMT_PREPARE:
					previous_status.push(PROCESSING_STMT_PREPARE);
					break;
				case PROCESSING_STMT_EXECUTE:
					previous_status.push(PROCESSING_STMT_EXECUTE);
					break;
				default:
					// LCOV_EXCL_START
					assert(0);
					break;
					// LCOV_EXCL_STOP
			}
			return 1;
		}
		return -1;
	}
	return 0;
}

void MySQL_Session::SetQueryTimeout() {
	mybe->server_myds->wait_until=0;
	if (qpo) {
		if (qpo->timeout > 0) {
			unsigned long long qr_timeout=qpo->timeout;
			mybe->server_myds->wait_until=thread->curtime;
			mybe->server_myds->wait_until+=qr_timeout*1000;
		}
	}
	if (mysql_thread___default_query_timeout) {
		if (mybe->server_myds->wait_until==0) {
			mybe->server_myds->wait_until=thread->curtime;
			unsigned long long def_query_timeout=mysql_thread___default_query_timeout;
			mybe->server_myds->wait_until+=def_query_timeout*1000;
		}
	}
}

// this function used to be inline.
// now it returns:
// true: NEXT_IMMEDIATE(st) needs to be called
// false: continue
bool MySQL_Session::handler_rc0_PROCESSING_STMT_PREPARE(enum session_status& st, MySQL_Data_Stream *myds, bool& prepared_stmt_with_no_params) {
	thread->status_variables.stvar[st_var_backend_stmt_prepare]++;
	GloMyStmt->wrlock();
	uint32_t client_stmtid;
	uint64_t global_stmtid;
	//bool is_new;
	MySQL_STMT_Global_info *stmt_info=NULL;
	stmt_info=GloMyStmt->add_prepared_statement(
		(char *)client_myds->myconn->userinfo->username,
		(char *)client_myds->myconn->userinfo->schemaname,
		(char *)CurrentQuery.QueryPointer,
		CurrentQuery.QueryLength,
		CurrentQuery.QueryParserArgs.first_comment,
		CurrentQuery.mysql_stmt,
		false);
	if (CurrentQuery.QueryParserArgs.digest_text) {
		if (stmt_info->digest_text==NULL) {
			stmt_info->digest_text=strdup(CurrentQuery.QueryParserArgs.digest_text);
			stmt_info->digest=CurrentQuery.QueryParserArgs.digest;	// copy digest
			stmt_info->MyComQueryCmd=CurrentQuery.MyComQueryCmd; // copy MyComQueryCmd
		}
	}
	global_stmtid=stmt_info->statement_id;
	myds->myconn->local_stmts->backend_insert(global_stmtid,CurrentQuery.mysql_stmt);
	if (previous_status.size() == 0)
	client_stmtid=client_myds->myconn->local_stmts->generate_new_client_stmt_id(global_stmtid);
	CurrentQuery.mysql_stmt=NULL;
	st=status;
	size_t sts=previous_status.size();
	if (sts) {
		myds->myconn->async_state_machine=ASYNC_IDLE;
		myds->DSS=STATE_MARIADB_GENERIC;
		st=previous_status.top();
		previous_status.pop();
		GloMyStmt->unlock();
		return true;
		//NEXT_IMMEDIATE(st);
	} else {
		client_myds->myprot.generate_STMT_PREPARE_RESPONSE(client_myds->pkt_sid+1,stmt_info,client_stmtid);
		if (stmt_info->num_params == 0) {
			prepared_stmt_with_no_params = true;
		}
		LogQuery(myds);
		GloMyStmt->unlock();
	}
	return false;
}


// this function used to be inline
void MySQL_Session::handler_rc0_PROCESSING_STMT_EXECUTE(MySQL_Data_Stream *myds) {
	thread->status_variables.stvar[st_var_backend_stmt_execute]++;
	PROXY_TRACE2();
	if (CurrentQuery.mysql_stmt) {
		// See issue #1574. Metadata needs to be updated in case of need also
		// during STMT_EXECUTE, so a failure in the prepared statement
		// metadata cache is only hit once. This way we ensure that the next
		// 'PREPARE' will be answered with the properly updated metadata.
		/********************************************************************/
		// Lock the global statement manager
		GloMyStmt->wrlock();
		// Update the global prepared statement metadata
		MySQL_STMT_Global_info *stmt_info = GloMyStmt->find_prepared_statement_by_stmt_id(CurrentQuery.stmt_global_id, false);
		stmt_info->update_metadata(CurrentQuery.mysql_stmt);
		// Unlock the global statement manager
		GloMyStmt->unlock();
		/********************************************************************/
	}
	MySQL_Stmt_Result_to_MySQL_wire(CurrentQuery.mysql_stmt, myds->myconn);
	LogQuery(myds);
	if (CurrentQuery.stmt_meta) {
		if (CurrentQuery.stmt_meta->pkt) {
			uint32_t stmt_global_id=0;
			memcpy(&stmt_global_id,(char *)(CurrentQuery.stmt_meta->pkt)+5,sizeof(uint32_t));
			SLDH->reset(stmt_global_id);
			free(CurrentQuery.stmt_meta->pkt);
			CurrentQuery.stmt_meta->pkt=NULL;
		}

		// free for all the buffer types in which we allocate
		for (int i = 0; i < CurrentQuery.stmt_meta->num_params; i++) {
			enum enum_field_types buffer_type =
				CurrentQuery.stmt_meta->binds[i].buffer_type;

			if (
				(buffer_type == MYSQL_TYPE_TIME) ||
				(buffer_type == MYSQL_TYPE_DATE) ||
				(buffer_type == MYSQL_TYPE_TIMESTAMP) ||
				(buffer_type == MYSQL_TYPE_DATETIME)
			) {
				free(CurrentQuery.stmt_meta->binds[i].buffer);
				// NOTE: This memory should be zeroed during initialization,
				// but we also nullify it here for extra safety. See #3546.
				CurrentQuery.stmt_meta->binds[i].buffer = NULL;
			}
		}
	}
	CurrentQuery.mysql_stmt=NULL;
}

// this function used to be inline.
// now it returns:
// true: NEXT_IMMEDIATE(CONNECTING_SERVER) needs to be called
// false: continue
bool MySQL_Session::handler_minus1_ClientLibraryError(MySQL_Data_Stream *myds, int myerr, char **errmsg) {
	MySQL_Connection *myconn = myds->myconn;
	bool retry_conn=false;
	// client error, serious
	detected_broken_connection(__FILE__ , __LINE__ , __func__ , "running query", myconn, myerr, mysql_error(myconn->mysql) , true);
	if (myds->query_retries_on_failure > 0) {
		myds->query_retries_on_failure--;
		if ((myds->myconn->reusable==true) && myds->myconn->IsActiveTransaction()==false && myds->myconn->MultiplexDisabled()==false) {
			if (myds->myconn->MyRS && myds->myconn->MyRS->transfer_started) {
			// transfer to frontend has started, we cannot retry
			} else {
				if (myds->myconn->mysql->server_status & SERVER_MORE_RESULTS_EXIST) {
					// transfer to frontend has started, because this is, at least,
					// the second resultset coming from the server
					// we cannot retry
					proxy_warning("Disabling query retry because SERVER_MORE_RESULTS_EXIST is set\n");
				} else {
					retry_conn=true;
					proxy_warning("Retrying query.\n");
				}
			}
		}
	}
	myds->destroy_MySQL_Connection_From_Pool(false);
	myds->fd=0;
	if (retry_conn) {
		myds->DSS=STATE_NOT_INITIALIZED;
		//previous_status.push(PROCESSING_QUERY);
		switch(status) { // this switch can be replaced with a simple previous_status.push(status), but it is here for readibility
			case PROCESSING_QUERY:
				previous_status.push(PROCESSING_QUERY);
				break;
			case PROCESSING_STMT_PREPARE:
				previous_status.push(PROCESSING_STMT_PREPARE);
				break;
			case PROCESSING_STMT_EXECUTE:
				previous_status.push(PROCESSING_STMT_EXECUTE);
				break;
			default:
				// LCOV_EXCL_START
				assert(0);
				break;
				// LCOV_EXCL_STOP
		}
		if (*errmsg) {
			free(*errmsg);
			*errmsg = NULL;
		}
		return true;
	}
	if (*errmsg) {
		free(*errmsg);
		*errmsg = NULL;
	}
	return false;
}


// this function was inline
void MySQL_Session::handler_minus1_LogErrorDuringQuery(MySQL_Connection *myconn, int myerr, char *errmsg) {
	if (mysql_thread___verbose_query_error) {
		proxy_warning("Error during query on (%d,%s,%d,%lu) , user \"%s@%s\" , schema \"%s\" , %d, %s . digest_text = \"%s\"\n", myconn->parent->myhgc->hid, myconn->parent->address, myconn->parent->port, myconn->get_mysql_thread_id(), client_myds->myconn->userinfo->username, (client_myds->addr.addr ? client_myds->addr.addr : (char *)"unknown" ), client_myds->myconn->userinfo->schemaname, myerr, ( errmsg ? errmsg : mysql_error(myconn->mysql)), CurrentQuery.QueryParserArgs.digest_text );
	} else {
		proxy_warning("Error during query on (%d,%s,%d,%lu): %d, %s\n", myconn->parent->myhgc->hid, myconn->parent->address, myconn->parent->port, myconn->get_mysql_thread_id(), myerr, ( errmsg ? errmsg : mysql_error(myconn->mysql)));
	}
	MyHGM->add_mysql_errors(myconn->parent->myhgc->hid, myconn->parent->address, myconn->parent->port, client_myds->myconn->userinfo->username, (client_myds->addr.addr ? client_myds->addr.addr : (char *)"unknown" ), client_myds->myconn->userinfo->schemaname, myerr, (char *)( errmsg ? errmsg : mysql_error(myconn->mysql)));
}


// this function used to be inline.
// now it returns:
// true:
//		if handler_ret == -1 : return
//		if handler_ret == 0 : NEXT_IMMEDIATE(CONNECTING_SERVER) needs to be called
// false: continue
bool MySQL_Session::handler_minus1_HandleErrorCodes(MySQL_Data_Stream *myds, int myerr, char **errmsg, int& handler_ret) {
	bool retry_conn=false;
	MySQL_Connection * myconn = myds->myconn;
	handler_ret = 0; // default
	switch (myerr) {
		case 1317:  // Query execution was interrupted
			if (killed==true) { // this session is being kiled
				handler_ret = -1;
				return true;
			}
			if (myds->killed_at) {
				// we intentionally killed the query
				break;
			}
			break;
		case 1047: // WSREP has not yet prepared node for application use
		case 1053: // Server shutdown in progress
			myconn->parent->connect_error(myerr);
			if (myds->query_retries_on_failure > 0) {
				myds->query_retries_on_failure--;
				if ((myds->myconn->reusable==true) && myds->myconn->IsActiveTransaction()==false && myds->myconn->MultiplexDisabled()==false) {
					retry_conn=true;
					proxy_warning("Retrying query.\n");
				}
			}
			switch (myerr) {
				case 1047: // WSREP has not yet prepared node for application use
				case 1053: // Server shutdown in progress
					myds->destroy_MySQL_Connection_From_Pool(false);
					break;
				default:
					if (mysql_thread___reset_connection_algorithm == 2) {
						create_new_session_and_reset_connection(myds);
					} else {
						myds->destroy_MySQL_Connection_From_Pool(true);
					}
					break;
			}
			myconn = myds->myconn;
			myds->fd=0;
			if (retry_conn) {
				myds->DSS=STATE_NOT_INITIALIZED;
				//previous_status.push(PROCESSING_QUERY);
			switch(status) { // this switch can be replaced with a simple previous_status.push(status), but it is here for readibility
				case PROCESSING_QUERY:
					previous_status.push(PROCESSING_QUERY);
					break;
				case PROCESSING_STMT_PREPARE:
					previous_status.push(PROCESSING_STMT_PREPARE);
					break;
				default:
					// LCOV_EXCL_START
					assert(0);
					break;
					// LCOV_EXCL_STOP
				}
				if (*errmsg) {
					free(*errmsg);
					*errmsg = NULL;
				}
				return true; // it will call NEXT_IMMEDIATE(CONNECTING_SERVER);
				//NEXT_IMMEDIATE(CONNECTING_SERVER);
			}
			//handler_ret = -1;
			//return handler_ret;
			break;
		case 1153: // ER_NET_PACKET_TOO_LARGE
			proxy_warning("Error ER_NET_PACKET_TOO_LARGE during query on (%d,%s,%d,%lu): %d, %s\n", myconn->parent->myhgc->hid, myconn->parent->address, myconn->parent->port, myconn->get_mysql_thread_id(), myerr, mysql_error(myconn->mysql));
			break;
		default:
			break; // continue normally
	}
	return false;
}

// this function used to be inline.
void MySQL_Session::handler_minus1_GenerateErrorMessage(MySQL_Data_Stream *myds, MySQL_Connection *myconn, bool& wrong_pass) {
	switch (status) {
		case PROCESSING_QUERY:
			if (myconn) {
				MySQL_Result_to_MySQL_wire(myconn->mysql, myconn->MyRS, myds);
			} else {
				MySQL_Result_to_MySQL_wire(NULL, NULL, myds);
			}
			break;
		case PROCESSING_STMT_PREPARE:
			{
				char sqlstate[10];
				if (myconn && myconn->mysql) {
					sprintf(sqlstate,"%s",mysql_sqlstate(myconn->mysql));
					client_myds->myprot.generate_pkt_ERR(true,NULL,NULL,client_myds->pkt_sid+1,mysql_errno(myconn->mysql),sqlstate,(char *)mysql_stmt_error(myconn->query.stmt));
					GloMyLogger->log_audit_entry(PROXYSQL_MYSQL_AUTH_CLOSE, this, NULL);
				} else {
					client_myds->myprot.generate_pkt_ERR(true,NULL,NULL,client_myds->pkt_sid+1, 2013, (char *)"HY000" ,(char *)"Lost connection to MySQL server during query");
					GloMyLogger->log_audit_entry(PROXYSQL_MYSQL_AUTH_CLOSE, this, NULL);
				}
				client_myds->pkt_sid++;
				if (previous_status.size()) {
					// an STMT_PREPARE failed
					// we have a previous status, probably STMT_EXECUTE,
					//    but returning to that status is not safe after STMT_PREPARE failed
					// for this reason we exit immediately
					wrong_pass=true;
				}
			}
			break;
		case PROCESSING_STMT_EXECUTE:
			{
				char sqlstate[10];
				if (myconn && myconn->mysql) {
					if (myconn->MyRS) {
						PROXY_TRACE2();
						myds->sess->handler_rc0_PROCESSING_STMT_EXECUTE(myds);
					} else {
						sprintf(sqlstate,"%s",mysql_sqlstate(myconn->mysql));
						client_myds->myprot.generate_pkt_ERR(true,NULL,NULL,client_myds->pkt_sid+1,mysql_errno(myconn->mysql),sqlstate,(char *)mysql_stmt_error(myconn->query.stmt));
					}
				} else {
					client_myds->myprot.generate_pkt_ERR(true,NULL,NULL,client_myds->pkt_sid+1, 2013, (char *)"HY000" ,(char *)"Lost connection to MySQL server during query");
				}
				client_myds->pkt_sid++;
			}
			break;
		default:
			// LCOV_EXCL_START
			assert(0);
			break;
			// LCOV_EXCL_STOP
	}
}

// this function was inline
void MySQL_Session::handler_minus1_HandleBackendConnection(MySQL_Data_Stream *myds, MySQL_Connection *myconn) {
	if (myds->myconn) {
		myds->myconn->reduce_auto_increment_delay_token();
		if (mysql_thread___multiplexing && (myds->myconn->reusable==true) && myds->myconn->IsActiveTransaction()==false && myds->myconn->MultiplexDisabled()==false) {
			myds->DSS=STATE_NOT_INITIALIZED;
			if (mysql_thread___autocommit_false_not_reusable && myds->myconn->IsAutoCommit()==false) {
				if (mysql_thread___reset_connection_algorithm == 2) {
					create_new_session_and_reset_connection(myds);
				} else {
					myds->destroy_MySQL_Connection_From_Pool(true);
				}
			} else {
				myds->return_MySQL_Connection_To_Pool();
			}
		} else {
			myconn->async_state_machine=ASYNC_IDLE;
			myds->DSS=STATE_MARIADB_GENERIC;
		}
	}
}

// this function was inline
int MySQL_Session::RunQuery(MySQL_Data_Stream *myds, MySQL_Connection *myconn) {
	PROXY_TRACE2();
	int rc = 0;
	switch (status) {
		case PROCESSING_QUERY:
			rc=myconn->async_query(myds->revents, myds->mysql_real_query.QueryPtr,myds->mysql_real_query.QuerySize);
			break;
		case PROCESSING_STMT_PREPARE:
			rc=myconn->async_query(myds->revents, (char *)CurrentQuery.QueryPointer,CurrentQuery.QueryLength,&CurrentQuery.mysql_stmt);
			break;
		case PROCESSING_STMT_EXECUTE:
			PROXY_TRACE2();
			rc=myconn->async_query(myds->revents, (char *)CurrentQuery.QueryPointer,CurrentQuery.QueryLength,&CurrentQuery.mysql_stmt, CurrentQuery.stmt_meta);
			break;
		default:
			// LCOV_EXCL_START
			assert(0);
			break;
			// LCOV_EXCL_STOP
	}
	return rc;
}

// this function was inline
void MySQL_Session::handler___status_WAITING_CLIENT_DATA() {
	if (mybes) {
		MySQL_Backend *_mybe;
		unsigned int i;
		for (i=0; i < mybes->len; i++) {
			_mybe=(MySQL_Backend *)mybes->index(i);
			if (_mybe->server_myds) {
				MySQL_Data_Stream *_myds=_mybe->server_myds;
				if (_myds->myconn) {
					if (_myds->myconn->multiplex_delayed) {
						if (_myds->wait_until <= thread->curtime) {
							_myds->wait_until=0;
							_myds->myconn->multiplex_delayed=false;
							_myds->DSS=STATE_NOT_INITIALIZED;
							_myds->return_MySQL_Connection_To_Pool();
						}
					}
				}
			}
		}
	}
}

// this function was inline
void MySQL_Session::handler_rc0_Process_GTID(MySQL_Connection *myconn) {
	if (myconn->get_gtid(mybe->gtid_uuid,&mybe->gtid_trxid)) {
		if (mysql_thread___client_session_track_gtid) {
			gtid_hid = current_hostgroup;
			memcpy(gtid_buf,mybe->gtid_uuid,sizeof(gtid_buf));
		}
	}
}

int MySQL_Session::handler() {
	int handler_ret = 0;
	bool prepared_stmt_with_no_params = false;
	bool wrong_pass=false;
	if (to_process==0) return 0; // this should be redundant if the called does the same check
	proxy_debug(PROXY_DEBUG_NET,1,"Thread=%p, Session=%p -- Processing session %p\n" , this->thread, this, this);
	PtrSize_t pkt;
	pktH=&pkt;
	//unsigned int j;
	//unsigned char c;

	if (active_transactions == 0) {
		active_transactions=NumActiveTransactions();
		if (active_transactions > 0) {
			transaction_started_at = thread->curtime;
		}
	}
//	FIXME: Sessions without frontend are an ugly hack
	if (session_fast_forward==false) {
	if (client_myds==NULL) {
		// if we are here, probably we are trying to ping backends
		proxy_debug(PROXY_DEBUG_MYSQL_CONNECTION, 5, "Processing session %p without client_myds\n", this);
		assert(mybe);
		assert(mybe->server_myds);
		goto handler_again;
	} else {
		if (mirror==true) {
			if (mirrorPkt.ptr) { // this is the first time we call handler()
				pkt.ptr=mirrorPkt.ptr;
				pkt.size=mirrorPkt.size;
				mirrorPkt.ptr=NULL; // this will prevent the copy to happen again
			} else {
				if (status==WAITING_CLIENT_DATA) {
					// we are being called a second time with WAITING_CLIENT_DATA
					handler_ret = 0;
					return handler_ret;
				}
			}
		}
	}
	}

	handler_ret = get_pkts_from_client(wrong_pass, pkt);
	if (handler_ret != 0) {
		return handler_ret;
	}

handler_again:

	switch (status) {
		case WAITING_CLIENT_DATA:
			// housekeeping
			handler___status_WAITING_CLIENT_DATA();
			break;
		case FAST_FORWARD:
			if (mybe->server_myds->mypolls==NULL) {
				// register the mysql_data_stream
				thread->mypolls.add(POLLIN|POLLOUT, mybe->server_myds->fd, mybe->server_myds, thread->curtime);
			}
			client_myds->PSarrayOUT->copy_add(mybe->server_myds->PSarrayIN, 0, mybe->server_myds->PSarrayIN->len);
			while (mybe->server_myds->PSarrayIN->len) mybe->server_myds->PSarrayIN->remove_index(mybe->server_myds->PSarrayIN->len-1,NULL);
			break;
		case CONNECTING_CLIENT:
			//fprintf(stderr,"CONNECTING_CLIENT\n");
			// FIXME: to implement
			break;
		case PINGING_SERVER:
			{
				int rc=handler_again___status_PINGING_SERVER();
				if (rc==-1) { // if the ping fails, we destroy the session
					handler_ret = -1;
					return handler_ret;
				}
			}
			break;

		case RESETTING_CONNECTION:
			{
				int rc = handler_again___status_RESETTING_CONNECTION();
				if (rc==-1) { // we always destroy the session
					handler_ret = -1;
					return handler_ret;
				}
			}
			break;

		case PROCESSING_STMT_PREPARE:
		case PROCESSING_STMT_EXECUTE:
		case PROCESSING_QUERY:
			//fprintf(stderr,"PROCESSING_QUERY\n");
			if (pause_until > thread->curtime) {
				handler_ret = 0;
				return handler_ret;
			}
			if (mysql_thread___connect_timeout_server_max) {
				if (mybe->server_myds->max_connect_time==0)
					mybe->server_myds->max_connect_time=thread->curtime+(long long)mysql_thread___connect_timeout_server_max*1000;
			} else {
				mybe->server_myds->max_connect_time=0;
			}
			if (
				(mybe->server_myds->myconn && mybe->server_myds->myconn->async_state_machine!=ASYNC_IDLE && mybe->server_myds->wait_until && thread->curtime >= mybe->server_myds->wait_until)
				// query timed out
				||
				(killed==true) // session was killed by admin
			) {
				// we only log in case on timing out here. Logging for 'killed' is done in the places that hold that contextual information.
				if (mybe->server_myds->myconn && (mybe->server_myds->myconn->async_state_machine != ASYNC_IDLE) && mybe->server_myds->wait_until && (thread->curtime >= mybe->server_myds->wait_until)) {
					std::string query {};

					if (CurrentQuery.stmt_info == NULL) { // text protocol
						query = std::string { mybe->server_myds->myconn->query.ptr, mybe->server_myds->myconn->query.length };
					} else { // prepared statement
						query = std::string { CurrentQuery.stmt_info->query, CurrentQuery.stmt_info->query_length };
					}

					std::string client_addr { "" };
					int client_port = 0;

					if (client_myds) {
						client_addr = client_myds->addr.addr ? client_myds->addr.addr : "";
						client_port = client_myds->addr.port;
					}

					proxy_warning(
						"Killing connection %s:%d because query '%s' from client '%s':%d timed out.\n",
						mybe->server_myds->myconn->parent->address,
						mybe->server_myds->myconn->parent->port,
						query.c_str(),
						client_addr.c_str(),
						client_port
					);
				}
				handler_again___new_thread_to_kill_connection();
			}
			if (mybe->server_myds->DSS==STATE_NOT_INITIALIZED) {
				// we don't have a backend yet
				switch(status) { // this switch can be replaced with a simple previous_status.push(status), but it is here for readibility
					case PROCESSING_QUERY:
						previous_status.push(PROCESSING_QUERY);
						break;
					case PROCESSING_STMT_PREPARE:
						previous_status.push(PROCESSING_STMT_PREPARE);
						break;
					case PROCESSING_STMT_EXECUTE:
						previous_status.push(PROCESSING_STMT_EXECUTE);
						break;
					default:
						// LCOV_EXCL_START
						assert(0);
						break;
						// LCOV_EXCL_STOP
				}
				NEXT_IMMEDIATE(CONNECTING_SERVER);
			} else {
				MySQL_Data_Stream *myds=mybe->server_myds;
				MySQL_Connection *myconn=myds->myconn;
				mybe->server_myds->max_connect_time=0;
				// we insert it in mypolls only if not already there
				if (myds->mypolls==NULL) {
					thread->mypolls.add(POLLIN|POLLOUT, mybe->server_myds->fd, mybe->server_myds, thread->curtime);
				}
				if (default_hostgroup>=0) {
					if (handler_again___verify_backend_user_schema()) {
						goto handler_again;
					}
					if (mirror==false) { // do not care about autocommit and charset if mirror
							proxy_debug(PROXY_DEBUG_MYSQL_CONNECTION, 5, "Session %p , default_HG=%d server_myds DSS=%d , locked_on_HG=%d\n", this, default_hostgroup, mybe->server_myds->DSS, locked_on_hostgroup);
						if (mybe->server_myds->DSS == STATE_READY || mybe->server_myds->DSS == STATE_MARIADB_GENERIC) {
							if (handler_again___verify_init_connect()) {
								goto handler_again;
							}
							if (use_ldap_auth) {
								if (handler_again___verify_ldap_user_variable()) {
									goto handler_again;
								}
							}
							if (handler_again___verify_backend_autocommit()) {
								goto handler_again;
							}
							if (locked_on_hostgroup == -1 || locked_on_hostgroup_and_all_variables_set == false ) {

								if (handler_again___verify_backend_multi_statement()) {
									goto handler_again;
								}

								if (handler_again___verify_backend_session_track_gtids()) {
									goto handler_again;
								}

								// Optimize network traffic when we can use 'SET NAMES'
								if (verify_set_names(this)) {
									goto handler_again;
								}

								for (auto i = 0; i < SQL_NAME_LAST_LOW_WM; i++) {
									auto client_hash = client_myds->myconn->var_hash[i];
#ifdef DEBUG
									if (GloVars.global.gdbg) {
										switch (i) {
											case SQL_CHARACTER_SET:
											case SQL_SET_NAMES:
											case SQL_CHARACTER_SET_RESULTS:
											case SQL_CHARACTER_SET_CONNECTION:
											case SQL_CHARACTER_SET_CLIENT:
											case SQL_COLLATION_CONNECTION:
												proxy_debug(PROXY_DEBUG_MYSQL_CONNECTION, 7, "Session %p , variable %s has value %s\n" , this, mysql_tracked_variables[i].set_variable_name , client_myds->myconn->variables[i].value);
											default:
												break;
										}
									}
#endif // DEBUG
									if (client_hash) {
										auto server_hash = myconn->var_hash[i];
										if (client_hash != server_hash) {
											if(!myconn->var_absent[i] && mysql_variables.verify_variable(this, i)) {
												goto handler_again;
											}
										}
									}
								}
								MySQL_Connection *c_con = client_myds->myconn;
								vector<uint32_t>::const_iterator it_c = c_con->dynamic_variables_idx.begin();  // client connection iterator
								for ( ; it_c != c_con->dynamic_variables_idx.end() ; it_c++) {
									auto i = *it_c;
									auto client_hash = c_con->var_hash[i];
									auto server_hash = myconn->var_hash[i];
									if (client_hash != server_hash) {
										if(
											//!myconn->var_absent[i] &&    // we currently ignore this because we assume all variables exist
											mysql_variables.verify_variable(this, i)
										) {
											goto handler_again;
										}
									}
								}

								if (locked_on_hostgroup != -1) {
									locked_on_hostgroup_and_all_variables_set=true;
								}
							}
						}
						if (status==PROCESSING_STMT_EXECUTE) {
							CurrentQuery.mysql_stmt=myconn->local_stmts->find_backend_stmt_by_global_id(CurrentQuery.stmt_global_id);
							if (CurrentQuery.mysql_stmt==NULL) {
								MySQL_STMT_Global_info *stmt_info=NULL;
								// the connection we too doesn't have the prepared statements prepared
								// we try to create it now
								stmt_info=GloMyStmt->find_prepared_statement_by_stmt_id(CurrentQuery.stmt_global_id);
								CurrentQuery.QueryLength=stmt_info->query_length;
								CurrentQuery.QueryPointer=(unsigned char *)stmt_info->query;
								// NOTE: Update 'first_comment' with the the from the retrieved
								// 'stmt_info' from the found prepared statement. 'CurrentQuery' requires its
								// own copy of 'first_comment' because it will later be free by 'QueryInfo::end'.
								if (stmt_info->first_comment) {
									CurrentQuery.QueryParserArgs.first_comment=strdup(stmt_info->first_comment);
								}
								previous_status.push(PROCESSING_STMT_EXECUTE);
								NEXT_IMMEDIATE(PROCESSING_STMT_PREPARE);
								if (CurrentQuery.stmt_global_id!=stmt_info->statement_id) {
									PROXY_TRACE();
								}
							}
						}
					}
				}

				if (myconn->async_state_machine==ASYNC_IDLE) {
					SetQueryTimeout();
				}
				int rc;
				timespec begint;
				if (thread->variables.stats_time_backend_query) {
					clock_gettime(CLOCK_THREAD_CPUTIME_ID,&begint);
				}
				rc = RunQuery(myds, myconn);
				timespec endt;
				if (thread->variables.stats_time_backend_query) {
					clock_gettime(CLOCK_THREAD_CPUTIME_ID,&endt);
					thread->status_variables.stvar[st_var_backend_query_time] = thread->status_variables.stvar[st_var_backend_query_time] +
						(endt.tv_sec*1000000000+endt.tv_nsec) -
						(begint.tv_sec*1000000000+begint.tv_nsec);
				}
				gtid_hid = -1;
				if (rc==0) {

					handler_rc0_Process_GTID(myconn);

					// if we are locked on hostgroup, the value of autocommit is copied from the backend connection
					// see bug #3549
					if (locked_on_hostgroup >= 0) {
						assert(myconn != NULL);
						assert(myconn->mysql != NULL);
						autocommit = myconn->mysql->server_status & SERVER_STATUS_AUTOCOMMIT;
					}

					if (mirror == false) {
						// Support for LAST_INSERT_ID()
						if (myconn->mysql->insert_id) {
							last_insert_id=myconn->mysql->insert_id;
						}
						if (myconn->mysql->affected_rows) {
							if (myconn->mysql->affected_rows != ULLONG_MAX) {
								last_HG_affected_rows = current_hostgroup;
								if (mysql_thread___auto_increment_delay_multiplex && myconn->mysql->insert_id) {
									myconn->auto_increment_delay_token = mysql_thread___auto_increment_delay_multiplex + 1;
									__sync_fetch_and_add(&MyHGM->status.auto_increment_delay_multiplex, 1);
								}
							}
						}
					}

					switch (status) {
						case PROCESSING_QUERY:
							MySQL_Result_to_MySQL_wire(myconn->mysql, myconn->MyRS, myconn->myds);
							break;
						case PROCESSING_STMT_PREPARE:
							{
								enum session_status st;
								if (handler_rc0_PROCESSING_STMT_PREPARE(st, myds, prepared_stmt_with_no_params)) {
									NEXT_IMMEDIATE(st);
								}
							}
							break;
						case PROCESSING_STMT_EXECUTE:
							handler_rc0_PROCESSING_STMT_EXECUTE(myds);
							break;
						default:
							// LCOV_EXCL_START
							assert(0);
							break;
							// LCOV_EXCL_STOP
					}

					if (mysql_thread___log_mysql_warnings_enabled) {
						auto warn_no = mysql_warning_count(myconn->mysql);
						if (warn_no > 0) {
							RequestEnd(myds);
							writeout();

							myconn->async_state_machine=ASYNC_IDLE;
							myds->DSS=STATE_MARIADB_GENERIC;

							NEXT_IMMEDIATE(SHOW_WARNINGS);
						}
					}

					RequestEnd(myds);
					finishQuery(myds,myconn,prepared_stmt_with_no_params);
				} else {
					if (rc==-1) {
						// the query failed
						int myerr=mysql_errno(myconn->mysql);
						char *errmsg = NULL;
						if (myerr == 0) {
							if (CurrentQuery.mysql_stmt) {
								myerr = mysql_stmt_errno(CurrentQuery.mysql_stmt);
								errmsg = strdup(mysql_stmt_error(CurrentQuery.mysql_stmt));
							}
						}
						MyHGM->p_update_mysql_error_counter(p_mysql_error_type::mysql, myconn->parent->myhgc->hid, myconn->parent->address, myconn->parent->port, myerr);
						CurrentQuery.mysql_stmt=NULL; // immediately reset mysql_stmt
						int rc1 = handler_ProcessingQueryError_CheckBackendConnectionStatus(myds);
						if (rc1 == -1) {
							handler_ret = -1;
							return handler_ret;
						} else {
							if (rc1 == 1)
								NEXT_IMMEDIATE(CONNECTING_SERVER);
						}
						if (myerr >= 2000 && myerr < 3000) {
							if (handler_minus1_ClientLibraryError(myds, myerr, &errmsg)) {
								NEXT_IMMEDIATE(CONNECTING_SERVER);
							} else {
								handler_ret = -1;
								return handler_ret;
							}
						} else {
							handler_minus1_LogErrorDuringQuery(myconn, myerr, errmsg);
							if (handler_minus1_HandleErrorCodes(myds, myerr, &errmsg, handler_ret)) {
								if (handler_ret == 0)
									NEXT_IMMEDIATE(CONNECTING_SERVER);
								return handler_ret;
							}
							handler_minus1_GenerateErrorMessage(myds, myconn, wrong_pass);
							RequestEnd(myds);
							handler_minus1_HandleBackendConnection(myds, myconn);
						}
					} else {
						switch (rc) {
							// rc==1 , query is still running
							// start sending to frontend if mysql_thread___threshold_resultset_size is reached
							case 1:
								if (myconn->MyRS && myconn->MyRS->result && myconn->MyRS->resultset_size > (unsigned int) mysql_thread___threshold_resultset_size) {
									myconn->MyRS->get_resultset(client_myds->PSarrayOUT);
								}
								break;
							// rc==2 : a multi-resultset (or multi statement) was detected, and the current statement is completed
							case 2:
								MySQL_Result_to_MySQL_wire(myconn->mysql, myconn->MyRS, myconn->myds);
								  if (myconn->MyRS) { // we also need to clear MyRS, so that the next staement will recreate it if needed
										if (myconn->MyRS_reuse) {
											delete myconn->MyRS_reuse;
										}
										//myconn->MyRS->reset_pid = false;
										myconn->MyRS_reuse = myconn->MyRS;
										myconn->MyRS=NULL;
									}
									NEXT_IMMEDIATE(PROCESSING_QUERY);
								break;
							// rc==3 , a multi statement query is still running
							// start sending to frontend if mysql_thread___threshold_resultset_size is reached
							case 3:
								if (myconn->MyRS && myconn->MyRS->result && myconn->MyRS->resultset_size > (unsigned int) mysql_thread___threshold_resultset_size) {
									myconn->MyRS->get_resultset(client_myds->PSarrayOUT);
								}
								break;
							default:
								break;
						}
					}
				}

				goto __exit_DSS__STATE_NOT_INITIALIZED;


			}
			break;

		case SETTING_ISOLATION_LEVEL:
		case SETTING_TRANSACTION_READ:
		case SETTING_CHARSET:
		case SETTING_VARIABLE:
			{
				int rc = 0;
				if (mysql_variables.update_variable(this, status, rc)) {
					goto handler_again;
				}
				if (rc == -1) {
					handler_ret = -1;
					return handler_ret;
				}
			}
			break;

		case SHOW_WARNINGS:
			// Performs a 'SHOW WARNINGS' query over the current backend connection and returns the connection back
			// to the connection pool when finished. Actual logging of received warnings is performed in
			// 'MySQL_Connection' while processing 'ASYNC_USE_RESULT_CONT'.
			{
				MySQL_Data_Stream *myds=mybe->server_myds;
				MySQL_Connection *myconn=myds->myconn;

				// Setting POLLOUT is required just in case this state has been reached when 'RunQuery' from
				// 'PROCESSING_QUERY' state has immediately return. This is because in case 'mysql_real_query_start'
				// immediately returns with '0' the session is never processed again by 'MySQL_Thread', and 'revents' is
				// never updated with the result of polling through the 'MySQL_Thread::mypolls'.
				myds->revents |= POLLOUT;

				int rc = myconn->async_query(
					mybe->server_myds->revents,(char *)"SHOW WARNINGS", strlen((char *)"SHOW WARNINGS")
				);
				if (rc == 0 || rc == -1) {
					// Cleanup the connection resulset from 'SHOW WARNINGS' for the next query.
					if (myconn->MyRS != NULL) {
						delete myconn->MyRS;
						myconn->MyRS = NULL;
					}

					if (rc == -1) {
						int myerr = mysql_errno(myconn->mysql);
						proxy_error(
							"'SHOW WARNINGS' failed to be executed over backend connection with error: '%d'\n", myerr
						);
					}

					RequestEnd(myds);
					finishQuery(myds,myconn,prepared_stmt_with_no_params);

					handler_ret = 0;
					return handler_ret;
				} else {
					goto handler_again;
				}
			}
			break;

		case CONNECTING_SERVER:
			{
				int rc=0;
				if (handler_again___status_CONNECTING_SERVER(&rc))
					goto handler_again;	// we changed status
				if (rc==1) //handler_again___status_CONNECTING_SERVER returns 1
					goto __exit_DSS__STATE_NOT_INITIALIZED;
			}
			break;
		case session_status___NONE:
			fprintf(stderr,"NONE\n");
		default:
			{
				int rc = 0;
				if (handler_again___multiple_statuses(&rc)) // a sort of catch all
					goto handler_again;	// we changed status
				if (rc==-1) { // we have an error we can't handle
					handler_ret = -1;
					return handler_ret;
				}
			}
			break;
	}


__exit_DSS__STATE_NOT_INITIALIZED:
		

	if (mybe && mybe->server_myds) {
	if (mybe->server_myds->DSS > STATE_MARIADB_BEGIN && mybe->server_myds->DSS < STATE_MARIADB_END) {
#ifdef DEBUG
		MySQL_Data_Stream *myds=mybe->server_myds;
		MySQL_Connection *myconn=mybe->server_myds->myconn;
#endif /* DEBUG */
		proxy_debug(PROXY_DEBUG_MYSQL_CONNECTION, 5, "Sess=%p, status=%d, server_myds->DSS==%d , revents==%d , async_state_machine=%d\n", this, status, mybe->server_myds->DSS, myds->revents, myconn->async_state_machine);
	}
	}

	writeout();

	if (wrong_pass==true) {
		client_myds->array2buffer_full();
		client_myds->write_to_net();
		handler_ret = -1;
		return handler_ret;
	}
	handler_ret = 0;
	return handler_ret;
}
// end ::handler()


bool MySQL_Session::handler_again___multiple_statuses(int *rc) {
	bool ret = false;
	switch(status) {
		case CHANGING_USER_SERVER:
			ret = handler_again___status_CHANGING_USER_SERVER(rc);
			break;
		case CHANGING_AUTOCOMMIT:
			ret = handler_again___status_CHANGING_AUTOCOMMIT(rc);
			break;
		case CHANGING_SCHEMA:
			ret = handler_again___status_CHANGING_SCHEMA(rc);
			break;
		case SETTING_LDAP_USER_VARIABLE:
			ret = handler_again___status_SETTING_LDAP_USER_VARIABLE(rc);
			break;
		case SETTING_INIT_CONNECT:
			ret = handler_again___status_SETTING_INIT_CONNECT(rc);
			break;
		case SETTING_MULTI_STMT:
			ret = handler_again___status_SETTING_MULTI_STMT(rc);
			break;
		case SETTING_SESSION_TRACK_GTIDS:
			ret = handler_again___status_SETTING_SESSION_TRACK_GTIDS(rc);
			break;
		case SETTING_SET_NAMES:
			ret = handler_again___status_CHANGING_CHARSET(rc);
			break;
		default:
			break;
	}
	return ret;
}

void MySQL_Session::handler___status_CHANGING_USER_CLIENT___STATE_CLIENT_HANDSHAKE(PtrSize_t *pkt, bool *wrong_pass) {
	// FIXME: no support for SSL yet
	if (
		client_myds->myprot.process_pkt_auth_swich_response((unsigned char *)pkt->ptr,pkt->size)==true
	) {
		l_free(pkt->size,pkt->ptr);
		proxy_debug(PROXY_DEBUG_MYSQL_CONNECTION, 5, "Session=%p , DS=%p . Successful connection\n", this, client_myds);
		client_myds->myprot.generate_pkt_OK(true,NULL,NULL,2,0,0,0,0,NULL);
		GloMyLogger->log_audit_entry(PROXYSQL_MYSQL_CHANGE_USER_OK, this, NULL);
		status=WAITING_CLIENT_DATA;
		client_myds->DSS=STATE_SLEEP;
	} else {
		l_free(pkt->size,pkt->ptr);
		*wrong_pass=true;
		// FIXME: this should become close connection
		client_myds->setDSS_STATE_QUERY_SENT_NET();
		char *client_addr=NULL;
		if (client_myds->client_addr) {
			char buf[512];
			switch (client_myds->client_addr->sa_family) {
				case AF_INET: {
					struct sockaddr_in *ipv4 = (struct sockaddr_in *)client_myds->client_addr;
					if (ipv4->sin_port) {
						inet_ntop(client_myds->client_addr->sa_family, &ipv4->sin_addr, buf, INET_ADDRSTRLEN);
						client_addr = strdup(buf);
					} else {
						client_addr = strdup((char *)"localhost");
					}
					break;
				}
				case AF_INET6: {
					struct sockaddr_in6 *ipv6 = (struct sockaddr_in6 *)client_myds->client_addr;
					inet_ntop(client_myds->client_addr->sa_family, &ipv6->sin6_addr, buf, INET6_ADDRSTRLEN);
					client_addr = strdup(buf);
					break;
				}
				default:
					client_addr = strdup((char *)"localhost");
					break;
			}
		} else {
			client_addr = strdup((char *)"");
		}
		char *_s=(char *)malloc(strlen(client_myds->myconn->userinfo->username)+100+strlen(client_addr));
		sprintf(_s,"ProxySQL Error: Access denied for user '%s'@'%s' (using password: %s)", client_myds->myconn->userinfo->username, client_addr, (client_myds->myconn->userinfo->password ? "YES" : "NO"));
		proxy_error("ProxySQL Error: Access denied for user '%s'@'%s' (using password: %s)", client_myds->myconn->userinfo->username, client_addr, (client_myds->myconn->userinfo->password ? "YES" : "NO"));
		client_myds->myprot.generate_pkt_ERR(true,NULL,NULL,2,1045,(char *)"28000", _s, true);
#ifdef DEBUG
		if (client_myds->myconn->userinfo->password) {
			char *tmp_pass=strdup(client_myds->myconn->userinfo->password);
			int lpass = strlen(tmp_pass);
			for (int i=2; i<lpass-1; i++) {
				tmp_pass[i]='*';
			}
			proxy_debug(PROXY_DEBUG_MYSQL_CONNECTION, 5, "Session=%p , DS=%p . Wrong credentials for frontend: %s:%s . Password=%s . Disconnecting\n", this, client_myds, client_myds->myconn->userinfo->username, client_addr, tmp_pass);
			free(tmp_pass);
		} else {
			proxy_debug(PROXY_DEBUG_MYSQL_CONNECTION, 5, "Session=%p , DS=%p . Wrong credentials for frontend: %s:%s . No password. Disconnecting\n", this, client_myds, client_myds->myconn->userinfo->username, client_addr);
		}
#endif //DEBUG
		GloMyLogger->log_audit_entry(PROXYSQL_MYSQL_CHANGE_USER_ERR, this, NULL);
		free(_s);
		__sync_fetch_and_add(&MyHGM->status.access_denied_wrong_password, 1);
	}
}

/**
 * @brief Returns the OpenSSL identifier for the supplied 'tls_version',
 *   or '-1' in case of error.
 *
 *   NOTE:
 *   Since an error shouldn't be possible, because 'tls_version'
 *   should only hold valid string identifiers for the supported 'TLS'
 *   versions. In case this happens, an error is logged with the offending
 *   'TLS' version, requesting a bug report.
 *
 * @param tls_version The string representation of the 'TLS' version for
 *   which the OpenSSL identifier is required.
 * @return In case of success, the OpenSSL identifier for the supplied
 *   'TLS' version, '-1' otherwise.
 */
int string_to_tls_version(const std::string& tls_version) {
	if (!strcasecmp(tls_version.c_str(), "TLSv1")) {
		return TLS1_VERSION;
	} else if (!strcasecmp(tls_version.c_str(), "TLSv1.1")) {
		return TLS1_1_VERSION;
	} else if (!strcasecmp(tls_version.c_str(), "TLSv1.2")) {
		return TLS1_2_VERSION;
	} else if (!strcasecmp(tls_version.c_str(), "TLSv1.3")) {
		return TLS1_3_VERSION;
	} else {
		proxy_error(
			"Invalid 'TLS' version: '%s' present in 'mysql-tls_version'. Please report a bug.\n",
			tls_version.c_str()
		);
		return -1;
	}
}

void MySQL_Session::handler___status_CONNECTING_CLIENT___STATE_SERVER_HANDSHAKE(PtrSize_t *pkt, bool *wrong_pass) {
	bool is_encrypted = client_myds->encrypted;
	bool handshake_response_return = client_myds->myprot.process_pkt_handshake_response((unsigned char *)pkt->ptr,pkt->size);
	bool handshake_err = true;

	proxy_debug(PROXY_DEBUG_MYSQL_CONNECTION,8,"Session=%p , DS=%p , handshake_response=%d , switching_auth_stage=%d , is_encrypted=%d , client_encrypted=%d\n", this, client_myds, handshake_response_return, client_myds->switching_auth_stage, is_encrypted, client_myds->encrypted);
	if (
		(handshake_response_return == false) && (client_myds->switching_auth_stage == 1)
	) {
		l_free(pkt->size,pkt->ptr);
		proxy_debug(PROXY_DEBUG_MYSQL_CONNECTION,8,"Session=%p , DS=%p . Returning\n", this, client_myds);
		return;
	}
	
	if (
		(is_encrypted == false) && // the connection was encrypted
		(handshake_response_return == false) && // the authentication didn't complete
		(client_myds->encrypted == true) // client is asking for encryption
	) {
		// use SSL
		proxy_debug(PROXY_DEBUG_MYSQL_CONNECTION,8,"Session=%p , DS=%p . SSL_INIT\n", this, client_myds);
		client_myds->DSS=STATE_SSL_INIT;
		client_myds->rbio_ssl = BIO_new(BIO_s_mem());
		client_myds->wbio_ssl = BIO_new(BIO_s_mem());
<<<<<<< HEAD
		client_myds->ssl=SSL_new(GloVars.global.ssl_ctx);
		// get the current 'tls_version' specified in the global variable 'mysql-tls_version'
		std::string tls_version_var = mysql_thread___tls_version;
		// sort the supported 'tls_versions' allowed
		std::vector<std::string> tls_versions_allowed { str_split(tls_version_var, ',') };
		// perform a case insensitive sorting of the allowed versions
		std::sort(
			tls_versions_allowed.begin(),
			tls_versions_allowed.end(),
			[](const std::string& v1, const std::string& v2) {
				const auto result =
					mismatch_(v1.cbegin(), v1.cend(), v2.cbegin(), v2.cend(),
						[](const unsigned char lhs, const unsigned char rhs) {
							return tolower(lhs) == tolower(rhs);
						}
					);

				return
					result.second != v2.cend() &&
					(
						result.first == v1.cend() ||
						tolower(*result.first) < tolower(*result.second)
					);
			}
		);
		// get the 'min' and 'max' TLS versions
		int min_tls_proto_version = string_to_tls_version(tls_versions_allowed.front());
		int max_tls_proto_version = string_to_tls_version(tls_versions_allowed.back());
		// set the 'min' and 'max' TLS versions
		SSL_set_min_proto_version(client_myds->ssl, min_tls_proto_version);
		SSL_set_max_proto_version(client_myds->ssl, max_tls_proto_version);
=======
		client_myds->ssl = GloVars.get_SSL_ctx();
>>>>>>> d20683c5
		SSL_set_fd(client_myds->ssl, client_myds->fd);
		SSL_set_accept_state(client_myds->ssl); 
		SSL_set_bio(client_myds->ssl, client_myds->rbio_ssl, client_myds->wbio_ssl);
		l_free(pkt->size,pkt->ptr);
		return;
	}

	if ( 
		//(client_myds->myprot.process_pkt_handshake_response((unsigned char *)pkt->ptr,pkt->size)==true) 
		(handshake_response_return == true) 
		&&
		(
#if defined(TEST_AURORA) || defined(TEST_GALERA) || defined(TEST_GROUPREP)
			(default_hostgroup<0 && ( session_type == PROXYSQL_SESSION_ADMIN || session_type == PROXYSQL_SESSION_STATS || session_type == PROXYSQL_SESSION_SQLITE) )
#else
			(default_hostgroup<0 && ( session_type == PROXYSQL_SESSION_ADMIN || session_type == PROXYSQL_SESSION_STATS) )
#endif // TEST_AURORA || TEST_GALERA || TEST_GROUPREP
			||
			(default_hostgroup == 0 && session_type == PROXYSQL_SESSION_CLICKHOUSE)
			||
			//(default_hostgroup>=0 && session_type == PROXYSQL_SESSION_MYSQL)
			(default_hostgroup>=0 && ( session_type == PROXYSQL_SESSION_MYSQL || session_type == PROXYSQL_SESSION_SQLITE ) )
			||
			(
				client_myds->encrypted==false
				&&
				strncmp(client_myds->myconn->userinfo->username,mysql_thread___monitor_username,strlen(mysql_thread___monitor_username))==0
			)
		) // Do not delete this line. See bug #492
	)	{
		if (session_type == PROXYSQL_SESSION_ADMIN) {
			if ( (default_hostgroup<0) || (strncmp(client_myds->myconn->userinfo->username,mysql_thread___monitor_username,strlen(mysql_thread___monitor_username))==0) ) {
				if (default_hostgroup==STATS_HOSTGROUP) {
					session_type = PROXYSQL_SESSION_STATS;
				}
			}
		}
		l_free(pkt->size,pkt->ptr);
		//if (client_myds->encrypted==false) {
			if (client_myds->myconn->userinfo->schemaname==NULL) {
#ifdef PROXYSQLCLICKHOUSE
				if (session_type == PROXYSQL_SESSION_CLICKHOUSE) {
					if (strlen(default_schema) == 0) {
						free(default_schema);
						default_schema = strdup((char *)"default");
					}
				}
#endif /* PROXYSQLCLICKHOUSE */
				client_myds->myconn->userinfo->set_schemaname(default_schema,strlen(default_schema));
			}
			int free_users=0;
			int used_users=0;
			if (
				( max_connections_reached == false )
				&&
				( session_type == PROXYSQL_SESSION_MYSQL || session_type == PROXYSQL_SESSION_CLICKHOUSE || session_type == PROXYSQL_SESSION_SQLITE)
			) {
			//if (session_type == PROXYSQL_SESSION_MYSQL || session_type == PROXYSQL_SESSION_CLICKHOUSE) {
				client_authenticated=true;
				switch (session_type) {
					case PROXYSQL_SESSION_SQLITE:
//#if defined(TEST_AURORA) || defined(TEST_GALERA) || defined(TEST_GROUPREP)
						free_users=1;
						break;
//#endif // TEST_AURORA || TEST_GALERA || TEST_GROUPREP
					case PROXYSQL_SESSION_MYSQL:
						proxy_debug(PROXY_DEBUG_MYSQL_CONNECTION,8,"Session=%p , DS=%p , session_type=PROXYSQL_SESSION_MYSQL\n", this, client_myds);
						if (use_ldap_auth == false) {
							free_users = GloMyAuth->increase_frontend_user_connections(client_myds->myconn->userinfo->username, &used_users);
						} else {
							free_users = GloMyLdapAuth->increase_frontend_user_connections(client_myds->myconn->userinfo->fe_username, &used_users);
						}
						break;
#ifdef PROXYSQLCLICKHOUSE
					case PROXYSQL_SESSION_CLICKHOUSE:
						free_users=GloClickHouseAuth->increase_frontend_user_connections(client_myds->myconn->userinfo->username, &used_users);
						break;
#endif /* PROXYSQLCLICKHOUSE */
					default:
						// LCOV_EXCL_START
						assert(0);
						break;
						// LCOV_EXCL_STOP
				}
			} else {
				free_users=1;
			}
			if (max_connections_reached==true || free_users<=0) {
				proxy_debug(PROXY_DEBUG_MYSQL_CONNECTION,8,"Session=%p , DS=%p , max_connections_reached=%d , free_users=%d\n", this, client_myds, max_connections_reached, free_users);
				client_authenticated=false;
				*wrong_pass=true;
				client_myds->setDSS_STATE_QUERY_SENT_NET();
				uint8_t _pid = 2;
				if (client_myds->switching_auth_stage) _pid+=2;
				if (max_connections_reached==true) {
					proxy_debug(PROXY_DEBUG_MYSQL_CONNECTION, 5, "Session=%p , DS=%p , Too many connections\n", this, client_myds);
					client_myds->myprot.generate_pkt_ERR(true,NULL,NULL,_pid,1040,(char *)"08004", (char *)"Too many connections", true);
					proxy_warning("mysql-max_connections reached. Returning 'Too many connections'\n");
					GloMyLogger->log_audit_entry(PROXYSQL_MYSQL_AUTH_ERR, this, NULL, (char *)"mysql-max_connections reached");
					__sync_fetch_and_add(&MyHGM->status.access_denied_max_connections, 1);
				} else { // see issue #794
					__sync_fetch_and_add(&MyHGM->status.access_denied_max_user_connections, 1);
					proxy_debug(PROXY_DEBUG_MYSQL_CONNECTION, 5, "Session=%p , DS=%p . User '%s' has exceeded the 'max_user_connections' resource (current value: %d)\n", this, client_myds, client_myds->myconn->userinfo->username, used_users);
					char *a=(char *)"User '%s' has exceeded the 'max_user_connections' resource (current value: %d)";
					char *b=(char *)malloc(strlen(a)+strlen(client_myds->myconn->userinfo->username)+16);
					GloMyLogger->log_audit_entry(PROXYSQL_MYSQL_AUTH_ERR, this, NULL, b);
					sprintf(b,a,client_myds->myconn->userinfo->username,used_users);
					client_myds->myprot.generate_pkt_ERR(true,NULL,NULL,2,1226,(char *)"42000", b, true);
					proxy_warning("User '%s' has exceeded the 'max_user_connections' resource (current value: %d)\n",client_myds->myconn->userinfo->username,used_users);
					free(b);
				}
				__sync_add_and_fetch(&MyHGM->status.client_connections_aborted,1);
				client_myds->DSS=STATE_SLEEP;
			} else {
				if (
					( default_hostgroup==ADMIN_HOSTGROUP && strcmp(client_myds->myconn->userinfo->username,(char *)"admin")==0 )
					||
					( default_hostgroup==STATS_HOSTGROUP && strcmp(client_myds->myconn->userinfo->username,(char *)"stats")==0 )
					||
					( default_hostgroup < 0 && strcmp(client_myds->myconn->userinfo->username,(char *)"monitor")==0 )
				) {
					char *client_addr = NULL;
					union {
						struct sockaddr_in in;
						struct sockaddr_in6 in6;
					} custom_sockaddr;
					struct sockaddr *addr=(struct sockaddr *)malloc(sizeof(custom_sockaddr));
					socklen_t addrlen=sizeof(custom_sockaddr);
					memset(addr, 0, sizeof(custom_sockaddr));
					int rc = 0;
					rc = getpeername(client_myds->fd, addr, &addrlen);
					if (rc == 0) {
						char buf[512];
						switch (addr->sa_family) {
							case AF_INET: {
								struct sockaddr_in *ipv4 = (struct sockaddr_in *)addr;
								inet_ntop(addr->sa_family, &ipv4->sin_addr, buf, INET_ADDRSTRLEN);
								client_addr = strdup(buf);
								break;
							}
							case AF_INET6: {
								struct sockaddr_in6 *ipv6 = (struct sockaddr_in6 *)addr;
								inet_ntop(addr->sa_family, &ipv6->sin6_addr, buf, INET6_ADDRSTRLEN);
								client_addr = strdup(buf);
								break;
							}
							default:
								client_addr = strdup((char *)"localhost");
								break;
						}
					} else {
						client_addr = strdup((char *)"");
					}
					uint8_t _pid = 2;
					if (client_myds->switching_auth_stage) _pid+=2;
					if (is_encrypted) _pid++;
					if (
						(strcmp(client_addr,(char *)"127.0.0.1")==0)
						||
						(strcmp(client_addr,(char *)"localhost")==0)
						||
						(strcmp(client_addr,(char *)"::1")==0)
					) {
						// we are good!
						client_myds->myprot.generate_pkt_OK(true,NULL,NULL, _pid, 0,0,0,0,NULL);
						handshake_err = false;
						GloMyLogger->log_audit_entry(PROXYSQL_MYSQL_AUTH_OK, this, NULL);
						status=WAITING_CLIENT_DATA;
						client_myds->DSS=STATE_CLIENT_AUTH_OK;
					} else {
						char *a=(char *)"User '%s' can only connect locally";
						char *b=(char *)malloc(strlen(a)+strlen(client_myds->myconn->userinfo->username));
						sprintf(b,a,client_myds->myconn->userinfo->username);
						GloMyLogger->log_audit_entry(PROXYSQL_MYSQL_AUTH_ERR, this, NULL, b);
						client_myds->myprot.generate_pkt_ERR(true,NULL,NULL, _pid, 1040,(char *)"42000", b, true);
						free(b);
					}
					free(addr);
					free(client_addr);
				} else {
					uint8_t _pid = 2;
					if (client_myds->switching_auth_stage) _pid+=2;
					if (is_encrypted) _pid++;
					if (use_ssl == true && is_encrypted == false) {
						*wrong_pass=true;
						GloMyLogger->log_audit_entry(PROXYSQL_MYSQL_AUTH_ERR, this, NULL);
						
						char *_a=(char *)"ProxySQL Error: Access denied for user '%s' (using password: %s). SSL is required";
						char *_s=(char *)malloc(strlen(_a)+strlen(client_myds->myconn->userinfo->username)+32);
						sprintf(_s, _a, client_myds->myconn->userinfo->username, (client_myds->myconn->userinfo->password ? "YES" : "NO"));
						client_myds->myprot.generate_pkt_ERR(true,NULL,NULL, _pid, 1045,(char *)"28000", _s, true);
						proxy_error("ProxySQL Error: Access denied for user '%s' (using password: %s). SSL is required", client_myds->myconn->userinfo->username, (client_myds->myconn->userinfo->password ? "YES" : "NO"));
						proxy_debug(PROXY_DEBUG_MYSQL_CONNECTION,8,"Session=%p , DS=%p . Access denied for user '%s' (using password: %s). SSL is required\n", this, client_myds, client_myds->myconn->userinfo->username, (client_myds->myconn->userinfo->password ? "YES" : "NO"));
						__sync_add_and_fetch(&MyHGM->status.client_connections_aborted,1);
						free(_s);
						__sync_fetch_and_add(&MyHGM->status.access_denied_wrong_password, 1);
					} else {
						// we are good!
						//client_myds->myprot.generate_pkt_OK(true,NULL,NULL, (is_encrypted ? 3 : 2), 0,0,0,0,NULL,false);
						proxy_debug(PROXY_DEBUG_MYSQL_CONNECTION,8,"Session=%p , DS=%p . STATE_CLIENT_AUTH_OK\n", this, client_myds);
						GloMyLogger->log_audit_entry(PROXYSQL_MYSQL_AUTH_OK, this, NULL);
						client_myds->myprot.generate_pkt_OK(true,NULL,NULL, _pid, 0,0,0,0,NULL);
						handshake_err = false;
						status=WAITING_CLIENT_DATA;
						client_myds->DSS=STATE_CLIENT_AUTH_OK;
					}
				}
			}
	} else {
		l_free(pkt->size,pkt->ptr);
		proxy_debug(PROXY_DEBUG_MYSQL_CONNECTION, 5, "Session=%p , DS=%p . Wrong credentials for frontend: disconnecting\n", this, client_myds);
		*wrong_pass=true;
		// FIXME: this should become close connection
		client_myds->setDSS_STATE_QUERY_SENT_NET();
		char *client_addr=NULL;
		if (client_myds->client_addr && client_myds->myconn->userinfo->username) {
			char buf[512];
			switch (client_myds->client_addr->sa_family) {
				case AF_INET: {
					struct sockaddr_in *ipv4 = (struct sockaddr_in *)client_myds->client_addr;
					if (ipv4->sin_port) {
						inet_ntop(client_myds->client_addr->sa_family, &ipv4->sin_addr, buf, INET_ADDRSTRLEN);
						client_addr = strdup(buf);
					} else {
						client_addr = strdup((char *)"localhost");
					}
					break;
				}
				case AF_INET6: {
					struct sockaddr_in6 *ipv6 = (struct sockaddr_in6 *)client_myds->client_addr;
					inet_ntop(client_myds->client_addr->sa_family, &ipv6->sin6_addr, buf, INET6_ADDRSTRLEN);
					client_addr = strdup(buf);
					break;
				}
				default:
					client_addr = strdup((char *)"localhost");
					break;
			}
		} else {
			client_addr = strdup((char *)"");
		}
		if (client_myds->myconn->userinfo->username) {
			char *_s=(char *)malloc(strlen(client_myds->myconn->userinfo->username)+100+strlen(client_addr));
			uint8_t _pid = 2;
			if (client_myds->switching_auth_stage) _pid+=2;
			if (is_encrypted) _pid++;
#ifdef DEBUG
		if (client_myds->myconn->userinfo->password) {
			char *tmp_pass=strdup(client_myds->myconn->userinfo->password);
			int lpass = strlen(tmp_pass);
			for (int i=2; i<lpass-1; i++) {
				tmp_pass[i]='*';
			}
			proxy_debug(PROXY_DEBUG_MYSQL_CONNECTION, 5, "Session=%p , DS=%p . Error: Access denied for user '%s'@'%s' , Password='%s'. Disconnecting\n", this, client_myds, client_myds->myconn->userinfo->username, client_addr, tmp_pass);
			free(tmp_pass);
		} else {
			proxy_debug(PROXY_DEBUG_MYSQL_CONNECTION, 5, "Session=%p , DS=%p . Error: Access denied for user '%s'@'%s' . No password. Disconnecting\n", this, client_myds, client_myds->myconn->userinfo->username, client_addr);
		}
#endif // DEBUG
			sprintf(_s,"ProxySQL Error: Access denied for user '%s'@'%s' (using password: %s)", client_myds->myconn->userinfo->username, client_addr, (client_myds->myconn->userinfo->password ? "YES" : "NO"));
			client_myds->myprot.generate_pkt_ERR(true,NULL,NULL, _pid, 1045,(char *)"28000", _s, true);
			proxy_error("ProxySQL Error: Access denied for user '%s'@'%s' (using password: %s)\n", client_myds->myconn->userinfo->username, client_addr, (client_myds->myconn->userinfo->password ? "YES" : "NO"));
			free(_s);
			__sync_fetch_and_add(&MyHGM->status.access_denied_wrong_password, 1);
		}
		if (client_addr) {
			free(client_addr);
		}
		GloMyLogger->log_audit_entry(PROXYSQL_MYSQL_AUTH_ERR, this, NULL);
		__sync_add_and_fetch(&MyHGM->status.client_connections_aborted,1);
		client_myds->DSS=STATE_SLEEP;
	}

	if (mysql_thread___client_host_cache_size) {
		GloMTH->update_client_host_cache(client_myds->client_addr, handshake_err);
	}
}

// Note: as commented in issue #546 and #547 , some clients ignore the status of CLIENT_MULTI_STATEMENTS
// therefore tracking it is not needed, unless in future this should become a security enhancement,
// returning errors to all clients trying to send multi-statements .
// see also #1140
void MySQL_Session::handler___status_WAITING_CLIENT_DATA___STATE_SLEEP___MYSQL_COM_SET_OPTION(PtrSize_t *pkt) {
	gtid_hid=-1;
	char v;
	v=*((char *)pkt->ptr+3);
	proxy_debug(PROXY_DEBUG_MYSQL_COM, 5, "Got COM_SET_OPTION packet , value %d\n", v);
	client_myds->setDSS_STATE_QUERY_SENT_NET();
	unsigned int nTrx=NumActiveTransactions();
	uint16_t setStatus = (nTrx ? SERVER_STATUS_IN_TRANS : 0 );
	if (autocommit) setStatus |= SERVER_STATUS_AUTOCOMMIT;

	bool deprecate_eof_active = client_myds->myconn->options.client_flag & CLIENT_DEPRECATE_EOF;
	if (deprecate_eof_active)
		client_myds->myprot.generate_pkt_OK(true,NULL,NULL,1,0,0,setStatus,0,NULL,true);
	else
		client_myds->myprot.generate_pkt_EOF(true,NULL,NULL,1,0, setStatus );

	if (v==1) { // disabled. MYSQL_OPTION_MULTI_STATEMENTS_OFF == 1
		client_myds->myconn->options.client_flag &= ~CLIENT_MULTI_STATEMENTS;
	} else { // enabled, MYSQL_OPTION_MULTI_STATEMENTS_ON == 0
		client_myds->myconn->options.client_flag |= CLIENT_MULTI_STATEMENTS;
	}
	client_myds->DSS=STATE_SLEEP;
	l_free(pkt->size,pkt->ptr);
}

void MySQL_Session::handler___status_WAITING_CLIENT_DATA___STATE_SLEEP___MYSQL_COM_PING(PtrSize_t *pkt) {
	gtid_hid=-1;
	proxy_debug(PROXY_DEBUG_MYSQL_COM, 5, "Got COM_PING packet\n");
	l_free(pkt->size,pkt->ptr);
	client_myds->setDSS_STATE_QUERY_SENT_NET();
	unsigned int nTrx=NumActiveTransactions();
	uint16_t setStatus = (nTrx ? SERVER_STATUS_IN_TRANS : 0 );
	if (autocommit) setStatus |= SERVER_STATUS_AUTOCOMMIT;
	client_myds->myprot.generate_pkt_OK(true,NULL,NULL,1,0,0,setStatus,0,NULL);
	client_myds->DSS=STATE_SLEEP;
}

void MySQL_Session::handler___status_WAITING_CLIENT_DATA___STATE_SLEEP___MYSQL_COM_FIELD_LIST(PtrSize_t *pkt) {
	if (session_type == PROXYSQL_SESSION_MYSQL) {
		/* FIXME: temporary */
		l_free(pkt->size,pkt->ptr);
		client_myds->setDSS_STATE_QUERY_SENT_NET();
		client_myds->myprot.generate_pkt_ERR(true,NULL,NULL,1,1045,(char *)"28000",(char *)"Command not supported", true);
		client_myds->DSS=STATE_SLEEP;
	} else {
		l_free(pkt->size,pkt->ptr);
		client_myds->setDSS_STATE_QUERY_SENT_NET();
		client_myds->myprot.generate_pkt_ERR(true,NULL,NULL,1,1045,(char *)"28000",(char *)"Command not supported", true);
		client_myds->DSS=STATE_SLEEP;
	}
}

void MySQL_Session::handler___status_WAITING_CLIENT_DATA___STATE_SLEEP___MYSQL_COM_PROCESS_KILL(PtrSize_t *pkt) {
	l_free(pkt->size,pkt->ptr);
	client_myds->setDSS_STATE_QUERY_SENT_NET();
	client_myds->myprot.generate_pkt_ERR(true,NULL,NULL,1,9003,(char *)"28000",(char *)"Command not supported");
	client_myds->DSS=STATE_SLEEP;
}

void MySQL_Session::handler___status_WAITING_CLIENT_DATA___STATE_SLEEP___MYSQL_COM_INIT_DB(PtrSize_t *pkt) {
	gtid_hid=-1;
	proxy_debug(PROXY_DEBUG_MYSQL_COM, 5, "Got COM_INIT_DB packet\n");
	if (session_type == PROXYSQL_SESSION_MYSQL) {
		__sync_fetch_and_add(&MyHGM->status.frontend_init_db, 1);
		client_myds->myconn->userinfo->set_schemaname((char *)pkt->ptr+sizeof(mysql_hdr)+1,pkt->size-sizeof(mysql_hdr)-1);
		l_free(pkt->size,pkt->ptr);
		client_myds->setDSS_STATE_QUERY_SENT_NET();
		unsigned int nTrx=NumActiveTransactions();
		uint16_t setStatus = (nTrx ? SERVER_STATUS_IN_TRANS : 0 );
		if (autocommit) setStatus |= SERVER_STATUS_AUTOCOMMIT;
		client_myds->myprot.generate_pkt_OK(true,NULL,NULL,1,0,0,setStatus,0,NULL);
		GloMyLogger->log_audit_entry(PROXYSQL_MYSQL_INITDB, this, NULL);
		client_myds->DSS=STATE_SLEEP;
	} else {
		l_free(pkt->size,pkt->ptr);
		client_myds->setDSS_STATE_QUERY_SENT_NET();
		unsigned int nTrx=NumActiveTransactions();
		uint16_t setStatus = (nTrx ? SERVER_STATUS_IN_TRANS : 0 );
		if (autocommit) setStatus |= SERVER_STATUS_AUTOCOMMIT;
		client_myds->myprot.generate_pkt_OK(true,NULL,NULL,1,0,0,setStatus,0,NULL);
		client_myds->DSS=STATE_SLEEP;
	}
}

// this function was introduced due to isseu #718
// some application (like the one written in Perl) do not use COM_INIT_DB , but COM_QUERY with USE dbname
void MySQL_Session::handler___status_WAITING_CLIENT_DATA___STATE_SLEEP___MYSQL_COM_QUERY_USE_DB(PtrSize_t *pkt) {
	gtid_hid=-1;
	proxy_debug(PROXY_DEBUG_MYSQL_COM, 5, "Got COM_QUERY with USE dbname\n");
	if (session_type == PROXYSQL_SESSION_MYSQL) {
		__sync_fetch_and_add(&MyHGM->status.frontend_use_db, 1);
		string nq=string((char *)pkt->ptr+sizeof(mysql_hdr)+1,pkt->size-sizeof(mysql_hdr)-1);
		RE2::GlobalReplace(&nq,(char *)"(?U)/\\*.*\\*/",(char *)" ");
		char *sn_tmp = (char *)nq.c_str();
		while (sn_tmp < ( nq.c_str() + nq.length() - 4 ) && *sn_tmp == ' ')
			sn_tmp++;
		//char *schemaname=strdup(nq.c_str()+4);
		char *schemaname=strdup(sn_tmp+3);
		char *schemanameptr=trim_spaces_and_quotes_in_place(schemaname);
		// handle cases like "USE `schemaname`
		if(schemanameptr[0]=='`' && schemanameptr[strlen(schemanameptr)-1]=='`') {
			schemanameptr[strlen(schemanameptr)-1]='\0';
			schemanameptr++;
		}
		client_myds->myconn->userinfo->set_schemaname(schemanameptr,strlen(schemanameptr));
		free(schemaname);
		if (mirror==false) {
			RequestEnd(NULL);
		}
		l_free(pkt->size,pkt->ptr);
		client_myds->setDSS_STATE_QUERY_SENT_NET();
		unsigned int nTrx=NumActiveTransactions();
		uint16_t setStatus = (nTrx ? SERVER_STATUS_IN_TRANS : 0 );
		if (autocommit) setStatus |= SERVER_STATUS_AUTOCOMMIT;
		client_myds->myprot.generate_pkt_OK(true,NULL,NULL,1,0,0,setStatus,0,NULL);
		GloMyLogger->log_audit_entry(PROXYSQL_MYSQL_INITDB, this, NULL);
		client_myds->DSS=STATE_SLEEP;
	} else {
		l_free(pkt->size,pkt->ptr);
		client_myds->setDSS_STATE_QUERY_SENT_NET();
		unsigned int nTrx=NumActiveTransactions();
		uint16_t setStatus = (nTrx ? SERVER_STATUS_IN_TRANS : 0 );
		if (autocommit) setStatus |= SERVER_STATUS_AUTOCOMMIT;
		client_myds->myprot.generate_pkt_OK(true,NULL,NULL,1,0,0,setStatus,0,NULL);
		client_myds->DSS=STATE_SLEEP;
	}
}


// this function as inline in handler___status_WAITING_CLIENT_DATA___STATE_SLEEP___MYSQL_COM_QUERY_qpo
void MySQL_Session::handler_WCD_SS_MCQ_qpo_QueryRewrite(PtrSize_t *pkt) {
	// the query was rewritten
	l_free(pkt->size,pkt->ptr);	// free old pkt
	// allocate new pkt
	timespec begint;
	if (thread->variables.stats_time_query_processor) {
		clock_gettime(CLOCK_THREAD_CPUTIME_ID,&begint);
	}
	pkt->size=sizeof(mysql_hdr)+1+qpo->new_query->length();
	pkt->ptr=l_alloc(pkt->size);
	mysql_hdr hdr;
	hdr.pkt_id=0;
	hdr.pkt_length=pkt->size-sizeof(mysql_hdr);
	memcpy((unsigned char *)pkt->ptr, &hdr, sizeof(mysql_hdr)); // copy header
	unsigned char *c=(unsigned char *)pkt->ptr+sizeof(mysql_hdr);
	*c=(unsigned char)_MYSQL_COM_QUERY; // set command type
	memcpy((unsigned char *)pkt->ptr+sizeof(mysql_hdr)+1,qpo->new_query->data(),qpo->new_query->length()); // copy query
	CurrentQuery.query_parser_free();
	CurrentQuery.begin((unsigned char *)pkt->ptr,pkt->size,true);
	delete qpo->new_query;
	timespec endt;
	if (thread->variables.stats_time_query_processor) {
		clock_gettime(CLOCK_THREAD_CPUTIME_ID,&endt);
		thread->status_variables.stvar[st_var_query_processor_time] = thread->status_variables.stvar[st_var_query_processor_time] +
			(endt.tv_sec*1000000000+endt.tv_nsec) -
			(begint.tv_sec*1000000000+begint.tv_nsec);
	}
}

// this function as inline in handler___status_WAITING_CLIENT_DATA___STATE_SLEEP___MYSQL_COM_QUERY_qpo
void MySQL_Session::handler_WCD_SS_MCQ_qpo_OK_msg(PtrSize_t *pkt) {
	gtid_hid = -1;
	client_myds->DSS=STATE_QUERY_SENT_NET;
	unsigned int nTrx=NumActiveTransactions();
	uint16_t setStatus = (nTrx ? SERVER_STATUS_IN_TRANS : 0 );
	if (autocommit) setStatus |= SERVER_STATUS_AUTOCOMMIT;
	client_myds->myprot.generate_pkt_OK(true,NULL,NULL,client_myds->pkt_sid+1,0,0,setStatus,0,qpo->OK_msg);
	RequestEnd(NULL);
	l_free(pkt->size,pkt->ptr);
}

// this function as inline in handler___status_WAITING_CLIENT_DATA___STATE_SLEEP___MYSQL_COM_QUERY_qpo
void MySQL_Session::handler_WCD_SS_MCQ_qpo_error_msg(PtrSize_t *pkt) {
	client_myds->DSS=STATE_QUERY_SENT_NET;
	client_myds->myprot.generate_pkt_ERR(true,NULL,NULL,client_myds->pkt_sid+1,1148,(char *)"42000",qpo->error_msg);
	RequestEnd(NULL);
	l_free(pkt->size,pkt->ptr);
}

// this function as inline in handler___status_WAITING_CLIENT_DATA___STATE_SLEEP___MYSQL_COM_QUERY_qpo
void MySQL_Session::handler_WCD_SS_MCQ_qpo_LargePacket(PtrSize_t *pkt) {
	// ER_NET_PACKET_TOO_LARGE
	client_myds->DSS=STATE_QUERY_SENT_NET;
	client_myds->myprot.generate_pkt_ERR(true,NULL,NULL,client_myds->pkt_sid+1,1153,(char *)"08S01",(char *)"Got a packet bigger than 'max_allowed_packet' bytes", true);
	RequestEnd(NULL);
	l_free(pkt->size,pkt->ptr);
}

/*
// this function as inline in handler___status_WAITING_CLIENT_DATA___STATE_SLEEP___MYSQL_COM_QUERY_qpo
// returned values:
// 0 : no action
// 1 : return false
// 2 : return true
int MySQL_Session::handler_WCD_SS_MCQ_qpo_Parse_SQL_LOG_BIN(PtrSize_t *pkt, bool *lock_hostgroup, unsigned int nTrx, string& nq) {
	re2::RE2::Options *opt2=new re2::RE2::Options(RE2::Quiet);
	opt2->set_case_sensitive(false);
	char *pattern=(char *)"(?: *)SET *(?:|SESSION +|@@|@@session.)SQL_LOG_BIN *(?:|:)= *(\\d+) *(?:(|;|-- .*|#.*))$";
	re2::RE2 *re=new RE2(pattern, *opt2);
	int i;
	int rc=RE2::PartialMatch(nq, *re, &i);
	delete re;
	delete opt2;
	if (rc && ( i==0 || i==1) ) {
		//fprintf(stderr,"sql_log_bin=%d\n", i);
		if (i == 1) {
			if (!mysql_variables.client_set_value(this, SQL_SQL_LOG_BIN, "1"))
				return 1;
		}
		else if (i == 0) {
			if (!mysql_variables.client_set_value(this, SQL_SQL_LOG_BIN, "0"))
				return 1;
		}

#ifdef DEBUG
		proxy_info("Setting SQL_LOG_BIN to %d\n", i);
#endif
#ifdef DEBUG
		{
			string nqn = string((char *)CurrentQuery.QueryPointer,CurrentQuery.QueryLength);
			proxy_debug(PROXY_DEBUG_MYSQL_QUERY_PROCESSOR, 5, "Setting SQL_LOG_BIN to %d for query: %s\n", i, nqn.c_str());
		}
#endif
		// we recompute command_type instead of taking it from the calling function
		unsigned char command_type=*((unsigned char *)pkt->ptr+sizeof(mysql_hdr));
		if (command_type == _MYSQL_COM_QUERY) {
			client_myds->DSS=STATE_QUERY_SENT_NET;
			uint16_t setStatus = (nTrx ? SERVER_STATUS_IN_TRANS : 0 );
			if (autocommit) setStatus |= SERVER_STATUS_AUTOCOMMIT;
			client_myds->myprot.generate_pkt_OK(true,NULL,NULL,1,0,0,setStatus,0,NULL);
			client_myds->DSS=STATE_SLEEP;
			status=WAITING_CLIENT_DATA;
			RequestEnd(NULL);
			l_free(pkt->size,pkt->ptr);
			return 2;
		}
	} else {
		int kq = 0;
		kq = strncmp((const char *)CurrentQuery.QueryPointer, (const char *)"SET @@SESSION.SQL_LOG_BIN = @MYSQLDUMP_TEMP_LOG_BIN;" , CurrentQuery.QueryLength);
#ifdef DEBUG
		{
			string nqn = string((char *)CurrentQuery.QueryPointer,CurrentQuery.QueryLength);
			proxy_debug(PROXY_DEBUG_MYSQL_QUERY_PROCESSOR, 5, "Setting SQL_LOG_BIN to %d for query: %s\n", i, nqn.c_str());
		}
#endif
		if (kq == 0) {
			client_myds->DSS=STATE_QUERY_SENT_NET;
			uint16_t setStatus = (nTrx ? SERVER_STATUS_IN_TRANS : 0 );
			if (autocommit) setStatus |= SERVER_STATUS_AUTOCOMMIT;
			client_myds->myprot.generate_pkt_OK(true,NULL,NULL,1,0,0,setStatus,0,NULL);
			client_myds->DSS=STATE_SLEEP;
			status=WAITING_CLIENT_DATA;
			RequestEnd(NULL);
			l_free(pkt->size,pkt->ptr);
			return 2;
		} else {
			string nqn = string((char *)CurrentQuery.QueryPointer,CurrentQuery.QueryLength);
			proxy_error("Unable to parse query. If correct, report it as a bug: %s\n", nqn.c_str());
			unable_to_parse_set_statement(lock_hostgroup);
			return 1;
		}
	}
	return 0;
}
*/

bool MySQL_Session::handler___status_WAITING_CLIENT_DATA___STATE_SLEEP___MYSQL_COM_QUERY_qpo(PtrSize_t *pkt, bool *lock_hostgroup, bool prepared) {
/*
	lock_hostgroup:
		If this variable is set to true, this session will get lock to a
		specific hostgroup, and also have multiplexing disabled.
		It means that parsing the query wasn't completely possible (mostly
		a SET statement) and proxysql won't be able to set the same variable
		in another connection.
		This algorithm will be become obsolete once we implement session
		tracking for MySQL 5.7+
*/
	bool exit_after_SetParse = true;
	unsigned char command_type=*((unsigned char *)pkt->ptr+sizeof(mysql_hdr));
	if (qpo->new_query) {
		handler_WCD_SS_MCQ_qpo_QueryRewrite(pkt);
	}

	if (pkt->size > (unsigned int) mysql_thread___max_allowed_packet) {
		handler_WCD_SS_MCQ_qpo_LargePacket(pkt);
		return true;
	}

	if (qpo->OK_msg) {
		handler_WCD_SS_MCQ_qpo_OK_msg(pkt);
		return true;
	}

	if (qpo->error_msg) {
		handler_WCD_SS_MCQ_qpo_error_msg(pkt);
		return true;
	}

	if (prepared) {	// for prepared statement we exit here
		goto __exit_set_destination_hostgroup;
	}

	// handle here #509, #815 and #816
	if (CurrentQuery.QueryParserArgs.digest_text) {
		char *dig=CurrentQuery.QueryParserArgs.digest_text;
		unsigned int nTrx=NumActiveTransactions();
		if ((locked_on_hostgroup == -1) && (strncasecmp(dig,(char *)"SET ",4)==0)) {
			// this code is executed only if locked_on_hostgroup is not set yet
			// if locked_on_hostgroup is set, we do not try to parse the SET statement
#ifdef DEBUG
			{
				string nqn = string((char *)CurrentQuery.QueryPointer,CurrentQuery.QueryLength);
				proxy_debug(PROXY_DEBUG_MYSQL_QUERY_PROCESSOR, 5, "Parsing SET command = %s\n", nqn.c_str());
			}
#endif
			if (index(dig,';') && (index(dig,';') != dig + strlen(dig)-1)) {
				string nqn = string((char *)CurrentQuery.QueryPointer,CurrentQuery.QueryLength);
				proxy_warning(
					"Unable to parse multi-statements command with SET statement from client"
					" %s:%d: setting lock hostgroup. Command: %s\n", client_myds->addr.addr,
					client_myds->addr.port, nqn.c_str()
				);
				*lock_hostgroup = true;
				return false;
			}
			int rc;
			string nq=string((char *)CurrentQuery.QueryPointer,CurrentQuery.QueryLength);
			RE2::GlobalReplace(&nq,(char *)"^/\\*!\\d\\d\\d\\d\\d SET(.*)\\*/",(char *)"SET\\1");
			RE2::GlobalReplace(&nq,(char *)"(?U)/\\*.*\\*/",(char *)"");
/*
			// we do not threat SET SQL_LOG_BIN as a special case
			if (match_regexes && match_regexes[0]->match(dig)) {
				int rc = handler_WCD_SS_MCQ_qpo_Parse_SQL_LOG_BIN(pkt, lock_hostgroup, nTrx, nq);
				if (rc == 1) return false;
				if (rc == 2) return true;
				// if rc == 0 , continue as normal
			}
*/
			if (
				(
					match_regexes && (match_regexes[1]->match(dig))
				)
				||
				( strncasecmp(dig,(char *)"SET NAMES", strlen((char *)"SET NAMES")) == 0)
				||
				( strcasestr(dig,(char *)"autocommit"))
			) {
				proxy_debug(PROXY_DEBUG_MYSQL_COM, 5, "Parsing SET command %s\n", nq.c_str());
				proxy_debug(PROXY_DEBUG_MYSQL_QUERY_PROCESSOR, 5, "Parsing SET command = %s\n", nq.c_str());
				SetParser parser(nq);
				std::map<std::string, std::vector<std::string>> set = parser.parse1();
				// Flag to be set if any variable within the 'SET' statement fails to be tracked,
				// due to being unknown or because it's an user defined variable.
				bool failed_to_parse_var = false;
				for(auto it = std::begin(set); it != std::end(set); ++it) {
					std::string var = it->first;
					proxy_debug(PROXY_DEBUG_MYSQL_COM, 5, "Processing SET variable %s\n", var.c_str());
					if (it->second.size() < 1 || it->second.size() > 2) {
						// error not enough arguments
						string nqn = string((char *)CurrentQuery.QueryPointer,CurrentQuery.QueryLength);
						proxy_error("Unable to parse query. If correct, report it as a bug: %s\n", nqn.c_str());
						proxy_debug(PROXY_DEBUG_MYSQL_QUERY_PROCESSOR, 5, "Locking hostgroup for query %s\n", nqn.c_str());
						unable_to_parse_set_statement(lock_hostgroup);
						return false;
					}
					auto values = std::begin(it->second);
					if (var == "sql_mode") {
						std::string value1 = *values;
						if (
							( strcasecmp(value1.c_str(),(char *)"CONCAT") == 0 )
							||
							( strcasecmp(value1.c_str(),(char *)"REPLACE") == 0 )
							||
							( strcasecmp(value1.c_str(),(char *)"IFNULL") == 0 )
						) {
							string nqn = string((char *)CurrentQuery.QueryPointer,CurrentQuery.QueryLength);
							proxy_error("Unable to parse query. If correct, report it as a bug: %s\n", nqn.c_str());
							proxy_debug(PROXY_DEBUG_MYSQL_QUERY_PROCESSOR, 5, "Locking hostgroup for query %s\n", nqn.c_str());
							unable_to_parse_set_statement(lock_hostgroup);
							return false;
						}
						std::size_t found_at = value1.find("@");
						if (found_at != std::string::npos) {
							char *v1 = strdup(value1.c_str());
							char *v1t = v1;
							proxy_debug(PROXY_DEBUG_MYSQL_QUERY_PROCESSOR, 5, "Found @ in SQL_MODE . v1 = %s\n", v1);
							char *v2 = NULL;
							while (v1 && (v2 = strstr(v1,(const char *)"@"))) {
								// we found a @ . Maybe we need to lock hostgroup
								proxy_debug(PROXY_DEBUG_MYSQL_QUERY_PROCESSOR, 5, "Found @ in SQL_MODE . v2 = %s\n", v2);
								if (strncasecmp(v2,(const char *)"@@sql_mode",strlen((const char *)"@@sql_mode"))) {
									unable_to_parse_set_statement(lock_hostgroup);
									free(v1);
									return false;
								} else {
									v2++;
								}
								if (strlen(v2) > 1) {
									v1 = v2+1;
								}
							}
							free(v1t);
						}
						proxy_debug(PROXY_DEBUG_MYSQL_COM, 5, "Processing SET SQL Mode value %s\n", value1.c_str());
						uint32_t sql_mode_int=SpookyHash::Hash32(value1.c_str(),value1.length(),10);
						if (mysql_variables.client_get_hash(this, SQL_SQL_MODE) != sql_mode_int) {
							if (!mysql_variables.client_set_value(this, SQL_SQL_MODE, value1.c_str())) {
								return false;
							}
							proxy_debug(PROXY_DEBUG_MYSQL_COM, 8, "Changing connection SQL Mode to %s\n", value1.c_str());
						}
					} else if (
						   (var == "default_storage_engine")
						|| (var == "default_tmp_storage_engine")
						|| (var == "lc_messages")
						|| (var == "lc_time_names")
						|| (var == "optimizer_switch")
					) {
						std::string value1 = *values;
						std::size_t found_at = value1.find("@");
						if (found_at != std::string::npos) {
							unable_to_parse_set_statement(lock_hostgroup);
							return false;
						}
						int idx = SQL_NAME_LAST_HIGH_WM;
						for (int i = 0 ; i < SQL_NAME_LAST_HIGH_WM ; i++) {
							if (mysql_tracked_variables[i].is_number == false && mysql_tracked_variables[i].is_bool == false) {
								if (!strcasecmp(var.c_str(), mysql_tracked_variables[i].set_variable_name)) {
									idx = mysql_tracked_variables[i].idx;
									break;
								}
							}
						}
						if (idx != SQL_NAME_LAST_HIGH_WM) {
							proxy_debug(PROXY_DEBUG_MYSQL_COM, 8, "Changing connection %s to %s\n", var.c_str(), value1.c_str());
							uint32_t var_hash_int=SpookyHash::Hash32(value1.c_str(),value1.length(),10);
							if (mysql_variables.client_get_hash(this, mysql_tracked_variables[idx].idx) != var_hash_int) {
								if (!mysql_variables.client_set_value(this, mysql_tracked_variables[idx].idx, value1.c_str())) {
									return false;
								}
							}
						}
					//} else if (
					} else if (mysql_variables_boolean.find(var) != mysql_variables_boolean.end()) {
						int idx = SQL_NAME_LAST_HIGH_WM;
						for (int i = 0 ; i < SQL_NAME_LAST_HIGH_WM ; i++) {
							if (mysql_tracked_variables[i].is_bool) {
								if (!strcasecmp(var.c_str(), mysql_tracked_variables[i].set_variable_name)) {
									idx = mysql_tracked_variables[i].idx;
									break;
								}
							}
						}
						if (idx != SQL_NAME_LAST_HIGH_WM) {
							if (mysql_variables.parse_variable_boolean(this,idx, *values, lock_hostgroup)==false) {
								return false;
							}
						}
					} else if (mysql_variables_numeric.find(var) != mysql_variables_numeric.end()) {
						int idx = SQL_NAME_LAST_HIGH_WM;
						for (int i = 0 ; i < SQL_NAME_LAST_HIGH_WM ; i++) {
							if (mysql_tracked_variables[i].is_number) {
								if (!strcasecmp(var.c_str(), mysql_tracked_variables[i].set_variable_name)) {
									idx = mysql_tracked_variables[i].idx;
									break;
								}
							}
						}
						if (idx != SQL_NAME_LAST_HIGH_WM) {
							if (mysql_variables.parse_variable_number(this,idx, *values, lock_hostgroup)==false) {
								return false;
							}
						}
					} else if (var == "autocommit") {
						std::string value1 = *values;
						std::size_t found_at = value1.find("@");
						if (found_at != std::string::npos) {
							unable_to_parse_set_statement(lock_hostgroup);
							return false;
						}
						proxy_debug(PROXY_DEBUG_MYSQL_COM, 5, "Processing SET autocommit value %s\n", value1.c_str());
						int __tmp_autocommit = -1;
						if (
							(strcasecmp(value1.c_str(),(char *)"0")==0) ||
							(strcasecmp(value1.c_str(),(char *)"false")==0) ||
							(strcasecmp(value1.c_str(),(char *)"off")==0)
						) {
							__tmp_autocommit = 0;
						} else {
							if (
								(strcasecmp(value1.c_str(),(char *)"1")==0) ||
								(strcasecmp(value1.c_str(),(char *)"true")==0) ||
								(strcasecmp(value1.c_str(),(char *)"on")==0)
							) {
								__tmp_autocommit = 1;
							}
						}
						if (__tmp_autocommit >= 0 && autocommit_handled==false) {
							int fd = __tmp_autocommit;
							__sync_fetch_and_add(&MyHGM->status.autocommit_cnt, 1);
							// we immediately process the number of transactions
							unsigned int nTrx=NumActiveTransactions();
							if (fd==1 && autocommit==true) {
								// nothing to do, return OK
							}
							if (fd==1 && autocommit==false) {
								if (nTrx) {
									// there is an active transaction, we need to forward it
									// because this can potentially close the transaction
									autocommit=true;
									client_myds->myconn->set_autocommit(autocommit);
									autocommit_on_hostgroup=FindOneActiveTransaction();
									exit_after_SetParse = false;
									sending_set_autocommit=true;
								} else {
									// as there is no active transaction, we do no need to forward it
									// just change internal state
									autocommit=true;
									client_myds->myconn->set_autocommit(autocommit);
								}
							}

							if (fd==0) {
								autocommit=false;	// we set it, no matter if already set or not
								client_myds->myconn->set_autocommit(autocommit);
							}
						} else {
							if (autocommit_handled==true) {
								exit_after_SetParse = false;
							}
						}
					} else if (var == "time_zone") {
						std::string value1 = *values;
						std::size_t found_at = value1.find("@");
						if (found_at != std::string::npos) {
							unable_to_parse_set_statement(lock_hostgroup);
							return false;
						}
						proxy_debug(PROXY_DEBUG_MYSQL_COM, 5, "Processing SET Time Zone value %s\n", value1.c_str());
						{
							// reformat +1:23 to +01:23
							if (value1.length() == 5) {
								if (value1[0]=='+' || value1[0]=='-') {
									if (value1[2]==':') {
										std::string s = std::string(value1,0,1);
										s += "0";
										s += std::string(value1,1,4);
										value1 = s;
									}
								}
							}
						}
						uint32_t time_zone_int=SpookyHash::Hash32(value1.c_str(),value1.length(),10);
						if (mysql_variables.client_get_hash(this, SQL_TIME_ZONE) != time_zone_int) {
							if (!mysql_variables.client_set_value(this, SQL_TIME_ZONE, value1.c_str()))
								return false;
							proxy_debug(PROXY_DEBUG_MYSQL_COM, 8, "Changing connection Time zone to %s\n", value1.c_str());
						}
					} else if (var == "session_track_gtids") {
						std::string value1 = *values;
						if ((strcasecmp(value1.c_str(),"OWN_GTID")==0) || (strcasecmp(value1.c_str(),"OFF")==0) || (strcasecmp(value1.c_str(),"ALL_GTIDS")==0)) {
							if (strcasecmp(value1.c_str(),"ALL_GTIDS")==0) {
								// we convert session_track_gtids=ALL_GTIDS to session_track_gtids=OWN_GTID
								std::string a = "";
								if (client_myds && client_myds->addr.addr) {
									a = " . Client ";
									a+= client_myds->addr.addr;
									a+= ":" + std::to_string(client_myds->addr.port);
								}
								proxy_warning("SET session_track_gtids=ALL_GTIDS is not allowed. Switching to session_track_gtids=OWN_GTID%s\n", a.c_str());
								value1 = "OWN_GTID";
							}
							proxy_debug(PROXY_DEBUG_MYSQL_COM, 7, "Processing SET session_track_gtids value %s\n", value1.c_str());
							uint32_t session_track_gtids_int=SpookyHash::Hash32(value1.c_str(),value1.length(),10);
							if (client_myds->myconn->options.session_track_gtids_int != session_track_gtids_int) {
								client_myds->myconn->options.session_track_gtids_int = session_track_gtids_int;
								if (client_myds->myconn->options.session_track_gtids) {
									free(client_myds->myconn->options.session_track_gtids);
								}
								proxy_debug(PROXY_DEBUG_MYSQL_COM, 5, "Changing connection session_track_gtids to %s\n", value1.c_str());
								client_myds->myconn->options.session_track_gtids=strdup(value1.c_str());
							}
						} else {
							unable_to_parse_set_statement(lock_hostgroup);
							return false;
						}
					} else if ( (var == "character_set_results") || ( var == "collation_connection" )  ||
							(var == "character_set_connection") || (var == "character_set_client") ||
							(var == "character_set_database")) {
						std::string value1 = *values;
						int vl = strlen(value1.c_str());
						const char *v = value1.c_str();
						bool only_normal_chars = true;
						for (int i=0; i<vl && only_normal_chars==true; i++) {
							if (is_normal_char(v[i])==0) {
								only_normal_chars=false;
							}
						}
						if (only_normal_chars) {
							proxy_debug(PROXY_DEBUG_MYSQL_COM, 7, "Processing SET %s value %s\n", var.c_str(), value1.c_str());
							uint32_t var_value_int=SpookyHash::Hash32(value1.c_str(),value1.length(),10);
							int idx = SQL_NAME_LAST_HIGH_WM;
							for (int i = 0 ; i < SQL_NAME_LAST_HIGH_WM ; i++) {
								if (!strcasecmp(var.c_str(), mysql_tracked_variables[i].set_variable_name)) {
									idx = mysql_tracked_variables[i].idx;
									break;
								}
							}
							if (idx == SQL_NAME_LAST_HIGH_WM) {
								proxy_error("Variable %s not found in mysql_tracked_variables[]\n", var.c_str());
								unable_to_parse_set_statement(lock_hostgroup);
								return false;
							}
							if (mysql_variables.client_get_hash(this, idx) != var_value_int) {
								const MARIADB_CHARSET_INFO *ci = NULL;
								if (var == "character_set_results" || var == "character_set_connection" || 
										var == "character_set_client" || var == "character_set_database") {
									ci = proxysql_find_charset_name(value1.c_str());
								}
								else if (var == "collation_connection")
									ci = proxysql_find_charset_collate(value1.c_str());

								if (!ci) {
									if (var == "character_set_results") {
										if (!strcasecmp("NULL", value1.c_str())) {
											if (!mysql_variables.client_set_value(this, idx, "NULL")) {
												return false;
											}
										} else if (!strcasecmp("binary", value1.c_str())) {
											if (!mysql_variables.client_set_value(this, idx, "binary")) {
												return false;
											}
										} else {
											// LCOV_EXCL_START
											proxy_error("Cannot find charset/collation [%s]\n", value1.c_str());
											assert(0);
											// LCOV_EXCL_STOP
										}
									}
								} else {
									std::stringstream ss;
									ss << ci->nr;
									/* changing collation_connection the character_set_connection will be changed as well
									 * and vice versa
									 */
									if (var == "collation_connection") {
										if (!mysql_variables.client_set_value(this, SQL_CHARACTER_SET_CONNECTION, ss.str().c_str()))
											return false;
									}
									if (var == "character_set_connection") {
											if (!mysql_variables.client_set_value(this, SQL_COLLATION_CONNECTION, ss.str().c_str()))
												return false;
									}

									/* this is explicit statement from client. we do not multiplex, therefor we must
									 * remember client's choice in the client's variable for future use in verifications, multiplexing etc.
									 */
									if (!mysql_variables.client_set_value(this, idx, ss.str().c_str()))
										return false;
									proxy_debug(PROXY_DEBUG_MYSQL_COM, 5, "Changing connection %s to %s\n", var.c_str(), value1.c_str());
								}
							}
						} else {
							unable_to_parse_set_statement(lock_hostgroup);
							return false;
						}
					} else if (var == "names") {
						std::string value1 = *values++;
						std::size_t found_at = value1.find("@");
						if (found_at != std::string::npos) {
							unable_to_parse_set_statement(lock_hostgroup);
							return false;
						}
						proxy_debug(PROXY_DEBUG_MYSQL_COM, 5, "Processing SET NAMES %s\n",  value1.c_str());
						const MARIADB_CHARSET_INFO * c;
						std::string value2;
						if (values != std::end(it->second)) {
							value2 = *values;
							proxy_debug(PROXY_DEBUG_MYSQL_COM, 5, "Processing SET NAMES With COLLATE %s\n", value2.c_str());
							c = proxysql_find_charset_collate_names(value1.c_str(), value2.c_str());
						} else {
							c = proxysql_find_charset_name(value1.c_str());
						}
						if (!c) {
							char *m = NULL;
							char *errmsg = NULL;
							if (value2.length()) {
								m=(char *)"Unknown character set '%s' or collation '%s'";
								errmsg=(char *)malloc(value1.length() + value2.length() + strlen(m));
								sprintf(errmsg,m,value1.c_str(), value2.c_str());
							} else {
								m=(char *)"Unknown character set: '%s'";
								errmsg=(char *)malloc(value1.length()+strlen(m));
								sprintf(errmsg,m,value1.c_str());
							}
							client_myds->DSS=STATE_QUERY_SENT_NET;
							client_myds->myprot.generate_pkt_ERR(true,NULL,NULL,1,1115,(char *)"42000",errmsg, true);
							client_myds->DSS=STATE_SLEEP;
							status=WAITING_CLIENT_DATA;
							free(errmsg);
							return true;
						} else {
							proxy_debug(PROXY_DEBUG_MYSQL_COM, 8, "Changing connection charset to %d\n", c->nr);
							client_myds->myconn->set_charset(c->nr, NAMES);
						}
					} else if (var == "tx_isolation") {
						std::string value1 = *values;
						proxy_debug(PROXY_DEBUG_MYSQL_COM, 5, "Processing SET tx_isolation value %s\n", value1.c_str());
						auto pos = value1.find('-');
						if (pos != std::string::npos)
							value1[pos] = ' ';
						uint32_t isolation_level_int=SpookyHash::Hash32(value1.c_str(),value1.length(),10);
						if (mysql_variables.client_get_hash(this, SQL_ISOLATION_LEVEL) != isolation_level_int) {
							if (!mysql_variables.client_set_value(this, SQL_ISOLATION_LEVEL, value1.c_str()))
								return false;
							proxy_debug(PROXY_DEBUG_MYSQL_COM, 8, "Changing connection TX ISOLATION to %s\n", value1.c_str());
						}
					} else if (std::find(mysql_variables.ignore_vars.begin(), mysql_variables.ignore_vars.end(), var) != mysql_variables.ignore_vars.end()) {
						// this is a variable we parse but ignore
						// see MySQL_Variables::MySQL_Variables() for a list of ignored variables
#ifdef DEBUG
						std::string value1 = *values;
						proxy_debug(PROXY_DEBUG_MYSQL_COM, 5, "Processing SET %s value %s\n", var.c_str(), value1.c_str());
#endif // DEBUG
					} else {
						// At this point the variable is unknown to us, or it's a user variable
						// prefixed by '@', in both cases, we should fail to parse. We don't
						// fail inmediately so we can anyway keep track of the other variables
						// supplied within the 'SET' statement being parsed.
						failed_to_parse_var = true;
					}
				}

				if (failed_to_parse_var) {
					unable_to_parse_set_statement(lock_hostgroup);
					return false;
				}
/*
				if (exit_after_SetParse) {
					goto __exit_set_destination_hostgroup;
				}
*/
				// parseSetCommand wasn't able to parse anything...
				if (set.size() == 0) {
					// try case listed in #1373
					// SET  @@SESSION.sql_mode = CONCAT(CONCAT(@@sql_mode, ',STRICT_ALL_TABLES'), ',NO_AUTO_VALUE_ON_ZERO'),  @@SESSION.sql_auto_is_null = 0, @@SESSION.wait_timeout = 2147483
					// this is not a complete solution. A right solution involves true parsing
					int query_no_space_length = nq.length();
					char *query_no_space=(char *)malloc(query_no_space_length+1);
					memcpy(query_no_space,nq.c_str(),query_no_space_length);
					query_no_space[query_no_space_length]='\0';
					query_no_space_length=remove_spaces(query_no_space);

					string nq1 = string(query_no_space);
					free(query_no_space);
					RE2::GlobalReplace(&nq1,(char *)"SESSION.",(char *)"");
					RE2::GlobalReplace(&nq1,(char *)"SESSION ",(char *)"");
					RE2::GlobalReplace(&nq1,(char *)"session.",(char *)"");
					RE2::GlobalReplace(&nq1,(char *)"session ",(char *)"");
					//fprintf(stderr,"%s\n",nq1.c_str());
					re2::RE2::Options *opt2=new re2::RE2::Options(RE2::Quiet);
					opt2->set_case_sensitive(false);
					char *pattern=(char *)"^SET @@SQL_MODE *(?:|:)= *(?:'||\")(.*)(?:'||\") *, *@@sql_auto_is_null *(?:|:)= *(?:(?:\\w|\\d)*) *, @@wait_timeout *(?:|:)= *(?:\\d*)$";
					re2::RE2 *re=new RE2(pattern, *opt2);
					string s1;
					rc=RE2::FullMatch(nq1, *re, &s1);
					delete re;
					delete opt2;
					if (rc) {
						uint32_t sql_mode_int=SpookyHash::Hash32(s1.c_str(),s1.length(),10);
						if (mysql_variables.client_get_hash(this, SQL_SQL_MODE) != sql_mode_int) {
							if (!mysql_variables.client_set_value(this, SQL_SQL_MODE, s1.c_str()))
								return false;
							std::size_t found_at = s1.find("@");
							if (found_at != std::string::npos) {
								char *v1 = strdup(s1.c_str());
								char *v2 = NULL;
								while (v1 && (v2 = strstr(v1,(const char *)"@"))) {
									// we found a @ . Maybe we need to lock hostgroup
									if (strncasecmp(v2,(const char *)"@@sql_mode",strlen((const char *)"@@sql_mode"))) {
#ifdef DEBUG
										string nqn = string((char *)CurrentQuery.QueryPointer,CurrentQuery.QueryLength);
										proxy_debug(PROXY_DEBUG_MYSQL_QUERY_PROCESSOR, 5, "Locking hostgroup for query %s\n", nqn.c_str());
#endif
										*lock_hostgroup = true;
									}
									if (strlen(v2) > 1) {
										v1 = v2+1;
									}
								}
								free(v1);
								if (*lock_hostgroup) {
									unable_to_parse_set_statement(lock_hostgroup);
									return false;
								}
							}
						}
					} else {
						if (memchr((const char *)CurrentQuery.QueryPointer, '@', CurrentQuery.QueryLength)) {
							unable_to_parse_set_statement(lock_hostgroup);
							return false;
						}
						int kq = 0;
						kq = strncmp((const char *)CurrentQuery.QueryPointer, (const char *)"/*!40101 SET SQL_MODE=@OLD_SQL_MODE */" , CurrentQuery.QueryLength);
						if (kq != 0) {
							kq = strncmp((const char *)CurrentQuery.QueryPointer, (const char *)"/*!40103 SET TIME_ZONE=@OLD_TIME_ZONE */" , CurrentQuery.QueryLength);
							if (kq != 0) {
								string nqn = string((char *)CurrentQuery.QueryPointer,CurrentQuery.QueryLength);
								proxy_error("Unable to parse query. If correct, report it as a bug: %s\n", nqn.c_str());
								return false;
							}
						}
					}
				}

				if (exit_after_SetParse) {
					if (command_type == _MYSQL_COM_QUERY) {
						client_myds->DSS=STATE_QUERY_SENT_NET;
						uint16_t setStatus = (nTrx ? SERVER_STATUS_IN_TRANS : 0 );
						if (autocommit) setStatus |= SERVER_STATUS_AUTOCOMMIT;
						client_myds->myprot.generate_pkt_OK(true,NULL,NULL,1,0,0,setStatus,0,NULL);
						client_myds->DSS=STATE_SLEEP;
						status=WAITING_CLIENT_DATA;
						RequestEnd(NULL);
						l_free(pkt->size,pkt->ptr);
						return true;
					}
				}
			} else if (match_regexes && match_regexes[2]->match(dig)) {
				SetParser parser(nq);
				std::map<std::string, std::vector<std::string>> set = parser.parse2();
				for(auto it = std::begin(set); it != std::end(set); ++it) {
					std::string var = it->first;
					auto values = std::begin(it->second);
					proxy_debug(PROXY_DEBUG_MYSQL_COM, 5, "Processing SET variable %s\n", var.c_str());
					if (var == "isolation level") {
						std::string value1 = *values;
						proxy_debug(PROXY_DEBUG_MYSQL_COM, 5, "Processing SET SESSION TRANSACTION ISOLATION LEVEL value %s\n", value1.c_str());
						uint32_t isolation_level_int=SpookyHash::Hash32(value1.c_str(),value1.length(),10);
						if (mysql_variables.client_get_hash(this, SQL_ISOLATION_LEVEL) != isolation_level_int) {
							if (!mysql_variables.client_set_value(this, SQL_ISOLATION_LEVEL, value1.c_str()))
								return false;
							proxy_debug(PROXY_DEBUG_MYSQL_COM, 8, "Changing connection TRANSACTION ISOLATION LEVEL to %s\n", value1.c_str());
						}
					} else if (var == "read") {
						std::string value1 = *values;
						proxy_debug(PROXY_DEBUG_MYSQL_COM, 5, "Processing SET SESSION TRANSACTION READ value %s\n", value1.c_str());
						uint32_t transaction_read_int=SpookyHash::Hash32(value1.c_str(),value1.length(),10);
						if (mysql_variables.client_get_hash(this, SQL_TRANSACTION_READ) != transaction_read_int) {
							if (!mysql_variables.client_set_value(this, SQL_TRANSACTION_READ, value1.c_str()))
								return false;
							proxy_debug(PROXY_DEBUG_MYSQL_COM, 8, "Changing connection TRANSACTION READ to %s\n", value1.c_str());
						}
					} else {
						unable_to_parse_set_statement(lock_hostgroup);
						return false;
					}
				}
				if (exit_after_SetParse) {
					if (command_type == _MYSQL_COM_QUERY) {
						client_myds->DSS=STATE_QUERY_SENT_NET;
						uint16_t setStatus = (nTrx ? SERVER_STATUS_IN_TRANS : 0 );
						if (autocommit) setStatus |= SERVER_STATUS_AUTOCOMMIT;
						client_myds->myprot.generate_pkt_OK(true,NULL,NULL,1,0,0,setStatus,0,NULL);
						client_myds->DSS=STATE_SLEEP;
						status=WAITING_CLIENT_DATA;
						RequestEnd(NULL);
						l_free(pkt->size,pkt->ptr);
						return true;
					}
				}
			} else if (match_regexes && match_regexes[3]->match(dig)) {
				SetParser parser(nq);
				std::string charset = parser.parse_character_set();
				const MARIADB_CHARSET_INFO * c;
				if (!charset.empty()) {
					proxy_debug(PROXY_DEBUG_MYSQL_COM, 5, "Processing SET CHARACTER SET %s\n", charset.c_str());
					c = proxysql_find_charset_name(charset.c_str());
				} else {
					unable_to_parse_set_statement(lock_hostgroup);
					return false;
				}
				if (!c) {
					char *m = NULL;
					char *errmsg = NULL;
					m=(char *)"Unknown character set: '%s'";
					errmsg=(char *)malloc(charset.length()+strlen(m));
					sprintf(errmsg,m,charset.c_str());
					client_myds->DSS=STATE_QUERY_SENT_NET;
					client_myds->myprot.generate_pkt_ERR(true,NULL,NULL,1,1115,(char *)"42000",errmsg, true);
					client_myds->DSS=STATE_SLEEP;
					status=WAITING_CLIENT_DATA;
					free(errmsg);
					return true;
				} else {
					proxy_debug(PROXY_DEBUG_MYSQL_COM, 8, "Changing connection charset to %d\n", c->nr);
					client_myds->myconn->set_charset(c->nr, CHARSET);
				}
				if (exit_after_SetParse) {
					if (command_type == _MYSQL_COM_QUERY) {
						client_myds->DSS=STATE_QUERY_SENT_NET;
						uint16_t setStatus = (nTrx ? SERVER_STATUS_IN_TRANS : 0 );
						if (autocommit) setStatus |= SERVER_STATUS_AUTOCOMMIT;
						client_myds->myprot.generate_pkt_OK(true,NULL,NULL,1,0,0,setStatus,0,NULL);
						client_myds->DSS=STATE_SLEEP;
						status=WAITING_CLIENT_DATA;
						RequestEnd(NULL);
						l_free(pkt->size,pkt->ptr);
						return true;
					}
				}
			} else {
				unable_to_parse_set_statement(lock_hostgroup);
				return false;
			}
		}
	}

	if (mirror==true) { // for mirror session we exit here
		current_hostgroup=qpo->destination_hostgroup;
		return false;
	}

	// handle case #1797
	if ((pkt->size==SELECT_CONNECTION_ID_LEN+5 && strncasecmp((char *)SELECT_CONNECTION_ID,(char *)pkt->ptr+5,pkt->size-5)==0)) {
		char buf[32];
		char buf2[32];
		sprintf(buf,"%u",thread_session_id);
		int l0=strlen("CONNECTION_ID()");
		memcpy(buf2,(char *)pkt->ptr+5+SELECT_CONNECTION_ID_LEN-l0,l0);
		buf2[l0]=0;
		unsigned int nTrx=NumActiveTransactions();
		uint16_t setStatus = (nTrx ? SERVER_STATUS_IN_TRANS : 0 );
		if (autocommit) setStatus |= SERVER_STATUS_AUTOCOMMIT;
		MySQL_Data_Stream *myds=client_myds;
		MySQL_Protocol *myprot=&client_myds->myprot;
		myds->DSS=STATE_QUERY_SENT_DS;
		int sid=1;
		myprot->generate_pkt_column_count(true,NULL,NULL,sid,1); sid++;
		myprot->generate_pkt_field(true,NULL,NULL,sid,(char *)"",(char *)"",(char *)"",buf2,(char *)"",63,31,MYSQL_TYPE_LONGLONG,161,0,false,0,NULL); sid++;
		myds->DSS=STATE_COLUMN_DEFINITION;

		bool deprecate_eof_active = myds->myconn->options.client_flag & CLIENT_DEPRECATE_EOF;
		if (!deprecate_eof_active) {
			myprot->generate_pkt_EOF(true,NULL,NULL,sid,0, setStatus); sid++;
		}

		char **p=(char **)malloc(sizeof(char*)*1);
		unsigned long *l=(unsigned long *)malloc(sizeof(unsigned long *)*1);
		l[0]=strlen(buf);
		p[0]=buf;
		myprot->generate_pkt_row(true,NULL,NULL,sid,1,l,p); sid++;
		myds->DSS=STATE_ROW;

		if (deprecate_eof_active) {
			myprot->generate_pkt_OK(true,NULL,NULL,sid,0,0,setStatus,0,NULL,true); sid++;
		} else {
			myprot->generate_pkt_EOF(true,NULL,NULL,sid,0, setStatus); sid++;
		}
		myds->DSS=STATE_SLEEP;
		RequestEnd(NULL);
		l_free(pkt->size,pkt->ptr);
		free(p);
		free(l);
		return true;
	}

	// handle case #1421 , about LAST_INSERT_ID
	if (CurrentQuery.QueryParserArgs.digest_text) {
		char *dig=CurrentQuery.QueryParserArgs.digest_text;
		if (strcasestr(dig,"LAST_INSERT_ID") || strcasestr(dig,"@@IDENTITY")) {
			// we need to try to execute it where the last write was successful
			if (last_HG_affected_rows >= 0) {
				MySQL_Backend * _mybe = NULL;
				_mybe = find_backend(last_HG_affected_rows);
				if (_mybe) {
					if (_mybe->server_myds) {
						if (_mybe->server_myds->myconn) {
							if (_mybe->server_myds->myconn->mysql) { // we have an established connection
								// this seems to be the right backend
								qpo->destination_hostgroup = last_HG_affected_rows;
								current_hostgroup = qpo->destination_hostgroup;
								return false; // execute it on backend!
							}
						}
					}
				}
			}
			// if we reached here, we don't know the right backend
			// we try to determine if it is a simple "SELECT LAST_INSERT_ID()" or "SELECT @@IDENTITY" and we return mysql->last_insert_id


			if (
				(pkt->size==SELECT_LAST_INSERT_ID_LEN+5 && strncasecmp((char *)SELECT_LAST_INSERT_ID,(char *)pkt->ptr+5,pkt->size-5)==0)
				||
				(pkt->size==SELECT_LAST_INSERT_ID_LIMIT1_LEN+5 && strncasecmp((char *)SELECT_LAST_INSERT_ID_LIMIT1,(char *)pkt->ptr+5,pkt->size-5)==0)
                ||
                (pkt->size==SELECT_VARIABLE_IDENTITY_LEN+5 && strncasecmp((char *)SELECT_VARIABLE_IDENTITY,(char *)pkt->ptr+5,pkt->size-5)==0)
                ||
                (pkt->size==SELECT_VARIABLE_IDENTITY_LIMIT1_LEN+5 && strncasecmp((char *)SELECT_VARIABLE_IDENTITY_LIMIT1,(char *)pkt->ptr+5,pkt->size-5)==0)
			) {
				char buf[32];
				sprintf(buf,"%llu",last_insert_id);
				char buf2[32];
                int l0=0;
                if (strcasestr(dig,"LAST_INSERT_ID")){
    				l0=strlen("LAST_INSERT_ID()");
                    memcpy(buf2,(char *)pkt->ptr+5+SELECT_LAST_INSERT_ID_LEN-l0,l0);
                }else if(strcasestr(dig,"@@IDENTITY")){
                    l0=strlen("@@IDENTITY");
                    memcpy(buf2,(char *)pkt->ptr+5+SELECT_VARIABLE_IDENTITY_LEN-l0,l0);
                }
				buf2[l0]=0;
				unsigned int nTrx=NumActiveTransactions();
				uint16_t setStatus = (nTrx ? SERVER_STATUS_IN_TRANS : 0 );
				if (autocommit) setStatus |= SERVER_STATUS_AUTOCOMMIT;
				MySQL_Data_Stream *myds=client_myds;
				MySQL_Protocol *myprot=&client_myds->myprot;
				myds->DSS=STATE_QUERY_SENT_DS;
				int sid=1;
				myprot->generate_pkt_column_count(true,NULL,NULL,sid,1); sid++;
				myprot->generate_pkt_field(true,NULL,NULL,sid,(char *)"",(char *)"",(char *)"",buf2,(char *)"",63,31,MYSQL_TYPE_LONGLONG,161,0,false,0,NULL); sid++;
				myds->DSS=STATE_COLUMN_DEFINITION;

				bool deprecate_eof_active = myds->myconn->options.client_flag & CLIENT_DEPRECATE_EOF;
				if (!deprecate_eof_active) {
					myprot->generate_pkt_EOF(true,NULL,NULL,sid,0, setStatus); sid++;
				}
				char **p=(char **)malloc(sizeof(char*)*1);
				unsigned long *l=(unsigned long *)malloc(sizeof(unsigned long *)*1);
				l[0]=strlen(buf);
				p[0]=buf;
				myprot->generate_pkt_row(true,NULL,NULL,sid,1,l,p); sid++;
				myds->DSS=STATE_ROW;
				if (deprecate_eof_active) {
					myprot->generate_pkt_OK(true,NULL,NULL,sid,0,0,setStatus,0,NULL,true); sid++;
				} else {
					myprot->generate_pkt_EOF(true,NULL,NULL,sid,0, setStatus); sid++;
				}
				myds->DSS=STATE_SLEEP;
				RequestEnd(NULL);
				l_free(pkt->size,pkt->ptr);
				free(p);
				free(l);
				return true;
			}

			// if we reached here, we don't know the right backend and we cannot answer the query directly
			// We continue the normal way

			// as a precaution, we reset cache_ttl
			qpo->cache_ttl = 0;
		}
	}

	// handle command KILL #860
	if (prepared == false) {
		if (handle_command_query_kill(pkt)) {
			return true;
		}
	}
	if (qpo->cache_ttl>0) {
		bool deprecate_eof_active = client_myds->myconn->options.client_flag & CLIENT_DEPRECATE_EOF;
		uint32_t resbuf=0;
		unsigned char *aa=GloQC->get(
			client_myds->myconn->userinfo->hash,
			(const unsigned char *)CurrentQuery.QueryPointer ,
			CurrentQuery.QueryLength ,
			&resbuf ,
			thread->curtime/1000 ,
			qpo->cache_ttl,
			deprecate_eof_active
		);
		if (aa) {
			client_myds->buffer2resultset(aa,resbuf);
			free(aa);
			client_myds->PSarrayOUT->copy_add(client_myds->resultset,0,client_myds->resultset->len);
			while (client_myds->resultset->len) client_myds->resultset->remove_index(client_myds->resultset->len-1,NULL);
			if (transaction_persistent_hostgroup == -1) {
				// not active, we can change it
				current_hostgroup=-1;
			}
			RequestEnd(NULL);
			l_free(pkt->size,pkt->ptr);
			return true;
		}
	}

__exit_set_destination_hostgroup:

	if ( qpo->next_query_flagIN >= 0 ) {
		next_query_flagIN=qpo->next_query_flagIN;
	}
	if ( qpo->destination_hostgroup >= 0 ) {
		if (transaction_persistent_hostgroup == -1) {
			current_hostgroup=qpo->destination_hostgroup;
		}
	}

	if (mysql_thread___set_query_lock_on_hostgroup == 1) { // algorithm introduced in 2.0.6
		if (locked_on_hostgroup >= 0) {
			if (current_hostgroup != locked_on_hostgroup) {
				client_myds->DSS=STATE_QUERY_SENT_NET;
				char buf[140];
				sprintf(buf,"ProxySQL Error: connection is locked to hostgroup %d but trying to reach hostgroup %d", locked_on_hostgroup, current_hostgroup);
				client_myds->myprot.generate_pkt_ERR(true,NULL,NULL,client_myds->pkt_sid+1,9006,(char *)"Y0000",buf);
				thread->status_variables.stvar[st_var_hostgroup_locked_queries]++;
				RequestEnd(NULL);
				l_free(pkt->size,pkt->ptr);
				return true;
			}
		}
	}
	return false;
}

void MySQL_Session::handler___status_WAITING_CLIENT_DATA___STATE_SLEEP___MYSQL_COM_STATISTICS(PtrSize_t *pkt) {
	proxy_debug(PROXY_DEBUG_MYSQL_COM, 5, "Got COM_STATISTICS packet\n");
	l_free(pkt->size,pkt->ptr);
	client_myds->setDSS_STATE_QUERY_SENT_NET();
	client_myds->myprot.generate_statistics_response(true,NULL,NULL);
	client_myds->DSS=STATE_SLEEP;	
}

void MySQL_Session::handler___status_WAITING_CLIENT_DATA___STATE_SLEEP___MYSQL_COM_CHANGE_USER(PtrSize_t *pkt, bool *wrong_pass) {
	gtid_hid=-1;
	proxy_debug(PROXY_DEBUG_MYSQL_COM, 5, "Got COM_CHANGE_USER packet\n");
	//if (session_type == PROXYSQL_SESSION_MYSQL) {
	if (session_type == PROXYSQL_SESSION_MYSQL || session_type == PROXYSQL_SESSION_SQLITE) {
		reset();
		init();
		if (client_authenticated) {
			if (use_ldap_auth == false) {
				GloMyAuth->decrease_frontend_user_connections(client_myds->myconn->userinfo->username);
			} else {
				GloMyLdapAuth->decrease_frontend_user_connections(client_myds->myconn->userinfo->fe_username);
			}
		}
		client_authenticated=false;
		if (client_myds->myprot.process_pkt_COM_CHANGE_USER((unsigned char *)pkt->ptr, pkt->size)==true) {
			l_free(pkt->size,pkt->ptr);
			client_myds->myprot.generate_pkt_OK(true,NULL,NULL,1,0,0,0,0,NULL);
			client_myds->DSS=STATE_SLEEP;
			status=WAITING_CLIENT_DATA;
			*wrong_pass=false;
			client_authenticated=true;
			//int free_users=0;
			int used_users=0;
			/*free_users */GloMyAuth->increase_frontend_user_connections(client_myds->myconn->userinfo->username, &used_users);
			// FIXME: max_connections is not handled for CHANGE_USER
		} else {
			l_free(pkt->size,pkt->ptr);
			proxy_debug(PROXY_DEBUG_MYSQL_CONNECTION, 5, "Wrong credentials for frontend: disconnecting\n");
			*wrong_pass=true;
		// FIXME: this should become close connection
			client_myds->setDSS_STATE_QUERY_SENT_NET();
			char *client_addr=NULL;
			if (client_myds->client_addr) {
				char buf[512];
				switch (client_myds->client_addr->sa_family) {
					case AF_INET: {
						struct sockaddr_in *ipv4 = (struct sockaddr_in *)client_myds->client_addr;
						inet_ntop(client_myds->client_addr->sa_family, &ipv4->sin_addr, buf, INET_ADDRSTRLEN);
						client_addr = strdup(buf);
						break;
					}
					case AF_INET6: {
						struct sockaddr_in6 *ipv6 = (struct sockaddr_in6 *)client_myds->client_addr;
						inet_ntop(client_myds->client_addr->sa_family, &ipv6->sin6_addr, buf, INET6_ADDRSTRLEN);
						client_addr = strdup(buf);
						break;
					}
					default:
						client_addr = strdup((char *)"localhost");
						break;
				}
			} else {
				client_addr = strdup((char *)"");
			}
			char *_s=(char *)malloc(strlen(client_myds->myconn->userinfo->username)+100+strlen(client_addr));
			sprintf(_s,"ProxySQL Error: Access denied for user '%s'@'%s' (using password: %s)", client_myds->myconn->userinfo->username, client_addr, (client_myds->myconn->userinfo->password ? "YES" : "NO"));
			proxy_error("ProxySQL Error: Access denied for user '%s'@'%s' (using password: %s)", client_myds->myconn->userinfo->username, client_addr, (client_myds->myconn->userinfo->password ? "YES" : "NO"));
			client_myds->myprot.generate_pkt_ERR(true,NULL,NULL,2,1045,(char *)"28000", _s, true);
			free(_s);
			__sync_fetch_and_add(&MyHGM->status.access_denied_wrong_password, 1);
		}
	} else {
		//FIXME: send an error message saying "not supported" or disconnect
		l_free(pkt->size,pkt->ptr);
	}
}

void MySQL_Session::handler___status_WAITING_CLIENT_DATA___STATE_SLEEP___MYSQL_COM_RESET_CONNECTION(PtrSize_t *pkt) {
	proxy_debug(PROXY_DEBUG_MYSQL_COM, 5, "Got MYSQL_COM_RESET_CONNECTION packet\n");

	if (session_type == PROXYSQL_SESSION_MYSQL || session_type == PROXYSQL_SESSION_SQLITE) {
		// Backup the current relevant session values
		int default_hostgroup = this->default_hostgroup;
		bool transaction_persistent = this->transaction_persistent;

		// Re-initialize the session
		reset();
		init();

		// Recover the relevant session values
		this->default_hostgroup = default_hostgroup;
		this->transaction_persistent = transaction_persistent;
		client_myds->myconn->set_charset(default_charset, NAMES);

		if (user_attributes != NULL && strlen(user_attributes)) {
			nlohmann::json j_user_attributes = nlohmann::json::parse(user_attributes);
			auto default_transaction_isolation = j_user_attributes.find("default-transaction_isolation");

			if (default_transaction_isolation != j_user_attributes.end()) {
				std::string def_trx_isolation_val =
					j_user_attributes["default-transaction_isolation"].get<std::string>();
				mysql_variables.client_set_value(this, SQL_ISOLATION_LEVEL, def_trx_isolation_val.c_str());
			}
		}

		l_free(pkt->size,pkt->ptr);
		client_myds->setDSS_STATE_QUERY_SENT_NET();
		client_myds->myprot.generate_pkt_OK(true,NULL,NULL,1,0,0,0,0,NULL);
		client_myds->DSS=STATE_SLEEP;
		status=WAITING_CLIENT_DATA;
	} else {
		l_free(pkt->size,pkt->ptr);

		std::string t_sql_error_msg { "Received unsupported 'COM_RESET_CONNECTION' for session type '%s'" };
		std::string sql_error_msg {};
		string_format(t_sql_error_msg, sql_error_msg, proxysql_session_type_str(session_type).c_str());

		client_myds->setDSS_STATE_QUERY_SENT_NET();
		client_myds->myprot.generate_pkt_ERR(true,NULL,NULL,2,1047,(char *)"28000", sql_error_msg.c_str(), true);
		client_myds->DSS=STATE_SLEEP;
		status=WAITING_CLIENT_DATA;
	}
}

void MySQL_Session::handler___client_DSS_QUERY_SENT___server_DSS_NOT_INITIALIZED__get_connection() {
			// Get a MySQL Connection

		MySQL_Connection *mc=NULL;
		MySQL_Backend * _gtid_from_backend = NULL;
		char uuid[64];
		char * gtid_uuid=NULL;
		uint64_t trxid = 0;
		unsigned long long now_us = 0;
		if (qpo->max_lag_ms >= 0) {
			if (qpo->max_lag_ms > 360000) { // this is an absolute time, we convert it to relative
				if (now_us == 0) {
					now_us = realtime_time();
				}
				long long now_ms = now_us/1000;
				qpo->max_lag_ms = now_ms - qpo->max_lag_ms;
				if (qpo->max_lag_ms < 0) {
					qpo->max_lag_ms = -1; // time expired
				}
			}
		}
		if (session_fast_forward == false || qpo->create_new_conn == false) {
			if (qpo->min_gtid) {
				gtid_uuid = qpo->min_gtid;
				with_gtid = true;
			} else if (qpo->gtid_from_hostgroup >= 0) {
				_gtid_from_backend = find_backend(qpo->gtid_from_hostgroup);
				if (_gtid_from_backend) {
					if (_gtid_from_backend->gtid_uuid[0]) {
						gtid_uuid = _gtid_from_backend->gtid_uuid;
						with_gtid = true;
					}
				}
			}

			char *sep_pos = NULL;
			if (gtid_uuid != NULL) {
				sep_pos = index(gtid_uuid,':');
				if (sep_pos == NULL) {
					gtid_uuid = NULL; // gtid is invalid
				}
			}

			if (gtid_uuid != NULL) {
				int l = sep_pos - gtid_uuid;
				trxid = strtoull(sep_pos+1, NULL, 10);
				int m;
				int n=0;
				for (m=0; m<l; m++) {
					if (gtid_uuid[m] != '-') {
						uuid[n]=gtid_uuid[m];
						n++;
					}
				}
				uuid[n]='\0';
#ifndef STRESSTEST_POOL
				mc=thread->get_MyConn_local(mybe->hostgroup_id, this, uuid, trxid, -1);
#endif // STRESSTEST_POOL
			} else {
#ifndef STRESSTEST_POOL
				mc=thread->get_MyConn_local(mybe->hostgroup_id, this, NULL, 0, (int)qpo->max_lag_ms);
#endif // STRESSTEST_POOL
			}
		}
#ifdef STRESSTEST_POOL
		// Check STRESSTEST_POOL in MySQL_HostGroups_Manager.h
		// Note: this works only if session_fast_forward==false and create_new_conn is false too
#define NUM_SLOW_LOOPS 1000
		// if STRESSTESTPOOL_MEASURE is define, time is measured in Query_Processor_time_nsec
		// even if not the right variable
//#define STRESSTESTPOOL_MEASURE
#ifdef STRESSTESTPOOL_MEASURE
		timespec begint;
		timespec endt;
		clock_gettime(CLOCK_MONOTONIC,&begint);
#endif // STRESSTESTPOOL_MEASURE
		for (unsigned int loops=0; loops < NUM_SLOW_LOOPS; loops++) {
#endif // STRESSTEST_POOL

		if (mc==NULL) {
			if (trxid) {
				mc=MyHGM->get_MyConn_from_pool(mybe->hostgroup_id, this, (session_fast_forward || qpo->create_new_conn), uuid, trxid, -1);
			} else {
				mc=MyHGM->get_MyConn_from_pool(mybe->hostgroup_id, this, (session_fast_forward || qpo->create_new_conn), NULL, 0, (int)qpo->max_lag_ms);
			}
#ifdef STRESSTEST_POOL
			if (mc && (loops < NUM_SLOW_LOOPS - 1)) {
				if (mc->mysql) {
					mybe->server_myds->attach_connection(mc);
					mybe->server_myds->DSS=STATE_NOT_INITIALIZED;
					mybe->server_myds->return_MySQL_Connection_To_Pool();
					mc=NULL;
				}
			}
#endif // STRESSTEST_POOL
		} else {
			thread->status_variables.stvar[st_var_ConnPool_get_conn_immediate]++;
		}
#ifdef STRESSTEST_POOL
#ifdef STRESSTESTPOOL_MEASURE
		clock_gettime(CLOCK_MONOTONIC,&endt);
		thread->status_variables.query_processor_time=thread->status_variables.query_processor_time +
			(endt.tv_sec*1000000000+endt.tv_nsec) -
			(begint.tv_sec*1000000000+begint.tv_nsec);
#endif // STRESSTESTPOOL_MEASURE
		}
#endif // STRESSTEST_POOL
		if (mc) {
			mybe->server_myds->attach_connection(mc);
			thread->status_variables.stvar[st_var_ConnPool_get_conn_success]++;
		} else {
			thread->status_variables.stvar[st_var_ConnPool_get_conn_failure]++;
		}
		if (qpo->max_lag_ms >= 0) {
			if (qpo->max_lag_ms <= 360000) { // this is a relative time , we convert it to absolute
				if (mc == NULL) {
					if (CurrentQuery.waiting_since == 0) {
						CurrentQuery.waiting_since = thread->curtime;
						thread->status_variables.stvar[st_var_queries_with_max_lag_ms__delayed]++;
					}
				}
				if (now_us == 0) {
					now_us = realtime_time();
				}
				long long now_ms = now_us/1000;
				qpo->max_lag_ms = now_ms - qpo->max_lag_ms;
			}
		}
		if (mc) {
			if (CurrentQuery.waiting_since) {
				unsigned long long waited = thread->curtime - CurrentQuery.waiting_since;
				thread->status_variables.stvar[st_var_queries_with_max_lag_ms__total_wait_time_us] += waited;
				CurrentQuery.waiting_since = 0;
			}
		}
	proxy_debug(PROXY_DEBUG_MYSQL_CONNECTION, 5, "Sess=%p -- server_myds=%p -- MySQL_Connection %p\n", this, mybe->server_myds,  mybe->server_myds->myconn);
	if (mybe->server_myds->myconn==NULL) {
		// we couldn't get a connection for whatever reason, ex: no backends, or too busy
		if (thread->mypolls.poll_timeout==0) { // tune poll timeout
				thread->mypolls.poll_timeout = mysql_thread___poll_timeout_on_failure * 1000;
				proxy_debug(PROXY_DEBUG_MYSQL_CONNECTION, 7, "Session=%p , DS=%p , poll_timeout=%llu\n", mybe->server_myds, thread->mypolls.poll_timeout);
		} else {
			if (thread->mypolls.poll_timeout > (unsigned int)mysql_thread___poll_timeout_on_failure * 1000) {
				thread->mypolls.poll_timeout = mysql_thread___poll_timeout_on_failure * 1000;
				proxy_debug(PROXY_DEBUG_MYSQL_CONNECTION, 7, "Session=%p , DS=%p , poll_timeout=%llu\n", mybe->server_myds, thread->mypolls.poll_timeout);
			}
		}
		return;
	}
	if (mybe->server_myds->myconn->fd==-1) {
		// we didn't get a valid connection, we need to create one
		proxy_debug(PROXY_DEBUG_MYSQL_CONNECTION, 5, "Sess=%p -- MySQL Connection has no FD\n", this);
		MySQL_Connection *myconn=mybe->server_myds->myconn;
		myconn->userinfo->set(client_myds->myconn->userinfo);

		myconn->handler(0);
		mybe->server_myds->fd=myconn->fd;
		mybe->server_myds->DSS=STATE_MARIADB_CONNECTING;
		status=CONNECTING_SERVER;
		mybe->server_myds->myconn->reusable=true;
	} else {
		proxy_debug(PROXY_DEBUG_MYSQL_CONNECTION, 5, "Sess=%p -- MySQL Connection found = %p\n", this, mybe->server_myds->myconn);
		mybe->server_myds->assign_fd_from_mysql_conn();
		mybe->server_myds->myds_type=MYDS_BACKEND;
		mybe->server_myds->DSS=STATE_READY;

		if (session_fast_forward==true) {
			status=FAST_FORWARD;
			mybe->server_myds->myconn->reusable=false; // the connection cannot be usable anymore
		}
	}
}

void MySQL_Session::MySQL_Stmt_Result_to_MySQL_wire(MYSQL_STMT *stmt, MySQL_Connection *myconn) {
	MySQL_ResultSet *MyRS = NULL;
	if (myconn) {
		if (myconn->MyRS) {
			MyRS = myconn->MyRS;
		}
	}
/*
	MYSQL_RES *stmt_result=myconn->query.stmt_result;
	if (stmt_result) {
		MySQL_ResultSet *MyRS=new MySQL_ResultSet();
		MyRS->init(&client_myds->myprot, stmt_result, stmt->mysql, stmt);
		MyRS->get_resultset(client_myds->PSarrayOUT);
		CurrentQuery.rows_sent = MyRS->num_rows;
		//removed  bool resultset_completed=MyRS->get_resultset(client_myds->PSarrayOUT);
		delete MyRS;
*/
	if (MyRS) {
		assert(MyRS->result);
		bool transfer_started=MyRS->transfer_started;
		MyRS->init_with_stmt(myconn);
		bool resultset_completed=MyRS->get_resultset(client_myds->PSarrayOUT);
		CurrentQuery.rows_sent = MyRS->num_rows;
		assert(resultset_completed); // the resultset should always be completed if MySQL_Result_to_MySQL_wire is called
	} else {
		MYSQL *mysql=stmt->mysql;
		// no result set
		int myerrno=mysql_stmt_errno(stmt);
		MyHGM->p_update_mysql_error_counter(p_mysql_error_type::mysql, myconn->parent->myhgc->hid, myconn->parent->address, myconn->parent->port, myerrno);
		if (myerrno==0) {
			unsigned int num_rows = mysql_affected_rows(stmt->mysql);
			unsigned int nTrx=NumActiveTransactions();
			uint16_t setStatus = (nTrx ? SERVER_STATUS_IN_TRANS : 0 );
			if (autocommit) setStatus |= SERVER_STATUS_AUTOCOMMIT;
			if (mysql->server_status & SERVER_MORE_RESULTS_EXIST)
				setStatus |= SERVER_MORE_RESULTS_EXIST;
			setStatus |= ( mysql->server_status & ~SERVER_STATUS_AUTOCOMMIT ); // get flags from server_status but ignore autocommit
			setStatus = setStatus & ~SERVER_STATUS_CURSOR_EXISTS; // Do not send cursor #1128
			client_myds->myprot.generate_pkt_OK(true,NULL,NULL,client_myds->pkt_sid+1,num_rows,mysql->insert_id, setStatus , mysql->warning_count,mysql->info);
			client_myds->pkt_sid++;
		} else {
			// error
			char sqlstate[10];
			sprintf(sqlstate,"%s",mysql_sqlstate(mysql));
			client_myds->myprot.generate_pkt_ERR(true,NULL,NULL,client_myds->pkt_sid+1,mysql_errno(mysql),sqlstate,mysql_error(mysql));
			client_myds->pkt_sid++;
		}
	}
}

void MySQL_Session::MySQL_Result_to_MySQL_wire(MYSQL *mysql, MySQL_ResultSet *MyRS, MySQL_Data_Stream *_myds) {
        if (mysql == NULL) {
                // error
                client_myds->myprot.generate_pkt_ERR(true,NULL,NULL,client_myds->pkt_sid+1, 2013, (char *)"HY000" ,(char *)"Lost connection to MySQL server during query");
                return;
        }
	if (MyRS) {
		assert(MyRS->result);
		bool transfer_started=MyRS->transfer_started;
		bool resultset_completed=MyRS->get_resultset(client_myds->PSarrayOUT);
		CurrentQuery.rows_sent = MyRS->num_rows;
		bool com_field_list=client_myds->com_field_list;
		assert(resultset_completed); // the resultset should always be completed if MySQL_Result_to_MySQL_wire is called
		if (transfer_started==false) { // we have all the resultset when MySQL_Result_to_MySQL_wire was called
			if (qpo && qpo->cache_ttl>0 && com_field_list==false) { // the resultset should be cached
				if (mysql_errno(mysql)==0) { // no errors
					if (
						(qpo->cache_empty_result==1)
						|| (
							(qpo->cache_empty_result == -1)
							&&
							(thread->variables.query_cache_stores_empty_result || MyRS->num_rows)
						)
					) {
						client_myds->resultset->copy_add(client_myds->PSarrayOUT,0,client_myds->PSarrayOUT->len);
						client_myds->resultset_length=MyRS->resultset_size;
						unsigned char *aa=client_myds->resultset2buffer(false);
						while (client_myds->resultset->len) client_myds->resultset->remove_index(client_myds->resultset->len-1,NULL);
						bool deprecate_eof_active = client_myds->myconn->options.client_flag & CLIENT_DEPRECATE_EOF;
						GloQC->set(
							client_myds->myconn->userinfo->hash ,
							(const unsigned char *)CurrentQuery.QueryPointer,
							CurrentQuery.QueryLength,
							aa ,
							client_myds->resultset_length ,
							thread->curtime/1000 ,
							thread->curtime/1000 ,
							thread->curtime/1000 + qpo->cache_ttl,
							deprecate_eof_active
						);
						l_free(client_myds->resultset_length,aa);
						client_myds->resultset_length=0;
					}
				}
			}
		}
	} else { // no result set
		int myerrno=mysql_errno(mysql);
		if (myerrno==0) {
			unsigned int num_rows = mysql_affected_rows(mysql);
			unsigned int nTrx=NumActiveTransactions();
			uint16_t setStatus = (nTrx ? SERVER_STATUS_IN_TRANS : 0 );
			if (autocommit) setStatus |= SERVER_STATUS_AUTOCOMMIT;
			if (mysql->server_status & SERVER_MORE_RESULTS_EXIST)
				setStatus |= SERVER_MORE_RESULTS_EXIST;
			setStatus |= ( mysql->server_status & ~SERVER_STATUS_AUTOCOMMIT ); // get flags from server_status but ignore autocommit
			setStatus = setStatus & ~SERVER_STATUS_CURSOR_EXISTS; // Do not send cursor #1128
			client_myds->myprot.generate_pkt_OK(true,NULL,NULL,client_myds->pkt_sid+1,num_rows,mysql->insert_id, setStatus, mysql->warning_count,mysql->info);
			//client_myds->pkt_sid++;
		} else {
			// error
			if (_myds) {
				if (_myds->myconn) {
					MyHGM->p_update_mysql_error_counter(p_mysql_error_type::mysql, _myds->myconn->parent->myhgc->hid, _myds->myconn->parent->address, _myds->myconn->parent->port, myerrno);
				}
			}
			char sqlstate[10];
			sprintf(sqlstate,"%s",mysql_sqlstate(mysql));
			if (_myds && _myds->killed_at) { // see case #750
				if (_myds->kill_type == 0) {
					client_myds->myprot.generate_pkt_ERR(true,NULL,NULL,client_myds->pkt_sid+1,1907,sqlstate,(char *)"Query execution was interrupted, query_timeout exceeded");
				} else {
					client_myds->myprot.generate_pkt_ERR(true,NULL,NULL,client_myds->pkt_sid+1,1317,sqlstate,(char *)"Query execution was interrupted");
				}
			} else {
				client_myds->myprot.generate_pkt_ERR(true,NULL,NULL,client_myds->pkt_sid+1,mysql_errno(mysql),sqlstate,mysql_error(mysql));
			}
			//client_myds->pkt_sid++;
		}
	}
}

void MySQL_Session::SQLite3_to_MySQL(SQLite3_result *result, char *error, int affected_rows, MySQL_Protocol *myprot, bool in_transaction, bool deprecate_eof_active) {
	assert(myprot);
	MySQL_Data_Stream *myds=myprot->get_myds();
	myds->DSS=STATE_QUERY_SENT_DS;
	int sid=1;
	if (result) {
		myprot->generate_pkt_column_count(true,NULL,NULL,sid,result->columns); sid++;
		for (int i=0; i<result->columns; i++) {
			myprot->generate_pkt_field(true,NULL,NULL,sid,(char *)"",(char *)"",(char *)"",result->column_definition[i]->name,(char *)"",33,15,MYSQL_TYPE_VAR_STRING,1,0x1f,false,0,NULL);
			sid++;
		}
		myds->DSS=STATE_COLUMN_DEFINITION;
		unsigned int nTrx = 0;
		uint16_t setStatus = 0;
		if (in_transaction == false) {
			nTrx=NumActiveTransactions();
			setStatus = (nTrx ? SERVER_STATUS_IN_TRANS : 0 );
			if (autocommit) setStatus |= SERVER_STATUS_AUTOCOMMIT;
		} else {
			// this is for SQLite3 Server
			setStatus = SERVER_STATUS_AUTOCOMMIT;
			setStatus |= SERVER_STATUS_IN_TRANS;
		}
		if (!deprecate_eof_active) {
			myprot->generate_pkt_EOF(true,NULL,NULL,sid,0, setStatus ); sid++;
		}

		char **p=(char **)malloc(sizeof(char*)*result->columns);
		unsigned long *l=(unsigned long *)malloc(sizeof(unsigned long *)*result->columns);

		MySQL_ResultSet MyRS {};
		MyRS.buffer_init(myprot);

		for (int r=0; r<result->rows_count; r++) {
		for (int i=0; i<result->columns; i++) {
			l[i]=result->rows[r]->sizes[i];
			p[i]=result->rows[r]->fields[i];
		}
			sid = myprot->generate_pkt_row3(&MyRS, NULL, sid, result->columns, l, p, 0); sid++;
		}

		MyRS.buffer_to_PSarrayOut();
		MyRS.get_resultset(myds->PSarrayOUT);

		myds->DSS=STATE_ROW;

		if (deprecate_eof_active) {
			myprot->generate_pkt_OK(true, NULL, NULL, sid, 0, 0, setStatus, 0, NULL, true); sid++;
		} else {
			// I think the 2 | setStatus here is a bug. the previous generate_pkt_EOF was changed from 2|setStatus to just
			// setStatus a long time ago in c3e6fda7a47ecb94e97d4e191cdbd0f10fec7924
			// also 2 represents the SERVER_STATUS_IN_TRANS which is already set in setStatus
			myprot->generate_pkt_EOF(true,NULL,NULL,sid,0, 2 | setStatus ); sid++;
		}

		myds->DSS=STATE_SLEEP;
		free(l);
		free(p);
	
	} else { // no result set
		if (error) {
			// there was an error
			if (strcmp(error,(char *)"database is locked")==0) {
				myprot->generate_pkt_ERR(true,NULL,NULL,sid,1205,(char *)"HY000",error);
			} else {
				myprot->generate_pkt_ERR(true,NULL,NULL,sid,1045,(char *)"28000",error);
			}
		} else {
			// no error, DML succeeded
			unsigned int nTrx = 0;
			uint16_t setStatus = 0;
			if (in_transaction == false) {
				nTrx=NumActiveTransactions();
				setStatus = (nTrx ? SERVER_STATUS_IN_TRANS : 0 );
				if (autocommit) setStatus |= SERVER_STATUS_AUTOCOMMIT;
			} else {
				// this is for SQLite3 Server
				setStatus = SERVER_STATUS_AUTOCOMMIT;
				setStatus |= SERVER_STATUS_IN_TRANS;
			}
			myprot->generate_pkt_OK(true,NULL,NULL,sid,affected_rows,0,setStatus,0,NULL);
		}
		myds->DSS=STATE_SLEEP;
	}
}

void MySQL_Session::set_unhealthy() {
	proxy_debug(PROXY_DEBUG_MYSQL_CONNECTION, 5, "Sess:%p\n", this);
	healthy=0;
}


unsigned int MySQL_Session::NumActiveTransactions() {
	unsigned int ret=0;
	if (mybes==0) return ret;
	MySQL_Backend *_mybe;
	unsigned int i;
	for (i=0; i < mybes->len; i++) {
		_mybe=(MySQL_Backend *)mybes->index(i);
		if (_mybe->server_myds)
			if (_mybe->server_myds->myconn)
				if (_mybe->server_myds->myconn->IsActiveTransaction())
					ret++;
	}
	return ret;
}

bool MySQL_Session::HasOfflineBackends() {
	bool ret=false;
	if (mybes==0) return ret;
	MySQL_Backend *_mybe;
	unsigned int i;
	for (i=0; i < mybes->len; i++) {
		_mybe=(MySQL_Backend *)mybes->index(i);
		if (_mybe->server_myds)
			if (_mybe->server_myds->myconn)
				if (_mybe->server_myds->myconn->IsServerOffline()) {
					ret=true;
					return ret;
				}
	}
	return ret;
}

bool MySQL_Session::SetEventInOfflineBackends() {
	bool ret=false;
	if (mybes==0) return ret;
	MySQL_Backend *_mybe;
	unsigned int i;
	for (i=0; i < mybes->len; i++) {
		_mybe=(MySQL_Backend *)mybes->index(i);
		if (_mybe->server_myds)
			if (_mybe->server_myds->myconn)
				if (_mybe->server_myds->myconn->IsServerOffline()) {
					_mybe->server_myds->revents|=POLLIN;
					ret = true;
				}
	}
	return ret;
}

int MySQL_Session::FindOneActiveTransaction() {
	int ret=-1;
	if (mybes==0) return ret;
	MySQL_Backend *_mybe;
	unsigned int i;
	for (i=0; i < mybes->len; i++) {
		_mybe=(MySQL_Backend *)mybes->index(i);
		if (_mybe->server_myds)
			if (_mybe->server_myds->myconn)
				if (_mybe->server_myds->myconn->IsActiveTransaction())
					return (int)_mybe->server_myds->myconn->parent->myhgc->hid;
	}
	return ret;
}

unsigned long long MySQL_Session::IdleTime() {
	unsigned long long ret = 0;
	if (client_myds==0) return 0;
	if (status!=WAITING_CLIENT_DATA && status!=CONNECTING_CLIENT) return 0;
	int idx=client_myds->poll_fds_idx;
	unsigned long long last_sent=thread->mypolls.last_sent[idx];
	unsigned long long last_recv=thread->mypolls.last_recv[idx];
	unsigned long long last_time=(last_sent > last_recv ? last_sent : last_recv);
	if (thread->curtime > last_time) {
		ret = thread->curtime - last_time;
	}
	return ret;
}



// this is called either from RequestEnd(), or at the end of executing
// prepared statements 
void MySQL_Session::LogQuery(MySQL_Data_Stream *myds) {
	// we need to access statistics before calling CurrentQuery.end()
	// so we track the time here
	CurrentQuery.end_time=thread->curtime;

	if (qpo) {
		if (qpo->log==1) {
			GloMyLogger->log_request(this, myds);	// we send for logging only if logging is enabled for this query
		} else {
			if (qpo->log==-1) {
				if (mysql_thread___eventslog_default_log==1) {
					GloMyLogger->log_request(this, myds);	// we send for logging only if enabled by default
				}
			}
		}
	}
}
// this should execute most of the commands executed when a request is finalized
// this should become the place to hook other functions
void MySQL_Session::RequestEnd(MySQL_Data_Stream *myds) {
	// check if multiplexing needs to be disabled
	char *qdt=CurrentQuery.get_digest_text();
	if (qdt && myds && myds->myconn) {
		myds->myconn->ProcessQueryAndSetStatusFlags(qdt);
	}

	switch (status) {
		case PROCESSING_STMT_EXECUTE:
		case PROCESSING_STMT_PREPARE:
			// if a prepared statement is executed, LogQuery was already called
			break;
		default:
			LogQuery(myds);
			break;
	}

	GloQPro->delete_QP_out(qpo);
	// if there is an associated myds, clean its status
	if (myds) {
		// if there is a mysql connection, clean its status
		if (myds->myconn) {
			myds->myconn->async_free_result();
			myds->myconn->compute_unknown_transaction_status();
		}
		myds->free_mysql_real_query();
	}
	// reset status of the session
	status=WAITING_CLIENT_DATA;
	if (client_myds) {
		// reset status of client data stream
		client_myds->DSS=STATE_SLEEP;
		// finalize the query
		CurrentQuery.end();
	}
	started_sending_data_to_client=false;
}


// this function tries to report all the memory statistics related to the sessions
void MySQL_Session::Memory_Stats() {
	if (thread==NULL)
		return;
	unsigned int i;
	unsigned long long backend=0;
	unsigned long long frontend=0;
	unsigned long long internal=0;
	internal+=sizeof(MySQL_Session);
	if (qpo)
		internal+=sizeof(Query_Processor_Output);
	if (client_myds) {
		internal+=sizeof(MySQL_Data_Stream);
		if (client_myds->queueIN.buffer)
			frontend+=QUEUE_T_DEFAULT_SIZE;
		if (client_myds->queueOUT.buffer)
			frontend+=QUEUE_T_DEFAULT_SIZE;
		if (client_myds->myconn) {
			internal+=sizeof(MySQL_Connection);
		}
		if (client_myds->PSarrayIN) {
			internal += client_myds->PSarrayIN->total_size();
		}
		if (client_myds->PSarrayIN) {
			if (session_fast_forward==true) {
				internal += client_myds->PSarrayOUT->total_size();
			} else {
				internal += client_myds->PSarrayOUT->total_size(RESULTSET_BUFLEN);
				internal += client_myds->resultset->total_size(RESULTSET_BUFLEN);
			}
		}
	}
	for (i=0; i < mybes->len; i++) {
		MySQL_Backend *_mybe=(MySQL_Backend *)mybes->index(i);
			internal+=sizeof(MySQL_Backend);
		if (_mybe->server_myds) {
			internal+=sizeof(MySQL_Data_Stream);
			if (_mybe->server_myds->queueIN.buffer)
				backend+=QUEUE_T_DEFAULT_SIZE;
			if (_mybe->server_myds->queueOUT.buffer)
				backend+=QUEUE_T_DEFAULT_SIZE;
			if (_mybe->server_myds->myconn) {
				MySQL_Connection *myconn=_mybe->server_myds->myconn;
				internal+=sizeof(MySQL_Connection);
				if (myconn->mysql) {
					backend+=sizeof(MYSQL);
					backend+=myconn->mysql->net.max_packet;
					backend+=(4096*15); // ASYNC_CONTEXT_DEFAULT_STACK_SIZE
				}
				if (myconn->MyRS) {
					backend+=myconn->MyRS->current_size();
				}
			}
		}
  }
	thread->status_variables.stvar[st_var_mysql_backend_buffers_bytes] += backend;
	thread->status_variables.stvar[st_var_mysql_frontend_buffers_bytes]+= frontend;
	thread->status_variables.stvar[st_var_mysql_session_internal_bytes] += internal;
}


void MySQL_Session::create_new_session_and_reset_connection(MySQL_Data_Stream *_myds) {
	MySQL_Data_Stream *new_myds = NULL;
	MySQL_Connection * mc = _myds->myconn;
	// we remove the connection from the original data stream
	_myds->detach_connection();
	_myds->unplug_backend();

	// we create a brand new session, a new data stream, and attach the connection to it
	MySQL_Session * new_sess = new MySQL_Session();
	new_sess->mybe = new_sess->find_or_create_backend(mc->parent->myhgc->hid);

	new_myds = new_sess->mybe->server_myds;
	new_myds->attach_connection(mc);
	new_myds->assign_fd_from_mysql_conn();
	new_myds->myds_type = MYDS_BACKEND;
	new_sess->to_process = 1;
	new_myds->wait_until = thread->curtime + mysql_thread___connect_timeout_server*1000;   // max_timeout
	mc->last_time_used = thread->curtime;
	new_myds->myprot.init(&new_myds, new_myds->myconn->userinfo, NULL);
	new_sess->status = RESETTING_CONNECTION;
	mc->async_state_machine = ASYNC_IDLE; // may not be true, but is used to correctly perform error handling
	new_myds->DSS = STATE_MARIADB_QUERY;
	thread->register_session_connection_handler(new_sess,true);
	mysql_variables.on_connect_to_backend(mc);
	if (new_myds->mypolls==NULL) {
		thread->mypolls.add(POLLIN|POLLOUT, new_myds->fd, new_myds, thread->curtime);
	}
	int rc = new_sess->handler();
	if (rc==-1) {
		unsigned int sess_idx = thread->mysql_sessions->len-1;
		thread->unregister_session(sess_idx);
		delete new_sess;
	}
}

bool MySQL_Session::handle_command_query_kill(PtrSize_t *pkt) {
	unsigned char command_type=*((unsigned char *)pkt->ptr+sizeof(mysql_hdr));
	if (CurrentQuery.QueryParserArgs.digest_text) {
		if (command_type == _MYSQL_COM_QUERY) {
			if (client_myds && client_myds->myconn) {
				MySQL_Connection *mc = client_myds->myconn;
				if (mc->userinfo && mc->userinfo->username) {
					if (CurrentQuery.MyComQueryCmd == MYSQL_COM_QUERY_KILL) {
						char *qu = mysql_query_strip_comments((char *)pkt->ptr+1+sizeof(mysql_hdr), pkt->size-1-sizeof(mysql_hdr));
						string nq=string(qu,strlen(qu));
						re2::RE2::Options *opt2=new re2::RE2::Options(RE2::Quiet);
						opt2->set_case_sensitive(false);
						char *pattern=(char *)"^KILL\\s+(CONNECTION |QUERY |)\\s*(\\d+)\\s*$";
						re2::RE2 *re=new RE2(pattern, *opt2);
						int id=0;
						string tk;
						RE2::FullMatch(nq, *re, &tk, &id);
						delete re;
						delete opt2;
						proxy_debug(PROXY_DEBUG_MYSQL_QUERY_PROCESSOR, 2, "filtered query= \"%s\"\n", qu);
						free(qu);
						if (id) {
							int tki = -1;
							if (tk.c_str()) {
								if ((strlen(tk.c_str())==0) || (strcasecmp(tk.c_str(),"CONNECTION ")==0)) {
									tki = 0;
								} else {
									if (strcasecmp(tk.c_str(),"QUERY ")==0) {
										tki = 1;
									}
								}
							}
							if (tki >= 0) {
								proxy_debug(PROXY_DEBUG_MYSQL_QUERY_PROCESSOR, 2, "Killing %s %d\n", (tki == 0 ? "CONNECTION" : "QUERY") , id);
								GloMTH->kill_connection_or_query( id, (tki == 0 ? false : true ),  mc->userinfo->username);
								client_myds->DSS=STATE_QUERY_SENT_NET;
								unsigned int nTrx=NumActiveTransactions();
								uint16_t setStatus = (nTrx ? SERVER_STATUS_IN_TRANS : 0 );
								if (autocommit) setStatus = SERVER_STATUS_AUTOCOMMIT;
								client_myds->myprot.generate_pkt_OK(true,NULL,NULL,1,0,0,setStatus,0,NULL);
								client_myds->DSS=STATE_SLEEP;
								status=WAITING_CLIENT_DATA;
								RequestEnd(NULL);
								l_free(pkt->size,pkt->ptr);
								return true;
							}
						}
					}
				}
			}
		}
	}
	return false;
}

void MySQL_Session::add_ldap_comment_to_pkt(PtrSize_t *_pkt) {
	if (GloMyLdapAuth==NULL)
		return;
	if (use_ldap_auth == false)
		return;
	if (client_myds==NULL || client_myds->myconn==NULL || client_myds->myconn->userinfo==NULL)
		return;
	if (client_myds->myconn->userinfo->fe_username==NULL)
		return;
	char *fe=client_myds->myconn->userinfo->fe_username;
	char *a = (char *)" /* %s=%s */";
	char *b = (char *)malloc(strlen(a)+strlen(fe)+strlen(mysql_thread___add_ldap_user_comment));
	sprintf(b,a,mysql_thread___add_ldap_user_comment,fe);
	PtrSize_t _new_pkt;
	_new_pkt.ptr = malloc(strlen(b) + _pkt->size);
	memcpy(_new_pkt.ptr , _pkt->ptr, 5);
	unsigned char *_c=(unsigned char *)_new_pkt.ptr;
	_c+=5;
	void *idx = memchr((char *)_pkt->ptr+5, ' ', _pkt->size-5);
	if (idx) {
		size_t first_word_len = (char *)idx - (char *)_pkt->ptr - 5;
		if (((char *)_pkt->ptr+5)[0]=='/' && ((char *)_pkt->ptr+5)[1]=='*') {
			b[1]=' ';
			b[2]=' ';
			b[strlen(b)-1] = ' ';
			b[strlen(b)-2] = ' ';
		}
		memcpy(_c, (char *)_pkt->ptr+5, first_word_len);
		_c+= first_word_len;
		memcpy(_c,b,strlen(b));
		_c+= strlen(b);
		memcpy(_c, (char *)idx, _pkt->size - 5 - first_word_len);
	} else {
		memcpy(_c, (char *)_pkt->ptr+5, _pkt->size-5);
		_c+=_pkt->size-5;
		memcpy(_c,b,strlen(b));
	}
	l_free(_pkt->size,_pkt->ptr);
	_pkt->size = _pkt->size + strlen(b);
	_pkt->ptr = _new_pkt.ptr;
	free(b);
	CurrentQuery.QueryLength = _pkt->size - 5;
	CurrentQuery.QueryPointer = (unsigned char *)_pkt->ptr + 5;
}

void MySQL_Session::finishQuery(MySQL_Data_Stream *myds, MySQL_Connection *myconn, bool prepared_stmt_with_no_params) {
					myds->myconn->reduce_auto_increment_delay_token();
					if (locked_on_hostgroup >= 0) {
						if (qpo->multiplex == -1) {
							myds->myconn->set_status(true, STATUS_MYSQL_CONNECTION_NO_MULTIPLEX);
						}
					}
					if (mysql_thread___multiplexing && (myds->myconn->reusable==true) && myds->myconn->IsActiveTransaction()==false && myds->myconn->MultiplexDisabled()==false) {
						if (mysql_thread___connection_delay_multiplex_ms && mirror==false) {
							myds->wait_until=thread->curtime+mysql_thread___connection_delay_multiplex_ms*1000;
							myconn->async_state_machine=ASYNC_IDLE;
							myconn->multiplex_delayed=true;
							myds->DSS=STATE_MARIADB_GENERIC;
						} else if (prepared_stmt_with_no_params==true) { // see issue #1432
							myconn->async_state_machine=ASYNC_IDLE;
							myds->DSS=STATE_MARIADB_GENERIC;
							myds->wait_until=0;
							myconn->multiplex_delayed=false;
						} else {
							myconn->multiplex_delayed=false;
							myds->wait_until=0;
							myds->DSS=STATE_NOT_INITIALIZED;
							if (mysql_thread___autocommit_false_not_reusable && myds->myconn->IsAutoCommit()==false) {
								if (mysql_thread___reset_connection_algorithm == 2) {
									create_new_session_and_reset_connection(myds);
								} else {
									myds->destroy_MySQL_Connection_From_Pool(true);
								}
							} else {
								myds->return_MySQL_Connection_To_Pool();
							}
						}
						if (transaction_persistent==true) {
							transaction_persistent_hostgroup=-1;
						}
					} else {
						myconn->multiplex_delayed=false;
						myconn->compute_unknown_transaction_status();
						myconn->async_state_machine=ASYNC_IDLE;
						myds->DSS=STATE_MARIADB_GENERIC;
						if (transaction_persistent==true) {
							if (transaction_persistent_hostgroup==-1) { // change only if not set already, do not allow to change it again
								if (myds->myconn->IsActiveTransaction()==true) { // only active transaction is important here. Ignore other criterias
									transaction_persistent_hostgroup=current_hostgroup;
								}
							} else {
								if (myds->myconn->IsActiveTransaction()==false) { // a transaction just completed
									transaction_persistent_hostgroup=-1;
								}
							}
						}
					}
}


bool MySQL_Session::known_query_for_locked_on_hostgroup(uint64_t digest) {
	bool ret = false;
	switch (digest) {
		case 1732998280766099668ULL: // "SET @OLD_CHARACTER_SET_CLIENT=@@CHARACTER_SET_CLIENT"
		case 3748394912237323598ULL: // "SET @OLD_CHARACTER_SET_RESULTS=@@CHARACTER_SET_RESULTS"
		case 14407184196285870219ULL: // "SET @OLD_COLLATION_CONNECTION=@@COLLATION_CONNECTION"
		case 16906282918371515167ULL: // "SET @OLD_TIME_ZONE=@@TIME_ZONE"
		case 15781568104089880179ULL: // "SET @OLD_UNIQUE_CHECKS=@@UNIQUE_CHECKS, UNIQUE_CHECKS=0"
		case 5915334213354374281ULL: // "SET @OLD_FOREIGN_KEY_CHECKS=@@FOREIGN_KEY_CHECKS, FOREIGN_KEY_CHECKS=0"
		case 7837089204483965579ULL: //  "SET @OLD_SQL_MODE=@@SQL_MODE, SQL_MODE='NO_AUTO_VALUE_ON_ZERO'"
		case 4312882378746554890ULL: // "SET @OLD_SQL_NOTES=@@SQL_NOTES, SQL_NOTES=0"
		case 4379922288366515816ULL: // "SET @rocksdb_get_is_supported = IF (@rocksdb_has_p_s_session_variables, 'SELECT COUNT(*) INTO @rocksdb_is_supported FROM performance_schema.session_variables WHERE VARIABLE_NAME... 
		case 12687634401278615449ULL: // "SET @rocksdb_enable_bulk_load = IF (@rocksdb_is_supported, 'SET SESSION rocksdb_bulk_load = 1', 'SET @rocksdb_dummy_bulk_load = 0')"
		case 15991633859978935883ULL: // "SET @MYSQLDUMP_TEMP_LOG_BIN = @@SESSION.SQL_LOG_BIN"
		case 10636751085721966716ULL: // "SET @@GLOBAL.GTID_PURGED=?"
		case 15976043181199829579ULL: // "SET SQL_QUOTE_SHOW_CREATE=?"
		case 12094956190640701942ULL: // "SET SESSION information_schema_stats_expiry=0"
/*
		case ULL: // 
		case ULL: // 
		case ULL: // 
		case ULL: // 
		case ULL: // 
*/
			ret = true;
			break;
		default:
			break;
	}
	return ret;
}



void MySQL_Session::unable_to_parse_set_statement(bool *lock_hostgroup) {
	// we couldn't parse the query
	string nqn = string((char *)CurrentQuery.QueryPointer,CurrentQuery.QueryLength);
	proxy_debug(PROXY_DEBUG_MYSQL_QUERY_PROCESSOR, 5, "Locking hostgroup for query %s\n", nqn.c_str());
	if (qpo->multiplex == -1) {
		// we have no rule about this SET statement. We set hostgroup locking
		if (locked_on_hostgroup < 0) {
			proxy_debug(PROXY_DEBUG_MYSQL_QUERY_PROCESSOR, 5, "SET query to cause setting lock_hostgroup: %s\n", nqn.c_str());
			if (known_query_for_locked_on_hostgroup(CurrentQuery.QueryParserArgs.digest)) {
				proxy_info("Setting lock_hostgroup for SET query: %s\n", nqn.c_str());
			} else {
				if (client_myds && client_myds->addr.addr) {
					proxy_warning("Unable to parse unknown SET query from client %s:%d. Setting lock_hostgroup. Please report a bug for future enhancements:%s\n", client_myds->addr.addr, client_myds->addr.port, nqn.c_str());
				} else {
					proxy_warning("Unable to parse unknown SET query. Setting lock_hostgroup. Please report a bug for future enhancements:%s\n", nqn.c_str());
				}
			}
			*lock_hostgroup = true;
		} else {
			proxy_debug(PROXY_DEBUG_MYSQL_QUERY_PROCESSOR, 5, "SET query to cause setting lock_hostgroup, but already set: %s\n", nqn.c_str());
			if (known_query_for_locked_on_hostgroup(CurrentQuery.QueryParserArgs.digest)) {
				//proxy_info("Setting lock_hostgroup for SET query: %s\n", nqn.c_str());
			} else {
				if (client_myds && client_myds->addr.addr) {
					proxy_warning("Unable to parse unknown SET query from client %s:%d. Setting lock_hostgroup. Please report a bug for future enhancements:%s\n", client_myds->addr.addr, client_myds->addr.port, nqn.c_str());
				} else {
					proxy_warning("Unable to parse unknown SET query. Setting lock_hostgroup. Please report a bug for future enhancements:%s\n", nqn.c_str());
				}
			}
		}
	} else {
		proxy_debug(PROXY_DEBUG_MYSQL_QUERY_PROCESSOR, 5, "Unable to parse SET query but NOT setting lock_hostgroup %s\n", nqn.c_str());
	}
}

bool MySQL_Session::has_any_backend() {
	for (unsigned int j=0;j < mybes->len;j++) {
		MySQL_Backend *tmp_mybe=(MySQL_Backend *)mybes->index(j);
		MySQL_Data_Stream *__myds=tmp_mybe->server_myds;
		if (__myds->myconn) {
			return true;
		}
	}
	return false;
}

void MySQL_Session::handler___status_WAITING_CLIENT_DATA___STATE_SLEEP___MYSQL_COM_STMT_RESET(PtrSize_t& pkt) {
	uint32_t stmt_global_id=0;
	memcpy(&stmt_global_id,(char *)pkt.ptr+5,sizeof(uint32_t));
	SLDH->reset(stmt_global_id);
	l_free(pkt.size,pkt.ptr);
	client_myds->setDSS_STATE_QUERY_SENT_NET();
	unsigned int nTrx=NumActiveTransactions();
	uint16_t setStatus = (nTrx ? SERVER_STATUS_IN_TRANS : 0 );
	if (autocommit) setStatus |= SERVER_STATUS_AUTOCOMMIT;
	client_myds->myprot.generate_pkt_OK(true,NULL,NULL,1,0,0,setStatus,0,NULL);
	client_myds->DSS=STATE_SLEEP;
	status=WAITING_CLIENT_DATA;
}

void MySQL_Session::handler___status_WAITING_CLIENT_DATA___STATE_SLEEP___MYSQL_COM_STMT_CLOSE(PtrSize_t& pkt) {
	uint32_t client_global_id=0;
	memcpy(&client_global_id,(char *)pkt.ptr+5,sizeof(uint32_t));
	// FIXME: no input validation
	uint64_t stmt_global_id=0;
	stmt_global_id=client_myds->myconn->local_stmts->find_global_stmt_id_from_client(client_global_id);
	SLDH->reset(client_global_id);
	if (stmt_global_id) {
		sess_STMTs_meta->erase(stmt_global_id);
	}
	client_myds->myconn->local_stmts->client_close(client_global_id);
	l_free(pkt.size,pkt.ptr);
	// FIXME: this is not complete. Counters should be decreased
	thread->status_variables.stvar[st_var_frontend_stmt_close]++;
	thread->status_variables.stvar[st_var_queries]++;
	client_myds->DSS=STATE_SLEEP;
	status=WAITING_CLIENT_DATA;
}


void MySQL_Session::handler___status_WAITING_CLIENT_DATA___STATE_SLEEP___MYSQL_COM_STMT_SEND_LONG_DATA(PtrSize_t& pkt) {
	// FIXME: no input validation
	uint32_t stmt_global_id=0;
	memcpy(&stmt_global_id,(char *)pkt.ptr+5,sizeof(uint32_t));
	uint32_t stmt_param_id=0;
	memcpy(&stmt_param_id,(char *)pkt.ptr+9,sizeof(uint16_t));
	SLDH->add(stmt_global_id,stmt_param_id,(char *)pkt.ptr+11,pkt.size-11);
	client_myds->DSS=STATE_SLEEP;
	status=WAITING_CLIENT_DATA;
	l_free(pkt.size,pkt.ptr);
}

void MySQL_Session::detected_broken_connection(const char *file, unsigned int line, const char *func, const char *action, MySQL_Connection *myconn, int myerr, const char *message, bool verbose) {
	char *msg = (char *)message;
	if (msg == NULL) {
		msg = (char *)"Detected offline server prior to statement execution";
	}
	if (myerr == 0) {
		myerr = ER_PROXYSQL_OFFLINE_SRV;
		msg = (char *)"Detected offline server prior to statement execution";
	}
	unsigned long long last_used = thread->curtime - myconn->last_time_used;
	last_used /= 1000;
	if (verbose) {
		proxy_error_inline(file, line, func, "Detected a broken connection while %s on (%d,%s,%d,%lu) , FD (Conn:%d , MyDS:%d) , user %s , last_used %llums ago : %d, %s\n" , action , myconn->parent->myhgc->hid, myconn->parent->address, myconn->parent->port, myconn->get_mysql_thread_id() , myconn->myds->fd , myconn->fd , myconn->userinfo->username, last_used, myerr, msg);
	} else {
		proxy_error_inline(file, line, func, "Detected a broken connection while %s on (%d,%s,%d,%lu) , user %s , last_used %llums ago : %d, %s\n", action, myconn->parent->myhgc->hid, myconn->parent->address, myconn->parent->port, myconn->get_mysql_thread_id(), myconn->userinfo->username, last_used, myerr, msg);
	}
}

void MySQL_Session::generate_status_one_hostgroup(int hid, std::string& s) {
	SQLite3_result *resultset = MyHGM->SQL3_Connection_Pool(false, &hid);
	json j_res;
	if (resultset->rows_count) {
		for (std::vector<SQLite3_row *>::iterator it = resultset->rows.begin() ; it != resultset->rows.end(); ++it) {
			SQLite3_row *r=*it;
			json j; // one json for each row
			for (int i=0; i<resultset->columns; i++) {
				// using the format j["name"] == "value"
				j[resultset->column_definition[i]->name] = ( r->fields[i] ? r->fields[i] : "(null)" );
			}
			j_res.push_back(j); // the row json is added to the final json
		}
	} else {
		j_res=json::array();
	}
	s = j_res.dump();
	delete resultset;
}<|MERGE_RESOLUTION|>--- conflicted
+++ resolved
@@ -5000,8 +5000,7 @@
 		client_myds->DSS=STATE_SSL_INIT;
 		client_myds->rbio_ssl = BIO_new(BIO_s_mem());
 		client_myds->wbio_ssl = BIO_new(BIO_s_mem());
-<<<<<<< HEAD
-		client_myds->ssl=SSL_new(GloVars.global.ssl_ctx);
+		client_myds->ssl = GloVars.get_SSL_ctx();
 		// get the current 'tls_version' specified in the global variable 'mysql-tls_version'
 		std::string tls_version_var = mysql_thread___tls_version;
 		// sort the supported 'tls_versions' allowed
@@ -5032,9 +5031,6 @@
 		// set the 'min' and 'max' TLS versions
 		SSL_set_min_proto_version(client_myds->ssl, min_tls_proto_version);
 		SSL_set_max_proto_version(client_myds->ssl, max_tls_proto_version);
-=======
-		client_myds->ssl = GloVars.get_SSL_ctx();
->>>>>>> d20683c5
 		SSL_set_fd(client_myds->ssl, client_myds->fd);
 		SSL_set_accept_state(client_myds->ssl); 
 		SSL_set_bio(client_myds->ssl, client_myds->rbio_ssl, client_myds->wbio_ssl);
