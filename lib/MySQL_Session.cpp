--- conflicted
+++ resolved
@@ -5975,23 +5975,10 @@
 			RE2::GlobalReplace(&nq,(char *)"^/\\*!\\d\\d\\d\\d\\d SET(.*)\\*/",(char *)"SET\\1");
 			RE2::GlobalReplace(&nq,(char *)"(?U)/\\*.*\\*/",(char *)"");
 			// remove trailing space and semicolon if present. See issue#4380
-<<<<<<< HEAD
-			nq.erase(nq.find_last_not_of(" ;") + 1);
-=======
 			size_t pos = nq.find_last_not_of(" ;");
 			if (pos != nq.npos) {
 				nq.erase(pos + 1); // remove trailing spaces and semicolumns
 			}
-/*
-			// we do not threat SET SQL_LOG_BIN as a special case
-			if (match_regexes && match_regexes[0]->match(dig)) {
-				int rc = handler_WCD_SS_MCQ_qpo_Parse_SQL_LOG_BIN(pkt, lock_hostgroup, nTrx, nq);
-				if (rc == 1) return false;
-				if (rc == 2) return true;
-				// if rc == 0 , continue as normal
-			}
-*/
->>>>>>> 7357229f
 			if (
 				(
 					match_regexes && (match_regexes[1]->match(dig))
