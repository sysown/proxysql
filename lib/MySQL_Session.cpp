--- conflicted
+++ resolved
@@ -1145,8 +1145,7 @@
 				client_myds->myprot.generate_pkt_ERR(true,NULL,NULL,1,mysql_errno(myconn->mysql),sqlstate,mysql_error(myconn->mysql));
 				myds->destroy_MySQL_Connection_From_Pool(true);
 				myds->fd=0;
-				status=WAITING_CLIENT_DATA;
-				client_myds->DSS=STATE_SLEEP;
+				RequestEnd(myds); //fix bug #682
 			}
 		} else {
 			// rc==1 , nothing to do for now
@@ -2213,63 +2212,11 @@
 
 		case CHANGING_USER_SERVER:
 			{
-<<<<<<< HEAD
 				int rc=0;
 				if (handler_again___status_CHANGING_USER_SERVER(&rc))
 					goto handler_again;	// we changed status
 				if (rc==-1) // we have an error we can't handle
 					return -1;
-=======
-				MySQL_Data_Stream *myds=mybe->server_myds;
-				MySQL_Connection *myconn=myds->myconn;
-				myds->DSS=STATE_MARIADB_QUERY;
-				enum session_status st=status;
-				if (myds->mypolls==NULL) {
-					thread->mypolls.add(POLLIN|POLLOUT, mybe->server_myds->fd, mybe->server_myds, thread->curtime);
-				}
-				int rc=myconn->async_change_user(myds->revents);
-				if (rc==0) {
-					myds->myconn->userinfo->set(client_myds->myconn->userinfo);
-					st=previous_status.top();
-					previous_status.pop();
-					NEXT_IMMEDIATE(st);
-				} else {
-					if (rc==-1) {
-						// the command failed
-						int myerr=mysql_errno(myconn->mysql);
-						if (myerr > 2000) {
-							bool retry_conn=false;
-							// client error, serious
-							proxy_error("Detected a broken connection during change user on %s, %d : %d, %s\n", myconn->parent->address, myconn->parent->port, myerr, mysql_error(myconn->mysql));
-							//if ((myds->myconn->reusable==true) && ((myds->myprot.prot_status & SERVER_STATUS_IN_TRANS)==0)) {
-							if ((myds->myconn->reusable==true) && myds->myconn->IsActiveTransaction()==false && myds->myconn->MultiplexDisabled()==false) {
-								retry_conn=true;
-							}
-							myds->destroy_MySQL_Connection_From_Pool(false);
-							myds->fd=0;
-							if (retry_conn) {
-								myds->DSS=STATE_NOT_INITIALIZED;
-								//previous_status.push(PROCESSING_QUERY);
-								NEXT_IMMEDIATE(CONNECTING_SERVER);
-							}
-							return -1;
-						} else {
-							proxy_warning("Error during change user: %d, %s\n", myerr, mysql_error(myconn->mysql));
-								// we won't go back to PROCESSING_QUERY
-							st=previous_status.top();
-							previous_status.pop();
-							char sqlstate[10];
-							sprintf(sqlstate,"#%s",mysql_sqlstate(myconn->mysql));
-							client_myds->myprot.generate_pkt_ERR(true,NULL,NULL,1,mysql_errno(myconn->mysql),sqlstate,mysql_error(myconn->mysql));
-							myds->destroy_MySQL_Connection_From_Pool(true);
-							myds->fd=0;
-							RequestEnd(myds); //fix bug #682
-						}
-					} else {
-						// rc==1 , nothing to do for now
-					}
-				}
->>>>>>> 29f8012d
 			}
 			break;
 
