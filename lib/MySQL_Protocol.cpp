#include <openssl/rand.h>
#include "proxysql.h"
#include "cpp.h"

#include "MySQL_PreparedStatement.h"
#include "MySQL_Data_Stream.h"
#include "MySQL_Authentication.hpp"
#include "MySQL_LDAP_Authentication.hpp"
#include "MySQL_Variables.h"

#include <sstream>

//#include <ma_global.h>

extern MySQL_Authentication *GloMyAuth;
extern MySQL_LDAP_Authentication *GloMyLdapAuth;
extern MySQL_Threads_Handler *GloMTH;

#ifdef PROXYSQLCLICKHOUSE
extern ClickHouse_Authentication *GloClickHouseAuth;
#endif /* PROXYSQLCLICKHOUSE */

#ifdef max_allowed_packet
#undef max_allowed_packet
#endif

//#define RESULTSET_BUFLEN 16300

#ifndef CLIENT_PLUGIN_AUTH_LENENC_CLIENT_DATA
#define CLIENT_PLUGIN_AUTH_LENENC_CLIENT_DATA 0x00200000
#endif

extern const MARIADB_CHARSET_INFO * proxysql_find_charset_nr(unsigned int nr);
MARIADB_CHARSET_INFO * proxysql_find_charset_name(const char *name);

#ifdef DEBUG
static void __dump_pkt(const char *func, unsigned char *_ptr, unsigned int len) {

	if (GloVars.global.gdbg==0) return;
	if (GloVars.global.gdbg_lvl[PROXY_DEBUG_MYSQL_PROTOCOL].verbosity < 8 ) return;
	unsigned int i;
	fprintf(stderr,"DUMP %d bytes FROM %s\n", len, func);
	for(i = 0; i < len; i++) {
		if(isprint(_ptr[i])) fprintf(stderr,"%c", _ptr[i]); else fprintf(stderr,".");
		if (i>0 && (i%16==15 || i==len-1)) {
			unsigned int j;
			if (i%16!=15) {
				j=15-i%16;
				while (j--) fprintf(stderr," ");
			}
			fprintf(stderr," --- ");
			for (j=(i==len-1 ? ((int)(i/16))*16 : i-15 ) ; j<=i; j++) {
				fprintf(stderr,"%02x ", _ptr[j]);
			}
			fprintf(stderr,"\n");
		}
   }
	fprintf(stderr,"\n\n");
	

}
#endif

char *sha1_pass_hex(char *sha1_pass) {
	if (sha1_pass==NULL) return NULL;
	char *buff=(char *)malloc(SHA_DIGEST_LENGTH*2+2);
	buff[0]='*';
	buff[SHA_DIGEST_LENGTH*2+1]='\0';
	int i;
	uint8_t a;
	for (i=0;i<SHA_DIGEST_LENGTH;i++) {
		memcpy(&a,sha1_pass+i,1);
		sprintf(buff+1+2*i, "%02x", a);
	}
	return buff;
}


double proxy_my_rnd(struct rand_struct *rand_st) {
	rand_st->seed1= (rand_st->seed1*3+rand_st->seed2) % rand_st->max_value;
	rand_st->seed2= (rand_st->seed1+rand_st->seed2+33) % rand_st->max_value;
	return (((double) rand_st->seed1) / rand_st->max_value_dbl);
}

void proxy_create_random_string(char *_to, uint length, struct rand_struct *rand_st) {
	unsigned char * to = (unsigned char *)_to;
	int rc = 0;
	uint i;
	rc = RAND_bytes((unsigned char *)to,length);
#ifdef DEBUG
	if (rc==1) {
		// For code coverage (to test the following code and other function)
		// in DEBUG mode we pretend that RAND_bytes() fails 1% of the time
		if(rand()%100==0) {
			rc=0;
		}
	}
#endif // DEBUG
	if (rc!=1) {
		for (i=0; i<length ; i++) {
			*to= (proxy_my_rnd(rand_st) * 94 + 33);
			to++;
		}
	} else {
		for (i=0; i<length ; i++) {
			if (*to > 127) {
				*to -= 128;
			}
			if (*to == 0) {
				*to = 'a';
			}
			to++;
		}
	}
	*to= '\0';
}

static inline int write_encoded_length(unsigned char *p, uint64_t val, uint8_t len, char prefix) {
	if (len==1) {
		*p=(char)val;
		return 1;
	}
	*p=prefix;
	p++;
	memcpy(p,&val,len-1);
	return len;
}

static inline int write_encoded_length_and_string(unsigned char *p, uint64_t val, uint8_t len, char prefix, char *string) {
	int l=write_encoded_length(p,val,len,prefix);
	if (val) {
		memcpy(p+l,string,val);
	}
	return l+val;
}

void proxy_compute_sha1_hash_multi(uint8_t *digest, const char *buf1, int len1, const char *buf2, int len2) {
  PROXY_TRACE();
  
  SHA_CTX sha1_context;
  SHA1_Init(&sha1_context);
  SHA1_Update(&sha1_context, buf1, len1);
  SHA1_Update(&sha1_context, buf2, len2);
  SHA1_Final(digest, &sha1_context);
}

void proxy_compute_sha1_hash(uint8_t *digest, const char *buf, int len) {
  PROXY_TRACE();
  
  SHA_CTX sha1_context;
  SHA1_Init(&sha1_context);
  SHA1_Update(&sha1_context, buf, len);
  SHA1_Final(digest, &sha1_context);
}

void proxy_compute_two_stage_sha1_hash(const char *password, size_t pass_len, uint8_t *hash_stage1, uint8_t *hash_stage2) {
  proxy_compute_sha1_hash(hash_stage1, password, pass_len);
  proxy_compute_sha1_hash(hash_stage2, (const char *) hash_stage1, SHA_DIGEST_LENGTH);
}

void proxy_my_crypt(char *to, const uint8_t *s1, const uint8_t *s2, uint len) {
  const uint8_t *s1_end= s1 + len;
  while (s1 < s1_end)
    *to++= *s1++ ^ *s2++;
}

unsigned char decode_char(char x) {
	if (x >= '0' && x <= '9')
		return (x - 0x30);
	else if (x >= 'A' && x <= 'F')
		return(x - 0x37);
	else if (x >= 'a' && x <= 'f')
		return(x - 0x57);
	else {
		proxy_error("Invalid char");
		return 0;
	}
}

void unhex_pass(uint8_t *out, const char *in) {
	int i=0;
	for (i=0;i<SHA_DIGEST_LENGTH;i++) {
		// this can be simplified a lot, but leaving like this to make it easy to debug
		uint8_t c=0, d=0;
		c=decode_char(in[i*2]);
		c=(c*16) & 0xF0;
		d=decode_char(in[i*2+1]);
		d=d & 0x0F;
		c+=d;
		out[i]=c;
	}
}

void proxy_scramble(char *to, const char *message, const char *password)
{
	uint8_t hash_stage1[SHA_DIGEST_LENGTH];
	uint8_t hash_stage2[SHA_DIGEST_LENGTH];
	proxy_compute_two_stage_sha1_hash(password, strlen(password), hash_stage1, hash_stage2);
	proxy_compute_sha1_hash_multi((uint8_t *) to, message, SCRAMBLE_LENGTH, (const char *) hash_stage2, SHA_DIGEST_LENGTH);
	proxy_my_crypt(to, (const uint8_t *) to, hash_stage1, SCRAMBLE_LENGTH);
	return;
}

bool proxy_scramble_sha1(char *pass_reply,  const char *message, const char *sha1_sha1_pass, char *sha1_pass) {
	bool ret=false;
	uint8_t hash_stage1[SHA_DIGEST_LENGTH];
	uint8_t hash_stage2[SHA_DIGEST_LENGTH];
	uint8_t hash_stage3[SHA_DIGEST_LENGTH];
	uint8_t to[SHA_DIGEST_LENGTH];
	unhex_pass(hash_stage2,sha1_sha1_pass);
	proxy_compute_sha1_hash_multi((uint8_t *) to, message, SCRAMBLE_LENGTH, (const char *) hash_stage2, SHA_DIGEST_LENGTH);
	proxy_my_crypt((char *)hash_stage1,(const uint8_t *) pass_reply, to, SCRAMBLE_LENGTH);
	proxy_compute_sha1_hash(hash_stage3, (const char *) hash_stage1, SHA_DIGEST_LENGTH);
	if (memcmp(hash_stage2,hash_stage3,SHA_DIGEST_LENGTH)==0) {
		memcpy(sha1_pass,hash_stage1,SHA_DIGEST_LENGTH);
		ret=true;
	} else {
		PROXY_TRACE(); // for debugging purpose
	}
	return ret;
}

typedef union _4bytes_t {
	unsigned char data[4];
	uint32_t i;
} _4bytes_t;

unsigned int CPY3(unsigned char *ptr) {
	_4bytes_t buf;
	buf.i=*(uint32_t *)ptr;
	buf.data[3]=0;
	return buf.i;
}

uint64_t CPY8(unsigned char *ptr) {
	uint64_t buf;
	memcpy(&buf,ptr,sizeof(uint64_t));
	return buf;
}

// see http://dev.mysql.com/doc/internals/en/integer.html#packet-Protocol::LengthEncodedInteger
/* arguments to pass:
 * pointer to the field
 * poiter to the variable to store the length
 * returns the bytes length of th field
*/
uint8_t mysql_decode_length(unsigned char *ptr, uint64_t *len) {
	if (*ptr <= 0xfb) { if (len) { *len = CPY1(ptr); };  return 1; }
	if (*ptr == 0xfc) { if (len) { *len = CPY2(ptr+1); }; return 3; }
	if (*ptr == 0xfd) { if (len) { *len = CPY3(ptr+1); };  return 4; }
	if (*ptr == 0xfe) { if (len) { *len = CPY8(ptr+1); };  return 9; }
	return 0; // never reaches here
}

static uint8_t mysql_encode_length(uint64_t len, char *hd) {
	if (len < 251) return 1;
	if (len < 65536) { if (hd) { *hd=0xfc; }; return 3; }
	if (len < 16777216) { if (hd) { *hd=0xfd; }; return 4; }
	if (hd) { *hd=0xfe; }
	return 9;	
}

#ifdef DEBUG
void debug_spiffe_id(const unsigned char *user, const char *attributes, int __line, const char *__func) {
	if (strlen(attributes)) {
		json j = nlohmann::json::parse(attributes);
		auto spiffe_id = j.find("spiffe_id");
		if (spiffe_id != j.end()) {
			std::string spiffe_val = j["spiffe_id"].get<std::string>();
			proxy_info("%d:%s(): Attributes for user %s: %s . Spiffe_id: %s\n" , __line, __func, user, attributes, spiffe_val.c_str());
		} else {
			proxy_info("%d:%s(): Attributes for user %s: %s\n" , __line, __func, user, attributes);
		}
	}
}
#endif


MySQL_Prepared_Stmt_info::MySQL_Prepared_Stmt_info(unsigned char *pkt, unsigned int length) {
	pkt += 5;
	statement_id = CPY4(pkt);
	pkt += sizeof(uint32_t);
	num_columns = CPY2(pkt);
	pkt += sizeof(uint16_t);
	num_params = CPY2(pkt);
	pkt += sizeof(uint16_t);
	pkt++; // reserved_1
	warning_count = CPY2(pkt);
//	fprintf(stderr,"Generating prepared statement with id=%d, cols=%d, params=%d, warns=%d\n", statement_id, num_columns, num_params, warning_count);
	pending_num_columns=num_columns;
	pending_num_params=num_params;
}



void MySQL_Protocol::init(MySQL_Data_Stream **__myds, MySQL_Connection_userinfo *__userinfo, MySQL_Session *__sess) {
	myds=__myds;
	userinfo=__userinfo;
	sess=__sess;
	current_PreStmt=NULL;
}

static unsigned char protocol_version=10;
static uint16_t server_status=SERVER_STATUS_AUTOCOMMIT;

bool MySQL_Protocol::generate_statistics_response(bool send, void **ptr, unsigned int *len) {
// FIXME : this function generates a not useful string. It is a placeholder for now

	char buf1[1000];
	unsigned long long t1=monotonic_time();
	sprintf(buf1,"Uptime: %llu Threads: %d  Questions: %llu  Slow queries: %llu", (t1-GloVars.global.start_time)/1000/1000, MyHGM->status.client_connections , GloMTH->get_status_variable(st_var_queries,p_th_counter::questions) , GloMTH->get_status_variable(st_var_queries,p_th_counter::slow_queries) );
	unsigned char statslen=strlen(buf1);
	mysql_hdr myhdr;
	myhdr.pkt_id=1;
	myhdr.pkt_length=statslen;

  unsigned int size=myhdr.pkt_length+sizeof(mysql_hdr);
  unsigned char *_ptr=(unsigned char *)l_alloc(size);
  memcpy(_ptr, &myhdr, sizeof(mysql_hdr));
  int l=sizeof(mysql_hdr);
	memcpy(_ptr+l,buf1,statslen);

	if (send==true) { (*myds)->PSarrayOUT->add((void *)_ptr,size); }
	if (len) { *len=size; }
	if (ptr) { *ptr=(void *)_ptr; }
#ifdef DEBUG
	if (dump_pkt) { __dump_pkt(__func__,_ptr,size); }
#endif
	return true;
}

bool MySQL_Protocol::generate_pkt_EOF(bool send, void **ptr, unsigned int *len, uint8_t sequence_id, uint16_t warnings, uint16_t status, MySQL_ResultSet *myrs) {
	if ((*myds)->sess->mirror==true) {
		return true;
	}
	mysql_hdr myhdr;
	myhdr.pkt_id=sequence_id;
	myhdr.pkt_length=5;
	unsigned int size=myhdr.pkt_length+sizeof(mysql_hdr);
	unsigned char *_ptr = NULL;
	if (myrs == NULL) {
		_ptr = (unsigned char *)l_alloc(size);
	} else {
		_ptr = myrs->buffer + myrs->buffer_used;
		myrs->buffer_used += size;
	}
  memcpy(_ptr, &myhdr, sizeof(mysql_hdr));
  int l=sizeof(mysql_hdr);
	_ptr[l]=0xfe; l++;
	int16_t internal_status = status;
	if (sess) {
		switch (sess->session_type) {
			case PROXYSQL_SESSION_SQLITE:
			case PROXYSQL_SESSION_ADMIN:
			case PROXYSQL_SESSION_STATS:
				internal_status |= SERVER_STATUS_NO_BACKSLASH_ESCAPES;
				break;
			default:
				break;
		}
	}
	if (*myds && (*myds)->myconn) {
		if ((*myds)->myconn->options.no_backslash_escapes) {
			internal_status |= SERVER_STATUS_NO_BACKSLASH_ESCAPES;
		}
		(*myds)->pkt_sid=sequence_id;
	}
	memcpy(_ptr+l, &warnings, sizeof(uint16_t)); l+=sizeof(uint16_t);
	memcpy(_ptr+l, &internal_status, sizeof(uint16_t));
	
	if (send==true) {
		(*myds)->PSarrayOUT->add((void *)_ptr,size);
		switch ((*myds)->DSS) {
			case STATE_COLUMN_DEFINITION:
				(*myds)->DSS=STATE_EOF1;
				break;
			case STATE_ROW:
				(*myds)->DSS=STATE_EOF2;
				break;
			default:
				//assert(0);
				break;
		}
	}
	if (len) { *len=size; }
	if (ptr) { *ptr=(void *)_ptr; }
#ifdef DEBUG
	if (dump_pkt) { __dump_pkt(__func__,_ptr,size); }
#endif
	if (*myds) {
		(*myds)->pkt_sid=sequence_id;
	}
	return true;
}

bool MySQL_Protocol::generate_pkt_ERR(bool send, void **ptr, unsigned int *len, uint8_t sequence_id, uint16_t error_code, char *sql_state, const char *sql_message, bool track) {
	if ((*myds)->sess->mirror==true) {
		return true;
	}
	mysql_hdr myhdr;
	uint32_t sql_message_len=( sql_message ? strlen(sql_message) : 0 );
	myhdr.pkt_id=sequence_id;
	myhdr.pkt_length=1+sizeof(uint16_t)+1+5+sql_message_len;
  unsigned int size=myhdr.pkt_length+sizeof(mysql_hdr);
  unsigned char *_ptr=(unsigned char *)l_alloc(size);
  memcpy(_ptr, &myhdr, sizeof(mysql_hdr));
  int l=sizeof(mysql_hdr);
	_ptr[l]=0xff; l++;
	memcpy(_ptr+l, &error_code, sizeof(uint16_t)); l+=sizeof(uint16_t);
	_ptr[l]='#'; l++;
	memcpy(_ptr+l, sql_state, 5); l+=5;
	if (sql_message) memcpy(_ptr+l, sql_message, sql_message_len);
	
	if (send==true) {
		(*myds)->PSarrayOUT->add((void *)_ptr,size);
		switch ((*myds)->DSS) {
			case STATE_CLIENT_HANDSHAKE:
			case STATE_QUERY_SENT_DS:
			case STATE_QUERY_SENT_NET:
			case STATE_ERR:
				(*myds)->DSS=STATE_ERR;
				break;
			case STATE_OK:
				break;
			case STATE_SLEEP:
				if ((*myds)->sess->session_fast_forward==true) { // see issue #733
					break;
				}
			default:
				// LCOV_EXCL_START
				assert(0);
				// LCOV_EXCL_STOP
		}
	}
	if (len) { *len=size; }
	if (ptr) { *ptr=(void *)_ptr; }
#ifdef DEBUG
	if (dump_pkt) { __dump_pkt(__func__,_ptr,size); }
#endif
	if (track)
		if (*myds)
			if ((*myds)->sess)
				if ((*myds)->sess->thread)
					(*myds)->sess->thread->status_variables.stvar[st_var_generated_pkt_err]++;
	if (*myds) {
		(*myds)->pkt_sid=sequence_id;
	}
	return true;
}

bool MySQL_Protocol::generate_pkt_OK(bool send, void **ptr, unsigned int *len, uint8_t sequence_id, unsigned int affected_rows, uint64_t last_insert_id, uint16_t status, uint16_t warnings, char *msg, bool eof_identifier) {
	if ((*myds)->sess->mirror==true) {
		return true;
	}
	char affected_rows_prefix;
	uint8_t affected_rows_len=mysql_encode_length(affected_rows, &affected_rows_prefix);
	char last_insert_id_prefix;
	uint8_t last_insert_id_len=mysql_encode_length(last_insert_id, &last_insert_id_prefix);
	uint32_t msg_len=( msg ? strlen(msg) : 0 );
	char msg_prefix;
	uint8_t msg_len_len=mysql_encode_length(msg_len, &msg_prefix);

	bool client_session_track=false;
	//char gtid_buf[128];
	char gtid_prefix;
	uint8_t gtid_len=0;
	uint8_t gtid_len_len=0;

	mysql_hdr myhdr;
	myhdr.pkt_id=sequence_id;
	myhdr.pkt_length=1+affected_rows_len+last_insert_id_len+sizeof(uint16_t)+sizeof(uint16_t)+msg_len;
	if (msg_len) myhdr.pkt_length+=msg_len_len;

	if (*myds && (*myds)->myconn) {
		if ((*myds)->myconn->options.client_flag & CLIENT_SESSION_TRACKING) {
			if (mysql_thread___client_session_track_gtid) {
				if (sess) {
					if (sess->gtid_hid >= 0) {
						if (msg_len == 0) {
							myhdr.pkt_length++;
						}
						client_session_track=true;
						gtid_len = strlen(sess->gtid_buf);
						gtid_len_len = mysql_encode_length(gtid_len, &gtid_prefix);
						myhdr.pkt_length += gtid_len_len;
						myhdr.pkt_length += gtid_len;
						myhdr.pkt_length += 4; // headers related to GTID
					}
				}
			}
		}
	}


	unsigned int size=myhdr.pkt_length+sizeof(mysql_hdr);
	unsigned char *_ptr=(unsigned char *)l_alloc(size);
	memcpy(_ptr, &myhdr, sizeof(mysql_hdr));
	int l=sizeof(mysql_hdr);

	/*
	 * Use 0xFE packet header if eof_identifier is true.
	 * OK packet with 0xFE replaces EOF packet for clients
	 * supporting CLIENT_DEPRECATE_EOF flag
	 */
	if (eof_identifier)
		_ptr[l]=0xFE;
	else
		_ptr[l]=0x00;

	l++;
	l+=write_encoded_length(_ptr+l, affected_rows, affected_rows_len, affected_rows_prefix);
	l+=write_encoded_length(_ptr+l, last_insert_id, last_insert_id_len, last_insert_id_prefix);
	int16_t internal_status = status;
	if (sess) {
		switch (sess->session_type) {
			case PROXYSQL_SESSION_SQLITE:
			case PROXYSQL_SESSION_ADMIN:
			case PROXYSQL_SESSION_STATS:
				internal_status |= SERVER_STATUS_NO_BACKSLASH_ESCAPES;
				break;
			default:
				break;
		}
		if (sess->session_type == PROXYSQL_SESSION_MYSQL) {
			sess->CurrentQuery.have_affected_rows = true;
			sess->CurrentQuery.affected_rows = affected_rows;
		}
	}
	if (*myds && (*myds)->myconn) {
		if ((*myds)->myconn->options.no_backslash_escapes) {
			internal_status |= SERVER_STATUS_NO_BACKSLASH_ESCAPES;
		}
	}
	memcpy(_ptr+l, &internal_status, sizeof(uint16_t)); l+=sizeof(uint16_t);
	memcpy(_ptr+l, &warnings, sizeof(uint16_t)); l+=sizeof(uint16_t);
	if (msg && strlen(msg)) {
		l+=write_encoded_length(_ptr+l, msg_len, msg_len_len, msg_prefix);
		memcpy(_ptr+l, msg, msg_len);
	}
	l+=msg_len;
	if (client_session_track == true) {
		if (msg_len == 0) {
			_ptr[l]=0x00; l++;
		}
		if (gtid_len) {
			unsigned char gtid_prefix_h1 = gtid_len+2;
			unsigned char state_change_prefix = gtid_prefix_h1+2;
			_ptr[l] = state_change_prefix; l++;
			_ptr[l]=0x03; l++; // SESSION_TRACK_GTIDS
			_ptr[l] = gtid_prefix_h1; l++;
			_ptr[l]=0x00; l++;
			// l+=write_encoded_length(_ptr+l, gtid_len, gtid_len_len, gtid_prefix); // overcomplicated
			_ptr[l] = gtid_len; l++;
			memcpy(_ptr+l, sess->gtid_buf, gtid_len);
		}
	}
	if (send==true) {
		(*myds)->PSarrayOUT->add((void *)_ptr,size);
		switch ((*myds)->DSS) {
			case STATE_CLIENT_HANDSHAKE:
			case STATE_QUERY_SENT_DS:
			case STATE_QUERY_SENT_NET:
				(*myds)->DSS=STATE_OK;
				break;
			case STATE_OK:
				break;
			case STATE_ROW:
				if (eof_identifier)
					(*myds)->DSS=STATE_EOF2;
				else
					// LCOV_EXCL_START
					assert(0);
					// LCOV_EXCL_STOP
				break;
			default:
				// LCOV_EXCL_START
				assert(0);
				// LCOV_EXCL_STOP
		}
	}
	if (len) { *len=size; }
	if (ptr) { *ptr=(void *)_ptr; }
#ifdef DEBUG
	if (dump_pkt) { __dump_pkt(__func__,_ptr,size); }
#endif
	if (*myds) {
		(*myds)->pkt_sid=sequence_id;
	}
	return true;
}

bool MySQL_Protocol::generate_pkt_column_count(bool send, void **ptr, unsigned int *len, uint8_t sequence_id, uint64_t count, MySQL_ResultSet *myrs) {
	if ((*myds)->sess->mirror==true) {
		return true;
	}

	char count_prefix=0;
	uint8_t count_len=mysql_encode_length(count, &count_prefix);

	mysql_hdr myhdr;
	myhdr.pkt_id=sequence_id;
	myhdr.pkt_length=count_len;
  unsigned int size=myhdr.pkt_length+sizeof(mysql_hdr);
//  unsigned char *_ptr=(unsigned char *)l_alloc(size);
  unsigned char *_ptr = NULL;
	if (myrs) {
		if ( size<=(RESULTSET_BUFLEN-myrs->buffer_used) ) {
			// there is space in the buffer, add the data to it
			_ptr = myrs->buffer + myrs->buffer_used;
			myrs->buffer_used += size;
		} else {
			// there is no space in the buffer, we flush the buffer and recreate it
			myrs->buffer_to_PSarrayOut();
			// now we can check again if there is space in the buffer
			if ( size<=(RESULTSET_BUFLEN-myrs->buffer_used) ) {
				// there is space in the NEW buffer, add the data to it
				_ptr = myrs->buffer + myrs->buffer_used;
				myrs->buffer_used += size;
			} else {
				// a new buffer is not enough to store the new row
				_ptr=(unsigned char *)l_alloc(size);
			}
		}
	} else {
		_ptr=(unsigned char *)l_alloc(size);
	}
  memcpy(_ptr, &myhdr, sizeof(mysql_hdr));
  int l=sizeof(mysql_hdr);

	l+=write_encoded_length(_ptr+l, count, count_len, count_prefix);

	if (send==true) { (*myds)->PSarrayOUT->add((void *)_ptr,size); }
	if (len) { *len=size; }
	if (ptr) { *ptr=(void *)_ptr; }
#ifdef DEBUG
	if (dump_pkt) { __dump_pkt(__func__,_ptr,size); }
#endif
	if (myrs) {
		if (_ptr >= myrs->buffer && _ptr < myrs->buffer+RESULTSET_BUFLEN) {
			// we are writing within the buffer, do not add to PSarrayOUT
		} else {
			// we are writing outside the buffer, add to PSarrayOUT
			myrs->PSarrayOUT.add(_ptr,size);
		}
	}
	return true;
}


// this is an optimized version of generate_pkt_field() that uses MYSQL_FIELD
// in order to avoid recomputing the length of the various fields
// it also cannot handle field_list
bool MySQL_Protocol::generate_pkt_field2(void **ptr, unsigned int *len, uint8_t sequence_id, MYSQL_FIELD *field, MySQL_ResultSet *myrs) {
	if ((*myds)->sess->mirror==true) {
		return true;
	}
	//char *def=(char *)"def";
	//uint32_t def_strlen = field->catalog_length;
	char def_prefix;
	uint8_t def_len=mysql_encode_length(field->catalog_length, &def_prefix);

	//uint32_t schema_strlen=strlen(schema);
	char schema_prefix;
	uint8_t schema_len=mysql_encode_length(field->db_length, &schema_prefix);

	//uint32_t table_strlen=strlen(table);
	char table_prefix;
	uint8_t table_len=mysql_encode_length(field->table_length, &table_prefix);

	//uint32_t org_table_strlen=strlen(org_table);
	char org_table_prefix;
	uint8_t org_table_len=mysql_encode_length(field->org_table_length, &org_table_prefix);

	//uint32_t name_strlen=strlen(name);
	char name_prefix;
	uint8_t name_len=mysql_encode_length(field->name_length, &name_prefix);

	//uint32_t org_name_strlen=strlen(org_name);
	char org_name_prefix;
	uint8_t org_name_len=mysql_encode_length(field->org_name_length, &org_name_prefix);

/*
	char defvalue_length_prefix;
	uint8_t defvalue_length_len=0;
	if (field_list) {
		defvalue_length_len=mysql_encode_length(field->def_length, &defvalue_length_prefix);
	}
*/
	mysql_hdr myhdr;
	myhdr.pkt_id=sequence_id;
	myhdr.pkt_length = def_len + field->catalog_length
		+ schema_len + field->db_length
		+ table_len + field->table_length
		+ org_table_len + field->org_table_length
		+ name_len + field->name_length
		+ org_name_len + field->org_name_length
		+ 1  // filler
		+ sizeof(uint16_t) // charset
		+ sizeof(uint32_t) // column_length
		+ sizeof(uint8_t)  // type
		+ sizeof(uint16_t) // flags
		+ sizeof(uint8_t)  // decimals
		+ 2; // filler
/*
	if (field_list) {
		myhdr.pkt_length += defvalue_length_len + strlen(defvalue);
	}
*/
	unsigned int size=myhdr.pkt_length+sizeof(mysql_hdr);
	unsigned char *_ptr = NULL;
/* myrs always passed
	if (myrs) {
*/
		if ( size<=(RESULTSET_BUFLEN-myrs->buffer_used) ) {
			// there is space in the buffer, add the data to it
			_ptr = myrs->buffer + myrs->buffer_used;
			myrs->buffer_used += size;
		} else {
			// there is no space in the buffer, we flush the buffer and recreate it
			myrs->buffer_to_PSarrayOut();
			// now we can check again if there is space in the buffer
			if ( size<=(RESULTSET_BUFLEN-myrs->buffer_used) ) {
				// there is space in the NEW buffer, add the data to it
				_ptr = myrs->buffer + myrs->buffer_used;
				myrs->buffer_used += size;
			} else {
				// a new buffer is not enough to store the new row
				_ptr=(unsigned char *)l_alloc(size);
			}
		}
/* myrs always passed
	} else {
		_ptr=(unsigned char *)l_alloc(size);
	}
*/
	memcpy(_ptr, &myhdr, sizeof(mysql_hdr));
	int l=sizeof(mysql_hdr);

	l+=write_encoded_length_and_string(_ptr+l, field->catalog_length, def_len, def_prefix, field->catalog);
	l+=write_encoded_length_and_string(_ptr+l, field->db_length, schema_len, schema_prefix, field->db);
	l+=write_encoded_length_and_string(_ptr+l, field->table_length, table_len, table_prefix, field->table);
	l+=write_encoded_length_and_string(_ptr+l, field->org_table_length, org_table_len, org_table_prefix, field->org_table);
	l+=write_encoded_length_and_string(_ptr+l, field->name_length, name_len, name_prefix, field->name);
	l+=write_encoded_length_and_string(_ptr+l, field->org_name_length, org_name_len, org_name_prefix, field->org_name);
	_ptr[l]=0x0c; l++;
	memcpy(_ptr+l,&field->charsetnr,sizeof(uint16_t)); l+=sizeof(uint16_t);
	memcpy(_ptr+l,&field->length,sizeof(uint32_t)); l+=sizeof(uint32_t);
	_ptr[l]=field->type; l++;
	memcpy(_ptr+l,&field->flags,sizeof(uint16_t)); l+=sizeof(uint16_t);
	_ptr[l]=field->decimals; l++;
	_ptr[l]=0x00; l++;
	_ptr[l]=0x00; l++;
	if (len) { *len=size; }
	if (ptr) { *ptr=(void *)_ptr; }
#ifdef DEBUG
	if (dump_pkt) { __dump_pkt(__func__,_ptr,size); }
#endif
/* myrs always passed
	if (myrs) {
*/
		if (_ptr >= myrs->buffer && _ptr < myrs->buffer+RESULTSET_BUFLEN) {
			// we are writing within the buffer, do not add to PSarrayOUT
		} else {
			// we are writing outside the buffer, add to PSarrayOUT
			myrs->PSarrayOUT.add(_ptr,size);
		}
/* myrs always passed
	}
*/
	return true;
}

bool MySQL_Protocol::generate_pkt_field(bool send, void **ptr, unsigned int *len, uint8_t sequence_id, char *schema, char *table, char *org_table, char *name, char *org_name, uint16_t charset, uint32_t column_length, uint8_t type, uint16_t flags, uint8_t decimals, bool field_list, uint64_t defvalue_length, char *defvalue, MySQL_ResultSet *myrs) {

	if ((*myds)->sess->mirror==true) {
		return true;
	}
	char *def=(char *)"def";
	uint32_t def_strlen=strlen(def);
	char def_prefix;
	uint8_t def_len=mysql_encode_length(def_strlen, &def_prefix);

	uint32_t schema_strlen=strlen(schema);
	char schema_prefix;
	uint8_t schema_len=mysql_encode_length(schema_strlen, &schema_prefix);

	uint32_t table_strlen=strlen(table);
	char table_prefix;
	uint8_t table_len=mysql_encode_length(table_strlen, &table_prefix);

	uint32_t org_table_strlen=strlen(org_table);
	char org_table_prefix;
	uint8_t org_table_len=mysql_encode_length(org_table_strlen, &org_table_prefix);

	uint32_t name_strlen=strlen(name);
	char name_prefix;
	uint8_t name_len=mysql_encode_length(name_strlen, &name_prefix);

	uint32_t org_name_strlen=strlen(org_name);
	char org_name_prefix;
	uint8_t org_name_len=mysql_encode_length(org_name_strlen, &org_name_prefix);


	char defvalue_length_prefix;
	uint8_t defvalue_length_len=mysql_encode_length(defvalue_length, &defvalue_length_prefix);

	mysql_hdr myhdr;
	myhdr.pkt_id=sequence_id;
	myhdr.pkt_length = def_len + def_strlen
		+ schema_len + schema_strlen
		+ table_len + table_strlen
		+ org_table_len + org_table_strlen
		+ name_len + name_strlen
		+ org_name_len + org_name_strlen
		+ 1  // filler
		+ sizeof(uint16_t) // charset
		+ sizeof(uint32_t) // column_length
		+ sizeof(uint8_t)  // type
		+ sizeof(uint16_t) // flags
		+ sizeof(uint8_t)  // decimals
		+ 2; // filler
	if (field_list) {
		myhdr.pkt_length += defvalue_length_len + strlen(defvalue);
	} //else myhdr.pkt_length++;

  unsigned int size=myhdr.pkt_length+sizeof(mysql_hdr);
  unsigned char *_ptr = NULL;
	if (myrs) {
		if ( size<=(RESULTSET_BUFLEN-myrs->buffer_used) ) {
			// there is space in the buffer, add the data to it
			_ptr = myrs->buffer + myrs->buffer_used;
			myrs->buffer_used += size;
		} else {
			// there is no space in the buffer, we flush the buffer and recreate it
			myrs->buffer_to_PSarrayOut();
			// now we can check again if there is space in the buffer
			if ( size<=(RESULTSET_BUFLEN-myrs->buffer_used) ) {
				// there is space in the NEW buffer, add the data to it
				_ptr = myrs->buffer + myrs->buffer_used;
				myrs->buffer_used += size;
			} else {
				// a new buffer is not enough to store the new row
				_ptr=(unsigned char *)l_alloc(size);
			}
		}
	} else {
		_ptr=(unsigned char *)l_alloc(size);
	}
  memcpy(_ptr, &myhdr, sizeof(mysql_hdr));
  int l=sizeof(mysql_hdr);

	l+=write_encoded_length_and_string(_ptr+l, def_strlen, def_len, def_prefix, def);
	l+=write_encoded_length_and_string(_ptr+l, schema_strlen, schema_len, schema_prefix, schema);
	l+=write_encoded_length_and_string(_ptr+l, table_strlen, table_len, table_prefix, table);
	l+=write_encoded_length_and_string(_ptr+l, org_table_strlen, org_table_len, org_table_prefix, org_table);
	l+=write_encoded_length_and_string(_ptr+l, name_strlen, name_len, name_prefix, name);
	l+=write_encoded_length_and_string(_ptr+l, org_name_strlen, org_name_len, org_name_prefix, org_name);
	_ptr[l]=0x0c; l++;
	memcpy(_ptr+l,&charset,sizeof(uint16_t)); l+=sizeof(uint16_t);
	memcpy(_ptr+l,&column_length,sizeof(uint32_t)); l+=sizeof(uint32_t);
	_ptr[l]=type; l++;
	memcpy(_ptr+l,&flags,sizeof(uint16_t)); l+=sizeof(uint16_t);
	_ptr[l]=decimals; l++;
	_ptr[l]=0x00; l++;
	_ptr[l]=0x00; l++;
	if (field_list) {
		l+=write_encoded_length_and_string(_ptr+l, strlen(defvalue), defvalue_length_len, defvalue_length_prefix, defvalue);
	} 
	//else _ptr[l]=0x00;
	//else fprintf(stderr,"current deflen=%d, defstrlen=%d, namelen=%d, namestrlen=%d, l=%d\n", def_len, def_strlen, name_len, name_strlen, l);
	if (send==true) { (*myds)->PSarrayOUT->add((void *)_ptr,size); }
	if (len) { *len=size; }
	if (ptr) { *ptr=(void *)_ptr; }
#ifdef DEBUG
	if (dump_pkt) { __dump_pkt(__func__,_ptr,size); }
#endif
	if (myrs) {
		if (_ptr >= myrs->buffer && _ptr < myrs->buffer+RESULTSET_BUFLEN) {
			// we are writing within the buffer, do not add to PSarrayOUT
		} else {
			// we are writing outside the buffer, add to PSarrayOUT
			myrs->PSarrayOUT.add(_ptr,size);
		}
	}
	return true;
}


// FIXME FIXME function not completed yet!
// see https://dev.mysql.com/doc/internals/en/com-stmt-prepare-response.html
bool MySQL_Protocol::generate_STMT_PREPARE_RESPONSE(uint8_t sequence_id, MySQL_STMT_Global_info *stmt_info, uint32_t _stmt_id) {
	uint8_t sid=sequence_id;
	uint16_t i;
	char *okpack=(char *)malloc(16); // first packet
	mysql_hdr hdr;
	hdr.pkt_id=sid;
	hdr.pkt_length=12;
	memcpy(okpack,&hdr,sizeof(mysql_hdr)); // copy header
	okpack[4]=0;
	okpack[13]=0;
	okpack[15]=0;
	pthread_rwlock_rdlock(&stmt_info->rwlock_);
	if (_stmt_id) {
		memcpy(okpack+5,&_stmt_id,sizeof(uint32_t));
	} else {
		memcpy(okpack+5,&stmt_info->statement_id,sizeof(uint32_t));
	}
	memcpy(okpack+9,&stmt_info->num_columns,sizeof(uint16_t));
	memcpy(okpack+11,&stmt_info->num_params,sizeof(uint16_t));
	memcpy(okpack+14,&stmt_info->warning_count,sizeof(uint16_t));
	(*myds)->PSarrayOUT->add((void *)okpack,16);
	sid++;
	int setStatus = SERVER_STATUS_AUTOCOMMIT;
	if (myds) {
		setStatus = 0;
		unsigned int Trx_id = (*myds)->sess->FindOneActiveTransaction();
		setStatus = (Trx_id >= 0 ? SERVER_STATUS_IN_TRANS : 0 );
		if ((*myds)->sess->autocommit) setStatus += SERVER_STATUS_AUTOCOMMIT;
	}
	bool deprecate_eof_active = false;
	if (*myds && (*myds)->myconn) {
		if ((*myds)->myconn->options.client_flag & CLIENT_DEPRECATE_EOF) {
			deprecate_eof_active = true;
		}
	}
	if (stmt_info->num_params) {
		for (i=0; i<stmt_info->num_params; i++) {
			generate_pkt_field(true,NULL,NULL,sid,
				(char *)"", (char *)"", (char *)"", (char *)"?", (char *)"",
				63,0,253,128,0,false,0,NULL); // NOTE: charset is 63 = binary !
			sid++;
		}
		if (!deprecate_eof_active) {
			generate_pkt_EOF(true,NULL,NULL,sid,0,setStatus);
			sid++;
		}
	}
	if (stmt_info->num_columns) {
		for (i=0; i<stmt_info->num_columns; i++) {
			MYSQL_FIELD *fd=stmt_info->fields[i];
			generate_pkt_field(true,NULL,NULL,sid,
				fd->db,
				fd->table, fd->org_table,
				fd->name, fd->org_name,
				fd->charsetnr, fd->length, fd->type, fd->flags, fd->decimals, false,0,NULL);
			sid++;
		}
		if (!deprecate_eof_active) {
			generate_pkt_EOF(true,NULL,NULL,sid,0,setStatus);
			sid++;
		}
	}
	pthread_rwlock_unlock(&stmt_info->rwlock_);
	return true;
}

bool MySQL_Protocol::generate_pkt_row(bool send, void **ptr, unsigned int *len, uint8_t sequence_id, int colnums, unsigned long *fieldslen, char **fieldstxt) {
	int col=0;
	int rowlen=0;
	for (col=0; col<colnums; col++) {
		rowlen+=( fieldstxt[col] ? fieldslen[col]+mysql_encode_length(fieldslen[col],NULL) : 1 );
	}
	mysql_hdr myhdr;
	myhdr.pkt_id=sequence_id;
	myhdr.pkt_length=rowlen;

	unsigned int size=myhdr.pkt_length+sizeof(mysql_hdr);
	unsigned char *_ptr=(unsigned char *)l_alloc(size);
	memcpy(_ptr, &myhdr, sizeof(mysql_hdr));
	int l=sizeof(mysql_hdr);
	for (col=0; col<colnums; col++) {
		if (fieldstxt[col]) {
			char length_prefix;
			uint8_t length_len=mysql_encode_length(fieldslen[col], &length_prefix);
			l+=write_encoded_length_and_string(_ptr+l,fieldslen[col],length_len, length_prefix, fieldstxt[col]);
		} else {
			_ptr[l]=0xfb;
			l++;
		}
	}
	if (send==true) { (*myds)->PSarrayOUT->add((void *)_ptr,size); }
	if (len) { *len=size; }
	if (ptr) { *ptr=(void *)_ptr; }
#ifdef DEBUG
	if (dump_pkt) { __dump_pkt(__func__,_ptr,size); }
#endif
	return true;
}

uint8_t MySQL_Protocol::generate_pkt_row3(MySQL_ResultSet *myrs, unsigned int *len, uint8_t sequence_id, int colnums, unsigned long *fieldslen, char **fieldstxt, unsigned long rl) {
	if ((*myds)->sess->mirror==true) {
		return true;
	}
	int col=0;
	unsigned long rowlen=0;
	uint8_t pkt_sid=sequence_id;
	if (rl == 0) {
		// if rl == 0 , we are using text protocol (legacy) therefore we need to compute the size of the row
		for (col=0; col<colnums; col++) {
			rowlen+=( fieldstxt[col] ? fieldslen[col]+mysql_encode_length(fieldslen[col],NULL) : 1 );
		}
	} else {
		// we already know the size of the row
		rowlen=rl;
	}
	PtrSize_t pkt;
	pkt.size=rowlen+sizeof(mysql_hdr);
	if ( pkt.size<=(RESULTSET_BUFLEN-myrs->buffer_used) ) {
		// there is space in the buffer, add the data to it
		pkt.ptr = myrs->buffer + myrs->buffer_used;
		myrs->buffer_used += pkt.size;
	} else {
		// there is no space in the buffer, we flush the buffer and recreate it
		myrs->buffer_to_PSarrayOut();
		// now we can check again if there is space in the buffer
		if ( pkt.size<=(RESULTSET_BUFLEN-myrs->buffer_used) ) {
			// there is space in the NEW buffer, add the data to it
			pkt.ptr = myrs->buffer + myrs->buffer_used;
			myrs->buffer_used += pkt.size;
		} else {
			// a new buffer is not enough to store the new row
			pkt.ptr=l_alloc(pkt.size);
		}
	}
	int l=sizeof(mysql_hdr);
	if (rl == 0) {
		for (col=0; col<colnums; col++) {
			if (fieldstxt[col]) {
				char length_prefix;
				uint8_t length_len=mysql_encode_length(fieldslen[col], &length_prefix);
				l+=write_encoded_length_and_string((unsigned char *)pkt.ptr+l,fieldslen[col],length_len, length_prefix, fieldstxt[col]);
			} else {
				char *_ptr=(char *)pkt.ptr;
				_ptr[l]=0xfb;
				l++;
			}
		}
	} else {
		memcpy((unsigned char *)pkt.ptr+l, fieldstxt, rl);
	}
	if (pkt.size < (0xFFFFFF+sizeof(mysql_hdr))) {
		mysql_hdr myhdr;
		myhdr.pkt_id=pkt_sid;
		myhdr.pkt_length=rowlen;
		memcpy(pkt.ptr, &myhdr, sizeof(mysql_hdr));
		if (pkt.ptr >= myrs->buffer && pkt.ptr < myrs->buffer+RESULTSET_BUFLEN) {
			// we are writing within the buffer, do not add to PSarrayOUT
		} else {
			// we are writing outside the buffer, add to PSarrayOUT
			myrs->PSarrayOUT.add(pkt.ptr,pkt.size);
		}
	} else {
		unsigned int left=pkt.size;
		unsigned int copied=0;
		while (left>=(0xFFFFFF+sizeof(mysql_hdr))) {
			PtrSize_t pkt2;
			pkt2.size=0xFFFFFF+sizeof(mysql_hdr);
			pkt2.ptr=l_alloc(pkt2.size);
			memcpy((char *)pkt2.ptr+sizeof(mysql_hdr), (char *)pkt.ptr+sizeof(mysql_hdr)+copied, 0xFFFFFF);
			mysql_hdr myhdr;
			myhdr.pkt_id=pkt_sid;
			pkt_sid++;
			myhdr.pkt_length=0xFFFFFF;
			memcpy(pkt2.ptr, &myhdr, sizeof(mysql_hdr));
			// we are writing a large packet (over 16MB), we assume we are always outside the buffer
			myrs->PSarrayOUT.add(pkt2.ptr,pkt2.size);
			copied+=0xFFFFFF;
			left-=0xFFFFFF;
		}
		PtrSize_t pkt2;
		pkt2.size=left;
		pkt2.ptr=l_alloc(pkt2.size);
		memcpy((char *)pkt2.ptr+sizeof(mysql_hdr), (char *)pkt.ptr+sizeof(mysql_hdr)+copied, left-sizeof(mysql_hdr));
		mysql_hdr myhdr;
		myhdr.pkt_id=pkt_sid;
		myhdr.pkt_length=left-sizeof(mysql_hdr);
		memcpy(pkt2.ptr, &myhdr, sizeof(mysql_hdr));
		// we are writing a large packet (over 16MB), we assume we are always outside the buffer
		myrs->PSarrayOUT.add(pkt2.ptr,pkt2.size);
	}
	if (len) { *len=pkt.size+(pkt_sid-sequence_id)*sizeof(mysql_hdr); }
	if (pkt.size >= (0xFFFFFF+sizeof(mysql_hdr))) {
		l_free(pkt.size,pkt.ptr);
	}
	return pkt_sid;
}

bool MySQL_Protocol::generate_pkt_auth_switch_request(bool send, void **ptr, unsigned int *len) {
  proxy_debug(PROXY_DEBUG_MYSQL_CONNECTION, 7, "Generating auth switch request pkt\n");
  mysql_hdr myhdr;
  myhdr.pkt_id=2;
	if ((*myds)->encrypted) {
		myhdr.pkt_id++;
	}

	switch((*myds)->switching_auth_type) {
		case 1:
			myhdr.pkt_length=1 // fe
				+ (strlen("mysql_native_password")+1)
				+ 20 // scramble
				+ 1; // 00
			break;
		case 2:
			myhdr.pkt_length=1 // fe
				+ (strlen("mysql_clear_password")+1)
				+ 1; // 00
			break;
		default:
			// LCOV_EXCL_START
			assert(0);
			// LCOV_EXCL_STOP
			break;
	}

  unsigned int size=myhdr.pkt_length+sizeof(mysql_hdr);
  unsigned char *_ptr=(unsigned char *)malloc(size);
	memset(_ptr,0,size);
  memcpy(_ptr, &myhdr, sizeof(mysql_hdr));
  int l;
  l=sizeof(mysql_hdr);
  _ptr[l]=0xfe; l++; //0xfe

	switch((*myds)->switching_auth_type) {
		case 1:
			memcpy(_ptr+l,"mysql_native_password",strlen("mysql_native_password"));
			l+=strlen("mysql_native_password");
			_ptr[l]=0x00; l++;
			memcpy(_ptr+l, (*myds)->myconn->scramble_buff+0, 20); l+=20;
			break;
		case 2:
			memcpy(_ptr+l,"mysql_clear_password",strlen("mysql_clear_password"));
			l+=strlen("mysql_clear_password");
			_ptr[l]=0x00; l++;
			break;
		default:
			// LCOV_EXCL_START
			assert(0);
			// LCOV_EXCL_STOP
			break;
	}
  _ptr[l]=0x00; //l+=1; //0x00
	if (send==true) {
		(*myds)->PSarrayOUT->add((void *)_ptr,size);
		(*myds)->DSS=STATE_SERVER_HANDSHAKE;
		(*myds)->sess->status=CONNECTING_CLIENT;
	}
	if (len) { *len=size; }
	if (ptr) { *ptr=(void *)_ptr; }
#ifdef DEBUG
	if (dump_pkt) { __dump_pkt(__func__,_ptr,size); }
#endif
	return true;
}

bool MySQL_Protocol::generate_pkt_initial_handshake(bool send, void **ptr, unsigned int *len, uint32_t *_thread_id, bool deprecate_eof_active) {
  proxy_debug(PROXY_DEBUG_MYSQL_CONNECTION, 7, "Generating handshake pkt\n");
  mysql_hdr myhdr;
  myhdr.pkt_id=0;
  myhdr.pkt_length=sizeof(protocol_version)
    + (strlen(mysql_thread___server_version)+1)
    + sizeof(uint32_t)  // thread_id
    + 8  // scramble1
    + 1  // 0x00
    //+ sizeof(glovars.server_capabilities)
    //+ sizeof(glovars.server_language)
    //+ sizeof(glovars.server_status)
    + sizeof(mysql_thread___server_capabilities)/2
    + sizeof(uint8_t) // charset in handshake is 1 byte
    + sizeof(server_status)
    + 3 // unknown stuff
    + 10 // filler
    + 12 // scramble2
    + 1  // 0x00
    + (strlen("mysql_native_password")+1);

  unsigned int size=myhdr.pkt_length+sizeof(mysql_hdr);
  unsigned char *_ptr=(unsigned char *)malloc(size);
	memset(_ptr,0,size);
  memcpy(_ptr, &myhdr, sizeof(mysql_hdr));
  int l;
  l=sizeof(mysql_hdr);
  uint32_t thread_id=__sync_fetch_and_add(&glovars.thread_id,1);
	if (thread_id==0) {
		thread_id=__sync_fetch_and_add(&glovars.thread_id,1); // again!
	}
	*_thread_id=thread_id;

  rand_struct rand_st;
  //randominit(&rand_st,rand(),rand());
  rand_st.max_value= 0x3FFFFFFFL;
  rand_st.max_value_dbl=0x3FFFFFFFL;
  rand_st.seed1=rand()%rand_st.max_value;
  rand_st.seed2=rand()%rand_st.max_value;

  memcpy(_ptr+l, &protocol_version, sizeof(protocol_version)); l+=sizeof(protocol_version);
  memcpy(_ptr+l, mysql_thread___server_version, strlen(mysql_thread___server_version)); l+=strlen(mysql_thread___server_version)+1;
  memcpy(_ptr+l, &thread_id, sizeof(uint32_t)); l+=sizeof(uint32_t);
//#ifdef MARIADB_BASE_VERSION
//  proxy_create_random_string(myds->myconn->myconn.scramble_buff+0,8,(struct my_rnd_struct *)&rand_st);
//#else
  proxy_create_random_string((*myds)->myconn->scramble_buff+0,8,(struct rand_struct *)&rand_st);
//#endif

  int i;

//  for (i=0;i<8;i++) {
//    if ((*myds)->myconn->scramble_buff[i]==0) {
//      (*myds)->myconn->scramble_buff[i]='a';
//    }
//  }

	memcpy(_ptr+l, (*myds)->myconn->scramble_buff+0, 8); l+=8;
	_ptr[l]=0x00; l+=1; //0x00
	if (mysql_thread___have_compress) {
		mysql_thread___server_capabilities |= CLIENT_COMPRESS;
	} else {
		mysql_thread___server_capabilities &= ~CLIENT_COMPRESS;
	}
	if (mysql_thread___have_ssl) {
		mysql_thread___server_capabilities |= CLIENT_SSL;
	} else {
		mysql_thread___server_capabilities &= ~CLIENT_SSL;
	}
	mysql_thread___server_capabilities |= CLIENT_LONG_FLAG;
	mysql_thread___server_capabilities |= CLIENT_MYSQL | CLIENT_PLUGIN_AUTH | CLIENT_RESERVED;
	(*myds)->myconn->options.server_capabilities=mysql_thread___server_capabilities;
  memcpy(_ptr+l,&mysql_thread___server_capabilities, sizeof(mysql_thread___server_capabilities)/2); l+=sizeof(mysql_thread___server_capabilities)/2;
  const MARIADB_CHARSET_INFO *ci = NULL;
  ci = proxysql_find_charset_name(mysql_thread___default_variables[SQL_CHARACTER_SET]);
  if (!ci) {
		// LCOV_EXCL_START
	  proxy_error("Cannot find character set for name [%s]. Configuration error. Check [%s] global variable.\n",
			  mysql_thread___default_variables[SQL_CHARACTER_SET], mysql_tracked_variables[SQL_CHARACTER_SET].internal_variable_name);
	  assert(0);
		// LCOV_EXCL_STOP
  }
  uint8_t uint8_charset = ci->nr & 255;
  memcpy(_ptr+l,&uint8_charset, sizeof(uint8_charset)); l+=sizeof(uint8_charset);
  memcpy(_ptr+l,&server_status, sizeof(server_status)); l+=sizeof(server_status);
	// we conditionally reply the client specifying in 'server_capabilities' that
	// 'CLIENT_DEPRECATE_EOF' is available if explicitly enabled by 'mysql-enable_client_deprecate_eof'
	// variable. This is the first step of ensuring that client connections doesn't
	// enable 'CLIENT_DEPRECATE_EOF' unless explicitly stated by 'mysql-enable_client_deprecate_eof'.
	// Second step occurs during client handshake response (process_pkt_handshake_response).
	if (deprecate_eof_active && mysql_thread___enable_client_deprecate_eof) {
		memcpy(_ptr+l,"\x8f\x81\x15",3); l+=3;
	}
	else {
		memcpy(_ptr+l,"\x8f\x80\x15",3); l+=3;
	}
  for (i=0;i<10; i++) { _ptr[l]=0x00; l++; } //filler
  //create_random_string(mypkt->data+l,12,(struct my_rnd_struct *)&rand_st); l+=12;
//#ifdef MARIADB_BASE_VERSION
//  proxy_create_random_string(myds->myconn->myconn.scramble_buff+8,12,(struct my_rnd_struct *)&rand_st);
//#else
  proxy_create_random_string((*myds)->myconn->scramble_buff+8,12,(struct rand_struct *)&rand_st);
//#endif
  //create_random_string(scramble_buf+8,12,&rand_st);

//  for (i=8;i<20;i++) {
//    if ((*myds)->myconn->scramble_buff[i]==0) {
//      (*myds)->myconn->scramble_buff[i]='a';
//    }
//  }

  memcpy(_ptr+l, (*myds)->myconn->scramble_buff+8, 12); l+=12;
  l+=1; //0x00
  memcpy(_ptr+l,"mysql_native_password",strlen("mysql_native_password"));

	if (send==true) {
		(*myds)->PSarrayOUT->add((void *)_ptr,size);
		(*myds)->DSS=STATE_SERVER_HANDSHAKE;
		(*myds)->sess->status=CONNECTING_CLIENT;
	}
	if (len) { *len=size; }
	if (ptr) { *ptr=(void *)_ptr; }
#ifdef DEBUG
	if (dump_pkt) { __dump_pkt(__func__,_ptr,size); }
#endif
	return true;
}

bool MySQL_Protocol::process_pkt_auth_swich_response(unsigned char *pkt, unsigned int len) {
	bool ret=false;
	char *password=NULL;

#ifdef DEBUG
	if (dump_pkt) { __dump_pkt(__func__,pkt,len); }
#endif

	if (len!=sizeof(mysql_hdr)+20) {
		return ret;
	}
	mysql_hdr hdr;
	memcpy(&hdr,pkt,sizeof(mysql_hdr));
	int default_hostgroup=-1;
	bool transaction_persistent;
	bool _ret_use_ssl=false;
	unsigned char pass[128];
	memset(pass,0,128);
	pkt+=sizeof(mysql_hdr);
	memcpy(pass, pkt, 20);
	char reply[SHA_DIGEST_LENGTH+1];
	reply[SHA_DIGEST_LENGTH]='\0';
	void *sha1_pass=NULL;
	enum proxysql_session_type session_type = (*myds)->sess->session_type;
	if (session_type == PROXYSQL_SESSION_CLICKHOUSE) {
#ifdef PROXYSQLCLICKHOUSE
		password=GloClickHouseAuth->lookup((char *)userinfo->username, USERNAME_FRONTEND, &_ret_use_ssl, &default_hostgroup, NULL, NULL, &transaction_persistent, NULL, NULL, &sha1_pass);
#endif /* PROXYSQLCLICKHOUSE */
	} else {
		password=GloMyAuth->lookup((char *)userinfo->username, USERNAME_FRONTEND, &_ret_use_ssl, &default_hostgroup, NULL, NULL, &transaction_persistent, NULL, NULL, &sha1_pass, NULL);
	}
	// FIXME: add support for default schema and fast forward , issues #255 and #256
	// FIXME: not sure if we should also handle user_attributes *here* . For now we pass NULL (no change)
	if (password==NULL) {
		ret=false;
	} else {
			if (password[0]!='*') { // clear text password
				proxy_scramble(reply, (*myds)->myconn->scramble_buff, password);
				if (memcmp(reply, pass, SHA_DIGEST_LENGTH)==0) {
					ret=true;
				}
			} else {
				ret=proxy_scramble_sha1((char *)pass,(*myds)->myconn->scramble_buff,password+1, reply);
				if (ret) {
					if (sha1_pass==NULL) {
						// currently proxysql doesn't know any sha1_pass for that specific user, let's set it!
						GloMyAuth->set_SHA1((char *)userinfo->username, USERNAME_FRONTEND,reply);
					}
					if (userinfo->sha1_pass) free(userinfo->sha1_pass);
					userinfo->sha1_pass=sha1_pass_hex(reply);
				}
			}
	}
	if (sha1_pass) {
		free(sha1_pass);
		sha1_pass=NULL;
	}
	return ret;
}


bool MySQL_Protocol::process_pkt_COM_CHANGE_USER(unsigned char *pkt, unsigned int len) {
	bool ret=false;
	int cur=sizeof(mysql_hdr);
	unsigned char *user=NULL;
	char *password=NULL;
	char *db=NULL;
	mysql_hdr hdr;
	memcpy(&hdr,pkt,sizeof(mysql_hdr));
	int default_hostgroup=-1;
	bool transaction_persistent = true;
	bool _ret_use_ssl=false;
	cur++;
	user=pkt+cur;
	cur+=strlen((const char *)user);
	cur++;
	unsigned char pass_len=pkt[cur];
	cur++;
	unsigned char pass[128];
	memset(pass,0,128);
	//pkt+=sizeof(mysql_hdr);
	memcpy(pass, pkt+cur, pass_len);
	char reply[SHA_DIGEST_LENGTH+1];
	reply[SHA_DIGEST_LENGTH]='\0';
	cur+=pass_len;
	db=(char *)pkt+cur;
	void *sha1_pass=NULL;
	enum proxysql_session_type session_type = (*myds)->sess->session_type;
	if (session_type == PROXYSQL_SESSION_CLICKHOUSE) {
#ifdef PROXYSQLCLICKHOUSE
		password=GloClickHouseAuth->lookup((char *)user, USERNAME_FRONTEND, &_ret_use_ssl, &default_hostgroup, NULL, NULL, &transaction_persistent, NULL, NULL, &sha1_pass);
#endif /* PROXYSQLCLICKHOUSE */
	} else {
		password=GloMyAuth->lookup((char *)user, USERNAME_FRONTEND, &_ret_use_ssl, &default_hostgroup, NULL, NULL, &transaction_persistent, NULL, NULL, &sha1_pass, NULL);
	}
	// FIXME: add support for default schema and fast forward, see issue #255 and #256
	(*myds)->sess->default_hostgroup=default_hostgroup;
	(*myds)->sess->transaction_persistent=transaction_persistent;
	if (password==NULL) {
		ret=false;
	} else {
		if (pass_len==0 && strlen(password)==0) {
			ret=true;
		} else {
			if (password[0]!='*') { // clear text password
				proxy_scramble(reply, (*myds)->myconn->scramble_buff, password);
				if (memcmp(reply, pass, SHA_DIGEST_LENGTH)==0) {
					ret=true;
				}
			} else {
				if (session_type == PROXYSQL_SESSION_MYSQL || session_type == PROXYSQL_SESSION_SQLITE) {
					ret=proxy_scramble_sha1((char *)pass,(*myds)->myconn->scramble_buff,password+1, reply);
					if (ret) {
						if (sha1_pass==NULL) {
							// currently proxysql doesn't know any sha1_pass for that specific user, let's set it!
							GloMyAuth->set_SHA1((char *)user, USERNAME_FRONTEND,reply);
						}
						if (userinfo->sha1_pass) free(userinfo->sha1_pass);
						userinfo->sha1_pass=sha1_pass_hex(reply);
					}
				}
			}
		}
		//if (_ret_use_ssl==true) {
			// if we reached here, use_ssl is false , but _ret_use_ssl is true
			// it means that a client is required to use SSL , but it is not
		//	ret=false;
		//}
	}
	if (userinfo->username) free(userinfo->username);
	if (userinfo->password) free(userinfo->password);
	if (ret==true) {
		(*myds)->DSS=STATE_CLIENT_HANDSHAKE;

		userinfo->username=strdup((const char *)user);
		userinfo->password=strdup((const char *)password);
		if (db) userinfo->set_schemaname(db,strlen(db));
	} else {
		// we always duplicate username and password, or crashes happen
		userinfo->username=strdup((const char *)user);
		/*if (pass_len) */ userinfo->password=strdup((const char *)"");
	}
	if (password) {
		free(password);
		password=NULL;
	}
	if (sha1_pass) {
		free(sha1_pass);
		sha1_pass=NULL;
	}
	userinfo->set(NULL,NULL,NULL,NULL); // just to call compute_hash()
	if (ret) {
		// we need to process charset if present in CHANGE_USER
		uint16_t charset=0;
		int bytes_processed = (db-(char *)pkt);
		bytes_processed += strlen(db) + 1;
		int bytes_left = len - bytes_processed;
		if (bytes_left > 2) {
			char *p = db;
			p += strlen(db);
			p++; // null byte
			memcpy(&charset, p, sizeof(charset));
		}
		// see bug #810
		if (charset==0) {
			const MARIADB_CHARSET_INFO *ci = NULL;
			ci = proxysql_find_charset_name(mysql_thread___default_variables[SQL_CHARACTER_SET]);
			if (!ci) {
				// LCOV_EXCL_START
				proxy_error("Cannot find charset [%s]\n", mysql_thread___default_variables[SQL_CHARACTER_SET]);
				assert(0);
				// LCOV_EXCL_STOP
			}
			charset=ci->nr;
		}
		// reject connections from unknown charsets
		const MARIADB_CHARSET_INFO * c = proxysql_find_charset_nr(charset);
		if (!c) {
			proxy_error("Client %s:%d is trying to use unknown charset %u. Disconnecting\n", (*myds)->addr.addr, (*myds)->addr.port, charset);
			proxy_debug(PROXY_DEBUG_MYSQL_AUTH, 5, "Session=%p , DS=%p , user='%s' . Client %s:%d is trying to use unknown charset %u. Disconnecting\n", (*myds), (*myds)->sess, user, (*myds)->addr.addr, (*myds)->addr.port, charset);
			ret = false;
			return ret;
		}
		if ((*myds)->sess->user_attributes) {
			if (user_attributes_has_spiffe(__LINE__, __func__, user)) {
				// if SPIFFE was used, CHANGE_USER is not allowed.
				// This because when SPIFFE is used, the password it is not relevant,
				// as it could be a simple "none" , or "123456", or "password"
				// The whole idea of using SPIFFE is that this is responsible for
				// authentication, and not the password.
				// Therefore CHANGE_USER is not allowed
				proxy_error("Client %s:%d is trying to run CHANGE_USER , but this is disabled because it previously used SPIFFE ID. Disconnecting\n", (*myds)->addr.addr, (*myds)->addr.port);
				ret = false;
				return ret;
			}
		}
		assert(sess);
		assert(sess->client_myds);
		MySQL_Connection *myconn=sess->client_myds->myconn;
		assert(myconn);

		myconn->set_charset(charset, CONNECT_START);

		std::stringstream ss;
		ss << charset;

		/* We are processing handshake from client. Client sends us a character set it will use in communication.
		 * we store this character set in the client's variables to use later in multiplexing with different backends
		 */
		mysql_variables.client_set_value(sess, SQL_CHARACTER_SET_RESULTS, ss.str().c_str());
		mysql_variables.client_set_value(sess, SQL_CHARACTER_SET_CLIENT, ss.str().c_str());
		mysql_variables.client_set_value(sess, SQL_CHARACTER_SET_CONNECTION, ss.str().c_str());
		mysql_variables.client_set_value(sess, SQL_COLLATION_CONNECTION, ss.str().c_str());
	}
	return ret;
}

bool MySQL_Protocol::process_pkt_handshake_response(unsigned char *pkt, unsigned int len) {
#ifdef DEBUG
	if (dump_pkt) { __dump_pkt(__func__,pkt,len); }
#endif
	bool ret = false;
	unsigned int charset;
	uint32_t  capabilities = 0;
	uint32_t  max_pkt;
	uint32_t  pass_len;
	unsigned char *user = NULL;
	char *db = NULL;
	char *db_tmp = NULL;
	unsigned char *pass = NULL;
	MySQL_Connection *myconn = NULL;
	char *password = NULL;
	bool use_ssl = false;
	bool _ret_use_ssl = false;
	unsigned char *auth_plugin = NULL;
	int auth_plugin_id = 0;

	char reply[SHA_DIGEST_LENGTH+1];
	reply[SHA_DIGEST_LENGTH]='\0';
	int default_hostgroup=-1;
	char *default_schema = NULL;
	char *attributes = NULL;
	bool schema_locked;
	bool transaction_persistent = true;
	bool fast_forward = false;
	int max_connections;
	enum proxysql_session_type session_type = (*myds)->sess->session_type;

	void *sha1_pass=NULL;
//#ifdef DEBUG
	unsigned char *_ptr=pkt;
//#endif
	mysql_hdr hdr;
	memcpy(&hdr,pkt,sizeof(mysql_hdr));
	//Copy4B(&hdr,pkt);
	pkt     += sizeof(mysql_hdr);

	// NOTE: 'mysqlsh' sends a 'COM_INIT_DB' as soon as the connection is openned
	// before ProxySQL has sent 'Server Greeting' messsage. Because this packet is
	// unexpected, we simple return 'false' and exit.
	if (hdr.pkt_id == 0 && *pkt == 2) {
		ret = false;
		proxy_debug(PROXY_DEBUG_MYSQL_AUTH, 5, "Session=%p , DS=%p , user='%s' . Client is disconnecting\n", (*myds), (*myds)->sess, user);
		goto __exit_process_pkt_handshake_response;
	}

	if ((*myds)->myconn->userinfo->username) {
		(*myds)->switching_auth_stage=2;
		if (len==5) {
			ret = false;
			user = (unsigned char *)(*myds)->myconn->userinfo->username;
			proxy_debug(PROXY_DEBUG_MYSQL_AUTH, 5, "Session=%p , DS=%p , user='%s' . Client is disconnecting\n", (*myds), (*myds)->sess, user);
			proxy_error("User '%s'@'%s' is disconnecting during switch auth\n", user, (*myds)->addr.addr);
			goto __exit_process_pkt_handshake_response;
		}
		auth_plugin_id = (*myds)->switching_auth_type;
		if (auth_plugin_id==1) {
			pass_len = len - sizeof(mysql_hdr);
		} else {
			pass_len=strlen((char *)pkt);
		}
		pass = (unsigned char *)malloc(pass_len+1);
		memcpy(pass, pkt, pass_len);
		pass[pass_len] = 0;
		user = (unsigned char *)(*myds)->myconn->userinfo->username;
		db = (*myds)->myconn->userinfo->schemaname;
		//(*myds)->switching_auth_stage=2;
		charset=(*myds)->tmp_charset;
		proxy_debug(PROXY_DEBUG_MYSQL_PROTOCOL,2,"Session=%p , DS=%p . Encrypted: %d , switching_auth: %d, auth_plugin_id: %d\n", (*myds)->sess, (*myds), (*myds)->encrypted, (*myds)->switching_auth_stage, auth_plugin_id);
		capabilities = (*myds)->myconn->options.client_flag;
		goto __do_auth;
	}

	capabilities     = CPY4(pkt);
	// see bug #2916. If CLIENT_MULTI_STATEMENTS is set by the client
	// we enforce setting CLIENT_MULTI_RESULTS, this is the proper and expected
	// behavior (refer to 'https://dev.mysql.com/doc/c-api/8.0/en/c-api-multiple-queries.html').
	// Don't enforcing this would cause a mismatch between client and backend
	// connections flags.
	if (capabilities & CLIENT_MULTI_STATEMENTS) {
		capabilities |= CLIENT_MULTI_RESULTS;
	}
	// we enforce disabling 'CLIENT_DEPRECATE_EOF' from the supported capabilities
	// in case it's explicitly disabled by global variable 'mysql_thread___enable_client_deprecate_eof'.
	// This is because further checks to actually threat the connection as a connection
	// supporting 'CLIENT_DEPRECATE_EOF' rely in 'client_flag' field from
	// 'MySQL_Connection::options'.
	// This is the second step for ensuring that the connection is being handling
	// in both ProxySQL and client side as a connection without 'CLIENT_DEPRECATE_EOF' support.
	// First step is replying to client during initial handshake (in 'generate_pkt_initial_handshake')
	// specifying no 'CLIENT_DEPRECATE_EOF' support in 'server_capabilities'.
	if (!mysql_thread___enable_client_deprecate_eof) {
		capabilities &= ~CLIENT_DEPRECATE_EOF;
	}
	(*myds)->myconn->options.client_flag = capabilities;
	pkt     += sizeof(uint32_t);
	max_pkt  = CPY4(pkt);
	(*myds)->myconn->options.max_allowed_pkt = max_pkt;
	pkt     += sizeof(uint32_t);
	charset  = *(uint8_t *)pkt;
	if ( (*myds)->encrypted == false ) { // client wants to use SSL
		if (len == sizeof(mysql_hdr)+32) {
			(*myds)->encrypted = true;
			use_ssl = true;
			ret = false;
			proxy_debug(PROXY_DEBUG_MYSQL_AUTH, 5, "Session=%p , DS=%p , user='%s' . goto __exit_process_pkt_handshake_response\n", (*myds), (*myds)->sess, user);
			goto __exit_process_pkt_handshake_response;
		}
	}
	// see bug #810
	if (charset==0) {
		const MARIADB_CHARSET_INFO *ci = NULL;
		ci = proxysql_find_charset_name(mysql_thread___default_variables[SQL_CHARACTER_SET]);
		if (!ci) {
			// LCOV_EXCL_START
			proxy_error("Cannot find charset [%s]\n", mysql_thread___default_variables[SQL_CHARACTER_SET]);
			assert(0);
			// LCOV_EXCL_STOP
		}
		charset=ci->nr;
	}
	(*myds)->tmp_charset=charset;
	pkt     += 24;
//	if (len==sizeof(mysql_hdr)+32) {
//		(*myds)->encrypted=true;
//		use_ssl=true;
//	} else {
	user     = pkt;
	pkt     += strlen((char *)user) + 1;

	if (capabilities & CLIENT_PLUGIN_AUTH_LENENC_CLIENT_DATA) {
		uint64_t passlen64;
		int pass_len_enc=mysql_decode_length(pkt,&passlen64);
		pass_len = passlen64;
		pkt	+= pass_len_enc;
		if (pass_len > (len - (pkt - _ptr))) {
			ret = false;
			proxy_debug(PROXY_DEBUG_MYSQL_AUTH, 5, "Session=%p , DS=%p , user='%s' . goto __exit_process_pkt_handshake_response\n", (*myds), (*myds)->sess, user);
			goto __exit_process_pkt_handshake_response;
		}
	} else {
		pass_len = (capabilities & CLIENT_SECURE_CONNECTION ? *pkt++ : strlen((char *)pkt));
		if (pass_len > (len - (pkt - _ptr))) {
			ret = false;
			proxy_debug(PROXY_DEBUG_MYSQL_AUTH, 5, "Session=%p , DS=%p , user='%s' . goto __exit_process_pkt_handshake_response\n", (*myds), (*myds)->sess, user);
			goto __exit_process_pkt_handshake_response;
		}
	}
	pass = (unsigned char *)malloc(pass_len+1);
	memcpy(pass, pkt, pass_len);
	pass[pass_len] = 0;

	pkt += pass_len;
	if (capabilities & CLIENT_CONNECT_WITH_DB) {
		unsigned int remaining = len - (pkt - _ptr);
		db_tmp = strndup((const char *)pkt, remaining);
		if (db_tmp) {
			db = db_tmp;
		}
		pkt++;
		if (db) {
			pkt+=strlen(db);
		}
	} else {
		db = NULL;
	}
	if (pass_len) {
		if (pass[pass_len-1] == 0) {
			pass_len--; // remove the extra 0 if present
		}
	}
	if (_ptr+len > pkt) {
		if (capabilities & CLIENT_PLUGIN_AUTH) {
			auth_plugin = pkt;
		}
	}
	if (auth_plugin == NULL) {
		auth_plugin = (unsigned char *)"mysql_native_password"; // default
		auth_plugin_id = 1;
	}

	proxy_debug(PROXY_DEBUG_MYSQL_AUTH, 5, "Session=%p , DS=%p , user='%s' , auth_plugin_id=%d\n", (*myds), (*myds)->sess, user, auth_plugin_id);
	if (auth_plugin_id == 0) {
		if (strncmp((char *)auth_plugin,(char *)"mysql_native_password",strlen((char *)"mysql_native_password"))==0) {
			auth_plugin_id = 1;
		}
	}
	if (auth_plugin_id == 0) {
		if (strncmp((char *)auth_plugin,(char *)"mysql_clear_password",strlen((char *)"mysql_clear_password"))==0) {
			auth_plugin_id = 2;
		}
	}
//__switch_auth_plugin:
	proxy_debug(PROXY_DEBUG_MYSQL_AUTH, 5, "Session=%p , DS=%p , user='%s' , auth_plugin_id=%d\n", (*myds), (*myds)->sess, user, auth_plugin_id);
	if (auth_plugin_id == 0) {
		if ((*myds)->switching_auth_stage == 0) {
			(*myds)->switching_auth_stage = 1;
			// check if user exists
			bool user_exists = true;
			if (GloMyLdapAuth) { // we check if user exists only if GloMyLdapAuth is enabled
#ifdef PROXYSQLCLICKHOUSE
				if (session_type == PROXYSQL_SESSION_CLICKHOUSE) {
					user_exists = GloClickHouseAuth->exists((char *)user);
					// for clickhouse, we currently do not support clear text or LDAP
					user_exists = true;
				} else {
#endif /* PROXYSQLCLICKHOUSE */
					user_exists = GloMyAuth->exists((char *)user);
					proxy_debug(PROXY_DEBUG_MYSQL_AUTH, 5, "Session=%p , DS=%p , user_exists=%d , user='%s'\n", (*myds), (*myds)->sess, user_exists, user);
					//password=GloMyAuth->lookup((char *)user, USERNAME_FRONTEND, &_ret_use_ssl, &default_hostgroup, &default_schema, &schema_locked, &transaction_persistent, &fast_forward, &max_connections, &sha1_pass);
#ifdef PROXYSQLCLICKHOUSE
				}
#endif /* PROXYSQLCLICKHOUSE */
			}
			if (user_exists) {
				(*myds)->switching_auth_type = 1; // mysql_native_password
			} else {
				(*myds)->switching_auth_type = 2; // mysql_clear_password
			}
			proxy_debug(PROXY_DEBUG_MYSQL_AUTH, 5, "Session=%p , DS=%p , user_exists=%d , user='%s' , setting switching_auth_type=%d\n", (*myds), (*myds)->sess, user_exists, user, (*myds)->switching_auth_type);
			generate_pkt_auth_switch_request(true, NULL, NULL);
			(*myds)->myconn->userinfo->set((char *)user, NULL, db, NULL);
			ret = false;
			goto __exit_process_pkt_handshake_response;
		}
	} else {
		if (auth_plugin_id == 1) {
			if (GloMyLdapAuth) {
				if ((*myds)->switching_auth_stage == 0) {
					bool user_exists = true;
#ifdef PROXYSQLCLICKHOUSE
					if (session_type == PROXYSQL_SESSION_CLICKHOUSE) {
						user_exists = GloClickHouseAuth->exists((char *)user);
						// for clickhouse, we currently do not support clear text or LDAP
						user_exists = true;
					} else {
#endif /* PROXYSQLCLICKHOUSE */
						user_exists = GloMyAuth->exists((char *)user);
						//password=GloMyAuth->lookup((char *)user, USERNAME_FRONTEND, &_ret_use_ssl, &default_hostgroup, &default_schema, &schema_locked, &transaction_persistent, &fast_forward, &max_connections, &sha1_pass);
#ifdef PROXYSQLCLICKHOUSE
					}
#endif /* PROXYSQLCLICKHOUSE */
					if (user_exists == false) {
						(*myds)->switching_auth_type = 2; // mysql_clear_password
						(*myds)->switching_auth_stage = 1;
						generate_pkt_auth_switch_request(true, NULL, NULL);
						(*myds)->myconn->userinfo->set((char *)user, NULL, db, NULL);
						ret = false;
						proxy_debug(PROXY_DEBUG_MYSQL_AUTH, 5, "Session=%p , DS=%p , user='%s' . goto __exit_process_pkt_handshake_response. User does not exist\n", (*myds), (*myds)->sess, user);
						goto __exit_process_pkt_handshake_response;
					}
				}
			}
		}
	}
	if (auth_plugin_id == 0) { // unknown plugin
		ret = false;
		proxy_debug(PROXY_DEBUG_MYSQL_AUTH, 5, "Session=%p , DS=%p , user='%s' . goto __exit_process_pkt_handshake_response . Unknown auth plugin\n", (*myds), (*myds)->sess, user);
		goto __exit_process_pkt_handshake_response;
	}
	//char reply[SHA_DIGEST_LENGTH+1];
	//reply[SHA_DIGEST_LENGTH]='\0';
	//int default_hostgroup=-1;
	//char *default_schema=NULL;
	//bool schema_locked;
	//bool transaction_persistent = true;
	//bool fast_forward = false;
	//int max_connections;
	//enum proxysql_session_type session_type = (*myds)->sess->session_type;

__do_auth:

	{
		// reject connections from unknown charsets
		const MARIADB_CHARSET_INFO * c = proxysql_find_charset_nr(charset);
		if (!c) {
			proxy_error("Client %s:%d is trying to use unknown charset %u. Disconnecting\n", (*myds)->addr.addr, (*myds)->addr.port, charset);
			proxy_debug(PROXY_DEBUG_MYSQL_AUTH, 5, "Session=%p , DS=%p , user='%s' . Client %s:%d is trying to use unknown charset %u. Disconnecting\n", (*myds), (*myds)->sess, user, (*myds)->addr.addr, (*myds)->addr.port, charset);
			ret = false;
			goto __exit_do_auth;
		}
	}
	if (session_type == PROXYSQL_SESSION_CLICKHOUSE) {
#ifdef PROXYSQLCLICKHOUSE
		password=GloClickHouseAuth->lookup((char *)user, USERNAME_FRONTEND, &_ret_use_ssl, &default_hostgroup, &default_schema, &schema_locked, &transaction_persistent, &fast_forward, &max_connections, &sha1_pass);
#endif /* PROXYSQLCLICKHOUSE */
	} else {
		password=GloMyAuth->lookup((char *)user, USERNAME_FRONTEND, &_ret_use_ssl, &default_hostgroup, &default_schema, &schema_locked, &transaction_persistent, &fast_forward, &max_connections, &sha1_pass, &attributes);
	}
	//assert(default_hostgroup>=0);
	if (password) {
#ifdef DEBUG
		char *tmp_pass=strdup(password);
		int lpass = strlen(tmp_pass);
		for (int i=2; i<lpass-1; i++) {
			tmp_pass[i]='*';
		}
		proxy_debug(PROXY_DEBUG_MYSQL_AUTH, 5, "Session=%p , DS=%p , username='%s' , password='%s'\n", (*myds), (*myds)->sess, user, tmp_pass);
		free(tmp_pass);
#endif // debug
		(*myds)->sess->default_hostgroup=default_hostgroup;
		(*myds)->sess->default_schema=default_schema; // just the pointer is passed
		(*myds)->sess->user_attributes = attributes; // just the pointer is passed
#ifdef DEBUG
		debug_spiffe_id(user,attributes, __LINE__, __func__);
#endif
		(*myds)->sess->schema_locked=schema_locked;
		(*myds)->sess->transaction_persistent=transaction_persistent;
		(*myds)->sess->session_fast_forward=fast_forward;
		(*myds)->sess->user_max_connections=max_connections;
	}
	if (password == NULL) {
		// this is a workaround for bug #603
		if (
			((*myds)->sess->session_type == PROXYSQL_SESSION_ADMIN)
		|| 
			((*myds)->sess->session_type == PROXYSQL_SESSION_STATS)
//#if defined(TEST_AURORA) || defined(TEST_GALERA) || defined(TEST_GROUPREP)
		|| 
			((*myds)->sess->session_type == PROXYSQL_SESSION_SQLITE)
//#endif // TEST_AURORA  || TEST_GALERA
		) {
			if (strcmp((const char *)user,mysql_thread___monitor_username)==0) {
				proxy_scramble(reply, (*myds)->myconn->scramble_buff, mysql_thread___monitor_password);
				if (memcmp(reply, pass, SHA_DIGEST_LENGTH)==0) {
					(*myds)->sess->default_hostgroup=STATS_HOSTGROUP;
					(*myds)->sess->default_schema=strdup((char *)"main"); // just the pointer is passed
					(*myds)->sess->schema_locked=false;
					(*myds)->sess->transaction_persistent=false;
					(*myds)->sess->session_fast_forward=false;
					(*myds)->sess->user_max_connections=0;
					password=l_strdup(mysql_thread___monitor_password);
				ret=true;
				}
			} else {
				ret=false;
			}
		} else {
			ret=false; // by default, assume this will fail
			// try LDAP
			if (auth_plugin_id==2) {
				if (GloMyLdapAuth) {
#ifdef DEBUG
					{
						char *tmp_pass=strdup((const char *)pass);
						int lpass = strlen(tmp_pass);
						for (int i=2; i<lpass-1; i++) {
							tmp_pass[i]='*';
						}
						proxy_debug(PROXY_DEBUG_MYSQL_AUTH, 5, "Session=%p , DS=%p , username='%s' , password='%s'\n", (*myds), (*myds)->sess, user, tmp_pass);
						free(tmp_pass);
					}
#endif // debug
					char *backend_username = NULL;
					(*myds)->sess->use_ldap_auth = true;
					password = GloMyLdapAuth->lookup((char *) user, (char *) pass, USERNAME_FRONTEND, 
						&_ret_use_ssl, &default_hostgroup, &default_schema, &schema_locked, 
						&transaction_persistent, &fast_forward, &max_connections, &sha1_pass, &attributes, &backend_username);
					if (password) {
#ifdef DEBUG
						char *tmp_pass=strdup(password);
						int lpass = strlen(tmp_pass);
						for (int i=2; i<lpass-1; i++) {
							tmp_pass[i]='*';
						}
						proxy_debug(PROXY_DEBUG_MYSQL_AUTH, 5, "Session=%p , DS=%p , username='%s' , password='%s'\n", (*myds), (*myds)->sess, backend_username, tmp_pass);
						free(tmp_pass);
#endif // debug
						(*myds)->sess->default_hostgroup=default_hostgroup;
						(*myds)->sess->default_schema=default_schema; // just the pointer is passed
						(*myds)->sess->user_attributes = attributes; // just the pointer is passed, LDAP returns empty string
#ifdef DEBUG
						debug_spiffe_id(user,attributes, __LINE__, __func__);
#endif
						(*myds)->sess->schema_locked=schema_locked;
						(*myds)->sess->transaction_persistent=transaction_persistent;
						(*myds)->sess->session_fast_forward=fast_forward;
						(*myds)->sess->user_max_connections=max_connections;
						if (strcmp(password, (char *) pass) == 0) {
							if (backend_username) {
								free(password);
								password=NULL;
								password=GloMyAuth->lookup(backend_username, USERNAME_BACKEND, &_ret_use_ssl, &default_hostgroup, &default_schema, &schema_locked, &transaction_persistent, &fast_forward, &max_connections, &sha1_pass, &attributes);
								if (password) {
									(*myds)->sess->default_hostgroup=default_hostgroup;
									(*myds)->sess->default_schema=default_schema; // just the pointer is passed
									(*myds)->sess->user_attributes = attributes; // just the pointer is passed
#ifdef DEBUG
									proxy_info("Attributes for user %s: %s\n" , user, attributes);
#endif
									(*myds)->sess->schema_locked=schema_locked;
									(*myds)->sess->transaction_persistent=transaction_persistent;
									(*myds)->sess->session_fast_forward=fast_forward;
									(*myds)->sess->user_max_connections=max_connections;
									char *tmp_user=strdup((const char *)user);
									userinfo->set(backend_username, NULL, NULL, NULL);
									if (sha1_pass==NULL) {
										// currently proxysql doesn't know any sha1_pass for that specific user, let's set it!
										GloMyAuth->set_SHA1((char *)userinfo->username, USERNAME_FRONTEND,reply);
									}
									if (userinfo->sha1_pass) free(userinfo->sha1_pass);
									userinfo->sha1_pass=sha1_pass_hex(reply);
									userinfo->fe_username=strdup((const char *)tmp_user);
									free(tmp_user);
									ret=true;
								} else {
									proxy_error("Unable to load credentials for backend user %s , associated to LDAP user %s\n", backend_username, user);
								}
							} else {
								ret=true;
							}
						}
					}
				}
			}
		}
	} else {
		if (pass_len==0 && strlen(password)==0) {
			ret=true;
			proxy_debug(PROXY_DEBUG_MYSQL_AUTH, 5, "Session=%p , DS=%p , username='%s' , password=''\n", (*myds), (*myds)->sess, user);
		} else {
#ifdef DEBUG
			char *tmp_pass=strdup(password);
			int lpass = strlen(tmp_pass);
			for (int i=2; i<lpass-1; i++) {
				tmp_pass[i]='*';
			}
			proxy_debug(PROXY_DEBUG_MYSQL_AUTH, 5, "Session=%p , DS=%p , username='%s' , password='%s' , auth_plugin_id=%d\n", (*myds), (*myds)->sess, user, tmp_pass, auth_plugin_id);
			free(tmp_pass);
#endif // debug
			if (password[0]!='*') { // clear text password
				if (auth_plugin_id == 1) { // mysql_native_password
					proxy_scramble(reply, (*myds)->myconn->scramble_buff, password);
					if (memcmp(reply, pass, SHA_DIGEST_LENGTH)==0) {
						ret=true;
					}
				} else { // mysql_clear_password
					if (strcmp(password, (char *) pass) == 0) {
						ret = true;
					}
				}
			} else {
				if (auth_plugin_id == 1) {
					if (session_type == PROXYSQL_SESSION_MYSQL || session_type == PROXYSQL_SESSION_SQLITE || session_type == PROXYSQL_SESSION_ADMIN || session_type == PROXYSQL_SESSION_STATS) {
						ret=proxy_scramble_sha1((char *)pass,(*myds)->myconn->scramble_buff,password+1, reply);
						if (ret) {
							if (sha1_pass==NULL) {
								// currently proxysql doesn't know any sha1_pass for that specific user, let's set it!
								GloMyAuth->set_SHA1((char *)user, USERNAME_FRONTEND,reply);
							}
							if (userinfo->sha1_pass)
								free(userinfo->sha1_pass);
							userinfo->sha1_pass=sha1_pass_hex(reply);
						}
					}
				} else { // mysql_clear_password
					if (session_type == PROXYSQL_SESSION_MYSQL || session_type == PROXYSQL_SESSION_SQLITE || session_type == PROXYSQL_SESSION_ADMIN || session_type == PROXYSQL_SESSION_STATS) {
/*
						char sha1_2[SHA_DIGEST_LENGTH+1];
						sha1_2[SHA_DIGEST_LENGTH]='\0';
						proxy_compute_sha1_hash((unsigned char *)reply,(char *)pass,pass_len);
						proxy_compute_sha1_hash((unsigned char *)sha1_2,reply,strlen(reply));
						uint8 hash_stage2[SHA_DIGEST_LENGTH];
						unhex_pass(hash_stage2,sha1_2);
*/
						proxy_debug(PROXY_DEBUG_MYSQL_AUTH, 5, "Session=%p , DS=%p , username='%s' , session_type=%d\n", (*myds), (*myds)->sess, user, session_type);
						uint8_t hash_stage1[SHA_DIGEST_LENGTH];
						uint8_t hash_stage2[SHA_DIGEST_LENGTH];
						SHA_CTX sha1_context;
						SHA1_Init(&sha1_context);
						SHA1_Update(&sha1_context, pass, pass_len);
						SHA1_Final(hash_stage1, &sha1_context);
						SHA1_Init(&sha1_context);
						SHA1_Update(&sha1_context,hash_stage1,SHA_DIGEST_LENGTH);
						SHA1_Final(hash_stage2, &sha1_context);
						char *double_hashed_password = sha1_pass_hex((char *)hash_stage2); // note that sha1_pass_hex() returns a new buffer

						if (strcasecmp(double_hashed_password,password)==0) {
							ret = true;
							if (sha1_pass==NULL) {
								// currently proxysql doesn't know any sha1_pass for that specific user, let's set it!
								GloMyAuth->set_SHA1((char *)user, USERNAME_FRONTEND,hash_stage1);
							}
							if (userinfo->sha1_pass)
								free(userinfo->sha1_pass);
							userinfo->sha1_pass=sha1_pass_hex((char *)hash_stage1);
						} else {
							ret = false;
						}
						free(double_hashed_password);
					}
				}
			}
		}
	}

__exit_do_auth:

	if (_ret_use_ssl==true) {
		(*myds)->sess->use_ssl = true;
	}

//	if (_ret_use_ssl==true) {
//		// if we reached here, use_ssl is false , but _ret_use_ssl is true
//		// it means that a client is required to use SSL , but it is not
//		ret=false;
//	}
//	}
#ifdef DEBUG
	{
		char *tmp_pass= NULL;
		if (password) {
			tmp_pass = strdup(password);
			int lpass = strlen(tmp_pass);
			for (int i=2; i<lpass-1; i++) {
				tmp_pass[i]='*';
			}
		}
		proxy_debug(PROXY_DEBUG_MYSQL_PROTOCOL,1,"Handshake (%s auth) <user:\"%s\" pass:\"%s\" db:\"%s\" max_pkt:%u>, capabilities:%u char:%u, use_ssl:%s\n",
			(capabilities & CLIENT_SECURE_CONNECTION ? "new" : "old"), user, tmp_pass, db, max_pkt, capabilities, charset, ((*myds)->encrypted ? "yes" : "no"));
		free(tmp_pass);
	}
#endif
	assert(sess);
	assert(sess->client_myds);
	myconn=sess->client_myds->myconn;
	assert(myconn);
	myconn->set_charset(charset, CONNECT_START);
	{
		std::stringstream ss;
		ss << charset;

		/* We are processing handshake from client. Client sends us a character set it will use in communication.
		 * we store this character set in the client's variables to use later in multiplexing with different backends
		 */
		mysql_variables.client_set_value(sess, SQL_CHARACTER_SET_RESULTS, ss.str().c_str());
		mysql_variables.client_set_value(sess, SQL_CHARACTER_SET_CLIENT, ss.str().c_str());
		mysql_variables.client_set_value(sess, SQL_CHARACTER_SET_CONNECTION, ss.str().c_str());
		mysql_variables.client_set_value(sess, SQL_COLLATION_CONNECTION, ss.str().c_str());
	}
	// enable compression
	if (capabilities & CLIENT_COMPRESS) {
		if (myconn->options.server_capabilities & CLIENT_COMPRESS) {
			myconn->options.compression_min_length=50;
			//myconn->set_status_compression(true);  // don't enable this here. It needs to be enabled after the OK is sent
		}
	}
#ifdef DEBUG
	if (dump_pkt) { __dump_pkt(__func__,_ptr,len); }
#endif

	if (use_ssl) {
		ret=true;
		goto __exit_process_pkt_handshake_response;
	}

	if (ret==true) {

		(*myds)->DSS=STATE_CLIENT_HANDSHAKE;

		if (!userinfo->username) // if set already, ignore
			userinfo->username=strdup((const char *)user);
		userinfo->password=strdup((const char *)password);
		if (db) userinfo->set_schemaname(db,strlen(db));
	} else {
		// we always duplicate username and password, or crashes happen
		if (!userinfo->username) // if set already, ignore
			userinfo->username=strdup((const char *)user);
		if (pass_len) userinfo->password=strdup((const char *)"");
	}
	userinfo->set(NULL,NULL,NULL,NULL); // just to call compute_hash()

__exit_process_pkt_handshake_response:
	free(pass);
	if (password) {
		free(password);
		password=NULL;
	}
	if (sha1_pass) {
		free(sha1_pass);
		sha1_pass=NULL;
	}
	if (db_tmp) {
		free(db_tmp);
		db_tmp=NULL;
	}
	if (ret == true) {
		ret = verify_user_attributes(__LINE__, __func__, user);
	}
	return ret;
}


bool MySQL_Protocol::verify_user_attributes(int calling_line, const char *calling_func, const unsigned char *user) {
	bool ret = true;
	if ((*myds)->sess->user_attributes) {
		char *a = (*myds)->sess->user_attributes; // no copy, just pointer
		if (strlen(a)) {
			json j = nlohmann::json::parse(a);
			auto spiffe_id = j.find("spiffe_id");
			if (spiffe_id != j.end()) {
				// at this point, we completely ignore any password specified so far
				// we assume authentication failure so far
				ret = false;
				std::string spiffe_val = j["spiffe_id"].get<std::string>();
				if ((*myds)->x509_subject_alt_name) {
					if (strncmp(spiffe_val.c_str(), "spiffe://", strlen("spiffe://"))==0) {
						if (strcmp(spiffe_val.c_str(), (*myds)->x509_subject_alt_name)==0) {
							ret = true;
						}
					}
				}
				if (ret == false) {
					proxy_error("%d:%s(): SPIFFE Authentication error for user %s . spiffed_id expected : %s , received: %s\n", calling_line, calling_func, user, spiffe_val.c_str(), ((*myds)->x509_subject_alt_name ? (*myds)->x509_subject_alt_name : "none"));
				}
			}
			auto default_transaction_isolation = j.find("default-transaction_isolation");
			if (default_transaction_isolation != j.end()) {
				std::string default_transaction_isolation_value = j["default-transaction_isolation"].get<std::string>();
				mysql_variables.client_set_value((*myds)->sess, SQL_ISOLATION_LEVEL, default_transaction_isolation_value.c_str());
			}
		}
	}
	return ret;
}

bool MySQL_Protocol::user_attributes_has_spiffe(int calling_line, const char *calling_func, const unsigned char *user) {
	bool ret = false;
	if ((*myds)->sess->user_attributes) {
		char *a = (*myds)->sess->user_attributes; // no copy, just pointer
		if (strlen(a)) {
			json j = nlohmann::json::parse(a);
			auto spiffe_id = j.find("spiffe_id");
			if (spiffe_id != j.end()) {
				ret = true;
			}
		}
	}
	return ret;
}

void * MySQL_Protocol::Query_String_to_packet(uint8_t sid, std::string *s, unsigned int *l) {
	mysql_hdr hdr;
	hdr.pkt_id=sid;
	hdr.pkt_length=1+s->length();
	*l=hdr.pkt_length+sizeof(mysql_hdr);
	void *pkt=malloc(*l);
	memcpy(pkt,&hdr,sizeof(mysql_hdr));
	uint8_t c=_MYSQL_COM_QUERY;
	memcpy((char *)pkt+4,&c,1);
	memcpy((char *)pkt+5,s->c_str(),s->length());
	return pkt;
}



// get_binds_from_pkt() process an STMT_EXECUTE packet, and extract binds value
// and optionally metadata
// if stmt_meta is NULL, it means it is the first time that the client run
// STMT_EXECUTE and therefore stmt_meta needs to be build
//
// returns stmt_meta, or a new one
// See https://dev.mysql.com/doc/internals/en/com-stmt-execute.html for reference
stmt_execute_metadata_t * MySQL_Protocol::get_binds_from_pkt(void *ptr, unsigned int size, MySQL_STMT_Global_info *stmt_info, stmt_execute_metadata_t **stmt_meta) {
	stmt_execute_metadata_t *ret=NULL; //return NULL in case of failure
	if (size<14) {
		// some error!
		return ret;
	}
	uint16_t num_params=stmt_info->num_params;
	if (num_params==2) {
		PROXY_TRACE();
	}
	char *p=(char *)ptr+5;
	if (*stmt_meta) { // this PS was executed at least once, and we already have metadata
		ret=*stmt_meta;
	} else { // this is the first time that this PS is executed
		ret= new stmt_execute_metadata_t();
	}
	if (*stmt_meta==NULL) {
		memcpy(&ret->stmt_id,p,4); // stmt-id
	}
	p+=4; // stmt-id
	memcpy(&ret->flags,p,1); p+=1; // flags
	p+=4; // iteration-count
	ret->num_params=num_params;
	// we keep a pointer to the packet
	// this is extremely important because:
	// * binds[X].buffer does NOT point to a new allocated buffer
	// * binds[X].buffer points to offset inside the original packet
	// FIXME: there is still no free for pkt, so that will be a memory leak that needs to be fixed
	ret->pkt=ptr;
	uint8_t new_params_bound_flag;
	if (num_params) {
		uint16_t i;
		size_t null_bitmap_length=(num_params+7)/8;
		if (size < (14+1+null_bitmap_length)) {
			// some data missing?
			delete ret;
			return NULL;
		}
		memcpy(&new_params_bound_flag,p+null_bitmap_length,1);
		uint8_t *null_bitmap=NULL;
		null_bitmap=(uint8_t *)malloc(null_bitmap_length);
		memcpy(null_bitmap,p,null_bitmap_length);
		p+=null_bitmap_length;
		p+=1; // new_params_bound_flag

		MYSQL_BIND *binds=NULL;
		my_bool *is_nulls=NULL;
		unsigned long *lengths=NULL;
		// now we create bind structures only if needed
		if (*stmt_meta==NULL) {
			binds=(MYSQL_BIND *)malloc(sizeof(MYSQL_BIND)*num_params);
			memset(binds,0,sizeof(MYSQL_BIND)*num_params);
			ret->binds=binds;
			is_nulls=(my_bool *)malloc(sizeof(my_bool)*num_params);
			ret->is_nulls=is_nulls;
			lengths=(unsigned long *)malloc(sizeof(unsigned long)*num_params);
			ret->lengths=lengths;
		} else { // if STMT_EXECUTE was already executed once
			binds=ret->binds;
			is_nulls=ret->is_nulls;
			lengths=ret->lengths;
		}

		// process packet and set NULLs
		for (i=0;i<num_params;i++) {
			uint8_t null_byte=null_bitmap[i/8];
			uint8_t idx=i%8;
<<<<<<< HEAD
			uint8_t tmp_is_null = (null_byte & ( 1 << idx )) >> idx;
			my_bool is_null = tmp_is_null;
			if (new_params_bound_flag == 0) {
				// TODO: Add comment
				if (binds[i].buffer_type == MYSQL_TYPE_NULL)
					is_null = 1;
			}
=======
			my_bool is_null = (null_byte & ( 1 << idx )) >> idx;
			if (binds[i].buffer_type == MYSQL_TYPE_NULL)
				is_null = 1;
>>>>>>> 5f971aef
			is_nulls[i]=is_null;
			binds[i].is_null=&is_nulls[i];
			// set length, defaults to 0
			// for parameters with not fixed length, that will be assigned later
			// we moved this initialization here due to #3585
			binds[i].is_unsigned=0;
			lengths[i]=0;
			binds[i].length=&lengths[i];
			// NOTE: We nullify buffers here to reflect that memory wasn't
			// initalized. See #3546.
			binds[i].buffer = NULL;
		}
		free(null_bitmap); // we are done with it

		if (new_params_bound_flag) {
			// the client is rebinding the parameters
			// the client is sending again the type of each parameter
			for (i=0;i<num_params;i++) {
				// set buffer_type and is_unsigned
				uint16_t buffer_type=0;
				memcpy(&buffer_type,p,2);
				binds[i].is_unsigned=0;
				if (buffer_type >= 32768) { // is_unsigned bit
					buffer_type-=32768;
					binds[i].is_unsigned=1;
				}
				binds[i].buffer_type=(enum enum_field_types)buffer_type;
				// NOTE: This is required because further check for nullity rely on
				// 'is_nulls' instead of 'buffer_type'.
				if (binds[i].buffer_type == MYSQL_TYPE_NULL) {
					is_nulls[i]= 1;
				}

				p+=2;

			}
		}

		for (i=0;i<num_params;i++) {
			unsigned long *_l = 0;
			my_bool * _is_null;
			void *_data = (*myds)->sess->SLDH->get(ret->stmt_id, i, &_l, &_is_null);
			if (_data) {
				// Data was sent via STMT_SEND_LONG_DATA so no data in the packet.
				binds[i].length = _l;
				binds[i].buffer = _data;
				binds[i].is_null = _is_null;
				continue;
			} else if (is_nulls[i]==true) {
				// the parameter is NULL, no need to read any data from the packet
				continue;
			}

			enum enum_field_types buffer_type=binds[i].buffer_type;
			switch (buffer_type) {
				case MYSQL_TYPE_TINY:
					binds[i].buffer=p;
					p+=1;
					break;
				case MYSQL_TYPE_SHORT:
				case MYSQL_TYPE_YEAR:
					binds[i].buffer=p;
					p+=2;
					break;
				case MYSQL_TYPE_FLOAT:
				case MYSQL_TYPE_LONG:
				case MYSQL_TYPE_INT24:
					binds[i].buffer=p;
					p+=4;
					break;
				case MYSQL_TYPE_DOUBLE:
				case MYSQL_TYPE_LONGLONG:
					binds[i].buffer=p;
					p+=8;
					break;
				case MYSQL_TYPE_TIME:
					{
						binds[i].buffer=malloc(sizeof(MYSQL_TIME)); // NOTE: remember to free() this
						uint8_t l;
						memcpy(&l,p,1);
						p++;
						MYSQL_TIME ts;
						memset(&ts,0,sizeof(MYSQL_TIME));
						if (l) {
							memcpy(&ts.neg,p,1);
							memcpy(&ts.day,p+1,4);
							memcpy(&ts.hour,p+5,1);
							memcpy(&ts.minute,p+6,1);
							memcpy(&ts.second,p+7,1);
						}
						if (l>8) {
							memcpy(&ts.second_part,p+8,4);
						}
						p+=l;
						memcpy(binds[i].buffer,&ts,sizeof(MYSQL_TIME));
					}
					break;
				case MYSQL_TYPE_DATE:
				case MYSQL_TYPE_TIMESTAMP:
				case MYSQL_TYPE_DATETIME:
					{
						binds[i].buffer=malloc(sizeof(MYSQL_TIME)); // NOTE: remember to free() this
						uint8_t l;
						memcpy(&l,p,1);
						p++;
						MYSQL_TIME ts;
						memset(&ts,0,sizeof(MYSQL_TIME));
						if (l) {
							memcpy(&ts.year,p,2);
							memcpy(&ts.month,p+2,1);
							memcpy(&ts.day,p+3,1);
						}
						if (l>4) {
							memcpy(&ts.hour,p+4,1);
							memcpy(&ts.minute,p+5,1);
							memcpy(&ts.second,p+6,1);
						}
						if (l>7) {
							memcpy(&ts.second_part,p+7,4);
						}
						p+=l;
						memcpy(binds[i].buffer,&ts,sizeof(MYSQL_TIME));
					}
					break;
				case MYSQL_TYPE_DECIMAL:
				case MYSQL_TYPE_VARCHAR:
				case MYSQL_TYPE_BIT:
				case MYSQL_TYPE_JSON:
				case MYSQL_TYPE_NEWDECIMAL:
				case MYSQL_TYPE_ENUM:
				case MYSQL_TYPE_SET:
				case MYSQL_TYPE_TINY_BLOB:
				case MYSQL_TYPE_MEDIUM_BLOB:
				case MYSQL_TYPE_LONG_BLOB:
				case MYSQL_TYPE_BLOB:
				case MYSQL_TYPE_VAR_STRING:
				case MYSQL_TYPE_STRING:
				case MYSQL_TYPE_GEOMETRY:
					{
						uint8_t l=0;
						uint64_t len;
						l=mysql_decode_length((unsigned char *)p, &len);
						if (l>1) {
							PROXY_TRACE();
						}
						p+=l;
						binds[i].buffer=p;
						p+=len;
						lengths[i]=len;
					}
					break;
				default:
					// LCOV_EXCL_START
					proxy_error("Unsupported field type %d in zero-based parameters[%d] "
							"of query %s from user %s with default schema %s\n",
							buffer_type, i, stmt_info->query, stmt_info->username, stmt_info->schemaname);
					assert(0);
					break;
					// LCOV_EXCL_STOP
			}
		}
	}
/*
#ifdef DEBUG
	// debug
	fprintf(stderr,"STMT_EXEC: %d\n",ret->stmt_id);
	if (num_params==2) {
		PROXY_TRACE();
	}
	for (int i=0;i<num_params;i++) {
		fprintf(stderr,"  Param %d, is_null=%d, type=%d\n", i, *(ret->binds[i].is_null), ret->binds[i].buffer_type);
	}
#endif
*/
	if (ret)
		ret->size=size;
	return ret;
}

bool MySQL_Protocol::generate_COM_QUERY_from_COM_FIELD_LIST(PtrSize_t *pkt) {
	unsigned int o_pkt_size = pkt->size;
	char *pkt_ptr = (char *)pkt->ptr;

	pkt_ptr+=5;
	// some sanity check
	void *a = NULL;
	a = memchr((void *)pkt_ptr, 0, o_pkt_size-5);
	if (a==NULL) return false; // we failed to parse
	char *tablename = strdup(pkt_ptr);
	unsigned int wild_len = o_pkt_size - 5 - strlen(tablename) - 1;
	char *wild = NULL;
	if (wild_len > 0) {
		pkt_ptr+=strlen(tablename);
		pkt_ptr++;
		wild=strndup(pkt_ptr,wild_len);
	}
	char *q = NULL;
	if ((*myds)->com_field_wild) {
		free((*myds)->com_field_wild);
		(*myds)->com_field_wild=NULL;
	}
	if (wild) {
		(*myds)->com_field_wild=strdup(wild);
	}

	char *qt = (char *)"SELECT * FROM `%s` WHERE 1=0";
	q = (char *)malloc(strlen(qt)+strlen(tablename));
	sprintf(q,qt,tablename);
	l_free(pkt->size, pkt->ptr);
	pkt->size = strlen(q)+5;
	mysql_hdr Hdr;
	Hdr.pkt_id=1;
	Hdr.pkt_length = pkt->size - 4;
	pkt->ptr=malloc(pkt->size);
	memcpy(pkt->ptr,&Hdr,sizeof(mysql_hdr));
    memset((char *)pkt->ptr+4,3,1); // COM_QUERY
    memcpy((char *)pkt->ptr+5,q,pkt->size-5);

	if (wild) free(wild);
	free(tablename);
	free(q);
	return true;
}

MySQL_ResultSet::MySQL_ResultSet() {
	buffer = NULL;
	//reset_pid = true;
}
void MySQL_ResultSet::init(MySQL_Protocol *_myprot, MYSQL_RES *_res, MYSQL *_my, MYSQL_STMT *_stmt) {
	PROXY_TRACE2();
	transfer_started=false;
	resultset_completed=false;
	myprot=_myprot;
	mysql=_my;
	stmt=_stmt;
	if (buffer==NULL) {
	//if (_stmt==NULL) { // we allocate this buffer only for not prepared statements
	// removing the previous assumption. We allocate this buffer also for prepared statements
		buffer=(unsigned char *)malloc(RESULTSET_BUFLEN);
	//}
	}
	buffer_used=0;
	myds=NULL;
	if (myprot) { // if myprot = NULL , this is a mirror
		myds=myprot->get_myds();
	}
	//if (reset_pid==true) {
	sid=0;
	//PSarrayOUT = NULL;
	if (myprot) { // if myprot = NULL , this is a mirror
		sid=myds->pkt_sid+1;
		//PSarrayOUT = new PtrSizeArray(8);
	}
	//}
	//reset_pid=true;
	result=_res;
	resultset_size=0;
	num_rows=0;
	num_fields=mysql_field_count(mysql);
	PtrSize_t pkt;
	// immediately generate the first set of packets
	// columns count
	if (myprot==NULL) {
		return; // this is a mirror
	}
	MySQL_Data_Stream * c_myds = *(myprot->myds);
	if (c_myds->com_field_list==false) {
		myprot->generate_pkt_column_count(false,&pkt.ptr,&pkt.size,sid,num_fields,this);
		sid++;
		resultset_size+=pkt.size;
	}
	// columns description
	for (unsigned int i=0; i<num_fields; i++) {
		MYSQL_FIELD *field=mysql_fetch_field(result);
		if (c_myds->com_field_list==false) {
			// we are replacing generate_pkt_field() with a more efficient version
			//myprot->generate_pkt_field(false,&pkt.ptr,&pkt.size,sid,field->db,field->table,field->org_table,field->name,field->org_name,field->charsetnr,field->length,field->type,field->flags,field->decimals,false,0,NULL,this);
			myprot->generate_pkt_field2(&pkt.ptr,&pkt.size,sid,field,this);
			resultset_size+=pkt.size;
			sid++;
		} else {
			if (c_myds->com_field_wild==NULL || mywildcmp(c_myds->com_field_wild,field->name)) {
				myprot->generate_pkt_field(false,&pkt.ptr,&pkt.size,sid,field->db,field->table,field->org_table,field->name,field->org_name,field->charsetnr,field->length,field->type,field->flags,field->decimals,true,4,(char *)"null",this);
				resultset_size+=pkt.size;
				sid++;
			}
		}
	}

	deprecate_eof_active = c_myds->myconn && (c_myds->myconn->options.client_flag & CLIENT_DEPRECATE_EOF);

	// first EOF
	unsigned int nTrx=myds->sess->NumActiveTransactions();
	uint16_t setStatus = (nTrx ? SERVER_STATUS_IN_TRANS : 0 );
	if (myds->sess->autocommit) setStatus += SERVER_STATUS_AUTOCOMMIT;
	setStatus |= ( mysql->server_status & ~SERVER_STATUS_AUTOCOMMIT ); // get flags from server_status but ignore autocommit
	setStatus = setStatus & ~SERVER_STATUS_CURSOR_EXISTS; // Do not send cursor #1128
//	if (_stmt) { // binary protocol , we also assume we have ALL the resultset
//		myprot->generate_pkt_EOF(false,&pkt.ptr,&pkt.size,sid,0,mysql->server_status|setStatus);
//		sid++;
//		PSarrayOUT.add(pkt.ptr,pkt.size);
//		resultset_size+=pkt.size;
	//} else {
		if (RESULTSET_BUFLEN <= (buffer_used + 9)) {
			buffer_to_PSarrayOut();
		}
	if (!deprecate_eof_active && myds->com_field_list==false) {
		// up to 2.2.0 we used to add an EOF here.
		// due to bug #3547 we move the logic into add_eof() that can now handle also prepared statements
		PROXY_TRACE2();
		add_eof();
	}
}


// due to bug #3547 , in case of an error we remove the EOF
// and replace it with an ERR
// note that EOF is added on a packet on its own, instead of using a buffer,
// so that can be removed using remove_last_eof()
void MySQL_ResultSet::remove_last_eof() {
	PROXY_TRACE2();
	PtrSize_t pkt;
	if (PSarrayOUT.len) {
		unsigned int l = PSarrayOUT.len-1;
		PtrSize_t * pktp = PSarrayOUT.index(l);
		if (pktp->size == 9) {
			PROXY_TRACE2();
			PSarrayOUT.remove_index(l,&pkt);
			l_free(pkt.size, pkt.ptr);
			sid--;
		}
	}
}

void MySQL_ResultSet::init_with_stmt(MySQL_Connection *myconn) {
	PROXY_TRACE2();
	assert(stmt);
	MYSQL_STMT *_stmt = stmt;
	MySQL_Data_Stream * c_myds = *(myprot->myds);
		buffer_to_PSarrayOut();
		unsigned long long total_size=0;
		MYSQL_ROWS *r=_stmt->result.data;
		if (r) {
			total_size+=r->length;
			if (r->length > 0xFFFFFF) {
				total_size+=(r->length / 0xFFFFFF) * sizeof(mysql_hdr);
			}
			total_size+=sizeof(mysql_hdr);
			while(r->next) {
				r=r->next;
				total_size+=r->length;
				if (r->length > 0xFFFFFF) {
					total_size+=(r->length / 0xFFFFFF) * sizeof(mysql_hdr);
				}
				total_size+=sizeof(mysql_hdr);
			}
#define MAXBUFFSTMT 12*1024*1024  // hardcoded to LESS *very important* than 16MB
			if (total_size < MAXBUFFSTMT) {
				PtrSize_t pkt;
				pkt.size=total_size;
				pkt.ptr=malloc(pkt.size);
				total_size=0;
				r=_stmt->result.data;
				add_row2(r,(unsigned char *)pkt.ptr);
				total_size+=r->length;
				if (r->length > 0xFFFFFF) {
					total_size+=(r->length / 0xFFFFFF) * sizeof(mysql_hdr);
				}
				total_size+=sizeof(mysql_hdr);
				while(r->next) {
					r=r->next;
					add_row2(r,(unsigned char *)pkt.ptr+total_size);
					total_size+=r->length;
					if (r->length > 0xFFFFFF) {
						total_size+=(r->length / 0xFFFFFF) * sizeof(mysql_hdr);
					}
					total_size+=sizeof(mysql_hdr);
				}
				PSarrayOUT.add(pkt.ptr,pkt.size);
				if (resultset_size/0xFFFFFFF != ((resultset_size+pkt.size)/0xFFFFFFF)) {
					// generate a heartbeat every 256MB
					unsigned long long curtime=monotonic_time();
					c_myds->sess->thread->atomic_curtime=curtime;
				}
				resultset_size+=pkt.size;
			} else { // this code fixes a bug: resultset larger than 4GB would cause a crash
				unsigned long long tmp_pkt_size = 0;
				r=_stmt->result.data;
				MYSQL_ROWS * r2 = NULL;
				while (r) {
					if (r->length >= MAXBUFFSTMT) {
						// we have a large row
						// we will send just that
						tmp_pkt_size = r->length;
						if (r->length > 0xFFFFFF) {
							tmp_pkt_size+=(r->length / 0xFFFFFF) * sizeof(mysql_hdr);
						}
						tmp_pkt_size += sizeof(mysql_hdr);
						PtrSize_t pkt;
						pkt.size=tmp_pkt_size;
						pkt.ptr=malloc(pkt.size);
						add_row2(r,(unsigned char *)pkt.ptr);
						PSarrayOUT.add(pkt.ptr,pkt.size);
						if (resultset_size/0xFFFFFFF != ((resultset_size+pkt.size)/0xFFFFFFF)) {
							// generate a heartbeat every 256MB
							unsigned long long curtime=monotonic_time();
							c_myds->sess->thread->atomic_curtime=curtime;
						}
						resultset_size+=pkt.size;
						r=r->next; // next row
					} else { // we have small row
						r2 = r;
						tmp_pkt_size = 0;
						unsigned int a = 0;
						while (r && (tmp_pkt_size + r->length) < MAXBUFFSTMT) {
							a++;
							tmp_pkt_size += r->length;
							tmp_pkt_size += sizeof(mysql_hdr);
							//if (r->next) {
								r = r->next;
							//}
						}
						r = r2; // we reset it back to the beginning
						if (tmp_pkt_size) { // this should always be true
							unsigned long long tmp2 = 0;
							PtrSize_t pkt;
							pkt.size=tmp_pkt_size;
							pkt.ptr=malloc(pkt.size);
							while (tmp2 < tmp_pkt_size) {
								add_row2(r,(unsigned char *)pkt.ptr+tmp2);
								tmp2 += r->length;
								tmp2 += sizeof(mysql_hdr);
								r = r->next;
							}
							PSarrayOUT.add(pkt.ptr,pkt.size);
							if (resultset_size/0xFFFFFFF != ((resultset_size+pkt.size)/0xFFFFFFF)) {
								// generate a heartbeat every 256MB
								unsigned long long curtime=monotonic_time();
								c_myds->sess->thread->atomic_curtime=curtime;
							}
							resultset_size+=pkt.size;
						}
					}
				}
			}
		}
		// up to 2.2.0 we were always adding an EOF
		// due to bug #3547 , in case of an error we remove the EOF
		// and replace it with an ERR
		// note that EOF is added on a packet on its own, instead of using a buffer,
		// so that can be removed
		int myerr = mysql_stmt_errno(_stmt);
		if (myerr) {
			PROXY_TRACE2();
			remove_last_eof();
			add_err(myconn->myds);
		} else {
			PROXY_TRACE2();
			add_eof();
		}
}

MySQL_ResultSet::~MySQL_ResultSet() {
	PtrSize_t pkt;
	//if (PSarrayOUT) {
		while (PSarrayOUT.len) {
			PSarrayOUT.remove_index_fast(0,&pkt);
			l_free(pkt.size, pkt.ptr);
		}
		//delete PSarrayOUT;
	//}
	if (buffer) {
		free(buffer);
		buffer=NULL;
	}
	//if (myds) myds->pkt_sid=sid-1;
}

// this function is used for binary protocol
// maybe later on can be adapted for text protocol too
unsigned int MySQL_ResultSet::add_row(MYSQL_ROWS *rows) {
	unsigned int pkt_length=0;
	MYSQL_ROW row = rows->data;
	unsigned long row_length = rows->length;
	// we call generate_pkt_row3 passing row_length
	sid=myprot->generate_pkt_row3(this, &pkt_length, sid, 0, NULL, row, row_length);
	sid++;
	resultset_size+=pkt_length;
	num_rows++;
	return pkt_length;
}


// this function is used for text protocol
unsigned int MySQL_ResultSet::add_row(MYSQL_ROW row) {
	unsigned long *lengths=mysql_fetch_lengths(result);
	unsigned int pkt_length=0;
	if (myprot) {
		// we call generate_pkt_row3 without passing row_length
		sid=myprot->generate_pkt_row3(this, &pkt_length, sid, num_fields, lengths, row, 0);
	} else {
		unsigned int col=0;
		for (col=0; col<num_fields; col++) {
			pkt_length+=( row[col] ? lengths[col]+mysql_encode_length(lengths[col],NULL) : 1 );
		}
	}
	sid++;
	resultset_size+=pkt_length;
	num_rows++;
	return pkt_length;
}

// add_row2 is perhaps a faster implementation of add_row()
// still experimentatl
// so far, used only for prepared statements
// it assumes that the MYSQL_ROW is an format ready to be sent to the client
unsigned int MySQL_ResultSet::add_row2(MYSQL_ROWS *row, unsigned char *offset) {
	unsigned long length=row->length;
	num_rows++;
	uint8_t pkt_sid=sid;
	if (length < (0xFFFFFF+sizeof(mysql_hdr))) {
		mysql_hdr myhdr;
		myhdr.pkt_length=length;
		myhdr.pkt_id=pkt_sid;
		memcpy(offset, &myhdr, sizeof(mysql_hdr));
		memcpy(offset+sizeof(mysql_hdr), row->data, row->length);
		pkt_sid++;
	} else {
		unsigned int left=length;
		unsigned int copied=0;
		while (left>=0xFFFFFF) {
			mysql_hdr myhdr;
			myhdr.pkt_length=0xFFFFFF;
			myhdr.pkt_id=pkt_sid;
			pkt_sid++;
			memcpy(offset, &myhdr, sizeof(mysql_hdr));
			offset+=sizeof(mysql_hdr);
			char *o = (char *) row->data;
			o += copied;
			memcpy(offset, o, myhdr.pkt_length);
			offset+=0xFFFFFF;
			// we are writing a large packet (over 16MB), we assume we are always outside the buffer
			copied+=0xFFFFFF;
			left-=0xFFFFFF;
		}
		mysql_hdr myhdr;
		myhdr.pkt_length=left;
		myhdr.pkt_id=pkt_sid;
		pkt_sid++;
		memcpy(offset, &myhdr, sizeof(mysql_hdr));
		offset+=sizeof(mysql_hdr);
		char *o = (char *) row->data;
		o += copied;
		memcpy(offset, o, myhdr.pkt_length);
		// we are writing a large packet (over 16MB), we assume we are always outside the buffer
	}
	sid=pkt_sid;
	return length;
}

void MySQL_ResultSet::add_eof() {
	if (myprot) {
		unsigned int nTrx=myds->sess->NumActiveTransactions();
		uint16_t setStatus = (nTrx ? SERVER_STATUS_IN_TRANS : 0 );
		if (myds->sess->autocommit) setStatus += SERVER_STATUS_AUTOCOMMIT;
		setStatus |= ( mysql->server_status & ~SERVER_STATUS_AUTOCOMMIT ); // get flags from server_status but ignore autocommit
		setStatus = setStatus & ~SERVER_STATUS_CURSOR_EXISTS; // Do not send cursor #1128
		//myprot->generate_pkt_EOF(false,&pkt.ptr,&pkt.size,sid,0,mysql->server_status|setStatus);
		//PSarrayOUT->add(pkt.ptr,pkt.size);
		//sid++;
		//resultset_size+=pkt.size;

		if (deprecate_eof_active) {
			PtrSize_t pkt;
			buffer_to_PSarrayOut();
			myprot->generate_pkt_OK(false, &pkt.ptr, &pkt.size, sid, 0, 0, setStatus, 0, NULL, true);
			PSarrayOUT.add(pkt.ptr, pkt.size);
			resultset_size += pkt.size;
		}
		else {
			// due to bug #3547 , in case of an error we remove the EOF
			// and replace it with an ERR
			// note that EOF is added on a packet on its own, instead of using a buffer,
			// so that can be removed using remove_last_eof()
			buffer_to_PSarrayOut();
			myprot->generate_pkt_EOF(false, NULL, NULL, sid, 0, setStatus, this);
			resultset_size += 9;
			buffer_to_PSarrayOut();
		}
		sid++;
	}
	resultset_completed=true;
}

void MySQL_ResultSet::add_err(MySQL_Data_Stream *_myds) {
	PtrSize_t pkt;
	if (myprot) {
		MYSQL *_mysql=_myds->myconn->mysql;
		buffer_to_PSarrayOut();
		char sqlstate[10];
		sprintf(sqlstate,"%s",mysql_sqlstate(_mysql));
		if (_myds && _myds->killed_at) { // see case #750
			if (_myds->kill_type == 0) {
				myprot->generate_pkt_ERR(false,&pkt.ptr,&pkt.size,sid,1907,sqlstate,(char *)"Query execution was interrupted, query_timeout exceeded");
				MyHGM->p_update_mysql_error_counter(p_mysql_error_type::proxysql, _myds->myconn->parent->myhgc->hid, _myds->myconn->parent->address, _myds->myconn->parent->port, 1907);
			} else {
				myprot->generate_pkt_ERR(false,&pkt.ptr,&pkt.size,sid,1317,sqlstate,(char *)"Query execution was interrupted");
				MyHGM->p_update_mysql_error_counter(p_mysql_error_type::proxysql, _myds->myconn->parent->myhgc->hid, _myds->myconn->parent->address, _myds->myconn->parent->port, 1317);
			}
		} else {
			int myerr = 0;
			// the error code is returned from:
			// - mysql_stmt_errno() if using a prepared statement
			// - mysql_errno() if not using a prepared statement
			if (stmt) {
				myerr = mysql_stmt_errno(stmt);
				myprot->generate_pkt_ERR(false,&pkt.ptr,&pkt.size,sid,myerr,sqlstate,mysql_stmt_error(stmt));
			} else {
				myerr = mysql_errno(_mysql);
				myprot->generate_pkt_ERR(false,&pkt.ptr,&pkt.size,sid,myerr,sqlstate,mysql_error(_mysql));
			}
			// TODO: Check this is a mysql error
			MyHGM->p_update_mysql_error_counter(p_mysql_error_type::mysql, _myds->myconn->parent->myhgc->hid, _myds->myconn->parent->address, _myds->myconn->parent->port, myerr);
		}
		PSarrayOUT.add(pkt.ptr,pkt.size);
		sid++;
		resultset_size+=pkt.size;
	}
	resultset_completed=true;
}

/*
bool MySQL_ResultSet::get_COM_FIELD_LIST_response(PtrSizeArray *PSarrayFinal) {
	transfer_started=true;
	if (myprot) {
	}
	return resultset_completed;
}
*/

bool MySQL_ResultSet::get_resultset(PtrSizeArray *PSarrayFinal) {
	transfer_started=true;
	if (myprot) {
		PSarrayFinal->copy_add(&PSarrayOUT,0,PSarrayOUT.len);
		while (PSarrayOUT.len)
			PSarrayOUT.remove_index(PSarrayOUT.len-1,NULL);
	}
	return resultset_completed;
}

void MySQL_ResultSet::buffer_to_PSarrayOut(bool _last) {
	if (buffer_used==0)
		return;	// exit immediately if the buffer is empty
	if (buffer_used < RESULTSET_BUFLEN/2) {
		if (_last == false) {
			buffer=(unsigned char *)realloc(buffer,buffer_used);
		}
	}
	PSarrayOUT.add(buffer,buffer_used);
	if (_last) {
		buffer = NULL;
	} else {
		buffer=(unsigned char *)malloc(RESULTSET_BUFLEN);
	}
	buffer_used=0;
}

unsigned long long MySQL_ResultSet::current_size() {
	unsigned long long intsize=0;
	intsize+=sizeof(MySQL_ResultSet);
	intsize+=RESULTSET_BUFLEN; // size of buffer
	if (PSarrayOUT.len==0)	// see bug #699
		return intsize;
	intsize+=sizeof(PtrSizeArray);
	intsize+=(PSarrayOUT.size*sizeof(PtrSize_t *));
	unsigned int i;
	for (i=0; i<PSarrayOUT.len; i++) {
		PtrSize_t *pkt=PSarrayOUT.index(i);
		if (pkt->size>RESULTSET_BUFLEN) {
			intsize+=pkt->size;
		} else {
			intsize+=RESULTSET_BUFLEN;
		}
	}
	return intsize;
}

my_bool proxy_mysql_stmt_close(MYSQL_STMT* stmt) {
	// Clean internal structures for 'stmt->mysql->stmts'.
	if (stmt->mysql) {
		stmt->mysql->stmts =
			list_delete(stmt->mysql->stmts, &stmt->list);
	}
	// Nullify 'mysql' field to avoid sending a blocking command to the server.
	stmt->mysql = NULL;
	// Perform the regular close operation.
	return mysql_stmt_close(stmt);
}<|MERGE_RESOLUTION|>--- conflicted
+++ resolved
@@ -2230,7 +2230,6 @@
 		for (i=0;i<num_params;i++) {
 			uint8_t null_byte=null_bitmap[i/8];
 			uint8_t idx=i%8;
-<<<<<<< HEAD
 			uint8_t tmp_is_null = (null_byte & ( 1 << idx )) >> idx;
 			my_bool is_null = tmp_is_null;
 			if (new_params_bound_flag == 0) {
@@ -2238,11 +2237,6 @@
 				if (binds[i].buffer_type == MYSQL_TYPE_NULL)
 					is_null = 1;
 			}
-=======
-			my_bool is_null = (null_byte & ( 1 << idx )) >> idx;
-			if (binds[i].buffer_type == MYSQL_TYPE_NULL)
-				is_null = 1;
->>>>>>> 5f971aef
 			is_nulls[i]=is_null;
 			binds[i].is_null=&is_nulls[i];
 			// set length, defaults to 0
