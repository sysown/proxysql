//#define __CLASS_STANDARD_MYSQL_THREAD_H
#include "MySQL_HostGroups_Manager.h"
#include "prometheus_helpers.h"
#define MYSQL_THREAD_IMPLEMENTATION
#include "proxysql.h"
#include "cpp.h"
#include "MySQL_Thread.h"
#include "SpookyV2.h"
#include <dirent.h>
#include <libgen.h>
#include "re2/re2.h"
#include "re2/regexp.h"

#include "MySQL_Data_Stream.h"
#include "query_processor.h"
#include "StatCounters.h"
#include "MySQL_PreparedStatement.h"
#include "MySQL_Logger.hpp"

#ifdef DEBUG
MySQL_Session *sess_stopat;
#endif

#ifdef epoll_create1
	#define EPOLL_CREATE epoll_create1(0)
#else
	#define EPOLL_CREATE epoll_create(1)
#endif

#define PROXYSQL_LISTEN_LEN 1024
#define MIN_THREADS_FOR_MAINTENANCE 8

extern Query_Processor *GloQPro;
extern MySQL_Authentication *GloMyAuth;
extern MySQL_Threads_Handler *GloMTH;
extern MySQL_Monitor *GloMyMon;
extern MySQL_Logger *GloMyLogger;


typedef struct mythr_st_vars {
	enum MySQL_Thread_status_variable v_idx;
	p_th_counter::metric m_idx;
	char * name;
	uint32_t conv;
} mythr_st_vars_t;

typedef struct mythr_g_st_vars {
	enum MySQL_Thread_status_variable v_idx;
	p_th_gauge::metric m_idx;
	char * name;
	uint32_t conv;
} mythr_g_st_vars_t;

// Note: the order here is not important. 
mythr_st_vars_t MySQL_Thread_status_variables_counter_array[] {
	{ st_var_backend_stmt_prepare, p_th_counter::com_backend_stmt_prepare, (char *)"Com_backend_stmt_prepare" },
	{ st_var_backend_stmt_execute, p_th_counter::com_backend_stmt_execute, (char *)"Com_backend_stmt_execute" },
	{ st_var_backend_stmt_close,   p_th_counter::com_backend_stmt_close,   (char *)"Com_backend_stmt_close" },
	{ st_var_frontend_stmt_prepare, p_th_counter::com_frontend_stmt_prepare, (char *)"Com_frontend_stmt_prepare" },
	{ st_var_frontend_stmt_execute, p_th_counter::com_frontend_stmt_execute, (char *)"Com_frontend_stmt_execute" },
	{ st_var_frontend_stmt_close,   p_th_counter::com_frontend_stmt_close,   (char *)"Com_frontend_stmt_close" },
	{ st_var_queries,               p_th_counter::questions,               (char *)"Questions" },
	{ st_var_queries_slow,          p_th_counter::slow_queries,            (char *)"Slow_queries" },
	{ st_var_queries_gtid,          p_th_counter::gtid_consistent_queries, (char *)"GTID_consistent_queries" },
	{ st_var_gtid_session_collected,p_th_counter::gtid_session_collected,  (char *)"GTID_session_collected" },
	{ st_var_queries_backends_bytes_recv,  p_th_counter::queries_backends_bytes_recv,  (char *)"Queries_backends_bytes_recv" },
	{ st_var_queries_backends_bytes_sent,  p_th_counter::queries_backends_bytes_sent,  (char *)"Queries_backends_bytes_sent" },
	{ st_var_queries_frontends_bytes_recv, p_th_counter::queries_frontends_bytes_recv, (char *)"Queries_frontends_bytes_recv" },
	{ st_var_queries_frontends_bytes_sent, p_th_counter::queries_frontends_bytes_sent, (char *)"Queries_frontends_bytes_sent" },
	{ st_var_query_processor_time , p_th_counter::query_processor_time_nsec,  (char *)"Query_Processor_time_nsec", 1000*1000*1000 },
	{ st_var_backend_query_time ,   p_th_counter::backend_query_time_nsec,  (char *)"Backend_query_time_nsec", 1000*1000*1000 },
	{ st_var_ConnPool_get_conn_latency_awareness , p_th_counter::connpool_get_conn_latency_awareness, (char *)"ConnPool_get_conn_latency_awareness" },
	{ st_var_ConnPool_get_conn_immediate, p_th_counter::connpool_get_conn_immediate,      (char *)"ConnPool_get_conn_immediate" },
	{ st_var_ConnPool_get_conn_success,   p_th_counter::connpool_get_conn_success,        (char *)"ConnPool_get_conn_success" },
	{ st_var_ConnPool_get_conn_failure,   p_th_counter::connpool_get_conn_failure,        (char *)"ConnPool_get_conn_failure" },
	{ st_var_killed_connections,          p_th_counter::mysql_killed_backend_connections, (char *)"mysql_killed_backend_connections" },
	{ st_var_killed_queries,              p_th_counter::mysql_killed_backend_queries,     (char *)"mysql_killed_backend_queries" },
	{ st_var_hostgroup_locked_set_cmds,   p_th_counter::hostgroup_locked_set_cmds,        (char *)"hostgroup_locked_set_cmds" },
	{ st_var_hostgroup_locked_queries,    p_th_counter::hostgroup_locked_queries,         (char *)"hostgroup_locked_queries" },
	{ st_var_unexpected_com_quit,         p_th_counter::mysql_unexpected_frontend_com_quit,(char *)"mysql_unexpected_frontend_com_quit" },
	{ st_var_unexpected_packet,           p_th_counter::mysql_unexpected_frontend_packets,(char *)"mysql_unexpected_frontend_packets" },
	{ st_var_queries_with_max_lag_ms__total_wait_time_us , p_th_counter::queries_with_max_lag_ms__total_wait_time_us,  (char *)"queries_with_max_lag_ms__total_wait_time_us" },
	{ st_var_queries_with_max_lag_ms__delayed , p_th_counter::queries_with_max_lag_ms__delayed,  (char *)"queries_with_max_lag_ms__delayed" },
	{ st_var_queries_with_max_lag_ms,     p_th_counter::queries_with_max_lag_ms,          (char *)"queries_with_max_lag_ms" },
	{ st_var_backend_lagging_during_query,p_th_counter::backend_lagging_during_query,     (char *)"backend_lagging_during_query" },
	{ st_var_backend_offline_during_query,p_th_counter::backend_offline_during_query,     (char *)"backend_offline_during_query" },
	{ st_var_aws_aurora_replicas_skipped_during_query , p_th_counter::aws_aurora_replicas_skipped_during_query,  (char *)"get_aws_aurora_replicas_skipped_during_query" },
	{ st_var_automatic_detected_sqli,     p_th_counter::automatic_detected_sql_injection,  (char *)"automatic_detected_sql_injection" },
	{ st_var_whitelisted_sqli_fingerprint,p_th_counter::whitelisted_sqli_fingerprint,     (char *)"whitelisted_sqli_fingerprint" },
	{ st_var_max_connect_timeout_err,     p_th_counter::max_connect_timeouts,             (char *)"max_connect_timeouts" },
	{ st_var_generated_pkt_err,           p_th_counter::generated_error_packets,          (char *)"generated_error_packets" },
};

mythr_g_st_vars_t MySQL_Thread_status_variables_gauge_array[] {
	{ st_var_hostgroup_locked,            p_th_gauge::client_connections_hostgroup_locked,  (char *)"Client_Connections_hostgroup_locked" }
};

extern mysql_variable_st mysql_tracked_variables[];

const MARIADB_CHARSET_INFO * proxysql_find_charset_nr(unsigned int nr) {
	const MARIADB_CHARSET_INFO * c = mariadb_compiled_charsets;
	do {
		if (c->nr == nr) {
			return c;
		}
		++c;
	} while (c[0].nr != 0);
	return NULL;
}

MARIADB_CHARSET_INFO * proxysql_find_charset_name(const char *name) {
	MARIADB_CHARSET_INFO *c = (MARIADB_CHARSET_INFO *)mariadb_compiled_charsets;
	do {
		if (!strcasecmp(c->csname, name)) {
			return c;
		}
		++c;
	} while (c[0].nr != 0);
	return NULL;
}

MARIADB_CHARSET_INFO * proxysql_find_charset_collate_names(const char *csname, const char *collatename) {
	MARIADB_CHARSET_INFO *c = (MARIADB_CHARSET_INFO *)mariadb_compiled_charsets;
	do {
		if (!strcasecmp(c->csname, csname) && !strcasecmp(c->name, collatename)) {
			return c;
		}
		++c;
	} while (c[0].nr != 0);
	return NULL;
}

MARIADB_CHARSET_INFO * proxysql_find_charset_collate(const char *collatename) {
	MARIADB_CHARSET_INFO *c = (MARIADB_CHARSET_INFO *)mariadb_compiled_charsets;
	do {
		if (!strcasecmp(c->name, collatename)) {
			return c;
		}
		++c;
	} while (c[0].nr != 0);
	return NULL;
}

#ifdef __cplusplus
extern "C" {
#endif /* __cplusplus */

#ifdef __cplusplus
}
#endif /* __cplusplus */


#ifdef DEBUG
#define DEB "_DEBUG"
#else
#define DEB ""
#endif /* DEBUG */
#define MYSQL_THREAD_VERSION "0.2.0902" DEB


#define DEFAULT_NUM_THREADS	4
#define DEFAULT_STACK_SIZE	1024*1024

#define SESSIONS_FOR_CONNECTIONS_HANDLER	64

__thread unsigned int __thread_MySQL_Thread_Variables_version;

volatile static unsigned int __global_MySQL_Thread_Variables_version;



static unsigned int near_pow_2 (unsigned int n) {
	unsigned int i = 1;
	while (i < n) i <<= 1;
	return i ? i : n;
}


void ProxySQL_Poll::shrink() {
	unsigned int new_size=near_pow_2(len+1);
	fds=(struct pollfd *)realloc(fds,new_size*sizeof(struct pollfd));
	myds=(MySQL_Data_Stream **)realloc(myds,new_size*sizeof(MySQL_Data_Stream *));
	last_recv=(unsigned long long *)realloc(last_recv,new_size*sizeof(unsigned long long));
	last_sent=(unsigned long long *)realloc(last_sent,new_size*sizeof(unsigned long long));
	size=new_size;
}

void ProxySQL_Poll::expand(unsigned int more) {
	if ( (len+more) > size ) {
		unsigned int new_size=near_pow_2(len+more);
		fds=(struct pollfd *)realloc(fds,new_size*sizeof(struct pollfd));
		myds=(MySQL_Data_Stream **)realloc(myds,new_size*sizeof(MySQL_Data_Stream *));
		last_recv=(unsigned long long *)realloc(last_recv,new_size*sizeof(unsigned long long));
		last_sent=(unsigned long long *)realloc(last_sent,new_size*sizeof(unsigned long long));
		size=new_size;
	}
}

ProxySQL_Poll::ProxySQL_Poll() {
	loop_counters=new StatCounters(15,10);
	poll_timeout=0;
	loops=0;
	len=0;
	pending_listener_add=0;
	pending_listener_del=0;
	size=MIN_POLL_LEN;
	fds=(struct pollfd *)malloc(size*sizeof(struct pollfd));
	myds=(MySQL_Data_Stream **)malloc(size*sizeof(MySQL_Data_Stream *));
	last_recv=(unsigned long long *)malloc(size*sizeof(unsigned long long));
	last_sent=(unsigned long long *)malloc(size*sizeof(unsigned long long));
}


ProxySQL_Poll::~ProxySQL_Poll() {
	unsigned int i;
	for (i=0;i<len;i++) {
		if (
			myds[i] && // fix bug #278 . This should be caused by not initialized datastreams used to ping the backend
			myds[i]->myds_type==MYDS_LISTENER) {
				delete myds[i];
		}
	}
	free(myds);
	free(fds);
	free(last_recv);
	free(last_sent);
	delete loop_counters;
}


void ProxySQL_Poll::add(uint32_t _events, int _fd, MySQL_Data_Stream *_myds, unsigned long long sent_time) {
	if (len==size) {
		expand(1);
	}
	myds[len]=_myds;
	fds[len].fd=_fd;
	fds[len].events=_events;
	fds[len].revents=0;
	if (_myds) {
		_myds->mypolls=this;
		_myds->poll_fds_idx=len;  // fix a serious bug
	}
	last_recv[len]=monotonic_time();
	last_sent[len]=sent_time;
	len++;
}

void ProxySQL_Poll::remove_index_fast(unsigned int i) {
	if ((int)i==-1) return;
	myds[i]->poll_fds_idx=-1; // this prevents further delete
	if (i != (len-1)) {
		myds[i]=myds[len-1];
		fds[i].fd=fds[len-1].fd;
		fds[i].events=fds[len-1].events;
		fds[i].revents=fds[len-1].revents;
		myds[i]->poll_fds_idx=i;  // fix a serious bug
		last_recv[i]=last_recv[len-1];
		last_sent[i]=last_sent[len-1];
	}
	len--;
	if ( ( len>MIN_POLL_LEN ) && ( size > len*MIN_POLL_DELETE_RATIO ) ) {
		shrink();
	}
}

int ProxySQL_Poll::find_index(int fd) {
	unsigned int i;
	for (i=0; i<len; i++) {
		if (fds[i].fd==fd) {
			return i;
		}
	}
	return -1;
}


MySQL_Listeners_Manager::MySQL_Listeners_Manager() {
	ifaces=new PtrArray();
}
MySQL_Listeners_Manager::~MySQL_Listeners_Manager() {
	while (ifaces->len) {
		iface_info *ifi=(iface_info *)ifaces->remove_index_fast(0);
		shutdown(ifi->fd,SHUT_RDWR);
		close(ifi->fd);
		if (ifi->port==0) {
			unlink(ifi->address);
		}
		delete ifi;
	}
	delete ifaces;
	ifaces=NULL;
}

int MySQL_Listeners_Manager::add(const char *iface, unsigned int num_threads, int **perthrsocks) {
	for (unsigned int i=0; i<ifaces->len; i++) {
		iface_info *ifi=(iface_info *)ifaces->index(i);
		if (strcmp(ifi->iface,iface)==0) {
			return -1;
		}
	}

	char *address=NULL; char *port=NULL;
	int s = -1;
	char *h = NULL;
	bool is_ipv6 = false;

	if (*(char *)iface == '[') {
		is_ipv6 = true;
		char *p = strchr((char *)iface, ']');
		if (p == NULL) {
			proxy_error("Invalid IPv6 address: %s\n", iface);
			return -1;
		}
		h = (char *)++iface; // remove first '['
		*p = '\0';
		iface = p++; // remove last ']'
		address = h;
		port = ++p; // remove ':'
	} else {
		c_split_2(iface, ":" , &address, &port);
	}

#ifdef SO_REUSEPORT
	if (GloVars.global.reuseport==false) {
		s = ( atoi(port) ? listen_on_port(address, atoi(port), PROXYSQL_LISTEN_LEN) : listen_on_unix(address, PROXYSQL_LISTEN_LEN));
	} else {
		if (atoi(port)==0) {
			s = listen_on_unix(address, PROXYSQL_LISTEN_LEN);
		} else {
			// for TCP we will use SO_REUSEPORT
			int *l_perthrsocks=(int *)malloc(sizeof(int)*num_threads);
			unsigned int i;
			for (i=0;i<num_threads;i++) {
				s=listen_on_port(address, atoi(port), PROXYSQL_LISTEN_LEN, true);
				ioctl_FIONBIO(s,1);
				iface_info *ifi=new iface_info((char *)iface, address, atoi(port), s);
				ifaces->add(ifi);
				l_perthrsocks[i]=s;
			}
			*perthrsocks=l_perthrsocks;
			s=0;
		}
	}
#else
	s = ( atoi(port) ? listen_on_port(address, atoi(port), PROXYSQL_LISTEN_LEN) : listen_on_unix(address, PROXYSQL_LISTEN_LEN));
#endif /* SO_REUSEPORT */
	if (s==-1) {
		if (is_ipv6 == false) {
			free(address);
			free(port);
		}

		return s;
	}
	if (s>0) {
		ioctl_FIONBIO(s,1);
		iface_info *ifi=new iface_info((char *)iface, address, atoi(port), s);
		ifaces->add(ifi);
	}
	if (is_ipv6 == false) {
		free(address);
		free(port);
	}

	return s;
}

int MySQL_Listeners_Manager::find_idx(const char *iface) {
	for (unsigned int i=0; i<ifaces->len; i++) {
		iface_info *ifi=(iface_info *)ifaces->index(i);
		if (strcmp(ifi->iface,iface)==0) {
			return i;
		}
	}
	return -1;
}

iface_info * MySQL_Listeners_Manager::find_iface_from_fd(int fd) {
	for (unsigned int i=0; i<ifaces->len; i++) {
		iface_info *ifi=(iface_info *)ifaces->index(i);
		if (ifi->fd==fd) {
			return ifi;
		}
	}
	return NULL;
}

int MySQL_Listeners_Manager::find_idx(const char *address, int port) {
	for (unsigned int i=0; i<ifaces->len; i++) {
		iface_info *ifi=(iface_info *)ifaces->index(i);
		if (strcmp(ifi->address,address)==0 && ifi->port==port) {
			return i;
		}
	}
	return -1;
}

int MySQL_Listeners_Manager::get_fd(unsigned int idx) {
	iface_info *ifi=(iface_info *)ifaces->index(idx);
	return ifi->fd;
}

void MySQL_Listeners_Manager::del(unsigned int idx) {
	iface_info *ifi=(iface_info *)ifaces->remove_index_fast(idx);
	if (ifi->port==0) {
		unlink(ifi->address);
	}
	delete ifi;
}

static char * mysql_thread_variables_names[]= {
	(char *)"shun_on_failures",
	(char *)"shun_recovery_time_sec",
	(char *)"query_retries_on_failure",
	(char *)"client_multi_statements",
	(char *)"connect_retries_on_failure",
	(char *)"connect_retries_delay",
	(char *)"connection_delay_multiplex_ms",
	(char *)"connection_max_age_ms",
	(char *)"connect_timeout_client",
	(char *)"connect_timeout_server",
	(char *)"connect_timeout_server_max",
	(char *)"enable_client_deprecate_eof",
	(char *)"enable_server_deprecate_eof",
	(char *)"eventslog_filename",
	(char *)"eventslog_filesize",
	(char *)"eventslog_default_log",
	(char *)"eventslog_format",
	(char *)"auditlog_filename",
	(char *)"auditlog_filesize",
	//(char *)"default_charset", // removed in 2.0.13 . Obsoleted previously using MySQL_Variables instead
	(char *)"handle_unknown_charset",
	(char *)"free_connections_pct",
	(char *)"connection_warming",
#ifdef IDLE_THREADS
	(char *)"session_idle_ms",
#endif // IDLE_THREADS
	(char *)"have_ssl",
	(char *)"have_compress",
	(char *)"client_found_rows",
	(char *)"interfaces",
	(char *)"log_mysql_warnings_enabled",
	(char *)"monitor_enabled",
	(char *)"monitor_history",
	(char *)"monitor_connect_interval",
	(char *)"monitor_connect_timeout",
	(char *)"monitor_ping_interval",
	(char *)"monitor_ping_max_failures",
	(char *)"monitor_ping_timeout",
	(char *)"monitor_read_only_interval",
	(char *)"monitor_read_only_timeout",
	(char *)"monitor_read_only_max_timeout_count",
	(char *)"monitor_replication_lag_interval",
	(char *)"monitor_replication_lag_timeout",
	(char *)"monitor_replication_lag_count",
	(char *)"monitor_groupreplication_healthcheck_interval",
	(char *)"monitor_groupreplication_healthcheck_timeout",
	(char *)"monitor_groupreplication_healthcheck_max_timeout_count",
	(char *)"monitor_groupreplication_max_transactions_behind_count",
	(char *)"monitor_galera_healthcheck_interval",
	(char *)"monitor_galera_healthcheck_timeout",
	(char *)"monitor_galera_healthcheck_max_timeout_count",
	(char *)"monitor_username",
	(char *)"monitor_password",
	(char *)"monitor_replication_lag_use_percona_heartbeat",
	(char *)"monitor_query_interval",
	(char *)"monitor_query_timeout",
	(char *)"monitor_slave_lag_when_null",
	(char *)"monitor_threads_min",
	(char *)"monitor_threads_max",
	(char *)"monitor_threads_queue_maxsize",
	(char *)"monitor_wait_timeout",
	(char *)"monitor_writer_is_also_reader",
	(char *)"max_allowed_packet",
	(char *)"tcp_keepalive_time",
	(char *)"use_tcp_keepalive",
	(char *)"automatic_detect_sqli",
	(char *)"firewall_whitelist_enabled",
	(char *)"firewall_whitelist_errormsg",
	(char *)"throttle_connections_per_sec_to_hostgroup",
	(char *)"max_transaction_idle_time",
	(char *)"max_transaction_time",
	(char *)"multiplexing",
	(char *)"log_unhealthy_connections",
	(char *)"forward_autocommit",
	(char *)"enforce_autocommit_on_reads",
	(char *)"autocommit_false_not_reusable",
	(char *)"autocommit_false_is_transaction",
	(char *)"verbose_query_error",
	(char *)"hostgroup_manager_verbose",
	(char *)"binlog_reader_connect_retry_msec",
	(char *)"threshold_query_length",
	(char *)"threshold_resultset_size",
	(char *)"query_digests_max_digest_length",
	(char *)"query_digests_max_query_length",
	(char *)"query_digests_grouping_limit",
	(char *)"wait_timeout",
	(char *)"throttle_max_bytes_per_second_to_client",
	(char *)"throttle_ratio_server_to_client",
	(char *)"max_connections",
	(char *)"max_stmts_per_connection",
	(char *)"max_stmts_cache",
	(char *)"mirror_max_concurrency",
	(char *)"mirror_max_queue_length",
	(char *)"default_max_latency_ms",
	(char *)"default_query_delay",
	(char *)"default_query_timeout",
	(char *)"query_processor_iterations",
	(char *)"query_processor_regex",
	(char *)"set_query_lock_on_hostgroup",
	(char *)"reset_connection_algorithm",
	(char *)"auto_increment_delay_multiplex",
	(char *)"long_query_time",
	(char *)"query_cache_size_MB",
	(char *)"ping_interval_server_msec",
	(char *)"ping_timeout_server",
	(char *)"default_schema",
	(char *)"poll_timeout",
	(char *)"poll_timeout_on_failure",
	(char *)"server_capabilities",
	(char *)"server_version",
	(char *)"keep_multiplexing_variables",
	(char *)"kill_backend_connection_when_disconnect",
	(char *)"client_session_track_gtid",
	(char *)"sessions_sort",
#ifdef IDLE_THREADS
	(char *)"session_idle_show_processlist",
#endif // IDLE_THREADS
	(char *)"show_processlist_extended",
	(char *)"commands_stats",
	(char *)"query_digests",
	(char *)"query_digests_lowercase",
	(char *)"query_digests_replace_null",
	(char *)"query_digests_no_digits",
	(char *)"query_digests_normalize_digest_text",
	(char *)"query_digests_track_hostname",
	(char *)"servers_stats",
	(char *)"default_reconnect",
#ifdef DEBUG
	(char *)"session_debug",
#endif /* DEBUG */
	(char *)"ssl_p2s_ca",
	(char *)"ssl_p2s_cert",
	(char *)"ssl_p2s_key",
	(char *)"ssl_p2s_cipher",
	(char *)"stacksize",
	(char *)"threads",
	(char *)"init_connect",
	(char *)"ldap_user_variable",
	(char *)"add_ldap_user_comment",
	(char *)"default_tx_isolation",
	(char *)"default_session_track_gtids",
	(char *)"connpoll_reset_queue_length",
	(char *)"min_num_servers_lantency_awareness",
	(char *)"aurora_max_lag_ms_only_read_from_replicas",
	(char *)"stats_time_backend_query",
	(char *)"stats_time_query_processor",
	(char *)"query_cache_stores_empty_result",
	(char *)"tls_version",
	NULL
};

using metric_name = std::string;
using metric_help = std::string;
using metric_tags = std::map<std::string, std::string>;

using th_counter_tuple =
	std::tuple<
		p_th_counter::metric,
		metric_name,
		metric_help,
		metric_tags
	>;

using th_gauge_tuple =
	std::tuple<
		p_th_gauge::metric,
		metric_name,
		metric_help,
		metric_tags
	>;

using th_counter_vector = std::vector<th_counter_tuple>;
using th_gauge_vector = std::vector<th_gauge_tuple>;

/**
 * @brief Metrics map holding the metrics for the MySQL_Thread module.
 *
 * @note Many metrics in this map, share a common "id name", because
 *  they differ only by label, because of this, HELP is shared between
 *  them. For better visual identification of this groups they are
 *  sepparated using a line separator comment.
 */
const std::tuple<th_counter_vector, th_gauge_vector>
th_metrics_map = std::make_tuple(
	th_counter_vector {
		// ====================================================================
		std::make_tuple (
			p_th_counter::queries_backends_bytes_sent,
			"proxysql_queries_backends_bytes_total",
			"Total number of bytes (sent|received) in backend connections.",
			metric_tags {
				{ "traffic_flow", "sent" }
			}
		),
		std::make_tuple (
			p_th_counter::queries_backends_bytes_recv,
			"proxysql_queries_backends_bytes_total",
			"Total number of bytes (sent|received) in backend connections.",
			metric_tags {
				{ "traffic_flow", "received" }
			}
		),
		// ====================================================================

		// ====================================================================
		std::make_tuple (
			p_th_counter::queries_frontends_bytes_sent,
			"proxysql_queries_frontends_bytes_total",
			"Total number of bytes (sent|received) in frontend connections.",
			metric_tags {
				{ "traffic_flow", "sent" }
			}
		),
		std::make_tuple (
			p_th_counter::queries_frontends_bytes_recv,
			"proxysql_queries_frontends_bytes_total",
			"Total number of bytes (sent|received) in frontend connections.",
			metric_tags {
				{ "traffic_flow", "received" }
			}
		),
		// ====================================================================

		// ====================================================================
		std::make_tuple (
			p_th_counter::client_connections_created,
			"proxysql_client_connections_total",
			"Total number of client connections created or failed (including improperly closed).",
			metric_tags {
				{ "status", "created" }
			}
		),
		std::make_tuple (
			p_th_counter::client_connections_aborted,
			"proxysql_client_connections_total",
			"Total number of client connections created or failed (including improperly closed).",
			metric_tags {
				{ "status", "aborted" }
			}
		),
		// ====================================================================

		std::make_tuple (
			p_th_counter::query_processor_time_nsec,
			"proxysql_query_processor_time_seconds_total",
			"The time spent inside the \"Query Processor\" to determine what action needs to be taken with the query (internal module).",
			metric_tags {}
		),
		std::make_tuple (
			p_th_counter::backend_query_time_nsec,
			"proxysql_backend_query_time_seconds_total",
			"Time spent making network calls to communicate with the backends.",
			metric_tags {}
		),

		// ====================================================================
		std::make_tuple (
			p_th_counter::com_backend_stmt_prepare,
			"proxysql_com_backend_stmt_total",
			"Represents the number of statements (PREPARE|EXECUTE|CLOSE) executed by ProxySQL against the backends.",
			metric_tags {
				{ "op", "prepare" }
			}
		),
		std::make_tuple (
			p_th_counter::com_backend_stmt_execute,
			"proxysql_com_backend_stmt_total",
			"Represents the number of statements (PREPARE|EXECUTE|CLOSE) executed by ProxySQL against the backends.",
			metric_tags {
				{ "op", "execute" }
			}
		),
		std::make_tuple (
			p_th_counter::com_backend_stmt_close,
			"proxysql_com_backend_stmt_total",
			"Represents the number of statements (PREPARE|EXECUTE|CLOSE) executed by ProxySQL against the backends.",
			metric_tags {
				{ "op", "close" }
			}
		),
		// ====================================================================

		// ====================================================================
		std::make_tuple (
			p_th_counter::com_frontend_stmt_prepare,
			"proxysql_com_frontend_stmt_total",
			"Represents the number of statements (PREPARE|EXECUTE|CLOSE) executed by clients.",
			metric_tags {
				{ "op", "prepare" }
			}
		),
		std::make_tuple (
			p_th_counter::com_frontend_stmt_execute,
			"proxysql_com_frontend_stmt_total",
			"Represents the number of statements (PREPARE|EXECUTE|CLOSE) executed by clients.",
			metric_tags {
				{ "op", "execute" }
			}
		),
		std::make_tuple (
			p_th_counter::com_frontend_stmt_close,
			"proxysql_com_frontend_stmt_total",
			"Represents the number of statements (PREPARE|EXECUTE|CLOSE) executed by clients.",
			metric_tags {
				{ "op", "close" }
			}
		),
		// ====================================================================

		std::make_tuple (
			p_th_counter::questions,
			"proxysql_questions_total",
			"The total number of client requests / statements executed.",
			metric_tags {}
		),
		std::make_tuple (
			p_th_counter::slow_queries,
			"proxysql_slow_queries_total",
			"The total number of queries with an execution time greater than \"mysql-long_query_time\" milliseconds.",
			metric_tags {}
		),
		std::make_tuple (
			p_th_counter::gtid_consistent_queries,
			"proxysql_gtid_consistent_queries_total",
			"Total queries with GTID consistent read.",
			metric_tags {}
		),
		std::make_tuple (
			p_th_counter::gtid_session_collected,
			"proxysql_gtid_session_collected_total",
			"Total queries with GTID session state.",
			metric_tags {}
		),

		// ====================================================================
		std::make_tuple (
			p_th_counter::connpool_get_conn_latency_awareness,
			"proxysql_connpool_get_conn_success_latency_awareness_total",
			"The connection was picked using the latency awareness algorithm.",
			metric_tags {}
		),
		std::make_tuple (
			p_th_counter::connpool_get_conn_immediate,
			"proxysql_connpool_get_conn_success_immediate_total",
			"The connection is provided from per-thread cache.",
			metric_tags {}
		),
		std::make_tuple (
			p_th_counter::connpool_get_conn_success,
			"proxysql_connpool_get_conn_success_total",
			"The session is able to get a connection, either from per-thread cache or connection pool.",
			metric_tags {}
		),
		std::make_tuple (
			p_th_counter::connpool_get_conn_failure,
			"proxysql_connpool_get_conn_failure_total",
			"The connection pool cannot provide any connection.",
			metric_tags {}
		),
		// ====================================================================

		std::make_tuple (
			p_th_counter::generated_error_packets,
			"proxysql_generated_error_packets_total",
			"Total generated error packets.",
			metric_tags {}
		),
		std::make_tuple (
			p_th_counter::max_connect_timeouts,
			"proxysql_max_connect_timeouts_total",
			"Maximum connection timeout reached when trying to connect to backend sever.",
			metric_tags {}
		),
		std::make_tuple (
			p_th_counter::backend_lagging_during_query,
			"proxysql_backend_lagging_during_query_total",
			"Query failed because server was shunned due to lag.",
			metric_tags {}
		),
		std::make_tuple (
			p_th_counter::backend_offline_during_query,
			"proxysql_backend_offline_during_query_total",
			"Query failed because server was offline.",
			metric_tags {}
		),
		std::make_tuple (
			p_th_counter::queries_with_max_lag_ms,
			"proxysql_queries_with_max_lag_total",
			"Received queries that have a 'max_lag' attribute.",
			metric_tags {}
		),
		std::make_tuple (
			p_th_counter::queries_with_max_lag_ms__delayed,
			"proxysql_queries_with_max_lag__delayed_total",
			"Query delayed because no connection was selected due to 'max_lag' annotation.",
			metric_tags {}
		),
		std::make_tuple (
			p_th_counter::queries_with_max_lag_ms__total_wait_time_us,
			"proxysql_queries_with_max_lag__total_wait_time_total",
			"Total waited time due to connection selection because of 'max_lag' annotation.",
			metric_tags {}
		),
		std::make_tuple (
			p_th_counter::mysql_unexpected_frontend_com_quit,
			"proxysql_mysql_unexpected_frontend_com_quit_total",
			"Unexpecte 'COM_QUIT' received from the client.",
			metric_tags {}
		),
		std::make_tuple (
			p_th_counter::hostgroup_locked_set_cmds,
			"proxysql_hostgroup_locked_set_cmds_total",
			"Total number of connections that have been locked in a hostgroup.",
			metric_tags {}
		),
		std::make_tuple (
			p_th_counter::hostgroup_locked_queries,
			"proxysql_hostgroup_locked_queries_total",
			"Query blocked because connection is locked into some hostgroup but is trying to reach other.",
			metric_tags {}
		),
		std::make_tuple (
			p_th_counter::mysql_unexpected_frontend_packets,
			"proxysql_mysql_unexpected_frontend_packets_total",
			"Unexpected packet received from client.",
			metric_tags {}
		),
		std::make_tuple (
			p_th_counter::aws_aurora_replicas_skipped_during_query,
			"proxysql_aws_aurora_replicas_skipped_during_query_total",
			"Replicas skipped due to current lag being higher than 'max_lag' annotation.",
			metric_tags {}
		),
		std::make_tuple (
			p_th_counter::automatic_detected_sql_injection,
			"proxysql_automatic_detected_sql_injection_total",
			"Blocked a detected 'sql injection' attempt.",
			metric_tags {}
		),
		std::make_tuple (
			p_th_counter::whitelisted_sqli_fingerprint,
			"proxysql_whitelisted_sqli_fingerprint_total",
			"Detected a whitelisted 'sql injection' fingerprint.",
			metric_tags {}
		),
		std::make_tuple (
			p_th_counter::mysql_killed_backend_connections,
			"proxysql_mysql_killed_backend_connections_total",
			"Number of backend connection killed.",
			metric_tags {}
		),
		std::make_tuple (
			p_th_counter::mysql_killed_backend_queries,
			"proxysql_mysql_killed_backend_queries_total",
			"Killed backend queries.",
			metric_tags {}
		)
	},
	th_gauge_vector {
		std::make_tuple (
			p_th_gauge::active_transactions,
			"proxysql_active_transactions",
			"Provides a count of how many client connection are currently processing a transaction.",
			metric_tags {}
		),
		std::make_tuple (
			p_th_gauge::client_connections_non_idle,
			"proxysql_client_connections_non_idle",
			"Number of client connections that are currently handled by the main worker threads.",
			metric_tags {}
		),
		std::make_tuple (
			p_th_gauge::client_connections_hostgroup_locked,
			"proxysql_client_connections_hostgroup_locked",
			"Number of client connection locked to a specific hostgroup.",
			metric_tags {}
		),
		std::make_tuple (
			p_th_gauge::mysql_backend_buffers_bytes,
			"proxysql_mysql_backend_buffers_bytes",
			"Buffers related to backend connections if \"fast_forward\" is used (0 means fast_forward is not used).",
			metric_tags {}
		),
		std::make_tuple (
			p_th_gauge::mysql_frontend_buffers_bytes,
			"proxysql_mysql_frontend_buffers_bytes",
			"Buffers related to frontend connections (read/write buffers and other queues).",
			metric_tags {}
		),
		std::make_tuple (
			p_th_gauge::mysql_session_internal_bytes,
			"proxysql_mysql_session_internal_bytes",
			"Other memory used by ProxySQL to handle MySQL Sessions.",
			metric_tags {}
		),
		std::make_tuple (
			p_th_gauge::mirror_concurrency,
			"proxysql_mirror_concurrency",
			"Mirror current concurrency",
			metric_tags {}
		),
		std::make_tuple (
			p_th_gauge::mirror_queue_lengths,
			"proxysql_mirror_queue_lengths",
			"Mirror queue length",
			metric_tags {}
		),
		std::make_tuple (
			p_th_gauge::mysql_thread_workers,
			"proxysql_mysql_thread_workers",
			"Number of MySQL Thread workers i.e. 'mysql-threads'",
			metric_tags {}
		),
		// global_variables
		std::make_tuple (
			p_th_gauge::mysql_wait_timeout,
			"proxysql_mysql_wait_timeout",
			"If a proxy session has been idle for more than this threshold, the proxy will kill the session.",
			metric_tags {}
		),
		std::make_tuple (
			p_th_gauge::mysql_max_connections,
			"proxysql_mysql_max_connections",
			"The maximum number of client connections that the proxy can handle.",
			metric_tags {}
		),
		std::make_tuple (
			p_th_gauge::mysql_monitor_enabled,
			"proxysql_mysql_monitor_enabled",
			"Enables or disables MySQL Monitor.",
			metric_tags {}
		),
		std::make_tuple (
			p_th_gauge::mysql_monitor_ping_interval,
			"proxysql_mysql_monitor_ping_interval",
			"How frequently a ping check is performed, in seconds.",
			metric_tags {}
		),
		std::make_tuple (
			p_th_gauge::mysql_monitor_ping_timeout,
			"proxysql_mysql_monitor_ping_timeout_seconds",
			"Ping timeout in seconds.",
			metric_tags {}
		),
		std::make_tuple (
			p_th_gauge::mysql_monitor_ping_max_failures,
			"proxysql_mysql_monitor_ping_max_failures",
			"Reached maximum ping attempts from monitor.",
			metric_tags {}
		),
		std::make_tuple (
			p_th_gauge::mysql_monitor_read_only_interval,
			"proxysql_mysql_monitor_read_only_interval_seconds",
			"How frequently a read only check is performed, in seconds.",
			metric_tags {}
		),
		std::make_tuple (
			p_th_gauge::mysql_monitor_read_only_timeout,
			"proxysql_mysql_monitor_read_only_timeout_seconds",
			"Read only check timeout in seconds.",
			metric_tags {}
		),
		std::make_tuple (
			p_th_gauge::mysql_monitor_writer_is_also_reader,
			"proxysql_mysql_monitor_writer_is_also_reader",
			"Encodes different behaviors for nodes depending on their 'READ_ONLY' flag value.",
			metric_tags {}
		),
		std::make_tuple (
			p_th_gauge::mysql_monitor_replication_lag_interval,
			"proxysql_mysql_monitor_replication_lag_interval_seconds",
			"How frequently a replication lag check is performed, in seconds.",
			metric_tags {}
		),
		std::make_tuple (
			p_th_gauge::mysql_monitor_replication_lag_timeout,
			"proxysql_mysql_monitor_replication_lag_timeout_seconds",
			"Replication lag check timeout in seconds.",
			metric_tags {}
		),
		std::make_tuple (
			p_th_gauge::mysql_monitor_history,
			"proxysql_mysql_monitor_history_timeout_seconds",
			"The duration for which the events for the checks made by the Monitor module are kept, in seconds.",
			metric_tags {}
		)
	}
);

MySQL_Threads_Handler::MySQL_Threads_Handler() {
#ifdef DEBUG
	if (glovars.has_debug==false) {
#else
	if (glovars.has_debug==true) {
#endif /* DEBUG */
		perror("Incompatible debugging version");
		exit(EXIT_FAILURE);
	}
	num_threads=0;
	mysql_threads=NULL;
#ifdef IDLE_THREADS
	mysql_threads_idles=NULL;
#endif // IDLE_THREADS
	stacksize=0;
	shutdown_=0;
	pthread_rwlock_init(&rwlock,NULL);
	pthread_attr_init(&attr);
	variables.shun_on_failures=5;
	variables.shun_recovery_time_sec=10;
	variables.query_retries_on_failure=1;
	variables.client_multi_statements=true;
	variables.connect_retries_on_failure=10;
	variables.connection_delay_multiplex_ms=0;
	variables.connection_max_age_ms=0;
	variables.connect_timeout_client=10000;
	variables.connect_timeout_server=1000;
	variables.connect_timeout_server_max=10000;
	variables.free_connections_pct=10;
	variables.connect_retries_delay=1;
	variables.monitor_enabled=true;
	variables.monitor_history=600000;
	variables.monitor_connect_interval=120000;
	variables.monitor_connect_timeout=600;
	variables.monitor_ping_interval=8000;
	variables.monitor_ping_max_failures=3;
	variables.monitor_ping_timeout=1000;
	variables.monitor_read_only_interval=1000;
	variables.monitor_read_only_timeout=800;
	variables.monitor_read_only_max_timeout_count=3;
	variables.monitor_replication_lag_interval=10000;
	variables.monitor_replication_lag_timeout=1000;
	variables.monitor_replication_lag_count=1;
	variables.monitor_groupreplication_healthcheck_interval=5000;
	variables.monitor_groupreplication_healthcheck_timeout=800;
	variables.monitor_groupreplication_healthcheck_max_timeout_count=3;
	variables.monitor_groupreplication_max_transactions_behind_count=3;
	variables.monitor_galera_healthcheck_interval=5000;
	variables.monitor_galera_healthcheck_timeout=800;
	variables.monitor_galera_healthcheck_max_timeout_count=3;
	variables.monitor_query_interval=60000;
	variables.monitor_query_timeout=100;
	variables.monitor_slave_lag_when_null=60;
	variables.monitor_threads_min = 8;
	variables.monitor_threads_max = 128;
	variables.monitor_threads_queue_maxsize = 128;
	variables.monitor_username=strdup((char *)"monitor");
	variables.monitor_password=strdup((char *)"monitor");
	variables.monitor_replication_lag_use_percona_heartbeat=strdup((char *)"");
	variables.monitor_wait_timeout=true;
	variables.monitor_writer_is_also_reader=true;
	variables.max_allowed_packet=64*1024*1024;
	variables.automatic_detect_sqli=false;
	variables.firewall_whitelist_enabled=false;
	variables.firewall_whitelist_errormsg = strdup((char *)"Firewall blocked this query");
	variables.use_tcp_keepalive=false;
	variables.tcp_keepalive_time=0;
	variables.throttle_connections_per_sec_to_hostgroup=1000000;
	variables.max_transaction_idle_time=4*3600*1000;
	variables.max_transaction_time=4*3600*1000;
	variables.hostgroup_manager_verbose=1;
	variables.binlog_reader_connect_retry_msec=3000;
	variables.threshold_query_length=512*1024;
	variables.threshold_resultset_size=4*1024*1024;
	variables.query_digests_max_digest_length=2*1024;
	variables.query_digests_max_query_length=65000; // legacy default
	variables.wait_timeout=8*3600*1000;
	variables.throttle_max_bytes_per_second_to_client=0;
	variables.throttle_ratio_server_to_client=0;
	variables.connection_warming=false;
	variables.max_connections=10*1000;
	variables.max_stmts_per_connection=20;
	variables.max_stmts_cache=10000;
	variables.mirror_max_concurrency=16;
	variables.mirror_max_queue_length=32000;
	variables.default_max_latency_ms=1*1000; // by default, the maximum allowed latency for a host is 1000ms
	variables.default_query_delay=0;
	variables.default_query_timeout=24*3600*1000;
	variables.query_processor_iterations=0;
	variables.query_processor_regex=1;
	variables.set_query_lock_on_hostgroup=1;
	variables.reset_connection_algorithm=2;
	variables.auto_increment_delay_multiplex=5;
	variables.long_query_time=1000;
	variables.query_cache_size_MB=256;
	variables.init_connect=NULL;
	variables.ldap_user_variable=NULL;
	variables.add_ldap_user_comment=NULL;
	for (int i=0; i<SQL_NAME_LAST; i++) {
		variables.default_variables[i]=strdup(mysql_tracked_variables[i].default_value);
	}
	variables.default_tx_isolation=strdup((char *)MYSQL_DEFAULT_TX_ISOLATION);
	variables.default_session_track_gtids=strdup((char *)MYSQL_DEFAULT_SESSION_TRACK_GTIDS);
	variables.ping_interval_server_msec=10000;
	variables.ping_timeout_server=200;
	variables.default_schema=strdup((char *)"information_schema");
	variables.handle_unknown_charset=1;
	variables.interfaces=strdup((char *)"");
	variables.server_version=strdup((char *)"5.5.30");
	variables.eventslog_filename=strdup((char *)""); // proxysql-mysql-eventslog is recommended
	variables.eventslog_filesize=100*1024*1024;
	variables.eventslog_default_log=0;
	variables.eventslog_format=1;
	variables.auditlog_filename=strdup((char *)"");
	variables.auditlog_filesize=100*1024*1024;
	//variables.server_capabilities=CLIENT_FOUND_ROWS | CLIENT_PROTOCOL_41 | CLIENT_IGNORE_SIGPIPE | CLIENT_TRANSACTIONS | CLIENT_SECURE_CONNECTION | CLIENT_CONNECT_WITH_DB;
	// major upgrade in 2.0.0
	variables.server_capabilities = CLIENT_MYSQL | CLIENT_FOUND_ROWS | CLIENT_PROTOCOL_41 | CLIENT_IGNORE_SIGPIPE | CLIENT_TRANSACTIONS | CLIENT_SECURE_CONNECTION | CLIENT_CONNECT_WITH_DB | CLIENT_PLUGIN_AUTH;;
	variables.poll_timeout=2000;
	variables.poll_timeout_on_failure=100;
	variables.have_compress=true;
	variables.have_ssl = false; // disable by default for performance reason
	variables.client_found_rows=true;
	variables.commands_stats=true;
	variables.multiplexing=true;
	variables.log_unhealthy_connections=true;
	variables.forward_autocommit=false;
	variables.enforce_autocommit_on_reads=false;
	variables.autocommit_false_not_reusable=false;
	variables.autocommit_false_is_transaction=false;
	variables.verbose_query_error = false;
	variables.query_digests=true;
	variables.query_digests_lowercase=false;
	variables.query_digests_replace_null=false;
	variables.query_digests_no_digits=false;
	variables.query_digests_normalize_digest_text=false;
	variables.query_digests_track_hostname=false;
	variables.connpoll_reset_queue_length = 50;
	variables.min_num_servers_lantency_awareness = 1000;
	variables.aurora_max_lag_ms_only_read_from_replicas = 2;
	variables.stats_time_backend_query=false;
	variables.stats_time_query_processor=false;
	variables.query_cache_stores_empty_result=true;
	variables.kill_backend_connection_when_disconnect=true;
	variables.client_session_track_gtid=true;
	variables.sessions_sort=true;
#ifdef IDLE_THREADS
	variables.session_idle_ms=1000;
	variables.session_idle_show_processlist=true;
#endif // IDLE_THREADS
	variables.show_processlist_extended = 0;
	variables.servers_stats=true;
	variables.default_reconnect=true;
	variables.ssl_p2s_ca=NULL;
	variables.ssl_p2s_cert=NULL;
	variables.ssl_p2s_key=NULL;
	variables.ssl_p2s_cipher=NULL;
	variables.keep_multiplexing_variables=strdup((char *)"tx_isolation,version");
#ifdef DEBUG
	variables.session_debug=true;
#endif /*debug */
	variables.query_digests_grouping_limit = 3;
	variables.enable_client_deprecate_eof=true;
	variables.enable_server_deprecate_eof=true;
<<<<<<< HEAD
	variables.tls_version=strdup("TLSv1,TLSv1.1,TLSv1.2,TLSv1.3");
=======
	variables.log_mysql_warnings_enabled=false;
>>>>>>> 428f2e7e
	// status variables
	status_variables.mirror_sessions_current=0;
	__global_MySQL_Thread_Variables_version=1;
	MLM = new MySQL_Listeners_Manager();

	// Initialize prometheus metrics
	init_prometheus_counter_array<th_metrics_map_idx, p_th_counter>(th_metrics_map, this->status_variables.p_counter_array);
	init_prometheus_gauge_array<th_metrics_map_idx, p_th_gauge>(th_metrics_map, this->status_variables.p_gauge_array);
}


unsigned int MySQL_Threads_Handler::get_global_version() {
	return __sync_fetch_and_add(&__global_MySQL_Thread_Variables_version,0);
}

int MySQL_Threads_Handler::listener_add(const char *address, int port) {
	char *s=(char *)malloc(strlen(address)+32);
	sprintf(s,"%s:%d",address,port);
	int ret=listener_add((const char *)s);
	free(s);
	return ret;
}

int MySQL_Threads_Handler::listener_add(const char *iface) {
	int rc;
	int *perthrsocks=NULL;;
	rc=MLM->add(iface, num_threads, &perthrsocks);
	if (rc>-1) {
		unsigned int i;
		if (perthrsocks==NULL) {
			for (i=0;i<num_threads;i++) {
				MySQL_Thread *thr=(MySQL_Thread *)mysql_threads[i].worker;
				while(!__sync_bool_compare_and_swap(&thr->mypolls.pending_listener_add,0,rc)) {
					usleep(10); // pause a bit
				}
			}
		} else {
			for (i=0;i<num_threads;i++) {
				MySQL_Thread *thr=(MySQL_Thread *)mysql_threads[i].worker;
				while(!__sync_bool_compare_and_swap(&thr->mypolls.pending_listener_add,0,perthrsocks[i])) {
					usleep(10); // pause a bit
				}
			}
			free(perthrsocks);
		}
	}
	return rc;
}

int MySQL_Threads_Handler::listener_del(const char *iface) {
	int idx;
	while ((idx=MLM->find_idx(iface)) >= 0) {
		unsigned int i;
		int fd=MLM->get_fd(idx);
		for (i=0;i<num_threads;i++) {
			MySQL_Thread *thr=(MySQL_Thread *)mysql_threads[i].worker;
#ifdef SO_REUSEPORT
			if (GloVars.global.reuseport)
				while(!__sync_bool_compare_and_swap(&thr->mypolls.pending_listener_del,0,-1));
			else
#endif
			while(!__sync_bool_compare_and_swap(&thr->mypolls.pending_listener_del,0,fd));
		}
		for (i=0;i<num_threads;i++) {
			MySQL_Thread *thr=(MySQL_Thread *)mysql_threads[i].worker;
			while(__sync_fetch_and_add(&thr->mypolls.pending_listener_del,0));
		}
		MLM->del(idx);
#ifdef SO_REUSEPORT
		if (GloVars.global.reuseport) {
			continue;
		}
#endif
		shutdown(fd,SHUT_RDWR);
		close(fd);
	}
	return 0;
}

void MySQL_Threads_Handler::wrlock() {
	pthread_rwlock_wrlock(&rwlock);
}

void MySQL_Threads_Handler::wrunlock() {
	pthread_rwlock_unlock(&rwlock);
}

void MySQL_Threads_Handler::commit() {
	__sync_add_and_fetch(&__global_MySQL_Thread_Variables_version,1);
	proxy_debug(PROXY_DEBUG_MYSQL_SERVER, 1, "Increasing version number to %d - all threads will notice this and refresh their variables\n", __global_MySQL_Thread_Variables_version);
}

char * MySQL_Threads_Handler::get_variable_string(char *name) {
	if (!strncmp(name,"monitor_",8)) {
		if (!strcmp(name,"monitor_username")) return strdup(variables.monitor_username);
		if (!strcmp(name,"monitor_password")) return strdup(variables.monitor_password);
		if (!strcmp(name,"monitor_replication_lag_use_percona_heartbeat")) return strdup(variables.monitor_replication_lag_use_percona_heartbeat);
	}
	if (!strncmp(name,"ssl_",4)) {
		if (!strcmp(name,"ssl_p2s_ca")) {
			if (variables.ssl_p2s_ca==NULL || strlen(variables.ssl_p2s_ca)==0) {
				return NULL;
			} else {
				return strdup(variables.ssl_p2s_ca);
			}
		}
		if (!strcmp(name,"ssl_p2s_cert")) {
			if (variables.ssl_p2s_cert==NULL || strlen(variables.ssl_p2s_cert)==0) {
				return NULL;
			} else {
				return strdup(variables.ssl_p2s_cert);
			}
		}
		if (!strcmp(name,"ssl_p2s_key")) {
			if (variables.ssl_p2s_key==NULL || strlen(variables.ssl_p2s_key)==0) {
				return NULL;
			} else {
				return strdup(variables.ssl_p2s_key);
			}
		}
		if (!strcmp(name,"ssl_p2s_cipher")) {
			if (variables.ssl_p2s_cipher==NULL || strlen(variables.ssl_p2s_cipher)==0) {
				return NULL;
			} else {
				return strdup(variables.ssl_p2s_cipher);
			}
		}
	}
	if (!strcmp(name,"firewall_whitelist_errormsg")) {
		if (variables.firewall_whitelist_errormsg==NULL || strlen(variables.firewall_whitelist_errormsg)==0) {
			return NULL;
		} else {
			return strdup(variables.firewall_whitelist_errormsg);
		}
	}
	if (!strcmp(name,"init_connect")) {
		if (variables.init_connect==NULL || strlen(variables.init_connect)==0) {
			return NULL;
		} else {
			return strdup(variables.init_connect);
		}
	}
	if (!strcmp(name,"ldap_user_variable")) {
		if (variables.ldap_user_variable==NULL || strlen(variables.ldap_user_variable)==0) {
			return NULL;
		} else {
			return strdup(variables.ldap_user_variable);
		}
	}
	if (!strcmp(name,"add_ldap_user_comment")) {
		if (variables.add_ldap_user_comment==NULL || strlen(variables.add_ldap_user_comment)==0) {
			return NULL;
		} else {
			return strdup(variables.add_ldap_user_comment);
		}
	}
	if (!strncmp(name,"default_",8)) {
		for (int i=0; i<SQL_NAME_LAST; i++) {
			if (mysql_tracked_variables[i].is_global_variable==false)
				continue;
			char buf[128];
			sprintf(buf, "default_%s", mysql_tracked_variables[i].internal_variable_name);
			if (!strcmp(name,buf)) {
				if (variables.default_variables[i]==NULL) {
					variables.default_variables[i]=strdup(mysql_tracked_variables[i].default_value);
				}
				return strdup(variables.default_variables[i]);
			}
		}
		if (!strcmp(name,"default_tx_isolation")) {
			if (variables.default_tx_isolation==NULL) {
				variables.default_tx_isolation=strdup((char *)MYSQL_DEFAULT_TX_ISOLATION);
			}
			return strdup(variables.default_tx_isolation);
		}
		if (!strcmp(name,"default_session_track_gtids")) {
			if (variables.default_session_track_gtids==NULL) {
				variables.default_session_track_gtids=strdup((char *)MYSQL_DEFAULT_SESSION_TRACK_GTIDS);
			}
			return strdup(variables.default_session_track_gtids);
		}
		if (!strcmp(name,"default_schema")) return strdup(variables.default_schema);
	}
	if (!strcmp(name,"server_version")) return strdup(variables.server_version);
	if (!strcmp(name,"eventslog_filename")) return strdup(variables.eventslog_filename);
	if (!strcmp(name,"auditlog_filename")) return strdup(variables.auditlog_filename);
	if (!strcmp(name,"interfaces")) return strdup(variables.interfaces);
	if (!strcmp(name,"keep_multiplexing_variables")) return strdup(variables.keep_multiplexing_variables);
	if (!strcmp(name,"tls_version")) return strdup(variables.tls_version);
	proxy_error("Not existing variable: %s\n", name); assert(0);
	return NULL;
}

uint16_t MySQL_Threads_Handler::get_variable_uint16(char *name) {
	if (!strcasecmp(name,"server_capabilities")) return variables.server_capabilities;
	proxy_error("Not existing variable: %s\n", name); assert(0);
	return 0;
}

unsigned int MySQL_Threads_Handler::get_variable_uint(char *name) {
	if (!strcasecmp(name,"handle_unknown_charset")) return variables.handle_unknown_charset;
	proxy_error("Not existing variable: %s\n", name); assert(0);
	return 0;
}

int MySQL_Threads_Handler::get_variable_int(const char *name) {
//VALGRIND_DISABLE_ERROR_REPORTING;
	if (name[0]=='m' && (strncmp(name,"monitor_",8)==0)) {
		char a = name[8];
		if (a == 'r') {
			if (!strcmp(name,"monitor_read_only_interval")) return (int)variables.monitor_read_only_interval;
			if (!strcmp(name,"monitor_read_only_timeout")) return (int)variables.monitor_read_only_timeout;
			if (!strcmp(name,"monitor_read_only_max_timeout_count")) return (int)variables.monitor_read_only_max_timeout_count;
			if (!strcmp(name,"monitor_replication_lag_interval")) return (int)variables.monitor_replication_lag_interval;
			if (!strcmp(name,"monitor_replication_lag_timeout")) return (int)variables.monitor_replication_lag_timeout;
			if (!strcmp(name,"monitor_replication_lag_count")) return (int)variables.monitor_replication_lag_count;
		}
		if (a == 'g') {
			char b = name[9];
			if (b == 'r') {
				if (!strcmp(name,"monitor_groupreplication_healthcheck_interval")) return (int)variables.monitor_groupreplication_healthcheck_interval;
				if (!strcmp(name,"monitor_groupreplication_healthcheck_timeout")) return (int)variables.monitor_groupreplication_healthcheck_timeout;
				if (!strcmp(name,"monitor_groupreplication_healthcheck_max_timeout_count")) return (int)variables.monitor_groupreplication_healthcheck_max_timeout_count;
				if (!strcmp(name,"monitor_groupreplication_max_transactions_behind_count")) return (int)variables.monitor_groupreplication_max_transactions_behind_count;
			}
			if (b == 'a') {
				if (!strcmp(name,"monitor_galera_healthcheck_interval")) return (int)variables.monitor_galera_healthcheck_interval;
				if (!strcmp(name,"monitor_galera_healthcheck_timeout")) return (int)variables.monitor_galera_healthcheck_timeout;
				if (!strcmp(name,"monitor_galera_healthcheck_max_timeout_count")) return (int)variables.monitor_galera_healthcheck_max_timeout_count;
			}
		}
		if (a == 'p') {
			if (!strcmp(name,"monitor_ping_interval")) return (int)variables.monitor_ping_interval;
			if (!strcmp(name,"monitor_ping_max_failures")) return (int)variables.monitor_ping_max_failures;
			if (!strcmp(name,"monitor_ping_timeout")) return (int)variables.monitor_ping_timeout;
		}
		if (a == 't') {
			if (!strcmp(name,"monitor_threads_min")) return (int)variables.monitor_threads_min;
			if (!strcmp(name,"monitor_threads_max")) return (int)variables.monitor_threads_max;
			if (!strcmp(name,"monitor_threads_queue_maxsize")) return (int)variables.monitor_threads_queue_maxsize;
		}
		if (a == 'c') {
			if (!strcmp(name,"monitor_connect_interval")) return (int)variables.monitor_connect_interval;
			if (!strcmp(name,"monitor_connect_timeout")) return (int)variables.monitor_connect_timeout;
		}
		if (a == 'q') {
			if (!strcmp(name,"monitor_query_interval")) return (int)variables.monitor_query_interval;
			if (!strcmp(name,"monitor_query_timeout")) return (int)variables.monitor_query_timeout;
		}
		if (a == 'w') {
			if (!strcmp(name,"monitor_wait_timeout")) return (int)variables.monitor_wait_timeout;
			if (!strcmp(name,"monitor_writer_is_also_reader")) return (int)variables.monitor_writer_is_also_reader;
		}
		if (a == 'e') {
			if (!strcmp(name,"monitor_enabled")) return (int)variables.monitor_enabled;
		}
		if (a == 'h') {
			if (!strcmp(name,"monitor_history")) return (int)variables.monitor_history;
		}
		if (a == 's') {
			if (!strcmp(name,"monitor_slave_lag_when_null")) return (int)variables.monitor_slave_lag_when_null;
		}
	}
	char a = name[0];
	switch (a) {
		case 'a':
			if (!strcmp(name,"auditlog_filesize")) return (int)variables.auditlog_filesize;
			if (!strcmp(name,"aurora_max_lag_ms_only_read_from_replicas")) return variables.aurora_max_lag_ms_only_read_from_replicas;
			if (!strcmp(name,"auto_increment_delay_multiplex")) return (int)variables.auto_increment_delay_multiplex;
			if (!strcmp(name,"autocommit_false_is_transaction")) return (int)variables.autocommit_false_is_transaction;
			if (!strcmp(name,"autocommit_false_not_reusable")) return (int)variables.autocommit_false_not_reusable;
			if (!strcmp(name,"automatic_detect_sqli")) return (int)variables.automatic_detect_sqli;
			break;
		case 'b':
			if (!strcmp(name,"binlog_reader_connect_retry_msec")) return (int)variables.binlog_reader_connect_retry_msec;
			break;
		case 'c':
			if (name[1]=='l') {
				if (!strcmp(name,"client_found_rows")) return (int)variables.client_found_rows;
				if (!strcmp(name,"client_multi_statements")) return (int)variables.client_multi_statements;
				if (!strcmp(name,"client_session_track_gtid")) return (int)variables.client_session_track_gtid;
			}
			if (name[1]=='o') {
				if (!strcmp(name,"commands_stats")) return (int)variables.commands_stats;
				if (!strcmp(name,"connect_retries_delay")) return (int)variables.connect_retries_delay;
				if (!strcmp(name,"connect_retries_on_failure")) return (int)variables.connect_retries_on_failure;
				if (!strcmp(name,"connect_timeout_client")) return (int)variables.connect_timeout_client;
				if (!strcmp(name,"connect_timeout_server")) return (int)variables.connect_timeout_server;
				if (!strcmp(name,"connect_timeout_server_max")) return (int)variables.connect_timeout_server_max;
				if (!strcmp(name,"connection_delay_multiplex_ms")) return (int)variables.connection_delay_multiplex_ms;
				if (!strcmp(name,"connection_max_age_ms")) return (int)variables.connection_max_age_ms;
				if (!strcmp(name,"connection_warming")) return (int)variables.connection_warming;
				if (!strcmp(name,"connpoll_reset_queue_length")) return (int)variables.connpoll_reset_queue_length;
			}
			break;
		case 'd':
			if (!strcmp(name,"default_max_latency_ms")) return (int)variables.default_max_latency_ms;
			if (!strcmp(name,"default_query_delay")) return (int)variables.default_query_delay;
			if (!strcmp(name,"default_query_timeout")) return (int)variables.default_query_timeout;
			if (!strcmp(name,"default_reconnect")) return (int)variables.default_reconnect;
			break;
		case 'e':
			if (!strcmp(name,"enforce_autocommit_on_reads")) return (int)variables.enforce_autocommit_on_reads;
			if (!strcmp(name,"eventslog_default_log")) return (int)variables.eventslog_default_log;
			if (!strcmp(name,"eventslog_filesize")) return (int)variables.eventslog_filesize;
			if (!strcmp(name,"eventslog_format")) return (int)variables.eventslog_format;
			if (!strcmp(name,"enable_client_deprecate_eof")) return (int)variables.enable_client_deprecate_eof;
			if (!strcmp(name,"enable_server_deprecate_eof")) return (int)variables.enable_server_deprecate_eof;
			break;
		case 'f':
			if (!strcmp(name,"forward_autocommit")) return (int)variables.forward_autocommit;
			if (!strcmp(name,"free_connections_pct")) return (int)variables.free_connections_pct;
			if (!strcmp(name,"firewall_whitelist_enabled")) return (int)variables.firewall_whitelist_enabled;
			break;
		case 'h':
			if (!strcmp(name,"have_compress")) return (int)variables.have_compress;
			if (!strcmp(name,"have_ssl")) return (int)variables.have_ssl;
			if (!strcmp(name,"hostgroup_manager_verbose")) return (int)variables.hostgroup_manager_verbose;
			break;
		case 'k':
			if (!strcmp(name,"kill_backend_connection_when_disconnect")) return (int)variables.kill_backend_connection_when_disconnect;
			break;	
		case 'l':
			if (!strcmp(name,"long_query_time")) return (int)variables.long_query_time;
			if (!strcmp(name,"log_unhealthy_connections")) return (int)variables.log_unhealthy_connections;
			if (!strcmp(name,"log_mysql_warnings_enabled")) return (int)variables.log_mysql_warnings_enabled;
			break;
		case 'm':
			if (name[3]=='_') {
				if (!strcmp(name,"max_allowed_packet")) return (int)variables.max_allowed_packet;
				if (!strcmp(name,"max_connections")) return (int)variables.max_connections;
				if (!strcmp(name,"max_stmts_cache")) return (int)variables.max_stmts_cache;
				if (!strcmp(name,"max_stmts_per_connection")) return (int)variables.max_stmts_per_connection;
				if (!strcmp(name,"max_transaction_idle_time")) return (int)variables.max_transaction_idle_time;
				if (!strcmp(name,"max_transaction_time")) return (int)variables.max_transaction_time;
				if (!strcmp(name,"min_num_servers_lantency_awareness")) return (int)variables.min_num_servers_lantency_awareness;
			}
			if (!strcmp(name,"mirror_max_concurrency")) return (int)variables.mirror_max_concurrency;
			if (!strcmp(name,"mirror_max_queue_length")) return (int)variables.mirror_max_queue_length;
			if (!strcmp(name,"multiplexing")) return (int)variables.multiplexing;
			break;
		case 'p':
			if (!strcmp(name,"ping_interval_server_msec")) return (int)variables.ping_interval_server_msec;
			if (!strcmp(name,"ping_timeout_server")) return (int)variables.ping_timeout_server;
			if (!strcmp(name,"poll_timeout")) return variables.poll_timeout;
			if (!strcmp(name,"poll_timeout_on_failure")) return variables.poll_timeout_on_failure;
			break;
		case 'q':
			if (name[6]=='c') {
				if (!strcmp(name,"query_cache_size_MB")) return (int)variables.query_cache_size_MB;
				if (!strcmp(name,"query_cache_stores_empty_result")) return (int)variables.query_cache_stores_empty_result;
			}
			if (name[6]=='d') {
				if (!strcmp(name,"query_digests")) return (int)variables.query_digests;
				if (!strcmp(name,"query_digests_lowercase")) return (int)variables.query_digests_lowercase;
				if (!strcmp(name,"query_digests_max_digest_length")) return (int)variables.query_digests_max_digest_length;
				if (!strcmp(name,"query_digests_max_query_length")) return (int)variables.query_digests_max_query_length;
				if (!strcmp(name,"query_digests_no_digits")) return (int)variables.query_digests_no_digits;
				if (!strcmp(name,"query_digests_normalize_digest_text")) return (int)variables.query_digests_normalize_digest_text;
				if (!strcmp(name,"query_digests_replace_null")) return (int)variables.query_digests_replace_null;
				if (!strcmp(name,"query_digests_track_hostname")) return (int)variables.query_digests_track_hostname;
				if (!strcmp(name,"query_digests_grouping_limit")) return (int)variables.query_digests_grouping_limit;
			}
			if (name[6]=='p') {
				if (!strcmp(name,"query_processor_iterations")) return (int)variables.query_processor_iterations;
				if (!strcmp(name,"query_processor_regex")) return (int)variables.query_processor_regex;
			}
			if (!strcmp(name,"query_retries_on_failure")) return (int)variables.query_retries_on_failure;
			break;
		case 'r':
			if (!strcmp(name,"reset_connection_algorithm")) return (int)variables.reset_connection_algorithm;
			break;
		case 's':
			if (name[1]=='e') {
#ifdef DEBUG
				if (!strcmp(name,"session_debug")) return (int)variables.session_debug;
#endif /* DEBUG */
#ifdef IDLE_THREADS
				if (!strcmp(name,"session_idle_ms")) return (int)variables.session_idle_ms;
				if (!strcmp(name,"session_idle_show_processlist")) return (int)variables.session_idle_show_processlist;
#endif // IDLE_THREADS
				if (!strcmp(name,"sessions_sort")) return (int)variables.sessions_sort;
				if (!strcmp(name,"servers_stats")) return (int)variables.servers_stats;
				if (!strcmp(name,"set_query_lock_on_hostgroup")) return (int)variables.set_query_lock_on_hostgroup;
			}
			if (name[1]=='h') {
				if (!strcmp(name,"show_processlist_extended")) return (int)variables.show_processlist_extended;
				if (!strcmp(name,"shun_on_failures")) return (int)variables.shun_on_failures;
				if (!strcmp(name,"shun_recovery_time_sec")) return (int)variables.shun_recovery_time_sec;
			}
			if (name[1]=='t') {
				if (!strcmp(name,"stacksize")) return ( stacksize ? stacksize : DEFAULT_STACK_SIZE);
				if (!strcmp(name,"stats_time_backend_query")) return (int)variables.stats_time_backend_query;
				if (!strcmp(name,"stats_time_query_processor")) return (int)variables.stats_time_query_processor;
			}
			break;
		case 't':
			if (name[8] == '_') {
				if (!strcmp(name,"throttle_connections_per_sec_to_hostgroup")) return (int)variables.throttle_connections_per_sec_to_hostgroup;
				if (!strcmp(name,"throttle_max_bytes_per_second_to_client")) return (int)variables.throttle_max_bytes_per_second_to_client;
				if (!strcmp(name,"throttle_ratio_server_to_client")) return (int)variables.throttle_ratio_server_to_client;
			}
			if (name[9] == '_') {
				if (!strcmp(name,"threshold_query_length")) return (int)variables.threshold_query_length;
				if (!strcmp(name,"threshold_resultset_size")) return (int)variables.threshold_resultset_size;
			}
			if (!strcmp(name,"tcp_keepalive_time")) return (int)variables.tcp_keepalive_time;
			break;
		case 'u':
			if (!strcmp(name,"use_tcp_keepalive")) return (int)variables.use_tcp_keepalive;
			break;
		case 'v':
			if (!strcmp(name,"verbose_query_error")) return (int)variables.verbose_query_error;
			break;
		case 'w':
			if (!strcmp(name,"wait_timeout")) return (int)variables.wait_timeout;
			break;
		default:
			break;
	}
	proxy_error("Not existing variable: %s\n", name); assert(0);
	return 0;
//VALGRIND_ENABLE_ERROR_REPORTING;
}

char * MySQL_Threads_Handler::get_variable(char *name) {	// this is the public function, accessible from admin
//VALGRIND_DISABLE_ERROR_REPORTING;
#define INTBUFSIZE	4096
	char intbuf[INTBUFSIZE];
	if (!strcasecmp(name,"firewall_whitelist_errormsg")) {
		if (variables.firewall_whitelist_errormsg==NULL || strlen(variables.firewall_whitelist_errormsg)==0) {
			return NULL;
		} else {
			return strdup(variables.firewall_whitelist_errormsg);
		}
	}
	if (!strcasecmp(name,"init_connect")) {
		if (variables.init_connect==NULL || strlen(variables.init_connect)==0) {
			return NULL;
		} else {
			return strdup(variables.init_connect);
		}
	}
	if (!strcasecmp(name,"ldap_user_variable")) {
		if (variables.ldap_user_variable==NULL || strlen(variables.ldap_user_variable)==0) {
			return NULL;
		} else {
			return strdup(variables.ldap_user_variable);
		}
	}
	if (!strcasecmp(name,"add_ldap_user_comment")) {
		if (variables.add_ldap_user_comment==NULL || strlen(variables.add_ldap_user_comment)==0) {
			return NULL;
		} else {
			return strdup(variables.add_ldap_user_comment);
		}
	}
	if (!strcasecmp(name,"default_tx_isolation")) {
		if (variables.default_tx_isolation==NULL) {
			variables.default_tx_isolation=strdup((char *)MYSQL_DEFAULT_TX_ISOLATION);
		}
		return strdup(variables.default_tx_isolation);
	}
	if (!strcasecmp(name,"default_session_track_gtids")) {
		if (variables.default_session_track_gtids==NULL) {
			variables.default_session_track_gtids=strdup((char *)MYSQL_DEFAULT_SESSION_TRACK_GTIDS);
		}
		return strdup(variables.default_session_track_gtids);
	}
	if (strlen(name) > 8) {
		if (strncmp(name, "default_", 8) == 0) {
			for (unsigned int i = 0; i < SQL_NAME_LAST ; i++) {
				if (mysql_tracked_variables[i].is_global_variable) {
					size_t var_len = strlen(mysql_tracked_variables[i].internal_variable_name);
					if (strlen(name) == (var_len+8)) {
						if (!strncmp(name+8, mysql_tracked_variables[i].internal_variable_name, var_len)) {
							return strdup(variables.default_variables[i]);
						}
					}
				}
			}
		}
	}
	if (!strcasecmp(name,"firewall_whitelist_errormsg")) return strdup(variables.firewall_whitelist_errormsg);
	if (!strcasecmp(name,"server_version")) return strdup(variables.server_version);
	if (!strcasecmp(name,"auditlog_filename")) return strdup(variables.auditlog_filename);
	if (!strcasecmp(name,"eventslog_filename")) return strdup(variables.eventslog_filename);
	if (!strcasecmp(name,"default_schema")) return strdup(variables.default_schema);
	if (!strcasecmp(name,"keep_multiplexing_variables")) return strdup(variables.keep_multiplexing_variables);
	if (!strcasecmp(name,"interfaces")) return strdup(variables.interfaces);
	if (!strcasecmp(name,"server_capabilities")) {
		// FIXME : make it human readable
		sprintf(intbuf,"%d",variables.server_capabilities);
		return strdup(intbuf);
	}
	// SSL variables
	if (!strncasecmp(name,"ssl_",4)) {
		if (!strcasecmp(name,"ssl_p2s_ca")) {
			if (variables.ssl_p2s_ca==NULL || strlen(variables.ssl_p2s_ca)==0) {
				return NULL;
			} else {
				return strdup(variables.ssl_p2s_ca);
			}
		}
		if (!strcasecmp(name,"ssl_p2s_cert")) {
			if (variables.ssl_p2s_cert==NULL || strlen(variables.ssl_p2s_cert)==0) {
				return NULL;
			} else {
				return strdup(variables.ssl_p2s_cert);
			}
		}
		if (!strcasecmp(name,"ssl_p2s_key")) {
			if (variables.ssl_p2s_key==NULL || strlen(variables.ssl_p2s_key)==0) {
				return NULL;
			} else {
				return strdup(variables.ssl_p2s_key);
			}
		}
		if (!strcasecmp(name,"ssl_p2s_cipher")) {
			if (variables.ssl_p2s_cipher==NULL || strlen(variables.ssl_p2s_cipher)==0) {
				return NULL;
			} else {
				return strdup(variables.ssl_p2s_cipher);
			}
		}
	}
	// monitor variables
	if (!strncasecmp(name,"monitor_",8)) {
		if (!strcasecmp(name,"monitor_username")) return strdup(variables.monitor_username);
		if (!strcasecmp(name,"monitor_password")) return strdup(variables.monitor_password);
		if (!strcasecmp(name,"monitor_replication_lag_use_percona_heartbeat")) return strdup(variables.monitor_replication_lag_use_percona_heartbeat);
		if (!strcasecmp(name,"monitor_enabled")) {
			return strdup((variables.monitor_enabled ? "true" : "false"));
		}
		if (!strcasecmp(name,"monitor_history")) {
			sprintf(intbuf,"%d",variables.monitor_history);
			return strdup(intbuf);
		}
		if (!strcasecmp(name,"monitor_connect_interval")) {
			sprintf(intbuf,"%d",variables.monitor_connect_interval);
			return strdup(intbuf);
		}
		if (!strcasecmp(name,"monitor_connect_timeout")) {
			sprintf(intbuf,"%d",variables.monitor_connect_timeout);
			return strdup(intbuf);
		}
		if (!strcasecmp(name,"monitor_ping_interval")) {
			sprintf(intbuf,"%d",variables.monitor_ping_interval);
			return strdup(intbuf);
		}
		if (!strcasecmp(name,"monitor_ping_max_failures")) {
			sprintf(intbuf,"%d",variables.monitor_ping_max_failures);
			return strdup(intbuf);
		}
		if (!strcasecmp(name,"monitor_ping_timeout")) {
			sprintf(intbuf,"%d",variables.monitor_ping_timeout);
			return strdup(intbuf);
		}
		if (!strcasecmp(name,"monitor_read_only_interval")) {
			sprintf(intbuf,"%d",variables.monitor_read_only_interval);
			return strdup(intbuf);
		}
		if (!strcasecmp(name,"monitor_read_only_timeout")) {
			sprintf(intbuf,"%d",variables.monitor_read_only_timeout);
			return strdup(intbuf);
		}
		if (!strcasecmp(name,"monitor_read_only_max_timeout_count")) {
			sprintf(intbuf,"%d",variables.monitor_read_only_max_timeout_count);
			return strdup(intbuf);
		}
		if (!strcasecmp(name,"monitor_replication_lag_interval")) {
			sprintf(intbuf,"%d",variables.monitor_replication_lag_interval);
			return strdup(intbuf);
		}
		if (!strcasecmp(name,"monitor_replication_lag_timeout")) {
			sprintf(intbuf,"%d",variables.monitor_replication_lag_timeout);
			return strdup(intbuf);
		}
		if (!strcasecmp(name,"monitor_replication_lag_count")) {
			sprintf(intbuf,"%d",variables.monitor_replication_lag_count);
			return strdup(intbuf);
		}
		if (!strcasecmp(name,"monitor_groupreplication_healthcheck_interval")) {
			sprintf(intbuf,"%d",variables.monitor_groupreplication_healthcheck_interval);
			return strdup(intbuf);
		}
		if (!strcasecmp(name,"monitor_groupreplication_healthcheck_timeout")) {
			sprintf(intbuf,"%d",variables.monitor_groupreplication_healthcheck_timeout);
			return strdup(intbuf);
		}
		if (!strcasecmp(name,"monitor_groupreplication_healthcheck_max_timeout_count")) {
			sprintf(intbuf,"%d",variables.monitor_groupreplication_healthcheck_max_timeout_count);
			return strdup(intbuf);
		}
		if (!strcasecmp(name,"monitor_groupreplication_max_transactions_behind_count")) {
			sprintf(intbuf,"%d",variables.monitor_groupreplication_max_transactions_behind_count);
			return strdup(intbuf);
		}
		if (!strcasecmp(name,"monitor_galera_healthcheck_interval")) {
			sprintf(intbuf,"%d",variables.monitor_galera_healthcheck_interval);
			return strdup(intbuf);
		}
		if (!strcasecmp(name,"monitor_galera_healthcheck_timeout")) {
			sprintf(intbuf,"%d",variables.monitor_galera_healthcheck_timeout);
			return strdup(intbuf);
		}
		if (!strcasecmp(name,"monitor_galera_healthcheck_max_timeout_count")) {
			sprintf(intbuf,"%d",variables.monitor_galera_healthcheck_max_timeout_count);
			return strdup(intbuf);
		}
		if (!strcasecmp(name,"monitor_query_interval")) {
			sprintf(intbuf,"%d",variables.monitor_query_interval);
			return strdup(intbuf);
		}
		if (!strcasecmp(name,"monitor_query_timeout")) {
			sprintf(intbuf,"%d",variables.monitor_query_timeout);
			return strdup(intbuf);
		}
		if (!strcasecmp(name,"monitor_slave_lag_when_null")) {
			sprintf(intbuf,"%d",variables.monitor_slave_lag_when_null);
			return strdup(intbuf);
		}
		if (!strcasecmp(name,"monitor_threads_min")) {
			sprintf(intbuf,"%d",variables.monitor_threads_min);
			return strdup(intbuf);
		}
		if (!strcasecmp(name,"monitor_threads_max")) {
			sprintf(intbuf,"%d",variables.monitor_threads_max);
			return strdup(intbuf);
		}
		if (!strcasecmp(name,"monitor_threads_queue_maxsize")) {
			sprintf(intbuf,"%d",variables.monitor_threads_queue_maxsize);
			return strdup(intbuf);
		}
		if (!strcasecmp(name,"monitor_writer_is_also_reader")) {
			return strdup((variables.monitor_writer_is_also_reader ? "true" : "false"));
		}
		if (!strcasecmp(name,"monitor_wait_timeout")) {
			return strdup((variables.monitor_wait_timeout ? "true" : "false"));
		}
	}
	if (!strcasecmp(name, "handle_unknown_charset")) {
		sprintf(intbuf, "%d",variables.handle_unknown_charset);
		return strdup(intbuf);
	}
	if (!strcasecmp(name,"shun_on_failures")) {
		sprintf(intbuf,"%d",variables.shun_on_failures);
		return strdup(intbuf);
	}
	if (!strcasecmp(name,"client_multi_statements")) {
		return strdup((variables.client_multi_statements ? "true" : "false"));
	}
	if (!strcasecmp(name,"connpoll_reset_queue_length")) {
		sprintf(intbuf,"%d",variables.connpoll_reset_queue_length);
		return strdup(intbuf);
	}
	if (!strcasecmp(name,"shun_recovery_time_sec")) {
		sprintf(intbuf,"%d",variables.shun_recovery_time_sec);
		return strdup(intbuf);
	}
	if (!strcasecmp(name,"query_retries_on_failure")) {
		sprintf(intbuf,"%d",variables.query_retries_on_failure);
		return strdup(intbuf);
	}
	if (!strcasecmp(name,"connect_retries_on_failure")) {
		sprintf(intbuf,"%d",variables.connect_retries_on_failure);
		return strdup(intbuf);
	}
	if (!strcasecmp(name,"connection_delay_multiplex_ms")) {
		sprintf(intbuf,"%d",variables.connection_delay_multiplex_ms);
		return strdup(intbuf);
	}
	if (!strcasecmp(name,"connection_max_age_ms")) {
		sprintf(intbuf,"%d",variables.connection_max_age_ms);
		return strdup(intbuf);
	}
	if (!strcasecmp(name,"connect_timeout_client")) {
		sprintf(intbuf,"%d",variables.connect_timeout_client);
		return strdup(intbuf);
	}
	if (!strcasecmp(name,"connect_timeout_server")) {
		sprintf(intbuf,"%d",variables.connect_timeout_server);
		return strdup(intbuf);
	}
	if (!strcasecmp(name,"connect_timeout_server_max")) {
		sprintf(intbuf,"%d",variables.connect_timeout_server_max);
		return strdup(intbuf);
	}
	if (!strcasecmp(name,"free_connections_pct")) {
		sprintf(intbuf,"%d",variables.free_connections_pct);
		return strdup(intbuf);
	}
#ifdef IDLE_THREADS
	if (!strcasecmp(name,"session_idle_ms")) {
		sprintf(intbuf,"%d",variables.session_idle_ms);
		return strdup(intbuf);
	}
#endif // IDLE_THREADS
	if (!strcasecmp(name,"connect_retries_delay")) {
		sprintf(intbuf,"%d",variables.connect_retries_delay);
		return strdup(intbuf);
	}
	if (!strcasecmp(name,"eventslog_filesize")) {
		sprintf(intbuf,"%d",variables.eventslog_filesize);
		return strdup(intbuf);
	}
	if (!strcasecmp(name,"eventslog_default_log")) {
		sprintf(intbuf,"%d",variables.eventslog_default_log);
		return strdup(intbuf);
	}
	if (!strcasecmp(name,"eventslog_format")) {
		sprintf(intbuf,"%d",variables.eventslog_format);
		return strdup(intbuf);
	}
	if (!strcasecmp(name,"auditlog_filesize")) {
		sprintf(intbuf,"%d",variables.auditlog_filesize);
		return strdup(intbuf);
	}
	if (!strcasecmp(name,"max_allowed_packet")) {
		sprintf(intbuf,"%d",variables.max_allowed_packet);
		return strdup(intbuf);
	}
	if (!strcasecmp(name,"tcp_keepalive_time")) {
		sprintf(intbuf,"%d",variables.tcp_keepalive_time);
		return strdup(intbuf);
	}
	if (!strcasecmp(name,"use_tcp_keepalive")) {
		sprintf(intbuf,"%d",variables.use_tcp_keepalive);
		return strdup(intbuf);
	}
	if (!strcasecmp(name,"firewall_whitelist_enabled")) {
		sprintf(intbuf,"%d",variables.firewall_whitelist_enabled);
		return strdup(intbuf);
	}
	if (!strcasecmp(name,"automatic_detect_sqli")) {
		sprintf(intbuf,"%d",variables.automatic_detect_sqli);
		return strdup(intbuf);
	}
	if (!strcasecmp(name,"enable_client_deprecate_eof")) {
		return strdup((variables.enable_client_deprecate_eof ? "true" : "false"));
	}
	if (!strcasecmp(name,"enable_server_deprecate_eof")) {
		return strdup((variables.enable_server_deprecate_eof ? "true" : "false"));
	}
	if (!strcasecmp(name,"log_mysql_warnings_enabled")) {
		return strdup((variables.log_mysql_warnings_enabled? "true" : "false"));
	}
	if (!strcasecmp(name,"throttle_connections_per_sec_to_hostgroup")) {
		sprintf(intbuf,"%d",variables.throttle_connections_per_sec_to_hostgroup);
		return strdup(intbuf);
	}
	if (!strcasecmp(name,"max_transaction_idle_time")) {
		sprintf(intbuf,"%d",variables.max_transaction_idle_time);
		return strdup(intbuf);
	}
	if (!strcasecmp(name,"max_transaction_time")) {
		sprintf(intbuf,"%d",variables.max_transaction_time);
		return strdup(intbuf);
	}
	if (!strcasecmp(name,"hostgroup_manager_verbose")) {
		sprintf(intbuf,"%d",variables.hostgroup_manager_verbose);
		return strdup(intbuf);
	}
	if (!strcasecmp(name,"binlog_reader_connect_retry_msec")) {
		sprintf(intbuf,"%d",variables.binlog_reader_connect_retry_msec);
		return strdup(intbuf);
	}
	if (!strcasecmp(name,"threshold_query_length")) {
		sprintf(intbuf,"%d",variables.threshold_query_length);
		return strdup(intbuf);
	}
	if (!strcasecmp(name,"threshold_resultset_size")) {
		sprintf(intbuf,"%d",variables.threshold_resultset_size);
		return strdup(intbuf);
	}
	if (!strcasecmp(name,"query_digests_max_digest_length")) {
		sprintf(intbuf,"%d",variables.query_digests_max_digest_length);
		return strdup(intbuf);
	}
	if (!strcasecmp(name,"query_digests_max_query_length")) {
		sprintf(intbuf,"%d",variables.query_digests_max_query_length);
		return strdup(intbuf);
	}
	if (!strcasecmp(name,"query_digests_grouping_limit")) {
		sprintf(intbuf,"%d",variables.query_digests_grouping_limit);
		return strdup(intbuf);
	}
	if (!strcasecmp(name,"wait_timeout")) {
		sprintf(intbuf,"%d",variables.wait_timeout);
		return strdup(intbuf);
	}
	if (!strcasecmp(name,"throttle_max_bytes_per_second_to_client")) {
		sprintf(intbuf,"%d",variables.throttle_max_bytes_per_second_to_client);
		return strdup(intbuf);
	}
	if (!strcasecmp(name,"throttle_ratio_server_to_client")) {
		sprintf(intbuf,"%d",variables.throttle_ratio_server_to_client);
		return strdup(intbuf);
	}
	if (!strcasecmp(name,"max_connections")) {
		sprintf(intbuf,"%d",variables.max_connections);
		return strdup(intbuf);
	}
	if (!strcasecmp(name,"max_stmts_per_connection")) {
		sprintf(intbuf,"%d",variables.max_stmts_per_connection);
		return strdup(intbuf);
	}
	if (!strcasecmp(name,"max_stmts_cache")) {
		sprintf(intbuf,"%d",variables.max_stmts_cache);
		return strdup(intbuf);
	}
	if (!strcasecmp(name,"mirror_max_concurrency")) {
		sprintf(intbuf,"%d",variables.mirror_max_concurrency);
		return strdup(intbuf);
	}
	if (!strcasecmp(name,"mirror_max_queue_length")) {
		sprintf(intbuf,"%d",variables.mirror_max_queue_length);
		return strdup(intbuf);
	}
	if (!strcasecmp(name,"default_query_delay")) {
		sprintf(intbuf,"%d",variables.default_query_delay);
		return strdup(intbuf);
	}
	if (!strcasecmp(name,"default_query_timeout")) {
		sprintf(intbuf,"%d",variables.default_query_timeout);
		return strdup(intbuf);
	}
	if (!strcasecmp(name,"query_processor_iterations")) {
		sprintf(intbuf,"%d",variables.query_processor_iterations);
		return strdup(intbuf);
	}
	if (!strcasecmp(name,"query_processor_regex")) {
		sprintf(intbuf,"%d",variables.query_processor_regex);
		return strdup(intbuf);
	}
	if (!strcasecmp(name,"set_query_lock_on_hostgroup")) {
		sprintf(intbuf,"%d",variables.set_query_lock_on_hostgroup);
		return strdup(intbuf);
	}
	if (!strcasecmp(name,"reset_connection_algorithm")) {
		sprintf(intbuf,"%d",variables.reset_connection_algorithm);
		return strdup(intbuf);
	}
	if (!strcasecmp(name,"auto_increment_delay_multiplex")) {
		sprintf(intbuf,"%d",variables.auto_increment_delay_multiplex);
		return strdup(intbuf);
	}
	if (!strcasecmp(name,"default_max_latency_ms")) {
		sprintf(intbuf,"%d",variables.default_max_latency_ms);
		return strdup(intbuf);
	}
	if (!strcasecmp(name,"long_query_time")) {
		sprintf(intbuf,"%d",variables.long_query_time);
		return strdup(intbuf);
	}
	if (!strcasecmp(name,"query_cache_size_MB")) {
		sprintf(intbuf,"%d",variables.query_cache_size_MB);
		return strdup(intbuf);
	}
	if (!strcasecmp(name,"ping_interval_server_msec")) {
		sprintf(intbuf,"%d",variables.ping_interval_server_msec);
		return strdup(intbuf);
	}
	if (!strcasecmp(name,"ping_timeout_server")) {
		sprintf(intbuf,"%d",variables.ping_timeout_server);
		return strdup(intbuf);
	}
	if (!strcasecmp(name,"poll_timeout")) {
		sprintf(intbuf,"%d",variables.poll_timeout);
		return strdup(intbuf);
	}
	if (!strcasecmp(name,"poll_timeout_on_failure")) {
		sprintf(intbuf,"%d",variables.poll_timeout_on_failure);
		return strdup(intbuf);
	}
	if (!strcasecmp(name,"min_num_servers_lantency_awareness")) {
		sprintf(intbuf,"%d",variables.min_num_servers_lantency_awareness);
		return strdup(intbuf);
	}
	if (!strcasecmp(name,"aurora_max_lag_ms_only_read_from_replicas")) {
		sprintf(intbuf,"%d",variables.aurora_max_lag_ms_only_read_from_replicas);
		return strdup(intbuf);
	}
	if (!strcasecmp(name,"threads")) {
		sprintf(intbuf,"%d", (num_threads ? num_threads : DEFAULT_NUM_THREADS));
		return strdup(intbuf);
	}
	if (!strcasecmp(name,"stacksize")) {
		sprintf(intbuf,"%d", (int)(stacksize ? stacksize : DEFAULT_STACK_SIZE));
		return strdup(intbuf);
	}
#ifdef DEBUG
	if (!strcasecmp(name,"session_debug")) {
		return strdup((variables.session_debug ? "true" : "false"));
	}
#endif /* DEBUG */
	if (!strcasecmp(name,"have_compress")) {
		return strdup((variables.have_compress ? "true" : "false"));
	}
	if (!strcasecmp(name,"have_ssl")) {
		return strdup((variables.have_ssl ? "true" : "false"));
	}
	if (!strcasecmp(name,"client_found_rows")) {
		return strdup((variables.client_found_rows ? "true" : "false"));
	}
	if (!strcasecmp(name,"multiplexing")) {
		return strdup((variables.multiplexing ? "true" : "false"));
	}
	if (!strcasecmp(name,"log_unhealthy_connections")) {
		return strdup((variables.log_unhealthy_connections ? "true" : "false"));
	}
	if (!strcasecmp(name,"forward_autocommit")) {
		return strdup((variables.forward_autocommit ? "true" : "false"));
	}
	if (!strcasecmp(name,"connection_warming")) {
		return strdup((variables.connection_warming ? "true" : "false"));
	}
	if (!strcasecmp(name,"enforce_autocommit_on_reads")) {
		return strdup((variables.enforce_autocommit_on_reads ? "true" : "false"));
	}
	if (!strcasecmp(name,"autocommit_false_not_reusable")) {
		return strdup((variables.autocommit_false_not_reusable ? "true" : "false"));
	}
	if (!strcasecmp(name,"autocommit_false_is_transaction")) {
		return strdup((variables.autocommit_false_is_transaction ? "true" : "false"));
	}
	if (!strcasecmp(name,"verbose_query_error")) {
		return strdup((variables.verbose_query_error ? "true" : "false"));
	}
	if (!strcasecmp(name,"commands_stats")) {
		return strdup((variables.commands_stats ? "true" : "false"));
	}
	if (!strcasecmp(name,"query_digests")) {
		return strdup((variables.query_digests ? "true" : "false"));
	}
	if (!strcasecmp(name,"query_digests_lowercase")) {
		return strdup((variables.query_digests_lowercase ? "true" : "false"));
	}
	if (!strcasecmp(name,"query_digests_replace_null")) {
		return strdup((variables.query_digests_replace_null ? "true" : "false"));
	}
	if (!strcasecmp(name,"query_digests_no_digits")) {
		return strdup((variables.query_digests_no_digits ? "true" : "false"));
	}
	if (!strcasecmp(name,"query_digests_normalize_digest_text")) {
		return strdup((variables.query_digests_normalize_digest_text ? "true" : "false"));
	}
	if (!strcasecmp(name,"query_digests_track_hostname")) {
		return strdup((variables.query_digests_track_hostname ? "true" : "false"));
	}
	if (!strcasecmp(name,"stats_time_backend_query")) {
		return strdup((variables.stats_time_backend_query ? "true" : "false"));
	}
	if (!strcasecmp(name,"stats_time_query_processor")) {
		return strdup((variables.stats_time_query_processor ? "true" : "false"));
	}
	if (!strcasecmp(name,"query_cache_stores_empty_result")) {
		return strdup((variables.query_cache_stores_empty_result ? "true" : "false"));
	}
	if (!strcasecmp(name,"kill_backend_connection_when_disconnect")) {
		return strdup((variables.kill_backend_connection_when_disconnect ? "true" : "false"));
	}
	if (!strcasecmp(name,"client_session_track_gtid")) {
		return strdup((variables.client_session_track_gtid ? "true" : "false"));
	}
	if (!strcasecmp(name,"sessions_sort")) {
		return strdup((variables.sessions_sort ? "true" : "false"));
	}
#ifdef IDLE_THREADS
	if (!strcasecmp(name,"session_idle_show_processlist")) {
		return strdup((variables.session_idle_show_processlist ? "true" : "false"));
	}
#endif // IDLE_THREADS
	if (!strcasecmp(name,"show_processlist_extended")) {
		sprintf(intbuf,"%d",variables.show_processlist_extended);
		return strdup(intbuf);
	}
	if (!strcasecmp(name,"servers_stats")) {
		return strdup((variables.servers_stats ? "true" : "false"));
	}
	if (!strcasecmp(name,"default_reconnect")) {
		return strdup((variables.default_reconnect ? "true" : "false"));
	}
	if (!strcasecmp(name,"tls_version")) return strdup(variables.tls_version);
	return NULL;
//VALGRIND_ENABLE_ERROR_REPORTING;
}

/**
 * @brief List of valid 'TLS' versions supported by ProxySQL for
 *   client connections.
 */
const std::array<const char*, 4> valid_tls_versions {
	"TLSv1",
	"TLSv1.1",
	"TLSv1.2",
	"TLSv1.3"
};

/**
 * @brief Checks that the supplied 'tls_version' variable value is correct.
 * @param tls_version_val The value of 'tls_version' variable to be verified.
 * @return 'true' if the value was found to be correct, false otherwise.
 */
bool valid_tls_versions_var(const std::string& tls_version_val) {
	bool res = true;

	std::vector<std::string> input_tls_versions {
		str_split(tls_version_val, ',')
	};

	for (const auto& param_tls_ver : input_tls_versions) {
		bool valid_tls_version =
			std::find_if(
				valid_tls_versions.begin(),
				valid_tls_versions.end(),
				[&param_tls_ver] (const std::string& tls_ver) -> bool {
					return !strcasecmp(param_tls_ver.c_str(), tls_ver.c_str());
				}
			) != std::end(valid_tls_versions);

		if (!valid_tls_version) {
			res = false;
			break;
		}
	}

	return res;
}

bool MySQL_Threads_Handler::set_variable(char *name, const char *value) {	// this is the public function, accessible from admin
	// IN:
	// name: variable name
	// value: variable value
	//
	// OUT:
	// false: unable to change the variable value, either because doesn't exist, or because out of range, or read only
	// true: variable value changed
	//
	if (!value) return false;
	size_t vallen=strlen(value);

	// monitor variables
	if (!strncasecmp(name,"monitor_",8)) {
		if (!strcasecmp(name,"monitor_username")) {
			if (vallen) {
				free(variables.monitor_username);
				variables.monitor_username=strdup(value);
				return true;
			} else {
				return false;
			}
		}
		if (!strcasecmp(name,"monitor_password")) {
			free(variables.monitor_password);
			variables.monitor_password=strdup(value);
			return true;
		}
		if (!strcasecmp(name,"monitor_replication_lag_use_percona_heartbeat")) {
			if (vallen==0) { // empty string
				free(variables.monitor_replication_lag_use_percona_heartbeat);
				variables.monitor_replication_lag_use_percona_heartbeat=strdup((value));
				return true;
			} else {
				re2::RE2::Options *opt2=new re2::RE2::Options(RE2::Quiet);
				opt2->set_case_sensitive(false);
				char *patt = (char *)"`?([a-z\\d_]+)`?\\.`?([a-z\\d_]+)`?";
				RE2 *re = new RE2(patt, *opt2);
				bool rc=false;
				rc = RE2::FullMatch(value,*re);
				delete re;
				delete opt2;
				if(rc) {
					free(variables.monitor_replication_lag_use_percona_heartbeat);
					variables.monitor_replication_lag_use_percona_heartbeat=strdup(value);
					return true;
				} else {
					proxy_error("%s is an invalid value for %s, not matching regex \"%s\"\n", value, name, patt);
				}
			}
			return false;
		}
		if (!strcasecmp(name,"monitor_enabled")) {
			if (strcasecmp(value,"true")==0 || strcasecmp(value,"1")==0) {
				variables.monitor_enabled=true;
				return true;
			}
			if (strcasecmp(value,"false")==0 || strcasecmp(value,"0")==0) {
				variables.monitor_enabled=false;
				return true;
			}
			return false;
		}
		if (!strcasecmp(name,"monitor_history")) {
			int intv=atoi(value);
			if (intv >= 1000 && intv <= 7*24*3600*1000) {
				variables.monitor_history=intv;
				return true;
			} else {
				return false;
			}
		}
		if (!strcasecmp(name,"monitor_connect_interval")) {
			int intv=atoi(value);
			if (intv >= 100 && intv <= 7*24*3600*1000) {
				variables.monitor_connect_interval=intv;
				return true;
			} else {
				return false;
			}
		}
		if (!strcasecmp(name,"monitor_connect_timeout")) {
			int intv=atoi(value);
			if (intv >= 100 && intv <= 600*1000) {
				variables.monitor_connect_timeout=intv;
				return true;
			} else {
				return false;
			}
		}
		if (!strcasecmp(name,"monitor_ping_interval")) {
			int intv=atoi(value);
			if (intv >= 100 && intv <= 7*24*3600*1000) {
				variables.monitor_ping_interval=intv;
				return true;
			} else {
				return false;
			}
		}
		if (!strcasecmp(name,"monitor_ping_max_failures")) {
			int intv=atoi(value);
			if (intv >= 1 && intv <= 1000*1000) {
				variables.monitor_ping_max_failures=intv;
				return true;
			} else {
				return false;
			}
		}
		if (!strcasecmp(name,"monitor_ping_timeout")) {
			int intv=atoi(value);
			if (intv >= 100 && intv <= 600*1000) {
				variables.monitor_ping_timeout=intv;
				return true;
			} else {
				return false;
			}
		}
		if (!strcasecmp(name,"monitor_read_only_interval")) {
			int intv=atoi(value);
			if (intv >= 100 && intv <= 7*24*3600*1000) {
				variables.monitor_read_only_interval=intv;
				return true;
			} else {
				return false;
			}
		}
		if (!strcasecmp(name,"monitor_read_only_timeout")) {
			int intv=atoi(value);
			if (intv >= 100 && intv <= 600*1000) {
				variables.monitor_read_only_timeout=intv;
				return true;
			} else {
				return false;
			}
		}
		if (!strcasecmp(name,"monitor_read_only_max_timeout_count")) {
			int intv=atoi(value);
			if (intv >= 1 && intv <= 1000*1000) {
				variables.monitor_read_only_max_timeout_count=intv;
				return true;
			} else {
				return false;
			}
		}
		if (!strcasecmp(name,"monitor_replication_lag_interval")) {
			int intv=atoi(value);
			if (intv >= 100 && intv <= 7*24*3600*1000) {
				variables.monitor_replication_lag_interval=intv;
				return true;
			} else {
				return false;
			}
		}
		if (!strcasecmp(name,"monitor_replication_lag_timeout")) {
			int intv=atoi(value);
			if (intv >= 100 && intv <= 600*1000) {
				variables.monitor_replication_lag_timeout=intv;
				return true;
			} else {
				return false;
			}
		}
		if (!strcasecmp(name,"monitor_replication_lag_count")) {
			int intv=atoi(value);
			if (intv >= 1 && intv <= 10) {
				variables.monitor_replication_lag_count=intv;
				return true;
			} else {
				return false;
			}
		}
		if (!strcasecmp(name,"monitor_groupreplication_healthcheck_interval")) {
			int intv=atoi(value);
			if (intv >= 50 && intv <= 7*24*3600*1000) {
				variables.monitor_groupreplication_healthcheck_interval=intv;
				return true;
			} else {
				return false;
			}
		}
		if (!strcasecmp(name,"monitor_groupreplication_healthcheck_timeout")) {
			int intv=atoi(value);
			if (intv >= 50 && intv <= 600*1000) {
				variables.monitor_groupreplication_healthcheck_timeout=intv;
				return true;
			} else {
				return false;
			}
		}
		if (!strcasecmp(name,"monitor_groupreplication_healthcheck_max_timeout_count")) {
			int intv=atoi(value);
			if (intv >= 1 && intv <= 10) {
				variables.monitor_groupreplication_healthcheck_max_timeout_count=intv;
				return true;
			} else {
				return false;
			}
		}
		if (!strcasecmp(name,"monitor_groupreplication_max_transactions_behind_count")) {
			int intv=atoi(value);
			if (intv >= 1 && intv <= 10) {
				variables.monitor_groupreplication_max_transactions_behind_count=intv;
				return true;
			} else {
				return false;
			}
		}
		if (!strcasecmp(name,"monitor_galera_healthcheck_interval")) {
			int intv=atoi(value);
			if (intv >= 50 && intv <= 7*24*3600*1000) {
				variables.monitor_galera_healthcheck_interval=intv;
				return true;
			} else {
				return false;
			}
		}
		if (!strcasecmp(name,"monitor_galera_healthcheck_timeout")) {
			int intv=atoi(value);
			if (intv >= 50 && intv <= 600*1000) {
				variables.monitor_galera_healthcheck_timeout=intv;
				return true;
			} else {
				return false;
			}
		}
		if (!strcasecmp(name,"monitor_galera_healthcheck_max_timeout_count")) {
			int intv=atoi(value);
			if (intv >= 1 && intv <= 10) {
				variables.monitor_galera_healthcheck_max_timeout_count=intv;
				return true;
			} else {
				return false;
			}
		}
		if (!strcasecmp(name,"monitor_query_interval")) {
			int intv=atoi(value);
			if (intv >= 100 && intv <= 7*24*3600*1000) {
				variables.monitor_query_interval=intv;
				return true;
			} else {
				return false;
			}
		}
		if (!strcasecmp(name,"monitor_query_timeout")) {
			int intv=atoi(value);
			if (intv >= 100 && intv <= 600*1000) {
				variables.monitor_query_timeout=intv;
				return true;
			} else {
				return false;
			}
		}
		if (!strcasecmp(name,"monitor_slave_lag_when_null")) {
			int intv=atoi(value);
			if (intv >= 0 && intv <= 604800) {
				variables.monitor_slave_lag_when_null=intv;
				return true;
			} else {
				return false;
			}
		}
		if (!strcasecmp(name,"monitor_threads_min")) {
			int intv=atoi(value);
			if (intv >= 2 && intv <= 16) {
				variables.monitor_threads_min = intv;
				return true;
			} else {
				return false;
			}
		}
		if (!strcasecmp(name,"monitor_threads_max")) {
			int intv=atoi(value);
			if (intv >= 4 && intv <= 256) {
				variables.monitor_threads_max = intv;
				return true;
			} else {
				return false;
			}
		}
		if (!strcasecmp(name,"monitor_threads_queue_maxsize")) {
			int intv=atoi(value);
			if (intv >= 16 && intv <= 1024) {
				variables.monitor_threads_queue_maxsize = intv;
				return true;
			} else {
				return false;
			}
		}
		if (!strcasecmp(name,"monitor_wait_timeout")) {
			if (strcasecmp(value,"true")==0 || strcasecmp(value,"1")==0) {
				variables.monitor_wait_timeout=true;
				return true;
			}
			if (strcasecmp(value,"false")==0 || strcasecmp(value,"0")==0) {
				variables.monitor_wait_timeout=false;
				return true;
			}
			return false;
		}
		if (!strcasecmp(name,"monitor_writer_is_also_reader")) {
			if (strcasecmp(value,"true")==0 || strcasecmp(value,"1")==0) {
				variables.monitor_writer_is_also_reader=true;
				return true;
			}
			if (strcasecmp(value,"false")==0 || strcasecmp(value,"0")==0) {
				variables.monitor_writer_is_also_reader=false;
				return true;
			}
			return false;
		}
	}
	if (!strcasecmp(name,"max_allowed_packet")) {
		int intv=atoi(value);
		if (intv >= 8192 && intv <= 1024*1024*1024) {
			variables.max_allowed_packet=intv;
			return true;
		} else {
			return false;
		}
	}
	if (!strcasecmp(name,"max_transaction_idle_time")) {
		int intv=atoi(value);
		if (intv >= 1000 && intv <= 20*24*3600*1000) {
			variables.max_transaction_idle_time=intv;
			return true;
		} else {
			return false;
		}
	}
	if (!strcasecmp(name,"max_transaction_time")) {
		int intv=atoi(value);
		if (intv >= 1000 && intv <= 20*24*3600*1000) {
			variables.max_transaction_time=intv;
			return true;
		} else {
			return false;
		}
	}
	if (!strcasecmp(name,"throttle_connections_per_sec_to_hostgroup")) {
		int intv=atoi(value);
		if (intv >= 1 && intv <= 100*1000*1000) {
			variables.throttle_connections_per_sec_to_hostgroup=intv;
			return true;
		} else {
			return false;
		}
	}
	if (!strcasecmp(name,"hostgroup_manager_verbose")) {
		int intv=atoi(value);
		if (intv >= 0 && intv <= 2) {
			variables.hostgroup_manager_verbose=intv;
			return true;
		} else {
			return false;
		}
	}
	if (!strcasecmp(name,"binlog_reader_connect_retry_msec")) {
		int intv=atoi(value);
		if (intv >= 200 && intv <= 120000) {
			__sync_lock_test_and_set(&variables.binlog_reader_connect_retry_msec,intv);
			return true;
		} else {
			return false;
		}
	}
	if (!strcasecmp(name,"threshold_query_length")) {
		int intv=atoi(value);
		if (intv >= 1024 && intv <= 1*1024*1024*1024) {
			variables.threshold_query_length=intv;
			return true;
		} else {
			return false;
		}
	}
	if (!strcasecmp(name,"threshold_resultset_size")) {
		int intv=atoi(value);
		if (intv >= 1024 && intv <= 1*1024*1024*1024) {
			variables.threshold_resultset_size=intv;
			return true;
		} else {
			return false;
		}
	}
	if (!strcasecmp(name,"query_digests_max_digest_length")) {
		int intv=atoi(value);
		if (intv >= 16 && intv <= 1*1024*1024) {
			variables.query_digests_max_digest_length=intv;
			return true;
		} else {
			return false;
		}
	}
	if (!strcasecmp(name,"query_digests_max_query_length")) {
		int intv=atoi(value);
		if (intv >= 16 && intv <= 16*1024*1024) {
			variables.query_digests_max_query_length=intv;
			return true;
		} else {
			return false;
		}
	}
	if (!strcasecmp(name,"query_digests_grouping_limit")) {
		int intv=atoi(value);
		if (intv >= 1 && intv <= 2089) {
			variables.query_digests_grouping_limit=intv;
			return true;
		} else {
			return false;
		}
	}
	if (!strcasecmp(name,"wait_timeout")) {
		int intv=atoi(value);
		if (intv >= 0 && intv <= 20*24*3600*1000) {
			variables.wait_timeout=intv;
			if (variables.wait_timeout < 5000) {
				proxy_warning("mysql-wait_timeout is set to a low value: %ums\n", variables.wait_timeout);
			}
			return true;
		} else {
			return false;
		}
	}
	if (!strcasecmp(name,"free_connections_pct")) {
		int intv=atoi(value);
		if (intv >= 0 && intv <= 100) {
			variables.free_connections_pct=intv;
			return true;
		} else {
			return false;
		}
	}
#ifdef IDLE_THREADS
	if (!strcasecmp(name,"session_idle_ms")) {
		int intv=atoi(value);
		if (intv >= 1 && intv <= 3600*1000) {
			variables.session_idle_ms=intv;
			return true;
		} else {
			return false;
		}
	}
#endif // IDLE_THREADS
	if (!strcasecmp(name,"throttle_max_bytes_per_second_to_client")) {
		int intv=atoi(value);
		if (intv >= 0 && intv <= 2147483647) {
			variables.throttle_max_bytes_per_second_to_client=intv;
			return true;
		} else {
			return false;
		}
	}
	if (!strcasecmp(name,"throttle_ratio_server_to_client")) {
		int intv=atoi(value);
		if (intv >= 0 && intv <= 100) {
			variables.throttle_ratio_server_to_client=intv;
			return true;
		} else {
			return false;
		}
	}
	if (!strcasecmp(name,"max_connections")) {
		int intv=atoi(value);
		if (intv >= 1 && intv <= 1000*1000) {
			variables.max_connections=intv;
			return true;
		} else {
			return false;
		}
	}
	if (!strcasecmp(name,"tcp_keepalive_time")) {
		int intv=atoi(value);
		if (intv >= 0 && intv <= 7200) {
			variables.tcp_keepalive_time=intv;
			return true;
		} else {
			return false;
		}
	}
	if (!strcasecmp(name,"use_tcp_keepalive")) {
		if (strcasecmp(value,"true")==0 || strcasecmp(value,"1")==0) {
			variables.use_tcp_keepalive=true;
			return true;
		}
		if (strcasecmp(value,"false")==0 || strcasecmp(value,"0")==0) {
			variables.use_tcp_keepalive=false;
			return true;
		}
		return false;
	}
	if (!strcasecmp(name,"firewall_whitelist_enabled")) {
		if (strcasecmp(value,"true")==0 || strcasecmp(value,"1")==0) {
			variables.firewall_whitelist_enabled=true;
			return true;
		}
		if (strcasecmp(value,"false")==0 || strcasecmp(value,"0")==0) {
			variables.firewall_whitelist_enabled=false;
			return true;
		}
		return false;
	}
	if (!strcasecmp(name,"automatic_detect_sqli")) {
		if (strcasecmp(value,"true")==0 || strcasecmp(value,"1")==0) {
			variables.automatic_detect_sqli=true;
			return true;
		}
		if (strcasecmp(value,"false")==0 || strcasecmp(value,"0")==0) {
			variables.automatic_detect_sqli=false;
			return true;
		}
		return false;
	}
	if (!strcasecmp(name,"max_stmts_per_connection")) {
		int intv=atoi(value);
		if (intv >= 1 && intv <= 1024) {
			variables.max_stmts_per_connection=intv;
			return true;
		} else {
			return false;
		}
	}
	if (!strcasecmp(name,"max_stmts_cache")) {
		int intv=atoi(value);
		if (intv >= 1024 && intv <= 1024*1024) {
			variables.max_stmts_cache=intv;
			return true;
		} else {
			return false;
		}
	}
	if (!strcasecmp(name,"mirror_max_concurrency")) {
		int intv=atoi(value);
		if (intv >= 1 && intv <= 8*1024) {
			variables.mirror_max_concurrency=intv;
			return true;
		} else {
			return false;
		}
	}
	if (!strcasecmp(name,"mirror_max_queue_length")) {
		int intv=atoi(value);
		if (intv >= 0 && intv <= 1024*1024) {
			variables.mirror_max_queue_length=intv;
			return true;
		} else {
			return false;
		}
	}
	if (!strcasecmp(name,"default_query_delay")) {
		int intv=atoi(value);
		if (intv >= 0 && intv <= 3600*1000) {
			variables.default_query_delay=intv;
			return true;
		} else {
			return false;
		}
	}
	if (!strcasecmp(name,"default_query_timeout")) {
		int intv=atoi(value);
		if (intv >= 1000 && intv <= 20*24*3600*1000) {
			variables.default_query_timeout=intv;
			return true;
		} else {
			return false;
		}
	}
	if (!strcasecmp(name,"query_processor_iterations")) {
		int intv=atoi(value);
		if (intv >= 0 && intv <= 1000*1000) {
			variables.query_processor_iterations=intv;
			return true;
		} else {
			return false;
		}
	}
	if (!strcasecmp(name,"query_processor_regex")) {
		int intv=atoi(value);
		if (intv >= 1 && intv <= 2) {
			variables.query_processor_regex=intv;
			return true;
		} else {
			return false;
		}
	}
	if (!strcasecmp(name,"set_query_lock_on_hostgroup")) {
		int intv=atoi(value);
		if (intv >= 0 && intv <= 1) {
			variables.set_query_lock_on_hostgroup=intv;
			return true;
		} else {
			return false;
		}
	}
	if (!strcasecmp(name,"reset_connection_algorithm")) {
		int intv=atoi(value);
		if (intv >= 1 && intv <= 2) {
			variables.reset_connection_algorithm=intv;
			return true;
		} else {
			return false;
		}
	}
	if (!strcasecmp(name,"auto_increment_delay_multiplex")) {
		int intv=atoi(value);
		if (intv >= 0 && intv <= 1000000) {
			variables.auto_increment_delay_multiplex=intv;
			return true;
		} else {
			return false;
		}
	}
	if (!strcasecmp(name,"default_max_latency_ms")) {
		int intv=atoi(value);
		if (intv >= 0 && intv <= 20*24*3600*1000) {
			variables.default_max_latency_ms=intv;
			return true;
		} else {
			return false;
		}
	}
	if (!strcasecmp(name,"long_query_time")) {
		int intv=atoi(value);
		if (intv >= 0 && intv <= 20*24*3600*1000) {
			variables.long_query_time=intv;
			return true;
		} else {
			return false;
		}
	}
	if (!strcasecmp(name,"query_cache_size_MB")) {
		int intv=atoi(value);
		if (intv >= 0 && intv <= 1024*10240) {
			variables.query_cache_size_MB=intv;
			return true;
		} else {
			return false;
		}
	}
	if (!strcasecmp(name,"ping_interval_server_msec")) {
		int intv=atoi(value);
		if (intv >= 1000 && intv <= 7*24*3600*1000) {
			variables.ping_interval_server_msec=intv;
			return true;
		} else {
			return false;
		}
	}
	if (!strcasecmp(name,"ping_timeout_server")) {
		int intv=atoi(value);
		if (intv >= 10 && intv <= 600*1000) {
			variables.ping_timeout_server=intv;
			return true;
		} else {
			return false;
		}
	}
	if (!strcasecmp(name,"shun_on_failures")) {
		int intv=atoi(value);
		if (intv >= 0 && intv <= 10000000) {
			variables.shun_on_failures=intv;
			return true;
		} else {
			return false;
		}
	}
	if (!strcasecmp(name,"shun_recovery_time_sec")) {
		int intv=atoi(value);
		if (intv >= 0 && intv <= 3600*24*365) {
			variables.shun_recovery_time_sec=intv;
			return true;
		} else {
			return false;
		}
	}
	if (!strcasecmp(name,"query_retries_on_failure")) {
		int intv=atoi(value);
		if (intv >= 0 && intv <= 1000) {
			variables.query_retries_on_failure=intv;
			return true;
		} else {
			return false;
		}
	}
	if (!strcasecmp(name,"client_multi_statements")) {
		if (strcasecmp(value,"true")==0 || strcasecmp(value,"1")==0) {
			variables.client_multi_statements=true;
			return true;
		}
		if (strcasecmp(value,"false")==0 || strcasecmp(value,"0")==0) {
			variables.client_multi_statements=false;
			return true;
		}
		return false;
	}
	if (!strcasecmp(name,"connect_retries_on_failure")) {
		int intv=atoi(value);
		if (intv >= 0 && intv <= 1000) {
			variables.connect_retries_on_failure=intv;
			return true;
		} else {
			return false;
		}
	}
	if (!strcasecmp(name,"connection_delay_multiplex_ms")) {
		int intv=atoi(value);
		if (intv >= 0 && intv <= 300*1000) {
			variables.connection_delay_multiplex_ms=intv;
			return true;
		} else {
			return false;
		}
	}
	if (!strcasecmp(name,"connection_max_age_ms")) {
		int intv=atoi(value);
		if (intv >= 0 && intv <= 3600*24*1000) {
			variables.connection_max_age_ms=intv;
			return true;
		} else {
			return false;
		}
	}
	if (!strcasecmp(name,"connect_timeout_client")) {
		int intv=atoi(value);
		if (intv >= 500 && intv <= 3600*1000) {
			variables.connect_timeout_client=intv;
			return true;
		} else {
			return false;
		}
	}
	if (!strcasecmp(name,"connect_timeout_server")) {
		int intv=atoi(value);
		if (intv >= 10 && intv <= 120*1000) {
			variables.connect_timeout_server=intv;
			return true;
		} else {
			return false;
		}
	}
	if (!strcasecmp(name,"connect_timeout_server_max")) {
		int intv=atoi(value);
		if (intv >= 10 && intv <= 3600*1000) {
			variables.connect_timeout_server_max=intv;
			return true;
		} else {
			return false;
		}
	}
	if (!strcasecmp(name,"connect_retries_delay")) {
		int intv=atoi(value);
		if (intv >= 0 && intv <= 10000) {
			variables.connect_retries_delay=intv;
			return true;
		} else {
			return false;
		}
	}
	if (!strcasecmp(name,"eventslog_filesize")) {
		int intv=atoi(value);
		if (intv >= 1024*1024 && intv <= 1*1024*1024*1024) {
			variables.eventslog_filesize=intv;
			return true;
		} else {
			return false;
		}
	}
	if (!strcasecmp(name,"eventslog_default_log")) {
		int intv=atoi(value);
		if (intv >= 0 && intv <= 1) {
			variables.eventslog_default_log=intv;
			return true;
		} else {
			return false;
		}
	}
	if (!strcasecmp(name,"eventslog_format")) {
		int intv=atoi(value);
		if (intv >= 1 && intv <= 2) {
			if (variables.eventslog_format!=intv) {
				// if we are switching format, we need to switch file too
				if (GloMyLogger) {
					proxy_info("Switching query logging format from %d to %d\n", variables.eventslog_format , intv);
					GloMyLogger->flush_log();
				}
				variables.eventslog_format=intv;
			}
			return true;
		} else {
			return false;
		}
	}
	if (!strcasecmp(name,"auditlog_filesize")) {
		int intv=atoi(value);
		if (intv >= 1024*1024 && intv <= 1*1024*1024*1024) {
			variables.auditlog_filesize=intv;
			return true;
		} else {
			return false;
		}
	}
	if (!strcasecmp(name,"default_schema")) {
		if (vallen) {
			free(variables.default_schema);
			variables.default_schema=strdup(value);
			return true;
		} else {
			return false;
		}
	}
	if (!strcasecmp(name,"interfaces")) {
		if (vallen && strlen(variables.interfaces)==0) {
			free(variables.interfaces);
			variables.interfaces=strdup(value);
			return true;
		} else {
			if (vallen && strcmp(value,variables.interfaces)==0) {
				return true;
			} else {
				return false;
			}
		}
	}
	if (!strcasecmp(name,"server_version")) {
		if (vallen) {
			free(variables.server_version);
			if (strcmp(value,(const char *)"5.1.30")==0) { // per issue #632 , the default 5.1.30 is replaced with 5.5.30
				variables.server_version=strdup((char *)"5.5.30");
			} else {
				variables.server_version=strdup(value);
			}
			return true;
		} else {
			return false;
		}
	}

	if (!strcasecmp(name,"init_connect")) {
		if (variables.init_connect) free(variables.init_connect);
		variables.init_connect=NULL;
		if (vallen) {
			if (strcmp(value,"(null)"))
				variables.init_connect=strdup(value);
		}
		return true;
	}
	if (!strcasecmp(name,"firewall_whitelist_errormsg")) {
		if (variables.firewall_whitelist_errormsg) free(variables.firewall_whitelist_errormsg);
		variables.firewall_whitelist_errormsg=NULL;
		if (vallen) {
			if (strcmp(value,"(null)"))
				variables.firewall_whitelist_errormsg=strdup(value);
		}
		return true;
	}
	if (!strcasecmp(name,"ldap_user_variable")) {
		if (variables.ldap_user_variable) free(variables.ldap_user_variable);
		variables.ldap_user_variable=NULL;
		if (vallen) {
			if (strcmp(value,"(null)"))
				variables.ldap_user_variable=strdup(value);
		}
		return true;
	}
	if (!strcasecmp(name,"add_ldap_user_comment")) {
		if (variables.add_ldap_user_comment) free(variables.add_ldap_user_comment);
		variables.add_ldap_user_comment=NULL;
		if (vallen) {
			if (strcmp(value,"(null)"))
				variables.add_ldap_user_comment=strdup(value);
		}
		return true;
	}

	if (!strcasecmp(name,"default_tx_isolation")) {
		if (variables.default_tx_isolation) free(variables.default_tx_isolation);
		variables.default_tx_isolation=NULL;
		if (vallen) {
			if (strcmp(value,"(null)"))
				variables.default_tx_isolation=strdup(value);
		}
		if (variables.default_tx_isolation==NULL) {
			variables.default_tx_isolation=strdup((char *)MYSQL_DEFAULT_TX_ISOLATION); // default
		}
		return true;
	}

	if (!strcasecmp(name,"default_session_track_gtids")) {
		if (variables.default_session_track_gtids) free(variables.default_session_track_gtids);
		variables.default_session_track_gtids=NULL;
		if (vallen) {
			// we only accept 2 value for session_track_gtids = OFF or OWN_GTID
			if (strcasecmp(value,(char *)"OFF") == 0) {
				// for convention, we stored the value as uppercase
				variables.default_session_track_gtids=strdup((char *)"OFF");
				return true;
			} else if (strcasecmp(value,(char *)"OWN_GTID") == 0) {
				// for convention, we stored the value as uppercase
				variables.default_session_track_gtids=strdup((char *)"OWN_GTID");
				return true;
			}
		}
		return false; // we couldn't set it to a valid value. It will be reset to default
	}
	if (!strcasecmp(name,"enable_client_deprecate_eof")) {
		if (strcasecmp(value,"true")==0 || strcasecmp(value,"1")==0) {
			variables.enable_client_deprecate_eof=true;
			return true;
		}
		if (strcasecmp(value,"false")==0 || strcasecmp(value,"0")==0) {
			variables.enable_client_deprecate_eof=false;
			return true;
		}
		return false;
	}
	if (!strcasecmp(name,"enable_server_deprecate_eof")) {
		if (strcasecmp(value,"true")==0 || strcasecmp(value,"1")==0) {
			variables.enable_server_deprecate_eof=true;
			return true;
		}
		if (strcasecmp(value,"false")==0 || strcasecmp(value,"0")==0) {
			variables.enable_server_deprecate_eof=false;
			return true;
		}
		return false;
	}

	if (!strncmp(name,"default_",8)) {
		for (int i=0; i<SQL_NAME_LAST; i++) {
			if (mysql_tracked_variables[i].is_global_variable==false)
				continue;
			char buf[128];
			sprintf(buf, "default_%s", mysql_tracked_variables[i].internal_variable_name);
			if (!strcmp(name,buf)) {
				if (variables.default_variables[i]) free(variables.default_variables[i]);
				variables.default_variables[i] = NULL;
				if (vallen) {
					if (strcmp(value,"(null)"))
						variables.default_variables[i] = strdup(value);
				}
				if (variables.default_variables[i] == NULL)
					variables.default_variables[i] = strdup(mysql_tracked_variables[i].default_value);
				return true;
			}
		}
	}


	if (!strcasecmp(name,"keep_multiplexing_variables")) {
		if (vallen) {
			free(variables.keep_multiplexing_variables);
			variables.keep_multiplexing_variables=strdup(value);
			return true;
		} else {
			return false;
		}
	}
	// SSL proxy to server variables
	if (!strcasecmp(name,"ssl_p2s_ca")) {
		if (variables.ssl_p2s_ca) free(variables.ssl_p2s_ca);
		variables.ssl_p2s_ca=NULL;
		if (vallen) {
			if (strcmp(value,"(null)"))
				variables.ssl_p2s_ca=strdup(value);
		}
		return true;
	}
	if (!strcasecmp(name,"ssl_p2s_cert")) {
		if (variables.ssl_p2s_cert) free(variables.ssl_p2s_cert);
		variables.ssl_p2s_cert=NULL;
		if (vallen) {
			if (strcmp(value,"(null)"))
				variables.ssl_p2s_cert=strdup(value);
		}
		return true;
	}
	if (!strcasecmp(name,"ssl_p2s_key")) {
		if (variables.ssl_p2s_key) free(variables.ssl_p2s_key);
		variables.ssl_p2s_key=NULL;
		if (vallen) {
			if (strcmp(value,"(null)"))
				variables.ssl_p2s_key=strdup(value);
		}
		return true;
	}
	if (!strcasecmp(name,"ssl_p2s_cipher")) {
		if (variables.ssl_p2s_cipher) free(variables.ssl_p2s_cipher);
		variables.ssl_p2s_cipher=NULL;
		if (vallen) {
			if (strcmp(value,"(null)"))
				variables.ssl_p2s_cipher=strdup(value);
		}
		return true;
	}

	if (!strcasecmp(name,"auditlog_filename")) {
                if (value[strlen(value) - 1] == '/') {
                        proxy_error("%s is an invalid value for auditlog_filename, please specify a filename not just the path\n", value);
			return false;
		} else if (value[0] == '/') {
			char *full_path = strdup(value);
                        char *eval_dirname = dirname(full_path);
                        DIR* eventlog_dir = opendir(eval_dirname);
			free(full_path);
                        if (eventlog_dir) {
				closedir(eventlog_dir);
				free(variables.auditlog_filename);
				variables.auditlog_filename=strdup(value);
                                return true;
			} else {
				proxy_error("%s is an invalid value for auditlog_filename path, the directory cannot be accessed\n", eval_dirname);
				return false;
			}
		} else {
			free(variables.auditlog_filename);
			variables.auditlog_filename=strdup(value);
			return true;
		}
	}
	if (!strcasecmp(name,"eventslog_filename")) {
                if (value[strlen(value) - 1] == '/') {
                        proxy_error("%s is an invalid value for eventslog_filename, please specify a filename not just the path\n", value);
			return false;
		} else if (value[0] == '/') {
			char *full_path = strdup(value);
                        char *eval_dirname = dirname(full_path);
                        DIR* eventlog_dir = opendir(eval_dirname);
			free(full_path);
                        if (eventlog_dir) {
				closedir(eventlog_dir);
				free(variables.eventslog_filename);
				variables.eventslog_filename=strdup(value);
                                return true;
			} else {
				proxy_error("%s is an invalid value for eventslog_filename path, the directory cannot be accessed\n", eval_dirname);
				return false;
			}
		} else {
			free(variables.eventslog_filename);
			variables.eventslog_filename=strdup(value);
			return true;
		}
	}
	if (!strcasecmp(name,"server_capabilities")) {
		int intv=atoi(value);
		if (intv > 10 && intv <= 65535) {
			variables.server_capabilities=intv;
//			if (variables.server_capabilities & CLIENT_SSL) {
				// for now disable CLIENT_SSL
//				variables.server_capabilities &= ~CLIENT_SSL;
//			}
//			variables.server_capabilities |= CLIENT_SSL;
			
			return true;
		} else {
			return false;
		}
	}
	if (!strcasecmp(name,"poll_timeout")) {
		int intv=atoi(value);
		if (intv >= 10 && intv <= 20000) {
			variables.poll_timeout=intv;
			return true;
		} else {
			return false;
		}
	}
	if (!strcasecmp(name,"poll_timeout_on_failure")) {
		int intv=atoi(value);
		if (intv >= 10 && intv <= 20000) {
			variables.poll_timeout_on_failure=intv;
			return true;
		} else {
			return false;
		}
	}
	if (!strcasecmp(name,"connpoll_reset_queue_length")) {
		int intv=atoi(value);
		if (intv >= 0 && intv <= 1000) {
			variables.connpoll_reset_queue_length=intv;
			return true;
		} else {
			return false;
		}
	}
	if (!strcasecmp(name,"min_num_servers_lantency_awareness")) {
		int intv=atoi(value);
		if (intv >= 0 && intv <= 10000) {
			variables.min_num_servers_lantency_awareness=intv;
			return true;
		} else {
			return false;
		}
	}
	if (!strcasecmp(name,"aurora_max_lag_ms_only_read_from_replicas")) {
		int intv=atoi(value);
		if (intv >= 0 && intv <= 100) {
			variables.aurora_max_lag_ms_only_read_from_replicas=intv;
			return true;
		} else {
			return false;
		}
	}
	if (!strcasecmp(name,"handle_unknown_charset")) {
		uint8_t intv=atoi(value);
		if (intv >= 0 && intv < HANDLE_UNKNOWN_CHARSET__MAX_HANDLE_VALUE) {
			variables.handle_unknown_charset=intv;
			return true;
		} else {
			return false;
		}
	}
	if (!strcasecmp(name,"stacksize")) {
		int intv=atoi(value);
		if (intv >= 256*1024 && intv <= 4*1024*1024) {
			stacksize=intv;
			return true;
		} else {
			return false;
		}
	}
	if (!strcasecmp(name,"threads")) {
		unsigned int intv=atoi(value);
		if ((num_threads==0 || num_threads==intv || mysql_threads==NULL) && intv > 0 && intv < 256) {
			num_threads=intv;
			this->status_variables.p_gauge_array[p_th_gauge::mysql_thread_workers]->Set(intv);
			return true;
		} else {
			return false;
		}
	}
#ifdef DEBUG
	if (!strcasecmp(name,"session_debug")) {
		if (strcasecmp(value,"true")==0 || strcasecmp(value,"1")==0) {
			variables.session_debug=true;
			return true;
		}
		if (strcasecmp(value,"false")==0 || strcasecmp(value,"0")==0) {
			variables.session_debug=false;
			return true;
		}
		return false;
	}
#endif /* DEBUG */
	if (!strcasecmp(name,"have_compress")) {
		if (strcasecmp(value,"true")==0 || strcasecmp(value,"1")==0) {
			variables.have_compress=true;
			variables.server_capabilities |= CLIENT_COMPRESS;
			return true;
		}
		if (strcasecmp(value,"false")==0 || strcasecmp(value,"0")==0) {
			variables.have_compress=false;
			variables.server_capabilities &= ~CLIENT_COMPRESS;
			return true;
		}
		return false;
	}
	if (!strcasecmp(name,"have_ssl")) {
		if (strcasecmp(value,"true")==0 || strcasecmp(value,"1")==0) {
			variables.have_ssl=true;
			variables.server_capabilities |= CLIENT_SSL;
			return true;
		}
		if (strcasecmp(value,"false")==0 || strcasecmp(value,"0")==0) {
			variables.have_ssl=false;
			variables.server_capabilities &= ~CLIENT_SSL;
			return true;
		}
		return false;
	}
	if (!strcasecmp(name,"client_found_rows")) {
		if (strcasecmp(value,"true")==0 || strcasecmp(value,"1")==0) {
			variables.client_found_rows=true;
			return true;
		}
		if (strcasecmp(value,"false")==0 || strcasecmp(value,"0")==0) {
			variables.client_found_rows=false;
			return true;
		}
		return false;
	}
	if (!strcasecmp(name,"multiplexing")) {
		if (strcasecmp(value,"true")==0 || strcasecmp(value,"1")==0) {
			variables.multiplexing=true;
			return true;
		}
		if (strcasecmp(value,"false")==0 || strcasecmp(value,"0")==0) {
			variables.multiplexing=false;
			return true;
		}
		return false;
	}
	if (!strcasecmp(name,"log_unhealthy_connections")) {
		if (strcasecmp(value,"true")==0 || strcasecmp(value,"1")==0) {
			variables.log_unhealthy_connections=true;
			return true;
		}
		if (strcasecmp(value,"false")==0 || strcasecmp(value,"0")==0) {
			variables.log_unhealthy_connections=false;
			return true;
		}
		return false;
	}
	if (!strcasecmp(name,"forward_autocommit")) {
		if (strcasecmp(value,"true")==0 || strcasecmp(value,"1")==0) {
			variables.forward_autocommit=true;
			return true;
		}
		if (strcasecmp(value,"false")==0 || strcasecmp(value,"0")==0) {
			variables.forward_autocommit=false;
			return true;
		}
		return false;
	}
	if (!strcasecmp(name,"enforce_autocommit_on_reads")) {
		if (strcasecmp(value,"true")==0 || strcasecmp(value,"1")==0) {
			variables.enforce_autocommit_on_reads=true;
			return true;
		}
		if (strcasecmp(value,"false")==0 || strcasecmp(value,"0")==0) {
			variables.enforce_autocommit_on_reads=false;
			return true;
		}
		return false;
	}
	if (!strcasecmp(name,"autocommit_false_not_reusable")) {
		if (strcasecmp(value,"true")==0 || strcasecmp(value,"1")==0) {
			variables.autocommit_false_not_reusable=true;
			return true;
		}
		if (strcasecmp(value,"false")==0 || strcasecmp(value,"0")==0) {
			variables.autocommit_false_not_reusable=false;
			return true;
		}
		return false;
	}
	if (!strcasecmp(name,"autocommit_false_is_transaction")) {
		if (strcasecmp(value,"true")==0 || strcasecmp(value,"1")==0) {
			variables.autocommit_false_is_transaction=true;
			return true;
		}
		if (strcasecmp(value,"false")==0 || strcasecmp(value,"0")==0) {
			variables.autocommit_false_is_transaction=false;
			return true;
		}
		return false;
	}
	if (!strcasecmp(name,"verbose_query_error")) {
		if (strcasecmp(value,"true")==0 || strcasecmp(value,"1")==0) {
			variables.verbose_query_error=true;
			return true;
		}
		if (strcasecmp(value,"false")==0 || strcasecmp(value,"0")==0) {
			variables.verbose_query_error=false;
			return true;
		}
		return false;
	}
	if (!strcasecmp(name,"commands_stats")) {
		if (strcasecmp(value,"true")==0 || strcasecmp(value,"1")==0) {
			variables.commands_stats=true;
			return true;
		}
		if (strcasecmp(value,"false")==0 || strcasecmp(value,"0")==0) {
			variables.commands_stats=false;
			return true;
		}
		return false;
	}
	if (!strcasecmp(name,"query_digests")) {
		if (strcasecmp(value,"true")==0 || strcasecmp(value,"1")==0) {
			variables.query_digests=true;
			return true;
		}
		if (strcasecmp(value,"false")==0 || strcasecmp(value,"0")==0) {
			variables.query_digests=false;
			return true;
		}
		return false;
	}
	if (!strcasecmp(name,"query_digests_lowercase")) {
		if (strcasecmp(value,"true")==0 || strcasecmp(value,"1")==0) {
			variables.query_digests_lowercase=true;
			return true;
		}
		if (strcasecmp(value,"false")==0 || strcasecmp(value,"0")==0) {
			variables.query_digests_lowercase=false;
			return true;
		}
		return false;
	}
	if (!strcasecmp(name,"query_digests_replace_null")) {
		if (strcasecmp(value,"true")==0 || strcasecmp(value,"1")==0) {
			variables.query_digests_replace_null=true;
			return true;
		}
		if (strcasecmp(value,"false")==0 || strcasecmp(value,"0")==0) {
			variables.query_digests_replace_null=false;
			return true;
		}
		return false;
	}
	if (!strcasecmp(name,"query_digests_no_digits")) {
		if (strcasecmp(value,"true")==0 || strcasecmp(value,"1")==0) {
			variables.query_digests_no_digits=true;
			return true;
		}
		if (strcasecmp(value,"false")==0 || strcasecmp(value,"0")==0) {
			variables.query_digests_no_digits=false;
			return true;
		}
		return false;
	}
	if (!strcasecmp(name,"query_digests_normalize_digest_text")) {
		if (strcasecmp(value,"true")==0 || strcasecmp(value,"1")==0) {
			variables.query_digests_normalize_digest_text=true;
			return true;
		}
		if (strcasecmp(value,"false")==0 || strcasecmp(value,"0")==0) {
			variables.query_digests_normalize_digest_text=false;
			return true;
		}
		return false;
	}
	if (!strcasecmp(name,"query_digests_track_hostname")) {
		if (strcasecmp(value,"true")==0 || strcasecmp(value,"1")==0) {
			variables.query_digests_track_hostname=true;
			return true;
		}
		if (strcasecmp(value,"false")==0 || strcasecmp(value,"0")==0) {
			variables.query_digests_track_hostname=false;
			return true;
		}
		return false;
	}
	if (!strcasecmp(name,"stats_time_backend_query")) {
		if (strcasecmp(value,"true")==0 || strcasecmp(value,"1")==0) {
			variables.stats_time_backend_query=true;
			return true;
		}
		if (strcasecmp(value,"false")==0 || strcasecmp(value,"0")==0) {
			variables.stats_time_backend_query=false;
			return true;
		}
		return false;
	}
	if (!strcasecmp(name,"stats_time_query_processor")) {
		if (strcasecmp(value,"true")==0 || strcasecmp(value,"1")==0) {
			variables.stats_time_query_processor=true;
			return true;
		}
		if (strcasecmp(value,"false")==0 || strcasecmp(value,"0")==0) {
			variables.stats_time_query_processor=false;
			return true;
		}
		return false;
	}
	if (!strcasecmp(name,"query_cache_stores_empty_result")) {
		if (strcasecmp(value,"true")==0 || strcasecmp(value,"1")==0) {
			variables.query_cache_stores_empty_result=true;
			return true;
		}
		if (strcasecmp(value,"false")==0 || strcasecmp(value,"0")==0) {
			variables.query_cache_stores_empty_result=false;
			return true;
		}
		return false;
	}
	if (!strcasecmp(name,"connection_warming")) {
		if (strcasecmp(value,"true")==0 || strcasecmp(value,"1")==0) {
			variables.connection_warming=true;
			return true;
		}
		if (strcasecmp(value,"false")==0 || strcasecmp(value,"0")==0) {
			variables.connection_warming=false;
			return true;
		}
		return false;
	}
#ifdef IDLE_THREADS
	if (!strcasecmp(name,"session_idle_show_processlist")) {
		if (strcasecmp(value,"true")==0 || strcasecmp(value,"1")==0) {
			variables.session_idle_show_processlist=true;
			return true;
		}
		if (strcasecmp(value,"false")==0 || strcasecmp(value,"0")==0) {
			variables.session_idle_show_processlist=false;
			return true;
		}
		return false;
	}
#endif // IDLE_THREADS
	if (!strcasecmp(name,"show_processlist_extended")) {
		int intv=atoi(value);
		if (intv >= 0 && intv <= 2) {
			variables.show_processlist_extended=intv;
			return true;
		} else {
			return false;
		}
		return false;
	}
	if (!strcasecmp(name,"sessions_sort")) {
		if (strcasecmp(value,"true")==0 || strcasecmp(value,"1")==0) {
			variables.sessions_sort=true;
			return true;
		}
		if (strcasecmp(value,"false")==0 || strcasecmp(value,"0")==0) {
			variables.sessions_sort=false;
			return true;
		}
		return false;
	}
	if (!strcasecmp(name,"kill_backend_connection_when_disconnect")) {
		if (strcasecmp(value,"true")==0 || strcasecmp(value,"1")==0) {
			variables.kill_backend_connection_when_disconnect=true;
			return true;
		}
		if (strcasecmp(value,"false")==0 || strcasecmp(value,"0")==0) {
			variables.kill_backend_connection_when_disconnect=false;
			return true;
		}
		return false;
	}
	if (!strcasecmp(name,"client_session_track_gtid")) {
		if (strcasecmp(value,"true")==0 || strcasecmp(value,"1")==0) {
			variables.client_session_track_gtid=true;
			return true;
		}
		if (strcasecmp(value,"false")==0 || strcasecmp(value,"0")==0) {
			variables.client_session_track_gtid=false;
			return true;
		}
		return false;
	}
	if (!strcasecmp(name,"servers_stats")) {
		if (strcasecmp(value,"true")==0 || strcasecmp(value,"1")==0) {
			variables.servers_stats=true;
			return true;
		}
		if (strcasecmp(value,"false")==0 || strcasecmp(value,"0")==0) {
			variables.servers_stats=false;
			return true;
		}
		return false;
	}
	if (!strcasecmp(name,"default_reconnect")) {
		if (strcasecmp(value,"true")==0 || strcasecmp(value,"1")==0) {
			variables.default_reconnect=true;
			return true;
		}
		if (strcasecmp(value,"false")==0 || strcasecmp(value,"0")==0) {
			variables.default_reconnect=false;
			return true;
		}
		return false;
	}
<<<<<<< HEAD
	if (!strcasecmp(name,"tls_version")) {
		if (vallen && valid_tls_versions_var(value)) {
			if (variables.tls_version) free(variables.tls_version);
			variables.tls_version = strdup(value);

			return true;
		} else {
			return false;
		}
	}

=======
	if (!strcasecmp(name,"log_mysql_warnings_enabled")) {
		if (strcasecmp(value,"true")==0 || strcasecmp(value,"1")==0) {
			variables.log_mysql_warnings_enabled=true;
			return true;
		}
		if (strcasecmp(value,"false")==0 || strcasecmp(value,"0")==0) {
			variables.log_mysql_warnings_enabled=false;
			return true;
		}
		return false;
	}
>>>>>>> 428f2e7e
	return false;
}


// return variables from both mysql_thread_variables_names AND mysql_tracked_variables
char ** MySQL_Threads_Handler::get_variables_list() {
	const size_t l=sizeof(mysql_thread_variables_names)/sizeof(char *);
	unsigned int i;
	size_t ltv = 0;
	for (i=0; i < SQL_NAME_LAST ; i++) {
		if (mysql_tracked_variables[i].is_global_variable)
			ltv++;
	}
	char **ret=(char **)malloc(sizeof(char *)*(l+ltv)); // not adding + 1 because mysql_thread_variables_names is already NULL terminated
	size_t fv = 0;
	for (i=0; i < SQL_NAME_LAST ; i++) {
		if (mysql_tracked_variables[i].is_global_variable) {
			char * m = (char *)malloc(strlen(mysql_tracked_variables[i].internal_variable_name)+1+strlen((char *)"default_"));
			sprintf(m,"default_%s", mysql_tracked_variables[i].internal_variable_name);
			ret[fv] = m;
			fv++;
		}
	}
	// this is an extra check.
	assert(fv==ltv);
	for (i=ltv;i<l+ltv-1;i++) {
		ret[i]=(strdup(mysql_thread_variables_names[i-ltv]));
	}
	ret[l+ltv-1] = NULL; // last value
	return ret;
}

// Returns true if the given name is the name of an existing mysql variable
// scan both mysql_thread_variables_names AND mysql_tracked_variables
bool MySQL_Threads_Handler::has_variable(const char *name) {
	if (strlen(name) > 8) {
		if (strncmp(name, "default_", 8) == 0) {
			for (unsigned int i = 0; i < SQL_NAME_LAST ; i++) {
				if (mysql_tracked_variables[i].is_global_variable) {
					size_t var_len = strlen(mysql_tracked_variables[i].internal_variable_name);
					if (strlen(name) == (var_len+8)) {
						if (!strncmp(name+8, mysql_tracked_variables[i].internal_variable_name, var_len)) {
							return true;
						}
					}
				}
			}
		}
	}
	size_t no_vars = sizeof(mysql_thread_variables_names) / sizeof(char *);
	for (unsigned int i = 0; i < no_vars-1 ; ++i) {
		size_t var_len = strlen(mysql_thread_variables_names[i]);
		if (strlen(name) == var_len && !strncmp(name, mysql_thread_variables_names[i], var_len)) {
			return true;
		}
	}
	return false;
}

void MySQL_Threads_Handler::print_version() {
	fprintf(stderr,"Standard MySQL Threads Handler rev. %s -- %s -- %s\n", MYSQL_THREAD_VERSION, __FILE__, __TIMESTAMP__);
}

void MySQL_Threads_Handler::init(unsigned int num, size_t stack) {
	if (stack) {
		stacksize=stack;
	} else {
		if (stacksize==0) stacksize=DEFAULT_STACK_SIZE;
	}
	if (num) {
		num_threads=num;
		this->status_variables.p_gauge_array[p_th_gauge::mysql_thread_workers]->Set(num);
	} else {
		if (num_threads==0)  {
			num_threads=DEFAULT_NUM_THREADS; //default
			this->status_variables.p_gauge_array[p_th_gauge::mysql_thread_workers]->Set(DEFAULT_NUM_THREADS);
		}
	}
	int rc=pthread_attr_setstacksize(&attr, stacksize);
	assert(rc==0);
	mysql_threads=(proxysql_mysql_thread_t *)calloc(num_threads,sizeof(proxysql_mysql_thread_t));
#ifdef IDLE_THREADS
	if (GloVars.global.idle_threads)
		mysql_threads_idles=(proxysql_mysql_thread_t *)calloc(num_threads,sizeof(proxysql_mysql_thread_t));
#endif // IDLE_THREADS
}

proxysql_mysql_thread_t * MySQL_Threads_Handler::create_thread(unsigned int tn, void *(*start_routine) (void *), bool idles) {
	if (idles==false) {
		if (pthread_create(&mysql_threads[tn].thread_id, &attr, start_routine , &mysql_threads[tn]) != 0 ) {
			proxy_error("Thread creation\n");
			assert(0);
		}
#ifdef IDLE_THREADS
	} else {
		if (GloVars.global.idle_threads) {
			if (pthread_create(&mysql_threads_idles[tn].thread_id, &attr, start_routine , &mysql_threads_idles[tn]) != 0) {
				proxy_error("Thread creation\n");
				assert(0);
			}
		}
#endif // IDLE_THREADS
	}
	return NULL;
}

void MySQL_Threads_Handler::shutdown_threads() {
	unsigned int i;
	shutdown_=1;
	if (mysql_threads) {
		for (i=0; i<num_threads; i++) {
			if (mysql_threads[i].worker) {
				pthread_mutex_lock(&mysql_threads[i].worker->thread_mutex);
				mysql_threads[i].worker->shutdown=1;
				pthread_mutex_unlock(&mysql_threads[i].worker->thread_mutex);
			}
		}
#ifdef IDLE_THREADS
		if (GloVars.global.idle_threads) {
			for (i=0; i<num_threads; i++) {
				if (mysql_threads_idles[i].worker) {
					pthread_mutex_lock(&mysql_threads[i].worker->thread_mutex);
					mysql_threads_idles[i].worker->shutdown=1;
					pthread_mutex_unlock(&mysql_threads[i].worker->thread_mutex);
				}
			}
		}
#endif /* IDLE_THREADS */
		signal_all_threads(1);
		for (i=0; i<num_threads; i++) {
			if (mysql_threads[i].worker)
				pthread_join(mysql_threads[i].thread_id,NULL);
#ifdef IDLE_THREADS
			if (GloVars.global.idle_threads) {
				if (mysql_threads_idles[i].worker)
					pthread_join(mysql_threads_idles[i].thread_id,NULL);
			}
#endif /* IDLE_THREADS */
		}
	}
}

void MySQL_Threads_Handler::start_listeners() {
	char *_tmp=NULL;
	_tmp=GloMTH->get_variable((char *)"interfaces");
	if (strlen(_tmp)==0) {
		//GloMTH->set_variable((char *)"interfaces", (char *)"0.0.0.0:6033;/tmp/proxysql.sock"); // set default
		GloMTH->set_variable((char *)"interfaces", (char *)"0.0.0.0:6033"); // changed. See isseu #1104
	}
	free(_tmp);
	tokenizer_t tok;
	tokenizer( &tok, variables.interfaces, ";", TOKENIZER_NO_EMPTIES );
	const char* token;
	for (token = tokenize( &tok ); token; token = tokenize( &tok )) {
		listener_add((char *)token);
	}
	free_tokenizer( &tok );
}

void MySQL_Threads_Handler::stop_listeners() {
	if (variables.interfaces==NULL || strlen(variables.interfaces)==0)
		return;
	tokenizer_t tok;
	tokenizer( &tok, variables.interfaces, ";", TOKENIZER_NO_EMPTIES );
	const char* token;
	for (token = tokenize( &tok ); token; token = tokenize( &tok )) {
		listener_del((char *)token);
	}
	free_tokenizer( &tok );
}

MySQL_Threads_Handler::~MySQL_Threads_Handler() {
	if (variables.monitor_username) { free(variables.monitor_username); variables.monitor_username=NULL; }
	if (variables.monitor_password) { free(variables.monitor_password); variables.monitor_password=NULL; }
	if (variables.monitor_replication_lag_use_percona_heartbeat) {
		free(variables.monitor_replication_lag_use_percona_heartbeat);
		variables.monitor_replication_lag_use_percona_heartbeat=NULL;
	}
	if (variables.default_schema) free(variables.default_schema);
	if (variables.interfaces) free(variables.interfaces);
	if (variables.server_version) free(variables.server_version);
	if (variables.keep_multiplexing_variables) free(variables.keep_multiplexing_variables);
	if (variables.firewall_whitelist_errormsg) free(variables.firewall_whitelist_errormsg);
	if (variables.init_connect) free(variables.init_connect);
	if (variables.ldap_user_variable) free(variables.ldap_user_variable);
	if (variables.add_ldap_user_comment) free(variables.add_ldap_user_comment);
	if (variables.default_tx_isolation) free(variables.default_tx_isolation);
	if (variables.default_session_track_gtids) free(variables.default_session_track_gtids);
	if (variables.eventslog_filename) free(variables.eventslog_filename);
	if (variables.auditlog_filename) free(variables.auditlog_filename);
	if (variables.ssl_p2s_ca) free(variables.ssl_p2s_ca);
	if (variables.ssl_p2s_cert) free(variables.ssl_p2s_cert);
	if (variables.ssl_p2s_key) free(variables.ssl_p2s_key);
	if (variables.ssl_p2s_cipher) free(variables.ssl_p2s_cipher);
	if (variables.tls_version) free(variables.tls_version);
	for (int i=0; i<SQL_NAME_LAST; i++) {
		if (variables.default_variables[i]) {
			free(variables.default_variables[i]);
			variables.default_variables[i]=NULL;
		}
	}
	free(mysql_threads);
	mysql_threads=NULL;
#ifdef IDLE_THREADS
	if (GloVars.global.idle_threads) {
		free(mysql_threads_idles);
		mysql_threads_idles=NULL;
	}
#endif // IDLE_THREADS
	delete MLM;
	MLM=NULL;
}

MySQL_Thread::~MySQL_Thread() {

	if (mysql_sessions) {
		while(mysql_sessions->len) {
			MySQL_Session *sess=(MySQL_Session *)mysql_sessions->remove_index_fast(0);
				if (sess->session_type == PROXYSQL_SESSION_ADMIN || sess->session_type == PROXYSQL_SESSION_STATS) {
					char _buf[1024];
					sprintf(_buf,"%s:%d:%s()", __FILE__, __LINE__, __func__);
					if (GloMyLogger) { GloMyLogger->log_audit_entry(PROXYSQL_MYSQL_AUTH_CLOSE, sess, NULL, _buf); }
				}
				delete sess;
			}
		delete mysql_sessions;
		mysql_sessions=NULL;
		GloQPro->end_thread(); // only for real threads
	}

	if (mirror_queue_mysql_sessions) {
		while(mirror_queue_mysql_sessions->len) {
			MySQL_Session *sess=(MySQL_Session *)mirror_queue_mysql_sessions->remove_index_fast(0);
				delete sess;
			}
		delete mirror_queue_mysql_sessions;
		mirror_queue_mysql_sessions=NULL;
	}

	if (mirror_queue_mysql_sessions_cache) {
		while(mirror_queue_mysql_sessions_cache->len) {
			MySQL_Session *sess=(MySQL_Session *)mirror_queue_mysql_sessions_cache->remove_index_fast(0);
				delete sess;
			}
		delete mirror_queue_mysql_sessions_cache;
		mirror_queue_mysql_sessions_cache=NULL;
	}

#ifdef IDLE_THREADS
	if (GloVars.global.idle_threads) {
		if (idle_mysql_sessions) {
			while(idle_mysql_sessions->len) {
				MySQL_Session *sess=(MySQL_Session *)idle_mysql_sessions->remove_index_fast(0);
					delete sess;
				}
			delete idle_mysql_sessions;
		}

		if (resume_mysql_sessions) {
			while(resume_mysql_sessions->len) {
				MySQL_Session *sess=(MySQL_Session *)resume_mysql_sessions->remove_index_fast(0);
					delete sess;
				}
			delete resume_mysql_sessions;
		}

		if (myexchange.idle_mysql_sessions) {
			while(myexchange.idle_mysql_sessions->len) {
				MySQL_Session *sess=(MySQL_Session *)myexchange.idle_mysql_sessions->remove_index_fast(0);
					delete sess;
				}
			delete myexchange.idle_mysql_sessions;
		}

		if (myexchange.resume_mysql_sessions) {
			while(myexchange.resume_mysql_sessions->len) {
				MySQL_Session *sess=(MySQL_Session *)myexchange.resume_mysql_sessions->remove_index_fast(0);
					delete sess;
				}
			delete myexchange.resume_mysql_sessions;
		}
	}
#endif // IDLE_THREADS

	if (cached_connections) {
		return_local_connections();
		delete cached_connections;
	}

	unsigned int i;
	for (i=0;i<mypolls.len;i++) {
		if (
			mypolls.myds[i] && // fix bug #278 . This should be caused by not initialized datastreams used to ping the backend
			mypolls.myds[i]->myds_type==MYDS_LISTENER) {
			delete mypolls.myds[i];
		}
	}

	if (my_idle_conns)
		free(my_idle_conns);

	if (mysql_thread___monitor_username) { free(mysql_thread___monitor_username); mysql_thread___monitor_username=NULL; }
	if (mysql_thread___monitor_password) { free(mysql_thread___monitor_password); mysql_thread___monitor_password=NULL; }
	if (mysql_thread___monitor_replication_lag_use_percona_heartbeat) {
		free(mysql_thread___monitor_replication_lag_use_percona_heartbeat);
		mysql_thread___monitor_replication_lag_use_percona_heartbeat=NULL;
	}
	if (mysql_thread___default_schema) { free(mysql_thread___default_schema); mysql_thread___default_schema=NULL; }
	if (mysql_thread___server_version) { free(mysql_thread___server_version); mysql_thread___server_version=NULL; }
	if (mysql_thread___keep_multiplexing_variables) { free(mysql_thread___keep_multiplexing_variables); mysql_thread___keep_multiplexing_variables=NULL; }
	if (mysql_thread___firewall_whitelist_errormsg) { free(mysql_thread___firewall_whitelist_errormsg); mysql_thread___firewall_whitelist_errormsg=NULL; }
	if (mysql_thread___init_connect) { free(mysql_thread___init_connect); mysql_thread___init_connect=NULL; }
	if (mysql_thread___ldap_user_variable) { free(mysql_thread___ldap_user_variable); mysql_thread___ldap_user_variable=NULL; }
	if (mysql_thread___add_ldap_user_comment) { free(mysql_thread___add_ldap_user_comment); mysql_thread___add_ldap_user_comment=NULL; }
	if (mysql_thread___default_tx_isolation) { free(mysql_thread___default_tx_isolation); mysql_thread___default_tx_isolation=NULL; }
	if (mysql_thread___default_session_track_gtids) { free(mysql_thread___default_session_track_gtids); mysql_thread___default_session_track_gtids=NULL; }

	for (int i=0; i<SQL_NAME_LAST; i++) {
		if (mysql_thread___default_variables[i]) {
			free(mysql_thread___default_variables[i]);
			mysql_thread___default_variables[i] = NULL;
		}
	}

	if (mysql_thread___eventslog_filename) { free(mysql_thread___eventslog_filename); mysql_thread___eventslog_filename=NULL; }
	if (mysql_thread___auditlog_filename) { free(mysql_thread___auditlog_filename); mysql_thread___auditlog_filename=NULL; }
	if (mysql_thread___ssl_p2s_ca) { free(mysql_thread___ssl_p2s_ca); mysql_thread___ssl_p2s_ca=NULL; }
	if (mysql_thread___ssl_p2s_cert) { free(mysql_thread___ssl_p2s_cert); mysql_thread___ssl_p2s_cert=NULL; }
	if (mysql_thread___ssl_p2s_key) { free(mysql_thread___ssl_p2s_key); mysql_thread___ssl_p2s_key=NULL; }
	if (mysql_thread___ssl_p2s_cipher) { free(mysql_thread___ssl_p2s_cipher); mysql_thread___ssl_p2s_cipher=NULL; }
	if (mysql_thread___tls_version) { free(mysql_thread___tls_version); mysql_thread___tls_version=NULL; }


	if (match_regexes) {
		Session_Regex *sr=NULL;
		sr=match_regexes[0];
		delete sr;
		sr=match_regexes[1];
		delete sr;
		sr=match_regexes[2];
		delete sr;
		sr = match_regexes[3];
		delete sr;
		free(match_regexes);
		match_regexes=NULL;
	}

}

MySQL_Session * MySQL_Thread::create_new_session_and_client_data_stream(int _fd) {
	int arg_on=1;
	MySQL_Session *sess=new MySQL_Session;
	register_session(sess); // register session
	sess->client_myds = new MySQL_Data_Stream();
	sess->client_myds->fd=_fd;
	setsockopt(sess->client_myds->fd, IPPROTO_TCP, TCP_NODELAY, (char *) &arg_on, sizeof(arg_on));

	if (mysql_thread___use_tcp_keepalive) {
		setsockopt(sess->client_myds->fd, SOL_SOCKET, SO_KEEPALIVE, (char *) &arg_on, sizeof(arg_on));
#ifdef TCP_KEEPIDLE
		if (mysql_thread___tcp_keepalive_time > 0) {
			int keepalive_time = mysql_thread___tcp_keepalive_time;
			setsockopt(sess->client_myds->fd, IPPROTO_TCP, TCP_KEEPIDLE, (char *) &keepalive_time, sizeof(keepalive_time));
		}
#endif
	}

#ifdef __APPLE__
		setsockopt(sess->client_myds->fd, SOL_SOCKET, SO_NOSIGPIPE, (char *) &arg_on, sizeof(int));
#endif
	sess->client_myds->init(MYDS_FRONTEND, sess, sess->client_myds->fd);
	proxy_debug(PROXY_DEBUG_NET,1,"Thread=%p, Session=%p, DataStream=%p -- Created new client Data Stream\n", sess->thread, sess, sess->client_myds);
#ifdef DEBUG
	sess->client_myds->myprot.dump_pkt=true;
#endif
	MySQL_Connection *myconn=new MySQL_Connection();
	sess->client_myds->attach_connection(myconn);
	myconn->set_is_client(); // this is used for prepared statements
	myconn->last_time_used=curtime;
	myconn->myds=sess->client_myds; // 20141011
	myconn->fd=sess->client_myds->fd; // 20141011

	sess->client_myds->myprot.init(&sess->client_myds, sess->client_myds->myconn->userinfo, sess);
	uint32_t session_track_gtids_int=SpookyHash::Hash32(mysql_thread___default_session_track_gtids,strlen(mysql_thread___default_session_track_gtids),10);
	sess->client_myds->myconn->options.session_track_gtids_int = session_track_gtids_int;
	if (sess->client_myds->myconn->options.session_track_gtids) {
		free(sess->client_myds->myconn->options.session_track_gtids);
	}
	sess->client_myds->myconn->options.session_track_gtids=strdup(mysql_thread___default_session_track_gtids);

	return sess;
}

bool MySQL_Thread::init() {
	int i;
	mysql_sessions = new PtrArray();
	mirror_queue_mysql_sessions = new PtrArray();
	mirror_queue_mysql_sessions_cache = new PtrArray();
	cached_connections = new PtrArray();
	assert(mysql_sessions);

#ifdef IDLE_THREADS
	if (GloVars.global.idle_threads) {
		idle_mysql_sessions = new PtrArray();
		resume_mysql_sessions = new PtrArray();

		myexchange.idle_mysql_sessions = new PtrArray();
		myexchange.resume_mysql_sessions = new PtrArray();
		pthread_mutex_init(&myexchange.mutex_idles,NULL);
		pthread_mutex_init(&myexchange.mutex_resumes,NULL);
		assert(idle_mysql_sessions);
		assert(resume_mysql_sessions);
	}
#endif // IDLE_THREADS

	pthread_mutex_init(&kq.m,NULL);

	shutdown=0;
	my_idle_conns=(MySQL_Connection **)malloc(sizeof(MySQL_Connection *)*SESSIONS_FOR_CONNECTIONS_HANDLER);
	memset(my_idle_conns,0,sizeof(MySQL_Connection *)*SESSIONS_FOR_CONNECTIONS_HANDLER);
	GloQPro->init_thread();
	refresh_variables();
	i=pipe(pipefd);
	ioctl_FIONBIO(pipefd[0],1);
	ioctl_FIONBIO(pipefd[1],1);
	mypolls.add(POLLIN, pipefd[0], NULL, 0);
	assert(i==0);

	match_regexes=(Session_Regex **)malloc(sizeof(Session_Regex *)*4);
	match_regexes[0]=new Session_Regex((char *)"^SET (|SESSION |@@|@@session.)SQL_LOG_BIN( *)(:|)=( *)");

	std::stringstream ss;
	ss << "^SET (|SESSION |@@|@@session.)(" << mysql_variables.variables_regexp << "SESSION_TRACK_GTIDS|TX_ISOLATION( *)(:|)=( *))";
	match_regexes[1]=new Session_Regex((char *)ss.str().c_str());

	match_regexes[2]=new Session_Regex((char *)"^SET(?: +)(|SESSION +)TRANSACTION(?: +)(?:(?:(ISOLATION(?: +)LEVEL)(?: +)(REPEATABLE(?: +)READ|READ(?: +)COMMITTED|READ(?: +)UNCOMMITTED|SERIALIZABLE))|(?:(READ)(?: +)(WRITE|ONLY)))");
	match_regexes[3]=new Session_Regex((char *)"^(set)(?: +)((charset)|(character +set))(?: )");

	return true;
}

struct pollfd * MySQL_Thread::get_pollfd(unsigned int i) {
	return &mypolls.fds[i];
}

void MySQL_Thread::poll_listener_add(int sock) {
	MySQL_Data_Stream *listener_DS = new MySQL_Data_Stream();
	listener_DS->myds_type=MYDS_LISTENER;
	listener_DS->fd=sock;

	proxy_debug(PROXY_DEBUG_NET,1,"Created listener %p for socket %d\n", listener_DS, sock);
	mypolls.add(POLLIN, sock, listener_DS, monotonic_time());
}

void MySQL_Thread::poll_listener_del(int sock) {
	int i=mypolls.find_index(sock);
	if (i>=0) {
		MySQL_Data_Stream *myds=mypolls.myds[i];
		mypolls.remove_index_fast(i);
#ifdef SO_REUSEPORT
		if (GloVars.global.reuseport)
#else
		myds->fd=-1;	// this to prevent that delete myds will shutdown the fd;
#endif
		delete myds;
	}
}

void MySQL_Thread::register_session(MySQL_Session *_sess, bool up_start) {
	if (mysql_sessions==NULL) {
		mysql_sessions = new PtrArray();
	}
	mysql_sessions->add(_sess);
	_sess->thread=this;
	_sess->match_regexes=match_regexes;
	if (up_start)
		_sess->start_time=curtime;
	proxy_debug(PROXY_DEBUG_NET,1,"Thread=%p, Session=%p -- Registered new session\n", _sess->thread, _sess);
}

void MySQL_Thread::unregister_session(int idx) {
	if (mysql_sessions==NULL) return;
	proxy_debug(PROXY_DEBUG_NET,1,"Thread=%p, Session=%p -- Unregistered session\n", this, mysql_sessions->index(idx));
	mysql_sessions->remove_index_fast(idx);
}



// main loop
void MySQL_Thread::run() {
	unsigned int n;
	int rc;

#ifdef IDLE_THREADS
	bool idle_maintenance_thread=epoll_thread;
	if (idle_maintenance_thread) {
		// we check if it is the first time we are called
		if (efd==-1) {
			efd = EPOLL_CREATE;
			int fd=pipefd[0];
			struct epoll_event event;
			memset(&event,0,sizeof(event)); // let's make valgrind happy
			event.events = EPOLLIN;
			event.data.u32=0; // special value to point to the pipe
			epoll_ctl(efd, EPOLL_CTL_ADD, fd, &event);
		}
	}
#endif // IDLE_THREADS

	curtime=monotonic_time();
	atomic_curtime=curtime;

	pthread_mutex_lock(&thread_mutex);
	while (shutdown==0) {

#ifdef IDLE_THREADS
	if (idle_maintenance_thread) {
		goto __run_skip_1;
	}
#endif // IDLE_THREADS

	int num_idles;
	if (processing_idles==true &&	(last_processing_idles < curtime-mysql_thread___ping_timeout_server*1000)) {
		processing_idles=false;
	}
	if (processing_idles==false &&  (last_processing_idles < curtime-mysql_thread___ping_interval_server_msec*1000) ) {
		int i;
		num_idles=MyHGM->get_multiple_idle_connections(-1, curtime-mysql_thread___ping_interval_server_msec*1000, my_idle_conns, SESSIONS_FOR_CONNECTIONS_HANDLER);
		for (i=0; i<num_idles; i++) {
			MySQL_Data_Stream *myds;
			MySQL_Connection *mc=my_idle_conns[i];
			MySQL_Session *sess=new MySQL_Session();
			sess->mybe=sess->find_or_create_backend(mc->parent->myhgc->hid);

			myds=sess->mybe->server_myds;
			myds->attach_connection(mc);
			myds->assign_fd_from_mysql_conn();
			myds->myds_type=MYDS_BACKEND;

			sess->to_process=1;
			myds->wait_until=curtime+mysql_thread___ping_timeout_server*1000;	// max_timeout
			mc->last_time_used=curtime;
			myds->myprot.init(&myds, myds->myconn->userinfo, NULL);
			sess->status=PINGING_SERVER;
			myds->DSS=STATE_MARIADB_PING;
			register_session_connection_handler(sess,true);
			int rc=sess->handler();
			if (rc==-1) {
				unsigned int sess_idx=mysql_sessions->len-1;
				unregister_session(sess_idx);
				delete sess;
			}
		}
		processing_idles=true;
		last_processing_idles=curtime;
	}

#ifdef IDLE_THREADS
__run_skip_1:

		if (idle_maintenance_thread) {
			idle_thread_gets_sessions_from_worker_thread();
			goto __run_skip_1a;
		}
#endif // IDLE_THREADS

		handle_mirror_queue_mysql_sessions();

		for (n = 0; n < mypolls.len; n++) {
			MySQL_Data_Stream *myds=NULL;
			myds=mypolls.myds[n];
			mypolls.fds[n].revents=0;
			if (myds) {
#ifdef IDLE_THREADS
				if (GloVars.global.idle_threads) {
					// here we try to move it to the maintenance thread
					if (myds->myds_type==MYDS_FRONTEND && myds->sess) {
						if (myds->DSS==STATE_SLEEP && myds->sess->status==WAITING_CLIENT_DATA) {
							if (move_session_to_idle_mysql_sessions(myds, n)) {
								n--;  // compensate mypolls.remove_index_fast(n) and n++ of loop
								continue;
							}
						}
					}
				}
#endif // IDLE_THREADS
				if (unlikely(myds->wait_until)) {
					tune_timeout_for_myds_needs_pause(myds);
				}
				if (myds->sess) {
					if (unlikely(myds->sess->pause_until > 0)) {
						tune_timeout_for_session_needs_pause(myds);
					}
				}
				myds->revents=0;
				if (myds->myds_type!=MYDS_LISTENER) {
					configure_pollout(myds, n);
				}
			}
			proxy_debug(PROXY_DEBUG_NET,1,"Poll for DataStream=%p will be called with FD=%d and events=%d\n", mypolls.myds[n], mypolls.fds[n].fd, mypolls.fds[n].events);
		}

#ifdef IDLE_THREADS
		if (GloVars.global.idle_threads) {
			if (idle_maintenance_thread==false) {
				int r=rand()%(GloMTH->num_threads);
				MySQL_Thread *thr=GloMTH->mysql_threads_idles[r].worker;
				worker_thread_assigns_sessions_to_idle_thread(thr);
				worker_thread_gets_sessions_from_idle_thread();
			}
		}


__run_skip_1a:
#endif // IDLE_THREADS

		pthread_mutex_unlock(&thread_mutex);
		while ((n=__sync_add_and_fetch(&mypolls.pending_listener_add,0))) {	// spin here
			poll_listener_add(n);
			assert(__sync_bool_compare_and_swap(&mypolls.pending_listener_add,n,0));
		}

		proxy_debug(PROXY_DEBUG_NET, 7, "poll_timeout=%llu\n", mypolls.poll_timeout);
		if (mysql_thread___wait_timeout==0) {
			// we should be going into PAUSE mode
			if (mypolls.poll_timeout==0 || mypolls.poll_timeout > 100000) {
				mypolls.poll_timeout=100000;
			}
		}
		proxy_debug(PROXY_DEBUG_NET, 7, "poll_timeout=%llu\n", mypolls.poll_timeout);


		// flush mysql log file
		GloMyLogger->flush();

		pre_poll_time=curtime;
		int ttw = ( mypolls.poll_timeout ? ( mypolls.poll_timeout/1000 < (unsigned int) mysql_thread___poll_timeout ? mypolls.poll_timeout/1000 : mysql_thread___poll_timeout ) : mysql_thread___poll_timeout );
#ifdef IDLE_THREADS
		if (GloVars.global.idle_threads && idle_maintenance_thread) {
			memset(events,0,sizeof(struct epoll_event)*MY_EPOLL_THREAD_MAXEVENTS); // let's make valgrind happy. It also seems that needs to be zeroed anyway
			// we call epoll()
			rc = epoll_wait (efd, events, MY_EPOLL_THREAD_MAXEVENTS, mysql_thread___poll_timeout);
		} else {
#endif // IDLE_THREADS
		//this is the only portion of code not protected by a global mutex
		proxy_debug(PROXY_DEBUG_NET,5,"Calling poll with timeout %d\n", ttw );
		// poll is called with a timeout of mypolls.poll_timeout if set , or mysql_thread___poll_timeout
		rc=poll(mypolls.fds,mypolls.len, ttw);
		proxy_debug(PROXY_DEBUG_NET,5,"%s\n", "Returning poll");
#ifdef IDLE_THREADS
		}
#endif // IDLE_THREADS

		while ((n=__sync_add_and_fetch(&mypolls.pending_listener_del,0))) {	// spin here
			if (static_cast<int>(n) == -1) {
				for (unsigned int i = 0; i < mypolls.len; i++) {
					if (mypolls.myds[i] && mypolls.myds[i]->myds_type == MYDS_LISTENER) {
						poll_listener_del(mypolls.myds[i]->fd);
					}
				}
			} else {
				poll_listener_del(n);
			}
			assert(__sync_bool_compare_and_swap(&mypolls.pending_listener_del,n,0));
		}

		pthread_mutex_lock(&thread_mutex);
		if (shutdown == 1) { return; }
		mypolls.poll_timeout=0; // always reset this to 0 . If a session needs a specific timeout, it will set this one

		curtime=monotonic_time();
		atomic_curtime=curtime;

		poll_timeout_bool=false;
		if (
#ifdef IDLE_THREADS
			idle_maintenance_thread==false &&
#endif // IDLE_THREADS
			(curtime >= (pre_poll_time + ttw))) {
				poll_timeout_bool=true;
			}
		unsigned int maintenance_interval = 1000000; // hardcoded value for now
#ifdef IDLE_THREADS
		if (idle_maintenance_thread) {
			maintenance_interval=maintenance_interval*2;
		}
#endif // IDLE_THREADS
		if (curtime > last_maintenance_time + maintenance_interval) {
			last_maintenance_time=curtime;
			maintenance_loop=true;
			servers_table_version_previous = servers_table_version_current;
			servers_table_version_current = MyHGM->get_servers_table_version();
			// during a maintenance loop (every 1 second) we read has_gtid_port from MyHGM
			retrieve_gtids_required = MyHGM->has_gtid_port;
		} else {
			maintenance_loop=false;
		}

		handle_kill_queues();

		// update polls statistics
		mypolls.loops++;
		mypolls.loop_counters->incr(curtime/1000000);

		if (maintenance_loop) {
			// house keeping
			unsigned int l = (unsigned int)mysql_thread___mirror_max_concurrency;
			if (mirror_queue_mysql_sessions_cache->len > l) {
				while (mirror_queue_mysql_sessions_cache->len > mirror_queue_mysql_sessions->len && mirror_queue_mysql_sessions_cache->len > l) {
					MySQL_Session *newsess=(MySQL_Session *)mirror_queue_mysql_sessions_cache->remove_index_fast(0);
					__sync_add_and_fetch(&GloMTH->status_variables.mirror_sessions_current,1);
					GloMTH->status_variables.p_gauge_array[p_th_gauge::mirror_concurrency]->Increment();
					delete newsess;
				}
			}
			GloQPro->update_query_processor_stats();
		}

			if (rc == -1 && errno == EINTR)
				// poll() timeout, try again
				continue;
			if (rc == -1) {
				// error , exit
				perror("poll()");
				exit(EXIT_FAILURE);
			}

		if (__sync_add_and_fetch(&__global_MySQL_Thread_Variables_version,0) > __thread_MySQL_Thread_Variables_version) {
			refresh_variables();
		}

#ifdef IDLE_THREADS
		if (idle_maintenance_thread==false) {
#endif // IDLE_THREADS
			for (n=0; n<mysql_sessions->len; n++) {
				MySQL_Session *_sess=(MySQL_Session *)mysql_sessions->index(n);
				_sess->to_process=0;
			}
#ifdef IDLE_THREADS
		}
#endif // IDLE_THREADS

#ifdef IDLE_THREADS
		// here we handle epoll_wait()
		if (GloVars.global.idle_threads && idle_maintenance_thread) {
			if (rc) {
				int i;
				for (i=0; i<rc; i++) {
					if (events[i].data.u32) {
						idle_thread_prepares_session_to_send_to_worker_thread(i);
					}
				}
				// FIXME: this loop seems suboptimal, it can be combined with the previous one
				for (i=0; i<rc; i++) {
					if (events[i].events == EPOLLIN && events[i].data.u32==0) {
						unsigned char c;
						int fd=pipefd[0];
						if (read(fd, &c, 1)==-1) {
						}
						i=rc;
						maintenance_loop=true;
					}
				}
			}
			if (mysql_sessions->len && maintenance_loop) {
				idle_thread_to_kill_idle_sessions();
			}
			goto __run_skip_2;
		}
#endif // IDLE_THREADS

		for (n = 0; n < mypolls.len; n++) {
			proxy_debug(PROXY_DEBUG_NET,3, "poll for fd %d events %d revents %d\n", mypolls.fds[n].fd , mypolls.fds[n].events, mypolls.fds[n].revents);

			MySQL_Data_Stream *myds=mypolls.myds[n];
			if (myds==NULL) {
				read_one_byte_from_pipe(n);
				continue;
			}
			if (mypolls.fds[n].revents==0) {
				if (poll_timeout_bool) {
					check_timing_out_session(n);
				}
			} else {
				check_for_invalid_fd(n); // this is designed to assert in case of failure
				switch(myds->myds_type) {
					// Note: this logic that was here was removed completely because we added mariadb client library.
					case MYDS_LISTENER:
						// we got a new connection!
						listener_handle_new_connection(myds,n);
						continue;
						break;
					default:
						break;
				}
				// data on exiting connection
				bool rc=process_data_on_data_stream(myds, n);
				if (rc==false) {
					n--;
				}
			}
		}

#ifdef IDLE_THREADS
__run_skip_2:
		if (GloVars.global.idle_threads && idle_maintenance_thread) {
			// this is an idle thread
			unsigned int w=rand()%(GloMTH->num_threads);
			MySQL_Thread *thr=GloMTH->mysql_threads[w].worker;
			if (resume_mysql_sessions->len) {
				idle_thread_assigns_sessions_to_worker_thread(thr);
			} else {
				idle_thread_check_if_worker_thread_has_unprocess_resumed_sessions_and_signal_it(thr);
			}
		} else {
#endif // IDLE_THREADS
			// iterate through all sessions and process the session logic
			process_all_sessions();

			return_local_connections();
#ifdef IDLE_THREADS
		}
#endif // IDLE_THREADS
	}
}
// end of ::run()

unsigned int MySQL_Thread::find_session_idx_in_mysql_sessions(MySQL_Session *sess) {
	int i=0;
	for (i=0;i<mysql_sessions->len;i++) {
		MySQL_Session *mysess=(MySQL_Session *)mysql_sessions->index(i);
		if (mysess==sess) {
			return i;
		}
	}
	return i;
}

#ifdef IDLE_THREADS
void MySQL_Thread::idle_thread_to_kill_idle_sessions() {
#define	SESS_TO_SCAN	128
	if (mysess_idx + SESS_TO_SCAN > mysql_sessions->len) {
		mysess_idx=0;
	}
	unsigned int i;
	unsigned long long min_idle = 0;
	if (curtime > (unsigned long long)mysql_thread___wait_timeout*1000) {
		min_idle = curtime - (unsigned long long)mysql_thread___wait_timeout*1000;
	}
	for (i=0;i<SESS_TO_SCAN && mysess_idx < mysql_sessions->len; i++) {
		uint32_t sess_pos=mysess_idx;
		MySQL_Session *mysess=(MySQL_Session *)mysql_sessions->index(sess_pos);
		if (mysess->idle_since < min_idle || mysess->killed==true) {
			mysess->killed=true;
			MySQL_Data_Stream *tmp_myds=mysess->client_myds;
			int dsidx=tmp_myds->poll_fds_idx;
			//fprintf(stderr,"Removing session %p, DS %p idx %d\n",mysess,tmp_myds,dsidx);
			mypolls.remove_index_fast(dsidx);
			tmp_myds->mypolls=NULL;
			mysess->thread=NULL;
			// we first delete the association in sessmap
			sessmap.erase(mysess->thread_session_id);
			if (mysql_sessions->len > 1) {
			// take the last element and adjust the map
				MySQL_Session *mysess_last=(MySQL_Session *)mysql_sessions->index(mysql_sessions->len-1);
				if (mysess->thread_session_id != mysess_last->thread_session_id)
					sessmap[mysess_last->thread_session_id]=sess_pos;
			}
			unregister_session(sess_pos);
			resume_mysql_sessions->add(mysess);
			epoll_ctl(efd, EPOLL_CTL_DEL, tmp_myds->fd, NULL);
		}
		mysess_idx++;
	}
}

void MySQL_Thread::idle_thread_prepares_session_to_send_to_worker_thread(int i) {
	// NOTE: not sure why, sometime events returns odd values. If set, we take it out as normal worker threads know how to handle it
	if (events[i].events) {
		uint32_t sess_thr_id=events[i].data.u32;
		uint32_t sess_pos=sessmap[sess_thr_id];
		MySQL_Session *mysess=(MySQL_Session *)mysql_sessions->index(sess_pos);
		MySQL_Data_Stream *tmp_myds=mysess->client_myds;
		int dsidx=tmp_myds->poll_fds_idx;
		//fprintf(stderr,"Removing session %p, DS %p idx %d\n",mysess,tmp_myds,dsidx);
		mypolls.remove_index_fast(dsidx);
		tmp_myds->mypolls=NULL;
		mysess->thread=NULL;
		// we first delete the association in sessmap
		sessmap.erase(mysess->thread_session_id);
		if (mysql_sessions->len > 1) {
			// take the last element and adjust the map
			MySQL_Session *mysess_last=(MySQL_Session *)mysql_sessions->index(mysql_sessions->len-1);
			if (mysess->thread_session_id != mysess_last->thread_session_id)
				sessmap[mysess_last->thread_session_id]=sess_pos;
		}
		unregister_session(sess_pos);
		resume_mysql_sessions->add(mysess);
		epoll_ctl(efd, EPOLL_CTL_DEL, tmp_myds->fd, NULL);
	}
}

void MySQL_Thread::idle_thread_check_if_worker_thread_has_unprocess_resumed_sessions_and_signal_it(MySQL_Thread *thr) {
	pthread_mutex_lock(&thr->myexchange.mutex_resumes);
	if (shutdown==0 && thr->shutdown==0 && thr->myexchange.resume_mysql_sessions->len) {
		unsigned char c=0;
		int fd=thr->pipefd[1];
		if (write(fd,&c,1)==-1) {
			//proxy_error("Error while signaling maintenance thread\n");
		}
	}
	pthread_mutex_unlock(&thr->myexchange.mutex_resumes);
}

void MySQL_Thread::idle_thread_assigns_sessions_to_worker_thread(MySQL_Thread *thr) {
	pthread_mutex_lock(&thr->myexchange.mutex_resumes);
	if (shutdown==0 && thr->shutdown==0)
	while (resume_mysql_sessions->len) {
		MySQL_Session *mysess=(MySQL_Session *)resume_mysql_sessions->remove_index_fast(0);
		thr->myexchange.resume_mysql_sessions->add(mysess);
	}
	pthread_mutex_unlock(&thr->myexchange.mutex_resumes);
	{
		unsigned char c=0;
		//MySQL_Thread *thr=GloMTH->mysql_threads[w].worker;
		// we signal the thread to inform there are sessions
		int fd=thr->pipefd[1];
		if (write(fd,&c,1)==-1) {
			//proxy_error("Error while signaling maintenance thread\n");
		}
	}
}

void MySQL_Thread::worker_thread_assigns_sessions_to_idle_thread(MySQL_Thread *thr) {
	if (shutdown==0 && thr->shutdown==0 && idle_mysql_sessions->len) {
		pthread_mutex_lock(&thr->myexchange.mutex_idles);
		bool empty_queue=true;
		if (thr->myexchange.idle_mysql_sessions->len) {
			// there are already sessions in the queues. We assume someone already notified worker 0
			empty_queue=false;
		}
		while (idle_mysql_sessions->len) {
			MySQL_Session *mysess=(MySQL_Session *)idle_mysql_sessions->remove_index_fast(0);
			thr->myexchange.idle_mysql_sessions->add(mysess);
		}
		pthread_mutex_unlock(&thr->myexchange.mutex_idles);
		if (empty_queue==true) {
			unsigned char c=1;
			int fd=thr->pipefd[1];
			if (write(fd,&c,1)==-1) {
				//proxy_error("Error while signaling maintenance thread\n");
			}
		}
	}
}

void MySQL_Thread::worker_thread_gets_sessions_from_idle_thread() {
				pthread_mutex_lock(&myexchange.mutex_resumes);
				if (myexchange.resume_mysql_sessions->len) {
					//unsigned int maxsess=GloMTH->resume_mysql_sessions->len;
					while (myexchange.resume_mysql_sessions->len) {
						MySQL_Session *mysess=(MySQL_Session *)myexchange.resume_mysql_sessions->remove_index_fast(0);
						register_session(mysess, false);
						MySQL_Data_Stream *myds=mysess->client_myds;
						mypolls.add(POLLIN, myds->fd, myds, monotonic_time());
					}
				}
				pthread_mutex_unlock(&myexchange.mutex_resumes);
}
#endif // IDLE_THREADS


bool MySQL_Thread::process_data_on_data_stream(MySQL_Data_Stream *myds, unsigned int n) {
				if (mypolls.fds[n].revents) {
#ifdef IDLE_THREADS
					if (myds->myds_type==MYDS_FRONTEND) {
						if (epoll_thread) {
							mypolls.remove_index_fast(n);
							myds->mypolls=NULL;
							unsigned int i;
							for (i=0;i<mysql_sessions->len;i++) {
								MySQL_Session *mysess=(MySQL_Session *)mysql_sessions->index(i);
								if (mysess==myds->sess) {
									mysess->thread=NULL;
									unregister_session(i);
									//exit_cond=true;
									resume_mysql_sessions->add(myds->sess);
									return false;
								}
							}
						}
					}
#endif // IDLE_THREADS
					mypolls.last_recv[n]=curtime;
					myds->revents=mypolls.fds[n].revents;
					myds->sess->to_process=1;
					assert(myds->sess->status!=session_status___NONE);
				} else {
					// no events
					if (myds->wait_until && curtime > myds->wait_until) {
						// timeout
						myds->sess->to_process=1;
						assert(myds->sess->status!=session_status___NONE);
					} else {
						if (myds->sess->pause_until && curtime > myds->sess->pause_until) {
							// timeout
							myds->sess->to_process=1;
						}
					}
				}
				if (myds->myds_type==MYDS_BACKEND && myds->sess->status!=FAST_FORWARD) {
					if (mypolls.fds[n].revents) {
					// this part of the code fixes an important bug
					// if a connection in use but idle (ex: running a transaction)
					// get data, immediately destroy the session
					//
					// this can happen, for example, with a low wait_timeout and running transaction
						if (myds->sess->status==WAITING_CLIENT_DATA) {
							if (myds->myconn->async_state_machine==ASYNC_IDLE) {
								proxy_warning("Detected broken idle connection on %s:%d\n", myds->myconn->parent->address, myds->myconn->parent->port);
								myds->destroy_MySQL_Connection_From_Pool(false);
								myds->sess->set_unhealthy();
								return false;
							}
						}
					}
					return true;
				}
				if (mypolls.fds[n].revents) {
					if (mypolls.myds[n]->DSS < STATE_MARIADB_BEGIN || mypolls.myds[n]->DSS > STATE_MARIADB_END) {
						// only if we aren't using MariaDB Client Library
						int rb = 0;
						do {
							rb = myds->read_from_net();
							if (rb > 0 && myds->myds_type == MYDS_FRONTEND) {
								status_variables.stvar[st_var_queries_frontends_bytes_recv] += rb;
							}
							myds->read_pkts();

							if (rb > 0 && myds->myds_type == MYDS_BACKEND) {
								if (myds->sess->session_fast_forward) {
									struct pollfd _fds;
									nfds_t _nfds = 1;
									_fds.fd = mypolls.fds[n].fd;
									_fds.events = POLLIN;
									_fds.revents = 0;
									int _rc = poll(&_fds, _nfds, 0);
									if ((_rc > 0) && _fds.revents == POLLIN) {
										// there is more data
										myds->revents = _fds.revents;
									} else {
										rb = 0; // exit loop
									}
								} else {
									rb = 0; // exit loop
								}
							} else {
								bool set_rb_zero = true;
								if (rb > 0 && myds->myds_type == MYDS_FRONTEND) {
									if (myds->encrypted == true) {
										if (SSL_is_init_finished(myds->ssl)) {
											if (myds->data_in_rbio()) {
												set_rb_zero = false;
											}
										}
									}
								}
								if (set_rb_zero)
									rb = 0; // exit loop
							}
						} while (rb > 0);

					} else {
						if (mypolls.fds[n].revents) {
							myds->myconn->handler(mypolls.fds[n].revents);
						}
					}
					if ( (mypolls.fds[n].events & POLLOUT)
							&&
							( (mypolls.fds[n].revents & POLLERR) || (mypolls.fds[n].revents & POLLHUP) )
					) {
						myds->set_net_failure();
					}
					myds->check_data_flow();
				}


	      if (myds->active==0) {
					if (myds->sess->client_myds==myds) {
						proxy_debug(PROXY_DEBUG_NET,1, "Session=%p, DataStream=%p -- Deleting FD %d\n", myds->sess, myds, myds->fd);
						myds->sess->set_unhealthy();
					} else {
						// if this is a backend with fast_forward, set unhealthy
						// if this is a backend without fast_forward, do not set unhealthy: it will be handled by client library
						if (myds->sess->session_fast_forward) { // if fast forward
							if (myds->myds_type==MYDS_BACKEND) { // and backend
								myds->sess->set_unhealthy(); // set unhealthy
							}
						}
					}
				}
	return true;
}


void MySQL_Thread::process_all_sessions() {
	unsigned int n;
	unsigned int total_active_transactions_=0;
#ifdef IDLE_THREADS
	bool idle_maintenance_thread=epoll_thread;
#endif // IDLE_THREADS
	int rc;
	bool sess_sort=mysql_thread___sessions_sort;
#ifdef IDLE_THREADS
	if (idle_maintenance_thread) {
		sess_sort=false;
	}
#endif // IDLE_THREADS
	if (sess_sort && mysql_sessions->len > 3) {
		unsigned int a=0;
		for (n=0; n<mysql_sessions->len; n++) {
			MySQL_Session *sess=(MySQL_Session *)mysql_sessions->index(n);
			if (sess->mybe && sess->mybe->server_myds) {
				if (sess->mybe->server_myds->max_connect_time) {
					MySQL_Session *sess2=(MySQL_Session *)mysql_sessions->index(a);
					if (sess2->mybe && sess2->mybe->server_myds && sess2->mybe->server_myds->max_connect_time && sess2->mybe->server_myds->max_connect_time <= sess->mybe->server_myds->max_connect_time) {
						// do nothing
					} else {
						void *p=mysql_sessions->pdata[a];
						mysql_sessions->pdata[a]=mysql_sessions->pdata[n];
						mysql_sessions->pdata[n]=p;
						a++;
					}
				}
			}
		}
	}
	for (n=0; n<mysql_sessions->len; n++) {
		MySQL_Session *sess=(MySQL_Session *)mysql_sessions->index(n);
#ifdef DEBUG
		if(sess==sess_stopat) {
			sess_stopat=sess;
		}
#endif
		if (sess->mirror==true) { // this is a mirror session
			if (sess->status==WAITING_CLIENT_DATA) { // the mirror session has completed
				unregister_session(n);
				n--;
				unsigned int l = (unsigned int)mysql_thread___mirror_max_concurrency;
				if (mirror_queue_mysql_sessions->len*0.3 > l) l=mirror_queue_mysql_sessions->len*0.3;
				if (mirror_queue_mysql_sessions_cache->len <= l) {
					bool to_cache=true;
					if (sess->mybe) {
						if (sess->mybe->server_myds) {
							to_cache=false;
						}
					}
					if (to_cache) {
						__sync_sub_and_fetch(&GloMTH->status_variables.mirror_sessions_current,1);
						GloMTH->status_variables.p_gauge_array[p_th_gauge::mirror_concurrency]->Decrement();
						mirror_queue_mysql_sessions_cache->add(sess);
					} else {
						delete sess;
					}
				} else {
					delete sess;
				}
				continue;
			}
		}
		if (sess->status == CONNECTING_CLIENT) {
			unsigned long long sess_time = sess->IdleTime();
			if (sess_time/1000 > (unsigned long long)mysql_thread___connect_timeout_client) {
				proxy_warning("Closing not established client connection %s:%d after %llums\n",sess->client_myds->addr.addr,sess->client_myds->addr.port, sess_time/1000);
				sess->healthy = 0;
			}
		}
		if (maintenance_loop) {
			unsigned int numTrx=0;
			unsigned long long sess_time = sess->IdleTime();
#ifdef IDLE_THREADS
			if (idle_maintenance_thread==false)
#endif // IDLE_THREADS
			{
				sess->active_transactions=sess->NumActiveTransactions();
				{
					unsigned long long sess_active_transactions = sess->active_transactions;
					sess->active_transactions=sess->NumActiveTransactions();
					// in case we detected a new transaction just now
					if (sess->active_transactions == 0) {
						sess->transaction_started_at = 0;
					} else {
						if (sess_active_transactions == 0) {
							sess->transaction_started_at = curtime;
						}
					}
				}
				total_active_transactions_ += sess->active_transactions;
				sess->to_process=1;
				if ( (sess_time/1000 > (unsigned long long)mysql_thread___max_transaction_idle_time) || (sess_time/1000 > (unsigned long long)mysql_thread___wait_timeout) ) {
					//numTrx = sess->NumActiveTransactions();
					numTrx = sess->active_transactions;
					if (numTrx) {
						// the session has idle transactions, kill it
						if (sess_time/1000 > (unsigned long long)mysql_thread___max_transaction_idle_time) {
							sess->killed=true;
							if (sess->client_myds) {
								proxy_warning("Killing client connection %s:%d because of (possible) transaction idle for %llums\n",sess->client_myds->addr.addr,sess->client_myds->addr.port, sess_time/1000);
							}
						}
					} else {
						// the session is idle, kill it
						if (sess_time/1000 > (unsigned long long)mysql_thread___wait_timeout) {
							sess->killed=true;
							if (sess->client_myds) {
								proxy_warning("Killing client connection %s:%d because inactive for %llums\n",sess->client_myds->addr.addr,sess->client_myds->addr.port, sess_time/1000);
							}
						}
					}
				} else {
					if (sess->active_transactions > 0) {
						// here is all the logic related to max_transaction_time
						unsigned long long trx_started = sess->transaction_started_at;
						if (trx_started > 0 && curtime > trx_started) {
							unsigned long long trx_time = curtime - trx_started;
							unsigned long long trx_time_ms = trx_time/1000;
							if (trx_time_ms > (unsigned long long)mysql_thread___max_transaction_time) {
								sess->killed=true;
								if (sess->client_myds) {
									proxy_warning("Killing client connection %s:%d because of (possible) transaction running for %llums\n",sess->client_myds->addr.addr,sess->client_myds->addr.port, trx_time_ms);
								}
							}
						}
					}
				}
				if (servers_table_version_current != servers_table_version_previous) { // bug fix for #1085
					// Immediatelly kill all client connections using an OFFLINE node when session_fast_forward == true
					if (sess->session_fast_forward) {
						if (sess->HasOfflineBackends()) {
							sess->killed=true;
							proxy_warning("Killing client connection %s:%d due to 'session_fast_forward' and offline backends\n", sess->client_myds->addr.addr, sess->client_myds->addr.port);
						}
					}
					else {
						// Search for connections that should be terminated, and simulate data in them
						// the following 2 lines of code replace the previous 2 lines
						// instead of killing the sessions, fails the backend connections
						if (sess->SetEventInOfflineBackends()) {
							sess->to_process=1;
						}
					}
				}
			}
#ifdef IDLE_THREADS
				else
			{
				if ( (sess_time/1000 > (unsigned long long)mysql_thread___wait_timeout) ) {
					sess->killed=true;
					sess->to_process=1;
					proxy_warning("Killing client connection %s:%d because inactive for %llums\n", sess->client_myds->addr.addr, sess->client_myds->addr.port, sess_time/1000);
				}
			}
#endif // IDLE_THREADS
		} else {
			// NOTE: we used the special value -1 to inform MySQL_Session::handler() to recompute it
			// removing this logic in 2.0.15
			//sess->active_transactions = -1;
		}
		if (sess->healthy==0) {
			char _buf[1024];
			if (sess->client_myds) {
				if (mysql_thread___log_unhealthy_connections) {
					proxy_warning("Closing unhealthy client connection %s:%d\n",sess->client_myds->addr.addr,sess->client_myds->addr.port);
				}
			}
			sprintf(_buf,"%s:%d:%s()", __FILE__, __LINE__, __func__);
			GloMyLogger->log_audit_entry(PROXYSQL_MYSQL_AUTH_CLOSE, sess, NULL, _buf);
			unregister_session(n);
			n--;
			delete sess;
		} else {
			if (sess->to_process==1) {
				if (sess->pause_until <= curtime) {
					rc=sess->handler();
					//total_active_transactions_+=sess->active_transactions;
					if (rc==-1 || sess->killed==true) {
						char _buf[1024];
						if (sess->client_myds && sess->killed)
							proxy_warning("Closing killed client connection %s:%d\n",sess->client_myds->addr.addr,sess->client_myds->addr.port);
						sprintf(_buf,"%s:%d:%s()", __FILE__, __LINE__, __func__);
						GloMyLogger->log_audit_entry(PROXYSQL_MYSQL_AUTH_CLOSE, sess, NULL, _buf);
						unregister_session(n);
						n--;
						delete sess;
					}
				}
			} else {
				if (sess->killed==true) {
					// this is a special cause, if killed the session needs to be executed no matter if paused
					sess->handler();
					char _buf[1024];
					if (sess->client_myds)
						proxy_warning("Closing killed client connection %s:%d\n",sess->client_myds->addr.addr,sess->client_myds->addr.port);
					sprintf(_buf,"%s:%d:%s()", __FILE__, __LINE__, __func__);
					GloMyLogger->log_audit_entry(PROXYSQL_MYSQL_AUTH_CLOSE, sess, NULL, _buf);
					unregister_session(n);
					n--;
					delete sess;
				}
			}
		}
	}
	if (maintenance_loop) {
		unsigned int total_active_transactions_tmp;
		total_active_transactions_tmp=__sync_add_and_fetch(&status_variables.active_transactions,0);
		__sync_bool_compare_and_swap(&status_variables.active_transactions,total_active_transactions_tmp,total_active_transactions_);
	}
}

void MySQL_Thread::refresh_variables() {
	pthread_mutex_lock(&GloVars.global.ext_glomth_mutex);
	if (GloMTH==NULL) {
		return;
	}
	GloMTH->wrlock();
	__thread_MySQL_Thread_Variables_version=__global_MySQL_Thread_Variables_version;
	mysql_thread___max_allowed_packet=GloMTH->get_variable_int((char *)"max_allowed_packet");
	mysql_thread___automatic_detect_sqli=(bool)GloMTH->get_variable_int((char *)"automatic_detect_sqli");
	mysql_thread___firewall_whitelist_enabled=(bool)GloMTH->get_variable_int((char *)"firewall_whitelist_enabled");
	mysql_thread___use_tcp_keepalive=(bool)GloMTH->get_variable_int((char *)"use_tcp_keepalive");
	mysql_thread___tcp_keepalive_time=GloMTH->get_variable_int((char *)"tcp_keepalive_time");
	mysql_thread___throttle_connections_per_sec_to_hostgroup=GloMTH->get_variable_int((char *)"throttle_connections_per_sec_to_hostgroup");
	mysql_thread___max_transaction_idle_time=GloMTH->get_variable_int((char *)"max_transaction_idle_time");
	mysql_thread___max_transaction_time=GloMTH->get_variable_int((char *)"max_transaction_time");
	mysql_thread___threshold_query_length=GloMTH->get_variable_int((char *)"threshold_query_length");
	mysql_thread___threshold_resultset_size=GloMTH->get_variable_int((char *)"threshold_resultset_size");
	mysql_thread___query_digests_max_digest_length=GloMTH->get_variable_int((char *)"query_digests_max_digest_length");
	mysql_thread___query_digests_max_query_length=GloMTH->get_variable_int((char *)"query_digests_max_query_length");
	mysql_thread___wait_timeout=GloMTH->get_variable_int((char *)"wait_timeout");
	mysql_thread___throttle_max_bytes_per_second_to_client=GloMTH->get_variable_int((char *)"throttle_max_bytes_per_second_to_client");
	mysql_thread___throttle_ratio_server_to_client=GloMTH->get_variable_int((char *)"throttle_ratio_server_to_client");
	mysql_thread___max_connections=GloMTH->get_variable_int((char *)"max_connections");
	mysql_thread___max_stmts_per_connection=GloMTH->get_variable_int((char *)"max_stmts_per_connection");
	mysql_thread___max_stmts_cache=GloMTH->get_variable_int((char *)"max_stmts_cache");
	mysql_thread___mirror_max_concurrency=GloMTH->get_variable_int((char *)"mirror_max_concurrency");
	mysql_thread___mirror_max_queue_length=GloMTH->get_variable_int((char *)"mirror_max_queue_length");
	mysql_thread___default_query_delay=GloMTH->get_variable_int((char *)"default_query_delay");
	mysql_thread___default_query_timeout=GloMTH->get_variable_int((char *)"default_query_timeout");
	mysql_thread___query_processor_iterations=GloMTH->get_variable_int((char *)"query_processor_iterations");
	mysql_thread___query_processor_regex=GloMTH->get_variable_int((char *)"query_processor_regex");
	mysql_thread___set_query_lock_on_hostgroup=GloMTH->get_variable_int((char *)"set_query_lock_on_hostgroup");
	mysql_thread___reset_connection_algorithm=GloMTH->get_variable_int((char *)"reset_connection_algorithm");
	mysql_thread___auto_increment_delay_multiplex=GloMTH->get_variable_int((char *)"auto_increment_delay_multiplex");
	mysql_thread___default_max_latency_ms=GloMTH->get_variable_int((char *)"default_max_latency_ms");
	mysql_thread___long_query_time=GloMTH->get_variable_int((char *)"long_query_time");
	mysql_thread___query_cache_size_MB=GloMTH->get_variable_int((char *)"query_cache_size_MB");
	mysql_thread___ping_interval_server_msec=GloMTH->get_variable_int((char *)"ping_interval_server_msec");
	mysql_thread___ping_timeout_server=GloMTH->get_variable_int((char *)"ping_timeout_server");
	mysql_thread___shun_on_failures=GloMTH->get_variable_int((char *)"shun_on_failures");
	mysql_thread___shun_recovery_time_sec=GloMTH->get_variable_int((char *)"shun_recovery_time_sec");
	mysql_thread___query_retries_on_failure=GloMTH->get_variable_int((char *)"query_retries_on_failure");
	mysql_thread___connect_retries_on_failure=GloMTH->get_variable_int((char *)"connect_retries_on_failure");
	mysql_thread___client_multi_statements=(bool)GloMTH->get_variable_int((char *)"client_multi_statements");
	mysql_thread___connection_delay_multiplex_ms=GloMTH->get_variable_int((char *)"connection_delay_multiplex_ms");
	mysql_thread___connection_max_age_ms=GloMTH->get_variable_int((char *)"connection_max_age_ms");
	mysql_thread___connect_timeout_client=GloMTH->get_variable_int((char *)"connect_timeout_client");
	mysql_thread___connect_timeout_server=GloMTH->get_variable_int((char *)"connect_timeout_server");
	mysql_thread___connect_timeout_server_max=GloMTH->get_variable_int((char *)"connect_timeout_server_max");
	mysql_thread___free_connections_pct=GloMTH->get_variable_int((char *)"free_connections_pct");
#ifdef IDLE_THREADS
	mysql_thread___session_idle_ms=GloMTH->get_variable_int((char *)"session_idle_ms");
#endif // IDLE_THREADS
	mysql_thread___connect_retries_delay=GloMTH->get_variable_int((char *)"connect_retries_delay");

	if (mysql_thread___monitor_username) free(mysql_thread___monitor_username);
	mysql_thread___monitor_username=GloMTH->get_variable_string((char *)"monitor_username");
	if (mysql_thread___monitor_password) free(mysql_thread___monitor_password);
	mysql_thread___monitor_password=GloMTH->get_variable_string((char *)"monitor_password");
	if (mysql_thread___monitor_replication_lag_use_percona_heartbeat) free(mysql_thread___monitor_replication_lag_use_percona_heartbeat);
	mysql_thread___monitor_replication_lag_use_percona_heartbeat=GloMTH->get_variable_string((char *)"monitor_replication_lag_use_percona_heartbeat");

	// SSL proxy to server
	if (mysql_thread___ssl_p2s_ca) free(mysql_thread___ssl_p2s_ca);
	mysql_thread___ssl_p2s_ca=GloMTH->get_variable_string((char *)"ssl_p2s_ca");
	if (mysql_thread___ssl_p2s_cert) free(mysql_thread___ssl_p2s_cert);
	mysql_thread___ssl_p2s_cert=GloMTH->get_variable_string((char *)"ssl_p2s_cert");
	if (mysql_thread___ssl_p2s_key) free(mysql_thread___ssl_p2s_key);
	mysql_thread___ssl_p2s_key=GloMTH->get_variable_string((char *)"ssl_p2s_key");
	if (mysql_thread___ssl_p2s_cipher) free(mysql_thread___ssl_p2s_cipher);
	mysql_thread___ssl_p2s_cipher=GloMTH->get_variable_string((char *)"ssl_p2s_cipher");

	mysql_thread___monitor_wait_timeout=(bool)GloMTH->get_variable_int((char *)"monitor_wait_timeout");
	mysql_thread___monitor_writer_is_also_reader=(bool)GloMTH->get_variable_int((char *)"monitor_writer_is_also_reader");
	mysql_thread___monitor_enabled=(bool)GloMTH->get_variable_int((char *)"monitor_enabled");
	mysql_thread___monitor_history=GloMTH->get_variable_int((char *)"monitor_history");
	mysql_thread___monitor_connect_interval=GloMTH->get_variable_int((char *)"monitor_connect_interval");
	mysql_thread___monitor_connect_timeout=GloMTH->get_variable_int((char *)"monitor_connect_timeout");
	mysql_thread___monitor_ping_interval=GloMTH->get_variable_int((char *)"monitor_ping_interval");
	mysql_thread___monitor_ping_max_failures=GloMTH->get_variable_int((char *)"monitor_ping_max_failures");
	mysql_thread___monitor_ping_timeout=GloMTH->get_variable_int((char *)"monitor_ping_timeout");
	mysql_thread___monitor_read_only_interval=GloMTH->get_variable_int((char *)"monitor_read_only_interval");
	mysql_thread___monitor_read_only_timeout=GloMTH->get_variable_int((char *)"monitor_read_only_timeout");
	mysql_thread___monitor_read_only_max_timeout_count=GloMTH->get_variable_int((char *)"monitor_read_only_max_timeout_count");
	mysql_thread___monitor_replication_lag_interval=GloMTH->get_variable_int((char *)"monitor_replication_lag_interval");
	mysql_thread___monitor_replication_lag_timeout=GloMTH->get_variable_int((char *)"monitor_replication_lag_timeout");
	mysql_thread___monitor_replication_lag_count=GloMTH->get_variable_int((char *)"monitor_replication_lag_count");
	mysql_thread___monitor_groupreplication_healthcheck_interval=GloMTH->get_variable_int((char *)"monitor_groupreplication_healthcheck_interval");
	mysql_thread___monitor_groupreplication_healthcheck_timeout=GloMTH->get_variable_int((char *)"monitor_groupreplication_healthcheck_timeout");
	mysql_thread___monitor_groupreplication_healthcheck_max_timeout_count=GloMTH->get_variable_int((char *)"monitor_groupreplication_healthcheck_max_timeout_count");
	mysql_thread___monitor_groupreplication_max_transactions_behind_count=GloMTH->get_variable_int((char *)"monitor_groupreplication_max_transactions_behind_count");
	mysql_thread___monitor_galera_healthcheck_interval=GloMTH->get_variable_int((char *)"monitor_galera_healthcheck_interval");
	mysql_thread___monitor_galera_healthcheck_timeout=GloMTH->get_variable_int((char *)"monitor_galera_healthcheck_timeout");
	mysql_thread___monitor_galera_healthcheck_max_timeout_count=GloMTH->get_variable_int((char *)"monitor_galera_healthcheck_max_timeout_count");
	mysql_thread___monitor_query_interval=GloMTH->get_variable_int((char *)"monitor_query_interval");
	mysql_thread___monitor_query_timeout=GloMTH->get_variable_int((char *)"monitor_query_timeout");
	mysql_thread___monitor_slave_lag_when_null=GloMTH->get_variable_int((char *)"monitor_slave_lag_when_null");
	mysql_thread___monitor_threads_min = GloMTH->get_variable_int((char *)"monitor_threads_min");
	mysql_thread___monitor_threads_max = GloMTH->get_variable_int((char *)"monitor_threads_max");
	mysql_thread___monitor_threads_queue_maxsize = GloMTH->get_variable_int((char *)"monitor_threads_queue_maxsize");

	if (mysql_thread___firewall_whitelist_errormsg) free(mysql_thread___firewall_whitelist_errormsg);
	mysql_thread___firewall_whitelist_errormsg=GloMTH->get_variable_string((char *)"firewall_whitelist_errormsg");
	if (mysql_thread___init_connect) free(mysql_thread___init_connect);
	mysql_thread___init_connect=GloMTH->get_variable_string((char *)"init_connect");
	if (mysql_thread___ldap_user_variable) free(mysql_thread___ldap_user_variable);
	mysql_thread___ldap_user_variable=GloMTH->get_variable_string((char *)"ldap_user_variable");
	if (mysql_thread___add_ldap_user_comment) free(mysql_thread___add_ldap_user_comment);
	mysql_thread___add_ldap_user_comment=GloMTH->get_variable_string((char *)"add_ldap_user_comment");
	if (mysql_thread___default_tx_isolation) free(mysql_thread___default_tx_isolation);
	mysql_thread___default_tx_isolation=GloMTH->get_variable_string((char *)"default_tx_isolation");
	if (mysql_thread___default_session_track_gtids) free(mysql_thread___default_session_track_gtids);
	mysql_thread___default_session_track_gtids=GloMTH->get_variable_string((char *)"default_session_track_gtids");

	for (int i=0; i<SQL_NAME_LAST; i++) {
		if (mysql_thread___default_variables[i]) {
			free(mysql_thread___default_variables[i]);
			mysql_thread___default_variables[i] = NULL;
		}
		char buf[128];
		if (mysql_tracked_variables[i].is_global_variable) {
			sprintf(buf,"default_%s",mysql_tracked_variables[i].internal_variable_name);
			mysql_thread___default_variables[i] = GloMTH->get_variable_string(buf);
		}
	}

	if (mysql_thread___server_version) free(mysql_thread___server_version);
	mysql_thread___server_version=GloMTH->get_variable_string((char *)"server_version");
	if (mysql_thread___eventslog_filename) free(mysql_thread___eventslog_filename);
	mysql_thread___eventslog_filesize=GloMTH->get_variable_int((char *)"eventslog_filesize");
	mysql_thread___eventslog_default_log=GloMTH->get_variable_int((char *)"eventslog_default_log");
	mysql_thread___eventslog_format=GloMTH->get_variable_int((char *)"eventslog_format");
	mysql_thread___eventslog_filename=GloMTH->get_variable_string((char *)"eventslog_filename");
	if (mysql_thread___auditlog_filename) free(mysql_thread___auditlog_filename);
	mysql_thread___auditlog_filesize=GloMTH->get_variable_int((char *)"auditlog_filesize");
	mysql_thread___auditlog_filename=GloMTH->get_variable_string((char *)"auditlog_filename");
	GloMyLogger->events_set_base_filename(); // both filename and filesize are set here
	GloMyLogger->audit_set_base_filename(); // both filename and filesize are set here
	if (mysql_thread___default_schema) free(mysql_thread___default_schema);
	mysql_thread___default_schema=GloMTH->get_variable_string((char *)"default_schema");
	if (mysql_thread___keep_multiplexing_variables) free(mysql_thread___keep_multiplexing_variables);
	mysql_thread___keep_multiplexing_variables=GloMTH->get_variable_string((char *)"keep_multiplexing_variables");
	mysql_thread___server_capabilities=GloMTH->get_variable_uint16((char *)"server_capabilities");
	mysql_thread___handle_unknown_charset=GloMTH->get_variable_uint((char *)"handle_unknown_charset");
	mysql_thread___poll_timeout=GloMTH->get_variable_int((char *)"poll_timeout");
	mysql_thread___poll_timeout_on_failure=GloMTH->get_variable_int((char *)"poll_timeout_on_failure");
	mysql_thread___have_compress=(bool)GloMTH->get_variable_int((char *)"have_compress");
	mysql_thread___have_ssl=(bool)GloMTH->get_variable_int((char *)"have_ssl");
	mysql_thread___client_found_rows=(bool)GloMTH->get_variable_int((char *)"client_found_rows");
	mysql_thread___multiplexing=(bool)GloMTH->get_variable_int((char *)"multiplexing");
	mysql_thread___log_unhealthy_connections=(bool)GloMTH->get_variable_int((char *)"log_unhealthy_connections");
	mysql_thread___connection_warming=(bool)GloMTH->get_variable_int((char*)"connection_warming");
	mysql_thread___forward_autocommit=(bool)GloMTH->get_variable_int((char *)"forward_autocommit");
	mysql_thread___enforce_autocommit_on_reads=(bool)GloMTH->get_variable_int((char *)"enforce_autocommit_on_reads");
	mysql_thread___autocommit_false_not_reusable=(bool)GloMTH->get_variable_int((char *)"autocommit_false_not_reusable");
	mysql_thread___autocommit_false_is_transaction=(bool)GloMTH->get_variable_int((char *)"autocommit_false_is_transaction");
	mysql_thread___verbose_query_error=(bool)GloMTH->get_variable_int((char *)"verbose_query_error");
	mysql_thread___commands_stats=(bool)GloMTH->get_variable_int((char *)"commands_stats");
	mysql_thread___query_digests=(bool)GloMTH->get_variable_int((char *)"query_digests");
	mysql_thread___query_digests_lowercase=(bool)GloMTH->get_variable_int((char *)"query_digests_lowercase");
	mysql_thread___query_digests_replace_null=(bool)GloMTH->get_variable_int((char *)"query_digests_replace_null");
	mysql_thread___query_digests_no_digits=(bool)GloMTH->get_variable_int((char *)"query_digests_no_digits");
	mysql_thread___query_digests_normalize_digest_text=(bool)GloMTH->get_variable_int((char *)"query_digests_normalize_digest_text");
	mysql_thread___query_digests_track_hostname=(bool)GloMTH->get_variable_int((char *)"query_digests_track_hostname");
	mysql_thread___query_digests_grouping_limit=(int)GloMTH->get_variable_int((char *)"query_digests_grouping_limit");
	variables.min_num_servers_lantency_awareness=GloMTH->get_variable_int((char *)"min_num_servers_lantency_awareness");
	variables.aurora_max_lag_ms_only_read_from_replicas=GloMTH->get_variable_int((char *)"aurora_max_lag_ms_only_read_from_replicas");
	variables.stats_time_backend_query=(bool)GloMTH->get_variable_int((char *)"stats_time_backend_query");
	variables.stats_time_query_processor=(bool)GloMTH->get_variable_int((char *)"stats_time_query_processor");
	variables.query_cache_stores_empty_result=(bool)GloMTH->get_variable_int((char *)"query_cache_stores_empty_result");
	mysql_thread___hostgroup_manager_verbose = GloMTH->get_variable_int((char *)"hostgroup_manager_verbose");
	mysql_thread___kill_backend_connection_when_disconnect=(bool)GloMTH->get_variable_int((char *)"kill_backend_connection_when_disconnect");
	mysql_thread___client_session_track_gtid=(bool)GloMTH->get_variable_int((char *)"client_session_track_gtid");
	mysql_thread___sessions_sort=(bool)GloMTH->get_variable_int((char *)"sessions_sort");
#ifdef IDLE_THREADS
	mysql_thread___session_idle_show_processlist=(bool)GloMTH->get_variable_int((char *)"session_idle_show_processlist");
#endif // IDLE_THREADS
	mysql_thread___show_processlist_extended=GloMTH->get_variable_int((char *)"show_processlist_extended");
	mysql_thread___servers_stats=(bool)GloMTH->get_variable_int((char *)"servers_stats");
	mysql_thread___default_reconnect=(bool)GloMTH->get_variable_int((char *)"default_reconnect");
	mysql_thread___enable_client_deprecate_eof=(bool)GloMTH->get_variable_int((char *)"enable_client_deprecate_eof");
	mysql_thread___enable_server_deprecate_eof=(bool)GloMTH->get_variable_int((char *)"enable_server_deprecate_eof");
	mysql_thread___log_mysql_warnings_enabled=(bool)GloMTH->get_variable_int((char *)"log_mysql_warnings_enabled");
#ifdef DEBUG
	mysql_thread___session_debug=(bool)GloMTH->get_variable_int((char *)"session_debug");
#endif /* DEBUG */
	if (mysql_thread___tls_version) free(mysql_thread___tls_version);
	mysql_thread___tls_version=GloMTH->get_variable_string((char *)"tls_version");

	GloMTH->wrunlock();
	pthread_mutex_unlock(&GloVars.global.ext_glomth_mutex);
}

MySQL_Thread::MySQL_Thread() {
	pthread_mutex_init(&thread_mutex,NULL);
	my_idle_conns=NULL;
	cached_connections=NULL;
	mysql_sessions=NULL;
	mirror_queue_mysql_sessions=NULL;
	mirror_queue_mysql_sessions_cache=NULL;
#ifdef IDLE_THREADS
	efd=-1;
	epoll_thread=false;
	mysess_idx=0;
	idle_mysql_sessions=NULL;
	resume_mysql_sessions=NULL;
	myexchange.idle_mysql_sessions=NULL;
	myexchange.resume_mysql_sessions=NULL;
#endif // IDLE_THREADS
	processing_idles=false;
	last_processing_idles=0;
	__thread_MySQL_Thread_Variables_version=0;
	mysql_thread___server_version=NULL;
	mysql_thread___init_connect=NULL;
	mysql_thread___ldap_user_variable=NULL;
	mysql_thread___add_ldap_user_comment=NULL;
	mysql_thread___eventslog_filename=NULL;
	mysql_thread___auditlog_filename=NULL;

	// SSL proxy to server
	mysql_thread___ssl_p2s_ca=NULL;
	mysql_thread___ssl_p2s_cert=NULL;
	mysql_thread___ssl_p2s_key=NULL;
	mysql_thread___ssl_p2s_cipher=NULL;

	last_maintenance_time=0;
	maintenance_loop=true;
	retrieve_gtids_required = false;

	servers_table_version_previous=0;
	servers_table_version_current=0;

	status_variables.active_transactions=0;

	for (unsigned int i = 0; i < st_var_END ; i++) {
		status_variables.stvar[i] = 0;
	}
	match_regexes=NULL;

	variables.min_num_servers_lantency_awareness = 1000;
	variables.aurora_max_lag_ms_only_read_from_replicas = 2;
	variables.stats_time_backend_query=false;
	variables.stats_time_query_processor=false;
	variables.query_cache_stores_empty_result=true;

	for (int i=0; i<SQL_NAME_LAST; i++) {
		mysql_thread___default_variables[i] = NULL;
	}
}

void MySQL_Thread::register_session_connection_handler(MySQL_Session *_sess, bool _new) {
	_sess->thread=this;
	_sess->connections_handler=true;
	assert(_new);
	mysql_sessions->add(_sess);
}

void MySQL_Thread::unregister_session_connection_handler(int idx, bool _new) {
	assert(_new);
	mysql_sessions->remove_index_fast(idx);
}


void MySQL_Thread::listener_handle_new_connection(MySQL_Data_Stream *myds, unsigned int n) {
	int c;
	union {
		struct sockaddr_in in;
		struct sockaddr_in6 in6;
	} custom_sockaddr;
	struct sockaddr *addr=(struct sockaddr *)malloc(sizeof(custom_sockaddr));
	socklen_t addrlen=sizeof(custom_sockaddr);
	memset(addr, 0, sizeof(custom_sockaddr));
	if (GloMTH->num_threads > 1) {
		// there are more than 1 thread . We pause for a little bit to avoid all connections to be handled by the same thread
#ifdef SO_REUSEPORT
		if (GloVars.global.reuseport==false) { // only if reuseport is not enabled
			//usleep(10+rand()%50);
		}
#else
		//usleep(10+rand()%50);
#endif /* SO_REUSEPORT */
	}
	c=accept(myds->fd, addr, &addrlen);
	if (c>-1) { // accept() succeeded
		// create a new client connection
		mypolls.fds[n].revents=0;
		MySQL_Session *sess=create_new_session_and_client_data_stream(c);
		__sync_add_and_fetch(&MyHGM->status.client_connections_created,1);
		if (__sync_add_and_fetch(&MyHGM->status.client_connections,1) > mysql_thread___max_connections) {
			sess->max_connections_reached=true;
		}
		sess->client_myds->client_addrlen=addrlen;
		sess->client_myds->client_addr=addr;

		switch (sess->client_myds->client_addr->sa_family) {
			case AF_INET: {
				struct sockaddr_in *ipv4 = (struct sockaddr_in *)sess->client_myds->client_addr;
				char buf[INET_ADDRSTRLEN];
				inet_ntop(sess->client_myds->client_addr->sa_family, &ipv4->sin_addr, buf, INET_ADDRSTRLEN);
				sess->client_myds->addr.addr = strdup(buf);
				sess->client_myds->addr.port = htons(ipv4->sin_port);
				break;
			}
			case AF_INET6: {
				struct sockaddr_in6 *ipv6 = (struct sockaddr_in6 *)sess->client_myds->client_addr;
				char buf[INET6_ADDRSTRLEN];
				inet_ntop(sess->client_myds->client_addr->sa_family, &ipv6->sin6_addr, buf, INET6_ADDRSTRLEN);
				sess->client_myds->addr.addr = strdup(buf);
				sess->client_myds->addr.port = htons(ipv6->sin6_port);
				break;
			}
			default:
				sess->client_myds->addr.addr = strdup("localhost");
				break;
		}

		iface_info *ifi=NULL;
		ifi=GloMTH->MLM_find_iface_from_fd(myds->fd); // here we try to get the info about the proxy bind address
		if (ifi) {
			sess->client_myds->proxy_addr.addr=strdup(ifi->address);
			sess->client_myds->proxy_addr.port=ifi->port;
		}
		sess->client_myds->myprot.generate_pkt_initial_handshake(true,NULL,NULL, &sess->thread_session_id, true);
		ioctl_FIONBIO(sess->client_myds->fd, 1);
		mypolls.add(POLLIN|POLLOUT, sess->client_myds->fd, sess->client_myds, curtime);
		proxy_debug(PROXY_DEBUG_NET,1,"Session=%p -- Adding client FD %d\n", sess, sess->client_myds->fd);
	} else {
		free(addr);
		// if we arrive here, accept() failed
		// because multiple threads try to handle the same incoming connection, this is OK
	}
}

SQLite3_result * MySQL_Threads_Handler::SQL3_GlobalStatus(bool _memory) {
	const int colnum=2;
	char buf[256];
	char **pta=(char **)malloc(sizeof(char *)*colnum);
	if (_memory == true) {
		Get_Memory_Stats();
	}
	proxy_debug(PROXY_DEBUG_MYSQL_CONNECTION, 4, "Dumping MySQL Global Status\n");
	SQLite3_result *result=new SQLite3_result(colnum);
	result->add_column_definition(SQLITE_TEXT,"Variable_Name");
	result->add_column_definition(SQLITE_TEXT,"Variable_Value");
	// NOTE: as there is no string copy, we do NOT free pta[0] and pta[1]
	{ // uptime
		unsigned long long t1=monotonic_time();
		pta[0] = (char *)"ProxySQL_Uptime";
		sprintf(buf,"%llu",(t1-GloVars.global.start_time)/1000/1000);
		pta[1]=buf;
		result->add_row(pta);
	}
	{	// Active Transactions
		pta[0]=(char *)"Active_Transactions";
		sprintf(buf,"%u",get_active_transations());
		pta[1]=buf;
		result->add_row(pta);
	}
	{	// Connections created
		pta[0]=(char *)"Client_Connections_aborted";
		sprintf(buf,"%lu",MyHGM->status.client_connections_aborted);
		pta[1]=buf;
		result->add_row(pta);
	}
	{	// Connections
		pta[0]=(char *)"Client_Connections_connected";
		sprintf(buf,"%d",MyHGM->status.client_connections);
		pta[1]=buf;
		result->add_row(pta);
	}
	{	// Connections created
		pta[0]=(char *)"Client_Connections_created";
		sprintf(buf,"%lu",MyHGM->status.client_connections_created);
		pta[1]=buf;
		result->add_row(pta);
	}
	{
		// Connections
		pta[0]=(char *)"Server_Connections_aborted";
		sprintf(buf,"%lu",MyHGM->status.server_connections_aborted);
		pta[1]=buf;
		result->add_row(pta);
	}
	{
		// Connections
		pta[0]=(char *)"Server_Connections_connected";
		sprintf(buf,"%lu",MyHGM->status.server_connections_connected);
		pta[1]=buf;
		result->add_row(pta);
	}
	{
		// Connections
		pta[0]=(char *)"Server_Connections_created";
		sprintf(buf,"%lu",MyHGM->status.server_connections_created);
		pta[1]=buf;
		result->add_row(pta);
	}
	{
		// Connections delayed
		pta[0]=(char *)"Server_Connections_delayed";
		sprintf(buf,"%lu",MyHGM->status.server_connections_delayed);
		pta[1]=buf;
		result->add_row(pta);
	}
#ifdef IDLE_THREADS
	{	// Connections non idle
		pta[0]=(char *)"Client_Connections_non_idle";
		sprintf(buf,"%u",get_non_idle_client_connections());
		pta[1]=buf;
		result->add_row(pta);
	}
#endif // IDLE_THREADS
	{	// MySQL Backend buffers bytes
		pta[0]=(char *)"mysql_backend_buffers_bytes";
		sprintf(buf,"%llu",get_mysql_backend_buffers_bytes());
		pta[1]=buf;
		result->add_row(pta);
	}
	{	// MySQL Frontend buffers bytes
		pta[0]=(char *)"mysql_frontend_buffers_bytes";
		sprintf(buf,"%llu",get_mysql_frontend_buffers_bytes());
		pta[1]=buf;
		result->add_row(pta);
	}
	{	// MySQL Frontend buffers bytes
		pta[0]=(char *)"mysql_session_internal_bytes";
		sprintf(buf,"%llu",get_mysql_session_internal_bytes());
		pta[1]=buf;
		result->add_row(pta);
	}
	{	// Queries autocommit
		pta[0]=(char *)"Com_autocommit";
		sprintf(buf,"%llu",MyHGM->status.autocommit_cnt);
		pta[1]=buf;
		result->add_row(pta);
	}
	{	// Queries filtered autocommit
		pta[0]=(char *)"Com_autocommit_filtered";
		sprintf(buf,"%llu",MyHGM->status.autocommit_cnt_filtered);
		pta[1]=buf;
		result->add_row(pta);
	}
	{	// Queries commit
		pta[0]=(char *)"Com_commit";
		sprintf(buf,"%llu",MyHGM->status.commit_cnt);
		pta[1]=buf;
		result->add_row(pta);
	}
	{	// Queries filtered commit
		pta[0]=(char *)"Com_commit_filtered";
		sprintf(buf,"%llu",MyHGM->status.commit_cnt_filtered);
		pta[1]=buf;
		result->add_row(pta);
	}
	{	// Queries rollback
		pta[0]=(char *)"Com_rollback";
		sprintf(buf,"%llu",MyHGM->status.rollback_cnt);
		pta[1]=buf;
		result->add_row(pta);
	}
	{	// Queries filtered rollback
		pta[0]=(char *)"Com_rollback_filtered";
		sprintf(buf,"%llu",MyHGM->status.rollback_cnt_filtered);
		pta[1]=buf;
		result->add_row(pta);
	}
	{	// Queries backend CHANGE_USER
		pta[0]=(char *)"Com_backend_change_user";
		sprintf(buf,"%llu",MyHGM->status.backend_change_user);
		pta[1]=buf;
		result->add_row(pta);
	}
	{	// Queries backend INIT DB
		pta[0]=(char *)"Com_backend_init_db";
		sprintf(buf,"%llu",MyHGM->status.backend_init_db);
		pta[1]=buf;
		result->add_row(pta);
	}
	{	// Queries backend SET NAMES
		pta[0]=(char *)"Com_backend_set_names";
		sprintf(buf,"%llu",MyHGM->status.backend_set_names);
		pta[1]=buf;
		result->add_row(pta);
	}
	{	// Queries frontend INIT DB
		pta[0]=(char *)"Com_frontend_init_db";
		sprintf(buf,"%llu",MyHGM->status.frontend_init_db);
		pta[1]=buf;
		result->add_row(pta);
	}
	{	// Queries frontend SET NAMES
		pta[0]=(char *)"Com_frontend_set_names";
		sprintf(buf,"%llu",MyHGM->status.frontend_set_names);
		pta[1]=buf;
		result->add_row(pta);
	}
	{	// Queries frontend USE DB
		pta[0]=(char *)"Com_frontend_use_db";
		sprintf(buf,"%llu",MyHGM->status.frontend_use_db);
		pta[1]=buf;
		result->add_row(pta);
	}
	for (unsigned int i=0; i<sizeof(MySQL_Thread_status_variables_counter_array)/sizeof(mythr_st_vars_t) ; i++) {
		if (MySQL_Thread_status_variables_counter_array[i].name) {
			if (strlen(MySQL_Thread_status_variables_counter_array[i].name)) {
				pta[0] = MySQL_Thread_status_variables_counter_array[i].name;
				unsigned long long stvar =
					get_status_variable(
						MySQL_Thread_status_variables_counter_array[i].v_idx,
						MySQL_Thread_status_variables_counter_array[i].m_idx,
						MySQL_Thread_status_variables_counter_array[i].conv
					);
				sprintf(buf,"%llu", stvar);
				pta[1] = buf;
				result->add_row(pta);
			}
		}
	}
	// Gauge variables
	for (unsigned int i=0; i<sizeof(MySQL_Thread_status_variables_gauge_array)/sizeof(mythr_g_st_vars_t) ; i++) {
		if (MySQL_Thread_status_variables_gauge_array[i].name) {
			if (strlen(MySQL_Thread_status_variables_gauge_array[i].name)) {
				pta[0] = MySQL_Thread_status_variables_gauge_array[i].name;
				unsigned long long stvar =
					get_status_variable(
						MySQL_Thread_status_variables_gauge_array[i].v_idx,
						MySQL_Thread_status_variables_gauge_array[i].m_idx,
						MySQL_Thread_status_variables_gauge_array[i].conv
					);
				sprintf(buf,"%llu", stvar);
				pta[1] = buf;
				result->add_row(pta);
			}
		}
	}
	{	// Mirror current concurrency
		pta[0]=(char *)"Mirror_concurrency";
		sprintf(buf,"%u",status_variables.mirror_sessions_current);
		pta[1]=buf;
		result->add_row(pta);
	}
	{	// Mirror queue length
		pta[0]=(char *)"Mirror_queue_length";
		sprintf(buf,"%llu",get_total_mirror_queue());
		pta[1]=buf;
		result->add_row(pta);
	}
	{	// Queries that are SELECT for update or equivalent
		pta[0]=(char *)"Selects_for_update__autocommit0";
		sprintf(buf,"%llu",MyHGM->status.select_for_update_or_equivalent);
		pta[1]=buf;
		result->add_row(pta);
	}
	{	// Servers_table_version
		pta[0]=(char *)"Servers_table_version";
		sprintf(buf,"%u",MyHGM->get_servers_table_version());
		pta[1]=buf;
		result->add_row(pta);
	}
	{	// MySQL Threads workers
		pta[0]=(char *)"MySQL_Thread_Workers";
		sprintf(buf,"%d",num_threads);
		pta[1]=buf;
		result->add_row(pta);
	}
	{	// Access_Denied_Wrong_Password
		pta[0]=(char *)"Access_Denied_Wrong_Password";
		sprintf(buf,"%llu",MyHGM->status.access_denied_wrong_password);
		pta[1]=buf;
		result->add_row(pta);
	}
	{	// Access_Denied_Max_Connections
		pta[0]=(char *)"Access_Denied_Max_Connections";
		sprintf(buf,"%llu",MyHGM->status.access_denied_max_connections);
		pta[1]=buf;
		result->add_row(pta);
	}
	{	// Access_Denied_Max_User_Connections
		pta[0]=(char *)"Access_Denied_Max_User_Connections";
		sprintf(buf,"%llu",MyHGM->status.access_denied_max_user_connections);
		pta[1]=buf;
		result->add_row(pta);
	}
	if (GloMyMon) {
		{	// MySQL Monitor workers
			pta[0]=(char *)"MySQL_Monitor_Workers";
			sprintf(buf,"%d",( variables.monitor_enabled ? GloMyMon->num_threads : 0));
			pta[1]=buf;
			result->add_row(pta);
		}
		{	// MySQL Monitor workers
			pta[0]=(char *)"MySQL_Monitor_Workers_Aux";
			sprintf(buf,"%d",( variables.monitor_enabled ? GloMyMon->aux_threads : 0));
			pta[1]=buf;
			result->add_row(pta);
		}
		{	// MySQL Monitor workers
			pta[0]=(char *)"MySQL_Monitor_Workers_Started";
			sprintf(buf,"%d",( variables.monitor_enabled ? GloMyMon->started_threads : 0));
			pta[1]=buf;
			result->add_row(pta);
		}
		{
			pta[0]=(char *)"MySQL_Monitor_connect_check_OK";
			sprintf(buf,"%llu", GloMyMon->connect_check_OK);
			pta[1]=buf;
			result->add_row(pta);
		}
		{
			pta[0]=(char *)"MySQL_Monitor_connect_check_ERR";
			sprintf(buf,"%llu", GloMyMon->connect_check_ERR);
			pta[1]=buf;
			result->add_row(pta);
		}
		{
			pta[0]=(char *)"MySQL_Monitor_ping_check_OK";
			sprintf(buf,"%llu", GloMyMon->ping_check_OK);
			pta[1]=buf;
			result->add_row(pta);
		}
		{
			pta[0]=(char *)"MySQL_Monitor_ping_check_ERR";
			sprintf(buf,"%llu", GloMyMon->ping_check_ERR);
			pta[1]=buf;
			result->add_row(pta);
		}
		{
			pta[0]=(char *)"MySQL_Monitor_read_only_check_OK";
			sprintf(buf,"%llu", GloMyMon->read_only_check_OK);
			pta[1]=buf;
			result->add_row(pta);
		}
		{
			pta[0]=(char *)"MySQL_Monitor_read_only_check_ERR";
			sprintf(buf,"%llu", GloMyMon->read_only_check_ERR);
			pta[1]=buf;
			result->add_row(pta);
		}
		{
			pta[0]=(char *)"MySQL_Monitor_replication_lag_check_OK";
			sprintf(buf,"%llu", GloMyMon->replication_lag_check_OK);
			pta[1]=buf;
			result->add_row(pta);
		}
		{
			pta[0]=(char *)"MySQL_Monitor_replication_lag_check_ERR";
			sprintf(buf,"%llu", GloMyMon->replication_lag_check_ERR);
			pta[1]=buf;
			result->add_row(pta);
		}
	}
	free(pta);
	return result;
}


void MySQL_Threads_Handler::Get_Memory_Stats() {
	unsigned int i;
	unsigned int j;
	j=num_threads;
#ifdef IDLE_THREADS
	if (GloVars.global.idle_threads) {
		j+=num_threads;
	}
#endif // IDLE_THREADS
	for (i=0;i<j;i++) {
		MySQL_Thread *thr=NULL;
		if (i<num_threads && mysql_threads) {
			thr=(MySQL_Thread *)mysql_threads[i].worker;
#ifdef IDLE_THREADS
		} else {
			if (GloVars.global.idle_threads && mysql_threads_idles) {
				thr=(MySQL_Thread *)mysql_threads_idles[i-num_threads].worker;
			}
#endif // IDLE_THREADS
		}
		if (thr==NULL) return; // quick exit, at least one thread is not ready
		pthread_mutex_lock(&thr->thread_mutex);
		thr->Get_Memory_Stats();
		pthread_mutex_unlock(&thr->thread_mutex);
	}
}

SQLite3_result * MySQL_Threads_Handler::SQL3_Processlist() {
	const int colnum=16;
        char port[NI_MAXSERV];
	proxy_debug(PROXY_DEBUG_MYSQL_CONNECTION, 4, "Dumping MySQL Processlist\n");
	SQLite3_result *result=new SQLite3_result(colnum);
	result->add_column_definition(SQLITE_TEXT,"ThreadID");
	result->add_column_definition(SQLITE_TEXT,"SessionID");
	result->add_column_definition(SQLITE_TEXT,"user");
	result->add_column_definition(SQLITE_TEXT,"db");
	result->add_column_definition(SQLITE_TEXT,"cli_host");
	result->add_column_definition(SQLITE_TEXT,"cli_port");
	result->add_column_definition(SQLITE_TEXT,"hostgroup");
	result->add_column_definition(SQLITE_TEXT,"l_srv_host");
	result->add_column_definition(SQLITE_TEXT,"l_srv_port");
	result->add_column_definition(SQLITE_TEXT,"srv_host");
	result->add_column_definition(SQLITE_TEXT,"srv_port");
	result->add_column_definition(SQLITE_TEXT,"command");
	result->add_column_definition(SQLITE_TEXT,"time_ms");
	result->add_column_definition(SQLITE_TEXT,"info");
	result->add_column_definition(SQLITE_TEXT,"status_flags");
	result->add_column_definition(SQLITE_TEXT,"extended_info");
	unsigned int i;
	unsigned int i2;
//	signal_all_threads(1);
	i2=num_threads;
#ifdef IDLE_THREADS
	if (GloVars.global.idle_threads) {
		i2+=num_threads;
	}
#endif // IDLE_THREADS

	for (i=0;i<i2;i++) {
		MySQL_Thread *thr=NULL;
		if (i<num_threads && mysql_threads) {
			thr=(MySQL_Thread *)mysql_threads[i].worker;
#ifdef IDLE_THREADS
		} else {
			if (GloVars.global.idle_threads && mysql_thread___session_idle_show_processlist && mysql_threads_idles) {
				thr=(MySQL_Thread *)mysql_threads_idles[i-num_threads].worker;
			}
#endif // IDLE_THREADS
		}
		if (thr==NULL) break; // quick exit, at least one thread is not ready
		pthread_mutex_lock(&thr->thread_mutex);
		unsigned int j;
		for (j=0; j<thr->mysql_sessions->len; j++) {
			MySQL_Session *sess=(MySQL_Session *)thr->mysql_sessions->pdata[j];
			if (sess->client_myds) {
				char buf[1024];
				char **pta=(char **)malloc(sizeof(char *)*colnum);
				sprintf(buf,"%d", i);
				pta[0]=strdup(buf);
				sprintf(buf,"%u", sess->thread_session_id);
				pta[1]=strdup(buf);
				MySQL_Connection_userinfo *ui=sess->client_myds->myconn->userinfo;
				pta[2]=NULL;
				pta[3]=NULL;
				if (ui) {
					if (ui->username) {
						pta[2]=strdup(ui->username);
					} else {
						pta[2]=strdup("unauthenticated user");
					}
					if (ui->schemaname) {
						pta[3]=strdup(ui->schemaname);
					}
				}

                                if (sess->mirror==false) {
                                        switch (sess->client_myds->client_addr->sa_family) {
                                        case AF_INET: {
                                                struct sockaddr_in *ipv4 = (struct sockaddr_in *)sess->client_myds->client_addr;
                                                inet_ntop(sess->client_myds->client_addr->sa_family, &ipv4->sin_addr, buf, INET_ADDRSTRLEN);
                                                pta[4] = strdup(buf);
                                                sprintf(port, "%d", ntohs(ipv4->sin_port));
                                                pta[5] = strdup(port);
                                                break;
                                                }
                                        case AF_INET6: {
                                                struct sockaddr_in6 *ipv6 = (struct sockaddr_in6 *)sess->client_myds->client_addr;
                                                inet_ntop(sess->client_myds->client_addr->sa_family, &ipv6->sin6_addr, buf, INET6_ADDRSTRLEN);
                                                pta[4] = strdup(buf);
                                                sprintf(port, "%d", ntohs(ipv6->sin6_port));
                                                pta[5] = strdup(port);
                                                break;
                                                }
                                        default:
                                                pta[4] = strdup("localhost");
                                                pta[5] = NULL;
                                                break;
                                        }
                                } else {
					pta[4] = strdup("mirror_internal");
					pta[5] = NULL;
				}
				sprintf(buf,"%d", sess->current_hostgroup);
				pta[6]=strdup(buf);
				if (sess->mybe && sess->mybe->server_myds && sess->mybe->server_myds->myconn) {
					MySQL_Connection *mc=sess->mybe->server_myds->myconn;


					struct sockaddr addr;
					socklen_t addr_len=sizeof(struct sockaddr);
					memset(&addr,0,addr_len);
					int rc;
					rc=getsockname(mc->fd, &addr, &addr_len);
					if (rc==0) {
                                        switch (addr.sa_family) { 
                                                case AF_INET: {
                                                        struct sockaddr_in *ipv4 = (struct sockaddr_in *)&addr;
                                                        inet_ntop(addr.sa_family, &ipv4->sin_addr, buf, INET_ADDRSTRLEN);
                                                        pta[7] = strdup(buf);
                                                        sprintf(port, "%d", ntohs(ipv4->sin_port));
                                                        pta[8] = strdup(port);
                                                        break;
                                                        }
                                                case AF_INET6: {
                                                        struct sockaddr_in6 *ipv6 = (struct sockaddr_in6 *)&addr;
                                                        inet_ntop(addr.sa_family, &ipv6->sin6_addr, buf, INET6_ADDRSTRLEN);
                                                        pta[7] = strdup(buf);
                                                        sprintf(port, "%d", ntohs(ipv6->sin6_port));
                                                        pta[8] = strdup(port);
                                                        break;
                                                        }
                                                default:
                                                        pta[7] = strdup("localhost");
                                                        pta[8] = NULL;
                                                        break;
                                                }
					} else {
						pta[7]=NULL;
						pta[8]=NULL;
					}

					sprintf(buf,"%s", mc->parent->address);
					pta[9]=strdup(buf);
					sprintf(buf,"%d", mc->parent->port);
					pta[10]=strdup(buf);
					if (sess->CurrentQuery.stmt_info==NULL) { // text protocol
						if (mc->query.length) {
							pta[13]=(char *)malloc(mc->query.length+1);
							strncpy(pta[13],mc->query.ptr,mc->query.length);
							pta[13][mc->query.length]='\0';
						} else {
							pta[13]=NULL;
						}
					} else { // prepared statement
						MySQL_STMT_Global_info *si=sess->CurrentQuery.stmt_info;
						if (si->query_length) {
							pta[13]=(char *)malloc(si->query_length+1);
							strncpy(pta[13],si->query,si->query_length);
							pta[13][si->query_length]='\0';
						} else {
							pta[13]=NULL;
						}
					}
					sprintf(buf,"%d", mc->status_flags);
					pta[14]=strdup(buf);
				} else {
					pta[7]=NULL;
					pta[8]=NULL;
					pta[9]=NULL;
					pta[10]=NULL;
					pta[13]=NULL;
					pta[14]=NULL;
				}
				switch (sess->status) {
					case CONNECTING_SERVER:
						pta[11]=strdup("Connect");
						break;
					case PROCESSING_QUERY:
						if (sess->pause_until > sess->thread->curtime) {
							pta[11]=strdup("Delay");
						} else {
							pta[11]=strdup("Query");
						}
						break;
					case WAITING_CLIENT_DATA:
						pta[11]=strdup("Sleep");
						break;
					case CHANGING_USER_SERVER:
                                                pta[11]=strdup("Changing user server");
                                                break;
					case CHANGING_USER_CLIENT:
						pta[11]=strdup("Change user client");
						break;
					case RESETTING_CONNECTION:
                                                pta[11]=strdup("Resetting connection");
                                                break;
					case CHANGING_SCHEMA:
						pta[11]=strdup("InitDB");
						break;
					case PROCESSING_STMT_EXECUTE:
						pta[11]=strdup("Execute");
						break;
					case PROCESSING_STMT_PREPARE:
						pta[11]=strdup("Prepare");
						break;
					case CONNECTING_CLIENT:
                                                pta[11]=strdup("Connecting client");
                                                break;
					case PINGING_SERVER:
                                                pta[11]=strdup("Pinging server");
                                                break;
					case WAITING_SERVER_DATA:
                                                pta[11]=strdup("Waiting server data");
                                                break;
					case CHANGING_CHARSET:
                                                pta[11]=strdup("Changing charset");
                                                break;
					case CHANGING_AUTOCOMMIT:
                                                pta[11]=strdup("Changing autocommit");
                                                break;
					case SETTING_INIT_CONNECT:
                                                pta[11]=strdup("Setting init connect");
                                                break;
/*
					case SETTING_SQL_LOG_BIN:
                                                pta[11]=strdup("Set log bin");
                                                break;
					case SETTING_SQL_MODE:
                                                pta[11]=strdup("Set SQL mode");
                                                break;
					case SETTING_TIME_ZONE:
                                                pta[11]=strdup("Set TZ");
                                                break;
*/
					case SETTING_VARIABLE:
						{
							int idx = sess->changing_variable_idx;
							if (idx < SQL_NAME_LAST) {
								char buf[128];
								sprintf(buf, "Setting variable %s", mysql_tracked_variables[idx].set_variable_name);
								pta[11]=strdup(buf);
							} else {
								pta[11]=strdup("Setting variable");
							}
						}
                                                break;
					case FAST_FORWARD:
                                                pta[11]=strdup("Fast forward");
                                                break;
					case session_status___NONE:
                                                pta[11]=strdup("None");
                                                break;
					default:
						sprintf(buf,"%d", sess->status);
						pta[11]=strdup(buf);
						break;
				}
				if (sess->mirror==false) {
					int idx=sess->client_myds->poll_fds_idx;
					unsigned long long last_sent=sess->thread->mypolls.last_sent[idx];
					unsigned long long last_recv=sess->thread->mypolls.last_recv[idx];
					unsigned long long last_time=(last_sent > last_recv ? last_sent : last_recv);
					if (last_time>sess->thread->curtime) {
						last_time=sess->thread->curtime;
					}
					sprintf(buf,"%llu", (sess->thread->curtime - last_time)/1000 );
				} else {
					// for mirror session we only consider the start time
					sprintf(buf,"%llu", (sess->thread->curtime - sess->start_time)/1000 );
				}
				pta[12]=strdup(buf);

				pta[15]=NULL;
				if (mysql_thread___show_processlist_extended) {
					json j;
					sess->generate_proxysql_internal_session_json(j);
					if (mysql_thread___show_processlist_extended == 2) {
						std::string s = j.dump(4, ' ', false, json::error_handler_t::replace);
						pta[15] = strdup(s.c_str());
					} else {
						std::string s = j.dump(-1, ' ', false, json::error_handler_t::replace);
						pta[15] = strdup(s.c_str());
					}
				}
				result->add_row(pta);
				unsigned int k;
				for (k=0; k<colnum; k++) {
					if (pta[k])
						free(pta[k]);
				}
				free(pta);
			}
		}
		pthread_mutex_unlock(&thr->thread_mutex);
	}
	return result;
}

void MySQL_Threads_Handler::signal_all_threads(unsigned char _c) {
	unsigned int i;
	unsigned char c=_c;
	if (mysql_threads==0) return;
	for (i=0;i<num_threads;i++) {
		MySQL_Thread *thr=(MySQL_Thread *)mysql_threads[i].worker;
		if (thr==NULL) return; // quick exit, at least one thread is not ready
		int fd=thr->pipefd[1];
		if (write(fd,&c,1)==-1) {
			proxy_error("Error during write in signal_all_threads()\n");
		}
	}
#ifdef IDLE_THREADS
	if (GloVars.global.idle_threads)
	for (i=0;i<num_threads;i++) {
		MySQL_Thread *thr=(MySQL_Thread *)mysql_threads_idles[i].worker;
		if (thr==NULL) return; // quick exit, at least one thread is not ready
		int fd=thr->pipefd[1];
		if (write(fd,&c,1)==-1) {
			proxy_error("Error during write in signal_all_threads()\n");
		}
	}
#endif // IDLE_THREADS
}

void MySQL_Threads_Handler::kill_connection_or_query(uint32_t _thread_session_id, bool query, char *username) {
	unsigned int i;
	for (i=0;i<num_threads;i++) {
		MySQL_Thread *thr=(MySQL_Thread *)mysql_threads[i].worker;
		thr_id_usr *tu = (thr_id_usr *)malloc(sizeof(thr_id_usr));
		tu->id = _thread_session_id;
		tu->username = strdup(username);
		pthread_mutex_lock(&thr->kq.m);
		if (query) {
			thr->kq.query_ids.push_back(tu);
		} else {
			thr->kq.conn_ids.push_back(tu);
		}
		pthread_mutex_unlock(&thr->kq.m);

	}
#ifdef IDLE_THREADS
	if (GloVars.global.idle_threads) {
		for (i=0;i<num_threads;i++) {
			MySQL_Thread *thr=(MySQL_Thread *)mysql_threads_idles[i].worker;
			thr_id_usr *tu = (thr_id_usr *)malloc(sizeof(thr_id_usr));
			tu->id = _thread_session_id;
			tu->username = strdup(username);
			pthread_mutex_lock(&thr->kq.m);
			if (query) {
				thr->kq.query_ids.push_back(tu);
			} else {
				thr->kq.conn_ids.push_back(tu);
			}
			pthread_mutex_unlock(&thr->kq.m);
		}
	}
#endif
	signal_all_threads(0);
}

bool MySQL_Threads_Handler::kill_session(uint32_t _thread_session_id) {
	bool ret=false;
	unsigned int i;
	signal_all_threads(1);
	for (i=0;i<num_threads;i++) {
		MySQL_Thread *thr=(MySQL_Thread *)mysql_threads[i].worker;
		pthread_mutex_lock(&thr->thread_mutex);
	}
#ifdef IDLE_THREADS
	if (GloVars.global.idle_threads)
	for (i=0;i<num_threads;i++) {
		MySQL_Thread *thr=(MySQL_Thread *)mysql_threads_idles[i].worker;
		pthread_mutex_lock(&thr->thread_mutex);
	}
#endif // IDLE_THREADS
	for (i=0;i<num_threads;i++) {
		MySQL_Thread *thr=(MySQL_Thread *)mysql_threads[i].worker;
		unsigned int j;
		for (j=0; j<thr->mysql_sessions->len; j++) {
			MySQL_Session *sess=(MySQL_Session *)thr->mysql_sessions->pdata[j];
			if (sess->thread_session_id==_thread_session_id) {
				sess->killed=true;
				ret=true;
				goto __exit_kill_session;
			}
		}
	}
#ifdef IDLE_THREADS
	if (GloVars.global.idle_threads)
	for (i=0;i<num_threads;i++) {
		MySQL_Thread *thr=(MySQL_Thread *)mysql_threads_idles[i].worker;
		unsigned int j;
		for (j=0; j<thr->mysql_sessions->len; j++) {
			MySQL_Session *sess=(MySQL_Session *)thr->mysql_sessions->pdata[j];
			if (sess->thread_session_id==_thread_session_id) {
				sess->killed=true;
				ret=true;
				goto __exit_kill_session;
			}
		}
	}
#endif // IDLE_THREADS
__exit_kill_session:
	for (i=0;i<num_threads;i++) {
		MySQL_Thread *thr=(MySQL_Thread *)mysql_threads[i].worker;
		pthread_mutex_unlock(&thr->thread_mutex);
	}
#ifdef IDLE_THREADS
	if (GloVars.global.idle_threads)
	for (i=0;i<num_threads;i++) {
		MySQL_Thread *thr=(MySQL_Thread *)mysql_threads_idles[i].worker;
		pthread_mutex_unlock(&thr->thread_mutex);
	}
#endif // IDLE_THREADS
	return ret;
}

unsigned long long MySQL_Threads_Handler::get_total_mirror_queue() {
	if ((__sync_fetch_and_add(&status_variables.threads_initialized, 0) == 0) || this->shutdown_) return 0;
	unsigned long long q=0;
	unsigned int i;
	for (i=0;i<num_threads;i++) {
		if (mysql_threads) {
			MySQL_Thread *thr=(MySQL_Thread *)mysql_threads[i].worker;
			if (thr)
				q+=thr->mirror_queue_mysql_sessions->len; // this is a dirty read
		}
	}
	this->status_variables.p_gauge_array[p_th_gauge::mirror_queue_lengths]->Set(q);

	return q;
}


unsigned long long MySQL_Threads_Handler::get_status_variable(
	enum MySQL_Thread_status_variable v_idx,
	p_th_counter::metric m_idx,
	unsigned long long conv
) {
	if ((__sync_fetch_and_add(&status_variables.threads_initialized, 0) == 0) || this->shutdown_) return 0;
	unsigned long long q=0;
	unsigned int i;
	for (i=0;i<num_threads;i++) {
		if (mysql_threads) {
			MySQL_Thread *thr=(MySQL_Thread *)mysql_threads[i].worker;
			if (thr)
				q+=__sync_fetch_and_add(&thr->status_variables.stvar[v_idx],0);
		}
	}
	if (m_idx != p_th_counter::__size) {
		const auto& cur_val = status_variables.p_counter_array[m_idx]->Value();
		double final_val = 0;

		if (conv != 0) {
			final_val = (q - (cur_val / conv)) * conv;
		} else {
			final_val = q - cur_val;
		}

		status_variables.p_counter_array[m_idx]->Increment(final_val);
	}
	return q;

}

unsigned long long MySQL_Threads_Handler::get_status_variable(
	enum MySQL_Thread_status_variable v_idx,
	p_th_gauge::metric m_idx,
	unsigned long long conv
) {
	if ((__sync_fetch_and_add(&status_variables.threads_initialized, 0) == 0) || this->shutdown_) return 0;
	unsigned long long q=0;
	unsigned int i;
	for (i=0;i<num_threads;i++) {
		if (mysql_threads) {
			MySQL_Thread *thr=(MySQL_Thread *)mysql_threads[i].worker;
			if (thr)
				q+=__sync_fetch_and_add(&thr->status_variables.stvar[v_idx],0);
		}
	}
	if (m_idx != p_th_gauge::__size) {
		double final_val = 0;

		if (conv != 0) {
			final_val = q / conv;
		} else {
			final_val = q;
		}

		status_variables.p_gauge_array[m_idx]->Set(final_val);
	}
	return q;

}

unsigned int MySQL_Threads_Handler::get_active_transations() {
	if ((__sync_fetch_and_add(&status_variables.threads_initialized, 0) == 0) || this->shutdown_) return 0;
	unsigned long long q=0;
	unsigned int i;
	for (i=0;i<num_threads;i++) {
		if (mysql_threads) {
			MySQL_Thread *thr=(MySQL_Thread *)mysql_threads[i].worker;
			if (thr)
				q+=__sync_fetch_and_add(&thr->status_variables.active_transactions,0);
		}
	}
	this->status_variables.p_gauge_array[p_th_gauge::active_transactions]->Set(q);

	return q;
}

#ifdef IDLE_THREADS
unsigned int MySQL_Threads_Handler::get_non_idle_client_connections() {
	if ((__sync_fetch_and_add(&status_variables.threads_initialized, 0) == 0) || this->shutdown_) return 0;
	unsigned long long q=0;
	unsigned int i;
	for (i=0;i<num_threads;i++) {
		if (mysql_threads) {
			MySQL_Thread *thr=(MySQL_Thread *)mysql_threads[i].worker;
			if (thr)
				q+=__sync_fetch_and_add(&thr->mysql_sessions->len,0);
		}
	}
	this->status_variables.p_gauge_array[p_th_gauge::client_connections_non_idle]->Set(q);

	return q;
}
#endif // IDLE_THREADS

unsigned long long MySQL_Threads_Handler::get_mysql_backend_buffers_bytes() {
	if ((__sync_fetch_and_add(&status_variables.threads_initialized, 0) == 0) || this->shutdown_) return 0;
	unsigned long long q=0;
	unsigned int i;
	for (i=0;i<num_threads;i++) {
		if (mysql_threads) {
			MySQL_Thread *thr=(MySQL_Thread *)mysql_threads[i].worker;
			if (thr)
				q+=__sync_fetch_and_add(&thr->status_variables.stvar[st_var_mysql_backend_buffers_bytes],0);
		}
	}
	const auto& cur_val = this->status_variables.p_counter_array[p_th_gauge::mysql_backend_buffers_bytes]->Value();
	this->status_variables.p_counter_array[p_th_gauge::mysql_backend_buffers_bytes]->Increment(q - cur_val);

	return q;
}

unsigned long long MySQL_Threads_Handler::get_mysql_frontend_buffers_bytes() {
	if ((__sync_fetch_and_add(&status_variables.threads_initialized, 0) == 0) || this->shutdown_) return 0;
	unsigned long long q=0;
	unsigned int i;
	for (i=0;i<num_threads;i++) {
		if (mysql_threads) {
			MySQL_Thread *thr=(MySQL_Thread *)mysql_threads[i].worker;
			if (thr)
				q+=__sync_fetch_and_add(&thr->status_variables.stvar[st_var_mysql_frontend_buffers_bytes],0);
		}
	}
#ifdef IDLE_THREADS
	if (GloVars.global.idle_threads)
	for (i=0;i<num_threads;i++) {
		if (mysql_threads_idles) {
			MySQL_Thread *thr=(MySQL_Thread *)mysql_threads_idles[i].worker;
			if (thr)
				q+=__sync_fetch_and_add(&thr->status_variables.stvar[st_var_mysql_frontend_buffers_bytes],0);
		}
	}
#endif // IDLE_THREADS
	this->status_variables.p_counter_array[p_th_gauge::mysql_frontend_buffers_bytes]->Increment(q);

	return q;
}

unsigned long long MySQL_Threads_Handler::get_mysql_session_internal_bytes() {
	if ((__sync_fetch_and_add(&status_variables.threads_initialized, 0) == 0) || this->shutdown_) return 0;
	unsigned long long q=0;
	unsigned int i;
	for (i=0;i<num_threads;i++) {
		if (mysql_threads) {
			MySQL_Thread *thr=(MySQL_Thread *)mysql_threads[i].worker;
			if (thr)
				q+=__sync_fetch_and_add(&thr->status_variables.stvar[st_var_mysql_session_internal_bytes],0);
		}
#ifdef IDLE_THREADS
	if (GloVars.global.idle_threads)
		if (mysql_threads_idles) {
			MySQL_Thread *thr=(MySQL_Thread *)mysql_threads_idles[i].worker;
			if (thr)
				q+=__sync_fetch_and_add(&thr->status_variables.stvar[st_var_mysql_session_internal_bytes],0);
		}
#endif // IDLE_THREADS
	}
	this->status_variables.p_gauge_array[p_th_gauge::mysql_session_internal_bytes]->Set(q);

	return q;
}

void MySQL_Threads_Handler::p_update_metrics() {
	get_total_mirror_queue();
	get_active_transations();
#ifdef IDLE_THREADS
	get_non_idle_client_connections();
#endif // IDLE_THREADS
	get_mysql_backend_buffers_bytes();
	get_mysql_frontend_buffers_bytes();
	get_mysql_session_internal_bytes();
	for (unsigned int i=0; i<sizeof(MySQL_Thread_status_variables_counter_array)/sizeof(mythr_st_vars_t) ; i++) {
		if (MySQL_Thread_status_variables_counter_array[i].name) {
			get_status_variable(
				MySQL_Thread_status_variables_counter_array[i].v_idx,
				MySQL_Thread_status_variables_counter_array[i].m_idx,
				MySQL_Thread_status_variables_counter_array[i].conv
			);
		}
	}
	// Gauge variables
	for (unsigned int i=0; i<sizeof(MySQL_Thread_status_variables_gauge_array)/sizeof(mythr_g_st_vars_t) ; i++) {
		if (MySQL_Thread_status_variables_gauge_array[i].name) {
			get_status_variable(
				MySQL_Thread_status_variables_gauge_array[i].v_idx,
				MySQL_Thread_status_variables_gauge_array[i].m_idx,
				MySQL_Thread_status_variables_gauge_array[i].conv
			);
		}
	}
	this->status_variables.p_gauge_array[p_th_gauge::mysql_wait_timeout]->Set(this->variables.wait_timeout);
	this->status_variables.p_gauge_array[p_th_gauge::mysql_monitor_ping_interval]->Set(this->variables.monitor_ping_interval/1000.0);
	this->status_variables.p_gauge_array[p_th_gauge::mysql_max_connections]->Set(this->variables.max_connections);
	this->status_variables.p_gauge_array[p_th_gauge::mysql_monitor_enabled]->Set(this->variables.monitor_enabled);
	this->status_variables.p_gauge_array[p_th_gauge::mysql_monitor_ping_timeout]->Set(this->variables.monitor_ping_timeout/1000.0);
	this->status_variables.p_gauge_array[p_th_gauge::mysql_monitor_ping_max_failures]->Set(this->variables.monitor_ping_max_failures);
	this->status_variables.p_gauge_array[p_th_gauge::mysql_monitor_read_only_interval]->Set(this->variables.monitor_read_only_interval/1000.0);
	this->status_variables.p_gauge_array[p_th_gauge::mysql_monitor_read_only_timeout]->Set(this->variables.monitor_read_only_timeout/1000.0);
	this->status_variables.p_gauge_array[p_th_gauge::mysql_monitor_writer_is_also_reader]->Set(this->variables.monitor_writer_is_also_reader);
	this->status_variables.p_gauge_array[p_th_gauge::mysql_monitor_replication_lag_interval]->Set(this->variables.monitor_replication_lag_interval/1000.0);
	this->status_variables.p_gauge_array[p_th_gauge::mysql_monitor_replication_lag_timeout]->Set(this->variables.monitor_replication_lag_timeout/1000.0);
	this->status_variables.p_gauge_array[p_th_gauge::mysql_monitor_history]->Set(this->variables.monitor_history/1000.0);
}

void MySQL_Thread::Get_Memory_Stats() {
	unsigned int i;
	status_variables.stvar[st_var_mysql_backend_buffers_bytes]=0;
	status_variables.stvar[st_var_mysql_frontend_buffers_bytes]=0;
	status_variables.stvar[st_var_mysql_session_internal_bytes]=sizeof(MySQL_Thread);
	if (mysql_sessions) {
		status_variables.stvar[st_var_mysql_session_internal_bytes]+=(mysql_sessions->size)*sizeof(MySQL_Session *);
		if (epoll_thread==false) {
			for (i=0; i<mysql_sessions->len; i++) {
				MySQL_Session *sess=(MySQL_Session *)mysql_sessions->index(i);
				sess->Memory_Stats();
			}
		} else {
			status_variables.stvar[st_var_mysql_frontend_buffers_bytes]+=(mysql_sessions->len * QUEUE_T_DEFAULT_SIZE * 2);
			status_variables.stvar[st_var_mysql_session_internal_bytes]+=(mysql_sessions->len * sizeof(MySQL_Connection));
#if !defined(__FreeBSD__) && !defined(__APPLE__)
			status_variables.stvar[st_var_mysql_session_internal_bytes]+=((sizeof(int) + sizeof(int) + sizeof(std::_Rb_tree_node_base)) * mysql_sessions->len );
#else
			status_variables.stvar[st_var_mysql_session_internal_bytes]+=((sizeof(int) + sizeof(int) + 32) * mysql_sessions->len );
#endif
		}
  }
}


MySQL_Connection * MySQL_Thread::get_MyConn_local(unsigned int _hid, MySQL_Session *sess, char *gtid_uuid, uint64_t gtid_trxid, int max_lag_ms) {
	// some sanity check
	if (sess == NULL) return NULL;
	if (sess->client_myds == NULL) return NULL;
	if (sess->client_myds->myconn == NULL) return NULL;
	if (sess->client_myds->myconn->userinfo == NULL) return NULL;
	unsigned int i;
	std::vector<MySrvC *> parents; // this is a vector of srvers that needs to be excluded in case gtid_uuid is used
	MySQL_Connection *c=NULL;
	for (i=0; i<cached_connections->len; i++) {
		c=(MySQL_Connection *)cached_connections->index(i);
		if (c->parent->myhgc->hid==_hid && sess->client_myds->myconn->match_tracked_options(c)) { // options are all identical
			if (
				(gtid_uuid == NULL) || // gtid_uuid is not used
				(gtid_uuid && find(parents.begin(), parents.end(), c->parent) == parents.end()) // the server is currently not excluded
			) {
				MySQL_Connection *client_conn = sess->client_myds->myconn;
				if (c->requires_CHANGE_USER(client_conn)==false) { // CHANGE_USER is not required
					char *schema = client_conn->userinfo->schemaname;
					if (strcmp(c->userinfo->schemaname,schema)==0) { // same schema
						unsigned int not_match = 0; // number of not matching session variables
						c->number_of_matching_session_variables(client_conn, not_match);
						if (not_match == 0) { // all session variables match
							if (gtid_uuid) { // gtid_uuid is used
								// we first check if we already excluded this parent (MySQL Server)
								MySrvC *mysrvc = c->parent;
								std::vector<MySrvC *>::iterator it;
								it = find(parents.begin(), parents.end(), mysrvc);
								if (it != parents.end()) {
									// we didn't exclude this server (yet?)
									bool gtid_found = false;
									gtid_found = MyHGM->gtid_exists(mysrvc, gtid_uuid, gtid_trxid);
									if (gtid_found) { // this server has the correct GTID
										c=(MySQL_Connection *)cached_connections->remove_index_fast(i);
										return c;
									} else {
										parents.push_back(mysrvc); // stop evaluating this server
									}
								}
							} else { // gtid_is not used
								if (max_lag_ms >= 0) {
									if ((unsigned int)max_lag_ms < (c->parent->aws_aurora_current_lag_us / 1000)) {
										status_variables.stvar[st_var_aws_aurora_replicas_skipped_during_query]++;
										continue;
									}
								}
								// return the connection
								c=(MySQL_Connection *)cached_connections->remove_index_fast(i);
								return c;
							}
						}
					}
				}
			}
		}
	}
	return NULL;
}

void MySQL_Thread::push_MyConn_local(MySQL_Connection *c) {
	MySrvC *mysrvc=NULL;
	mysrvc=(MySrvC *)c->parent;
	// reset insert_id #1093
	c->mysql->insert_id = 0;
	if (mysrvc->status==MYSQL_SERVER_STATUS_ONLINE) {
		if (c->async_state_machine==ASYNC_IDLE) {
			cached_connections->add(c);
			return; // all went well
		}
	}
	MyHGM->push_MyConn_to_pool(c);
}

void MySQL_Thread::return_local_connections() {
	if (cached_connections->len==0) {
		return;
	}
/*
	MySQL_Connection **ca=(MySQL_Connection **)malloc(sizeof(MySQL_Connection *)*(cached_connections->len+1));
	unsigned int i=0;
*/
//	ca[i]=NULL;
	MyHGM->push_MyConn_to_pool_array((MySQL_Connection **)cached_connections->pdata, cached_connections->len);
//	free(ca);
	while (cached_connections->len) {
		cached_connections->remove_index_fast(0);
	}
}

void MySQL_Thread::Scan_Sessions_to_Kill_All() {
	if (kq.conn_ids.size() + kq.query_ids.size()) {
		Scan_Sessions_to_Kill(mysql_sessions);
	}
#ifdef IDLE_THREADS
	if (GloVars.global.idle_threads) {
		if (kq.conn_ids.size() + kq.query_ids.size()) {
			Scan_Sessions_to_Kill(idle_mysql_sessions);
		}
		if (kq.conn_ids.size() + kq.query_ids.size()) {
			Scan_Sessions_to_Kill(resume_mysql_sessions);
		}
		if (kq.conn_ids.size() + kq.query_ids.size()) {
			pthread_mutex_lock(&myexchange.mutex_idles);
			Scan_Sessions_to_Kill(myexchange.idle_mysql_sessions);
			pthread_mutex_unlock(&myexchange.mutex_idles);
		}
		if (kq.conn_ids.size() + kq.query_ids.size()) {
			pthread_mutex_lock(&myexchange.mutex_resumes);
			Scan_Sessions_to_Kill(myexchange.resume_mysql_sessions);
			pthread_mutex_unlock(&myexchange.mutex_resumes);
		}
	}
#endif
	for (std::vector<thr_id_usr *>::iterator it=kq.conn_ids.begin(); it!=kq.conn_ids.end(); ++it) {
		thr_id_usr *t = *it;
		free(t->username);
		free(t);
	}
	for (std::vector<thr_id_usr *>::iterator it=kq.query_ids.begin(); it!=kq.query_ids.end(); ++it) {
		thr_id_usr *t = *it;
		free(t->username);
		free(t);
	}
	kq.conn_ids.clear();
	kq.query_ids.clear();
}

void MySQL_Thread::Scan_Sessions_to_Kill(PtrArray *mysess) {
			for (unsigned int n=0; n<mysess->len && ( kq.conn_ids.size() + kq.query_ids.size() ) ; n++) {
				MySQL_Session *_sess=(MySQL_Session *)mysess->index(n);
				bool cont=true;
				for (std::vector<thr_id_usr *>::iterator it=kq.conn_ids.begin(); cont && it!=kq.conn_ids.end(); ++it) {
					thr_id_usr *t = *it;
					if (t->id == _sess->thread_session_id) {
						if (_sess->client_myds) {
						       if (strcmp(t->username,_sess->client_myds->myconn->userinfo->username)==0) {
								_sess->killed=true;
							}
						}
						cont=false;
						free(t->username);
						free(t);
						kq.conn_ids.erase(it);
					}
				}
				for (std::vector<thr_id_usr *>::iterator it=kq.query_ids.begin(); cont && it!=kq.query_ids.end(); ++it) {
					thr_id_usr *t = *it;
					if (t->id == _sess->thread_session_id) {
						proxy_info("Killing query %d\n", t->id);
						if (_sess->client_myds) {
						       if (strcmp(t->username,_sess->client_myds->myconn->userinfo->username)==0) {
								if (_sess->mybe) {
									if (_sess->mybe->server_myds) {
										_sess->mybe->server_myds->wait_until=curtime;
										_sess->mybe->server_myds->kill_type=1;
									}
								}
							}
						}
						cont=false;
						free(t->username);
						free(t);
						kq.query_ids.erase(it);
					}
				}
			}
}

#ifdef IDLE_THREADS
bool MySQL_Thread::move_session_to_idle_mysql_sessions(MySQL_Data_Stream *myds, unsigned int n) {
	unsigned long long _tmp_idle = mypolls.last_recv[n] > mypolls.last_sent[n] ? mypolls.last_recv[n] : mypolls.last_sent[n] ;
	if (_tmp_idle < ( (curtime > (unsigned int)mysql_thread___session_idle_ms * 1000) ? (curtime - mysql_thread___session_idle_ms * 1000) : 0)) {
		// make sure data stream has no pending data out and session is not throttled (#1939)
		// because epoll thread does not handle data stream with data out
		if (myds->sess->client_myds == myds && !myds->available_data_out() && myds->sess->pause_until <= curtime) {
			//unsigned int j;
			bool has_backends = myds->sess->has_any_backend();
/*
			for (j=0;j<myds->sess->mybes->len;j++) {
				MySQL_Backend *tmp_mybe=(MySQL_Backend *)myds->sess->mybes->index(j);
				MySQL_Data_Stream *__myds=tmp_mybe->server_myds;
				if (__myds->myconn) {
					conns++;
				}
			}
*/
			if (has_backends==false) {
				unsigned long long idle_since = curtime - myds->sess->IdleTime();
				mypolls.remove_index_fast(n);
				myds->mypolls=NULL;
				unsigned int i = find_session_idx_in_mysql_sessions(myds->sess);
				myds->sess->thread=NULL;
				unregister_session(i);
				myds->sess->idle_since = idle_since;
				idle_mysql_sessions->add(myds->sess);
				return true;
			}
		}
	}
	return false;
}
#endif // IDLE_THREADS

bool MySQL_Thread::set_backend_to_be_skipped_if_frontend_is_slow(MySQL_Data_Stream *myds, unsigned int n) {
	if (myds->sess && myds->sess->client_myds && myds->sess->mirror==false) {
		unsigned int buffered_data=0;
		buffered_data = myds->sess->client_myds->PSarrayOUT->len * RESULTSET_BUFLEN;
		buffered_data += myds->sess->client_myds->resultset->len * RESULTSET_BUFLEN;
		// we pause receiving from backend at mysql_thread___threshold_resultset_size * 8
		// but assuming that client isn't completely blocked, we will stop checking for data
		// only at mysql_thread___threshold_resultset_size * 4
		if (buffered_data > (unsigned int)mysql_thread___threshold_resultset_size*4) {
			mypolls.fds[n].events = 0;
			return true;
		}
	}
	return false;
}

#ifdef IDLE_THREADS
void MySQL_Thread::idle_thread_gets_sessions_from_worker_thread() {
	pthread_mutex_lock(&myexchange.mutex_idles);
	while (myexchange.idle_mysql_sessions->len) {
		MySQL_Session *mysess=(MySQL_Session *)myexchange.idle_mysql_sessions->remove_index_fast(0);
		register_session(mysess, false);
		MySQL_Data_Stream *myds=mysess->client_myds;
		mypolls.add(POLLIN, myds->fd, myds, monotonic_time());
		// add in epoll()
		struct epoll_event event;
		memset(&event,0,sizeof(event)); // let's make valgrind happy
		event.data.u32=mysess->thread_session_id;
		event.events = EPOLLIN;
		epoll_ctl (efd, EPOLL_CTL_ADD, myds->fd, &event);
		// we map thread_id -> position in mysql_session (end of the list)
		sessmap[mysess->thread_session_id]=mysql_sessions->len-1;
		//fprintf(stderr,"Adding session %p idx, DS %p idx %d\n",mysess,myds,myds->poll_fds_idx);
	}
	pthread_mutex_unlock(&myexchange.mutex_idles);
}
#endif // IDLE_THREADS

void MySQL_Thread::handle_mirror_queue_mysql_sessions() {
	while (mirror_queue_mysql_sessions->len) {
		if (__sync_add_and_fetch(&GloMTH->status_variables.mirror_sessions_current,1) > (unsigned int)mysql_thread___mirror_max_concurrency ) {
			__sync_sub_and_fetch(&GloMTH->status_variables.mirror_sessions_current,1);
			//goto __mysql_thread_exit_add_mirror; // we can't add more mirror sessions at runtime
			return;
		} else {
			int idx;
			idx=fastrand()%(mirror_queue_mysql_sessions->len);
			MySQL_Session *newsess=(MySQL_Session *)mirror_queue_mysql_sessions->remove_index_fast(idx);
			register_session(newsess);
			newsess->handler(); // execute immediately
			if (newsess->status==WAITING_CLIENT_DATA) { // the mirror session has completed
				unregister_session(mysql_sessions->len-1);
				unsigned int l = (unsigned int)mysql_thread___mirror_max_concurrency;
				if (mirror_queue_mysql_sessions->len*0.3 > l) l=mirror_queue_mysql_sessions->len*0.3;
				if (mirror_queue_mysql_sessions_cache->len <= l) {
					bool to_cache=true;
					if (newsess->mybe) {
						if (newsess->mybe->server_myds) {
							to_cache=false;
						}
					}
					if (to_cache) {
						__sync_sub_and_fetch(&GloMTH->status_variables.mirror_sessions_current,1);
						mirror_queue_mysql_sessions_cache->add(newsess);
					} else {
						delete newsess;
					}
				} else {
					delete newsess;
				}
			}
			//newsess->to_process=0;
		}
	}
}

void MySQL_Thread::handle_kill_queues() {
	pthread_mutex_lock(&kq.m);
	if (kq.conn_ids.size() + kq.query_ids.size()) {
		Scan_Sessions_to_Kill_All();
		maintenance_loop=true;
	}
	pthread_mutex_unlock(&kq.m);
}

void MySQL_Thread::check_timing_out_session(unsigned int n) {
	// FIXME: this logic was removed completely because we added mariadb client library. Yet, we need to implement a way to manage connection timeout
	// check for timeout
	// no events. This section is copied from process_data_on_data_stream()
	MySQL_Data_Stream *_myds=mypolls.myds[n];
	if (_myds && _myds->sess) {
		if (_myds->wait_until && curtime > _myds->wait_until) {
			// timeout
			_myds->sess->to_process=1;
		} else {
			if (_myds->sess->pause_until && curtime > _myds->sess->pause_until) {
				// timeout
				_myds->sess->to_process=1;
			}
		}
	}
}

void MySQL_Thread::check_for_invalid_fd(unsigned int n) {
	// check if the FD is valid
	if (mypolls.fds[n].revents==POLLNVAL) {
		// debugging output before assert
		MySQL_Data_Stream *_myds=mypolls.myds[n];
		if (_myds) {
			if (_myds->myconn) {
				proxy_error("revents==POLLNVAL for FD=%d, events=%d, MyDSFD=%d, MyConnFD=%d\n", mypolls.fds[n].fd, mypolls.fds[n].events, _myds->fd, _myds->myconn->fd);
				assert(mypolls.fds[n].revents!=POLLNVAL);
			}
		}
		// if we reached her, we didn't assert() yet
		proxy_error("revents==POLLNVAL for FD=%d, events=%d, MyDSFD=%d\n", mypolls.fds[n].fd, mypolls.fds[n].events, _myds->fd);
		assert(mypolls.fds[n].revents!=POLLNVAL);
	}
}

void MySQL_Thread::read_one_byte_from_pipe(unsigned int n) {
	if (mypolls.fds[n].revents) {
		unsigned char c;
		if (read(mypolls.fds[n].fd, &c, 1)==-1) {// read just one byte
			proxy_error("Error during read from signal_all_threads()\n");
		}
		proxy_debug(PROXY_DEBUG_GENERIC,3, "Got signal from admin , done nothing\n");
		//fprintf(stderr,"Got signal from admin , done nothing\n"); // FIXME: this is just the skeleton for issue #253
		if (c) {
			// we are being signaled to sleep for some ms. Before going to sleep we also release the mutex
			pthread_mutex_unlock(&thread_mutex);
			usleep(c*1000);
			pthread_mutex_lock(&thread_mutex);
			// we enter in maintenance loop only if c is set
			// when threads are signaling each other, there is no need to set maintenance_loop
			maintenance_loop=true;
		}
	}
}

void MySQL_Thread::tune_timeout_for_myds_needs_pause(MySQL_Data_Stream *myds) {
	if (myds->wait_until > curtime) {
		if (mypolls.poll_timeout==0 || (myds->wait_until - curtime < mypolls.poll_timeout) ) {
			mypolls.poll_timeout= myds->wait_until - curtime;
			proxy_debug(PROXY_DEBUG_MYSQL_CONNECTION, 7, "Session=%p , poll_timeout=%llu , wait_until=%llu , curtime=%llu\n", mypolls.poll_timeout, myds->wait_until, curtime);
		}
	}
}

void MySQL_Thread::tune_timeout_for_session_needs_pause(MySQL_Data_Stream *myds) {
	if (mypolls.poll_timeout==0 || (myds->sess->pause_until - curtime < mypolls.poll_timeout) ) {
		mypolls.poll_timeout= myds->sess->pause_until - curtime;
		proxy_debug(PROXY_DEBUG_MYSQL_CONNECTION, 7, "Session=%p , poll_timeout=%llu , pause_until=%llu , curtime=%llu\n", mypolls.poll_timeout, myds->sess->pause_until, curtime);
	}
}

void MySQL_Thread::configure_pollout(MySQL_Data_Stream *myds, unsigned int n) {
	if (myds->myds_type==MYDS_FRONTEND && myds->DSS==STATE_SLEEP && myds->sess && myds->sess->status==WAITING_CLIENT_DATA) {
		myds->set_pollout();
	} else {
		if (myds->DSS > STATE_MARIADB_BEGIN && myds->DSS < STATE_MARIADB_END) {
			mypolls.fds[n].events = POLLIN;
			if (mypolls.myds[n]->myconn->async_exit_status & MYSQL_WAIT_WRITE)
				mypolls.fds[n].events |= POLLOUT;
		} else {
			myds->set_pollout();
		}
	}
	if (unlikely(myds->sess->pause_until > curtime)) {
		if (myds->myds_type==MYDS_FRONTEND) {
			myds->remove_pollout();
		}
		if (myds->myds_type==MYDS_BACKEND) {
			if (mysql_thread___throttle_ratio_server_to_client) {
				mypolls.fds[n].events = 0;
			}
		}
	}
	if (myds->myds_type==MYDS_BACKEND) {
		set_backend_to_be_skipped_if_frontend_is_slow(myds, n);
	}
}<|MERGE_RESOLUTION|>--- conflicted
+++ resolved
@@ -1162,11 +1162,8 @@
 	variables.query_digests_grouping_limit = 3;
 	variables.enable_client_deprecate_eof=true;
 	variables.enable_server_deprecate_eof=true;
-<<<<<<< HEAD
+	variables.log_mysql_warnings_enabled=false;
 	variables.tls_version=strdup("TLSv1,TLSv1.1,TLSv1.2,TLSv1.3");
-=======
-	variables.log_mysql_warnings_enabled=false;
->>>>>>> 428f2e7e
 	// status variables
 	status_variables.mirror_sessions_current=0;
 	__global_MySQL_Thread_Variables_version=1;
@@ -3652,7 +3649,17 @@
 		}
 		return false;
 	}
-<<<<<<< HEAD
+	if (!strcasecmp(name,"log_mysql_warnings_enabled")) {
+		if (strcasecmp(value,"true")==0 || strcasecmp(value,"1")==0) {
+			variables.log_mysql_warnings_enabled=true;
+			return true;
+		}
+		if (strcasecmp(value,"false")==0 || strcasecmp(value,"0")==0) {
+			variables.log_mysql_warnings_enabled=false;
+			return true;
+		}
+		return false;
+	}
 	if (!strcasecmp(name,"tls_version")) {
 		if (vallen && valid_tls_versions_var(value)) {
 			if (variables.tls_version) free(variables.tls_version);
@@ -3664,19 +3671,6 @@
 		}
 	}
 
-=======
-	if (!strcasecmp(name,"log_mysql_warnings_enabled")) {
-		if (strcasecmp(value,"true")==0 || strcasecmp(value,"1")==0) {
-			variables.log_mysql_warnings_enabled=true;
-			return true;
-		}
-		if (strcasecmp(value,"false")==0 || strcasecmp(value,"0")==0) {
-			variables.log_mysql_warnings_enabled=false;
-			return true;
-		}
-		return false;
-	}
->>>>>>> 428f2e7e
 	return false;
 }
 
