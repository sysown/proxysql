//#define __CLASS_STANDARD_MYSQL_THREAD_H
#include "MySQL_HostGroups_Manager.h"
#include "prometheus_helpers.h"
#define MYSQL_THREAD_IMPLEMENTATION
#include "proxysql.h"
#include "cpp.h"
#include "MySQL_Thread.h"
#include "SpookyV2.h"
#include <dirent.h>
#include <libgen.h>
#include "re2/re2.h"
#include "re2/regexp.h"

#include "MySQL_Data_Stream.h"
#include "query_processor.h"
#include "StatCounters.h"
#include "MySQL_PreparedStatement.h"
#include "MySQL_Logger.hpp"

#ifdef DEBUG
MySQL_Session *sess_stopat;
#endif

#ifdef epoll_create1
	#define EPOLL_CREATE epoll_create1(0)
#else
	#define EPOLL_CREATE epoll_create(1)
#endif

#define PROXYSQL_LISTEN_LEN 1024
#define MIN_THREADS_FOR_MAINTENANCE 8

extern Query_Processor *GloQPro;
extern MySQL_Authentication *GloMyAuth;
extern MySQL_Threads_Handler *GloMTH;
extern MySQL_Monitor *GloMyMon;
extern MySQL_Logger *GloMyLogger;

typedef struct mythr_st_vars {
	enum MySQL_Thread_status_variable v_idx;
	p_th_counter::metric m_idx;
	char * name;
	uint32_t conv;
} mythr_st_vars_t;

typedef struct mythr_g_st_vars {
	enum MySQL_Thread_status_variable v_idx;
	p_th_gauge::metric m_idx;
	char * name;
	uint32_t conv;
} mythr_g_st_vars_t;

// Note: the order here is not important. 
mythr_st_vars_t MySQL_Thread_status_variables_counter_array[] {
	{ st_var_backend_stmt_prepare, p_th_counter::com_backend_stmt_prepare, (char *)"Com_backend_stmt_prepare" },
	{ st_var_backend_stmt_execute, p_th_counter::com_backend_stmt_execute, (char *)"Com_backend_stmt_execute" },
	{ st_var_backend_stmt_close,   p_th_counter::com_backend_stmt_close,   (char *)"Com_backend_stmt_close" },
	{ st_var_frontend_stmt_prepare, p_th_counter::com_frontend_stmt_prepare, (char *)"Com_frontend_stmt_prepare" },
	{ st_var_frontend_stmt_execute, p_th_counter::com_frontend_stmt_execute, (char *)"Com_frontend_stmt_execute" },
	{ st_var_frontend_stmt_close,   p_th_counter::com_frontend_stmt_close,   (char *)"Com_frontend_stmt_close" },
	{ st_var_queries,               p_th_counter::questions,               (char *)"Questions" },
	{ st_var_queries_slow,          p_th_counter::slow_queries,            (char *)"Slow_queries" },
	{ st_var_queries_gtid,          p_th_counter::gtid_consistent_queries, (char *)"GTID_consistent_queries" },
	{ st_var_gtid_session_collected,p_th_counter::gtid_session_collected,  (char *)"GTID_session_collected" },
	{ st_var_queries_backends_bytes_recv,  p_th_counter::queries_backends_bytes_recv,  (char *)"Queries_backends_bytes_recv" },
	{ st_var_queries_backends_bytes_sent,  p_th_counter::queries_backends_bytes_sent,  (char *)"Queries_backends_bytes_sent" },
	{ st_var_queries_frontends_bytes_recv, p_th_counter::queries_frontends_bytes_recv, (char *)"Queries_frontends_bytes_recv" },
	{ st_var_queries_frontends_bytes_sent, p_th_counter::queries_frontends_bytes_sent, (char *)"Queries_frontends_bytes_sent" },
	{ st_var_query_processor_time , p_th_counter::query_processor_time_nsec,  (char *)"Query_Processor_time_nsec", 1000*1000*1000 },
	{ st_var_backend_query_time ,   p_th_counter::backend_query_time_nsec,  (char *)"Backend_query_time_nsec", 1000*1000*1000 },
	{ st_var_ConnPool_get_conn_latency_awareness , p_th_counter::connpool_get_conn_latency_awareness, (char *)"ConnPool_get_conn_latency_awareness" },
	{ st_var_ConnPool_get_conn_immediate, p_th_counter::connpool_get_conn_immediate,      (char *)"ConnPool_get_conn_immediate" },
	{ st_var_ConnPool_get_conn_success,   p_th_counter::connpool_get_conn_success,        (char *)"ConnPool_get_conn_success" },
	{ st_var_ConnPool_get_conn_failure,   p_th_counter::connpool_get_conn_failure,        (char *)"ConnPool_get_conn_failure" },
	{ st_var_killed_connections,          p_th_counter::mysql_killed_backend_connections, (char *)"mysql_killed_backend_connections" },
	{ st_var_killed_queries,              p_th_counter::mysql_killed_backend_queries,     (char *)"mysql_killed_backend_queries" },
	{ st_var_hostgroup_locked_set_cmds,   p_th_counter::hostgroup_locked_set_cmds,        (char *)"hostgroup_locked_set_cmds" },
	{ st_var_hostgroup_locked_queries,    p_th_counter::hostgroup_locked_queries,         (char *)"hostgroup_locked_queries" },
	{ st_var_unexpected_com_quit,         p_th_counter::mysql_unexpected_frontend_com_quit,(char *)"mysql_unexpected_frontend_com_quit" },
	{ st_var_unexpected_packet,           p_th_counter::mysql_unexpected_frontend_packets,(char *)"mysql_unexpected_frontend_packets" },
	{ st_var_queries_with_max_lag_ms__total_wait_time_us , p_th_counter::queries_with_max_lag_ms__total_wait_time_us,  (char *)"queries_with_max_lag_ms__total_wait_time_us" },
	{ st_var_queries_with_max_lag_ms__delayed , p_th_counter::queries_with_max_lag_ms__delayed,  (char *)"queries_with_max_lag_ms__delayed" },
	{ st_var_queries_with_max_lag_ms,     p_th_counter::queries_with_max_lag_ms,          (char *)"queries_with_max_lag_ms" },
	{ st_var_backend_lagging_during_query,p_th_counter::backend_lagging_during_query,     (char *)"backend_lagging_during_query" },
	{ st_var_backend_offline_during_query,p_th_counter::backend_offline_during_query,     (char *)"backend_offline_during_query" },
	{ st_var_aws_aurora_replicas_skipped_during_query , p_th_counter::aws_aurora_replicas_skipped_during_query,  (char *)"get_aws_aurora_replicas_skipped_during_query" },
	{ st_var_automatic_detected_sqli,     p_th_counter::automatic_detected_sql_injection,  (char *)"automatic_detected_sql_injection" },
	{ st_var_whitelisted_sqli_fingerprint,p_th_counter::whitelisted_sqli_fingerprint,     (char *)"whitelisted_sqli_fingerprint" },
	{ st_var_max_connect_timeout_err,     p_th_counter::max_connect_timeouts,             (char *)"max_connect_timeouts" },
	{ st_var_generated_pkt_err,           p_th_counter::generated_error_packets,          (char *)"generated_error_packets" },
	{ st_var_client_host_error_killed_connections, p_th_counter::client_host_error_killed_connections, (char *)"client_host_error_killed_connections" },
};

mythr_g_st_vars_t MySQL_Thread_status_variables_gauge_array[] {
	{ st_var_hostgroup_locked,            p_th_gauge::client_connections_hostgroup_locked,  (char *)"Client_Connections_hostgroup_locked" }
};

extern mysql_variable_st mysql_tracked_variables[];

const MARIADB_CHARSET_INFO * proxysql_find_charset_nr(unsigned int nr) {
	const MARIADB_CHARSET_INFO * c = mariadb_compiled_charsets;
	do {
		if (c->nr == nr) {
			return c;
		}
		++c;
	} while (c[0].nr != 0);
	return NULL;
}

MARIADB_CHARSET_INFO * proxysql_find_charset_name(const char *name) {
	MARIADB_CHARSET_INFO *c = (MARIADB_CHARSET_INFO *)mariadb_compiled_charsets;
	do {
		if (!strcasecmp(c->csname, name)) {
			return c;
		}
		++c;
	} while (c[0].nr != 0);
	return NULL;
}

MARIADB_CHARSET_INFO * proxysql_find_charset_collate_names(const char *csname, const char *collatename) {
	MARIADB_CHARSET_INFO *c = (MARIADB_CHARSET_INFO *)mariadb_compiled_charsets;
	do {
		if (!strcasecmp(c->csname, csname) && !strcasecmp(c->name, collatename)) {
			return c;
		}
		++c;
	} while (c[0].nr != 0);
	return NULL;
}

MARIADB_CHARSET_INFO * proxysql_find_charset_collate(const char *collatename) {
	MARIADB_CHARSET_INFO *c = (MARIADB_CHARSET_INFO *)mariadb_compiled_charsets;
	do {
		if (!strcasecmp(c->name, collatename)) {
			return c;
		}
		++c;
	} while (c[0].nr != 0);
	return NULL;
}

#ifdef __cplusplus
extern "C" {
#endif /* __cplusplus */

#ifdef __cplusplus
}
#endif /* __cplusplus */


#ifdef DEBUG
#define DEB "_DEBUG"
#else
#define DEB ""
#endif /* DEBUG */
#define MYSQL_THREAD_VERSION "0.2.0902" DEB


#define DEFAULT_NUM_THREADS	4
#define DEFAULT_STACK_SIZE	1024*1024

#define SESSIONS_FOR_CONNECTIONS_HANDLER	64

__thread unsigned int __thread_MySQL_Thread_Variables_version;

volatile static unsigned int __global_MySQL_Thread_Variables_version;



static unsigned int near_pow_2 (unsigned int n) {
	unsigned int i = 1;
	while (i < n) i <<= 1;
	return i ? i : n;
}


void ProxySQL_Poll::shrink() {
	unsigned int new_size=near_pow_2(len+1);
	fds=(struct pollfd *)realloc(fds,new_size*sizeof(struct pollfd));
	myds=(MySQL_Data_Stream **)realloc(myds,new_size*sizeof(MySQL_Data_Stream *));
	last_recv=(unsigned long long *)realloc(last_recv,new_size*sizeof(unsigned long long));
	last_sent=(unsigned long long *)realloc(last_sent,new_size*sizeof(unsigned long long));
	size=new_size;
}

void ProxySQL_Poll::expand(unsigned int more) {
	if ( (len+more) > size ) {
		unsigned int new_size=near_pow_2(len+more);
		fds=(struct pollfd *)realloc(fds,new_size*sizeof(struct pollfd));
		myds=(MySQL_Data_Stream **)realloc(myds,new_size*sizeof(MySQL_Data_Stream *));
		last_recv=(unsigned long long *)realloc(last_recv,new_size*sizeof(unsigned long long));
		last_sent=(unsigned long long *)realloc(last_sent,new_size*sizeof(unsigned long long));
		size=new_size;
	}
}

ProxySQL_Poll::ProxySQL_Poll() {
	loop_counters=new StatCounters(15,10);
	poll_timeout=0;
	loops=0;
	len=0;
	pending_listener_add=0;
	pending_listener_del=0;
	size=MIN_POLL_LEN;
	fds=(struct pollfd *)malloc(size*sizeof(struct pollfd));
	myds=(MySQL_Data_Stream **)malloc(size*sizeof(MySQL_Data_Stream *));
	last_recv=(unsigned long long *)malloc(size*sizeof(unsigned long long));
	last_sent=(unsigned long long *)malloc(size*sizeof(unsigned long long));
}


ProxySQL_Poll::~ProxySQL_Poll() {
	unsigned int i;
	for (i=0;i<len;i++) {
		if (
			myds[i] && // fix bug #278 . This should be caused by not initialized datastreams used to ping the backend
			myds[i]->myds_type==MYDS_LISTENER) {
				delete myds[i];
		}
	}
	free(myds);
	free(fds);
	free(last_recv);
	free(last_sent);
	delete loop_counters;
}


void ProxySQL_Poll::add(uint32_t _events, int _fd, MySQL_Data_Stream *_myds, unsigned long long sent_time) {
	if (len==size) {
		expand(1);
	}
	myds[len]=_myds;
	fds[len].fd=_fd;
	fds[len].events=_events;
	fds[len].revents=0;
	if (_myds) {
		_myds->mypolls=this;
		_myds->poll_fds_idx=len;  // fix a serious bug
	}
	last_recv[len]=monotonic_time();
	last_sent[len]=sent_time;
	len++;
}

void ProxySQL_Poll::remove_index_fast(unsigned int i) {
	if ((int)i==-1) return;
	myds[i]->poll_fds_idx=-1; // this prevents further delete
	if (i != (len-1)) {
		myds[i]=myds[len-1];
		fds[i].fd=fds[len-1].fd;
		fds[i].events=fds[len-1].events;
		fds[i].revents=fds[len-1].revents;
		myds[i]->poll_fds_idx=i;  // fix a serious bug
		last_recv[i]=last_recv[len-1];
		last_sent[i]=last_sent[len-1];
	}
	len--;
	if ( ( len>MIN_POLL_LEN ) && ( size > len*MIN_POLL_DELETE_RATIO ) ) {
		shrink();
	}
}

int ProxySQL_Poll::find_index(int fd) {
	unsigned int i;
	for (i=0; i<len; i++) {
		if (fds[i].fd==fd) {
			return i;
		}
	}
	return -1;
}


MySQL_Listeners_Manager::MySQL_Listeners_Manager() {
	ifaces=new PtrArray();
}
MySQL_Listeners_Manager::~MySQL_Listeners_Manager() {
	while (ifaces->len) {
		iface_info *ifi=(iface_info *)ifaces->remove_index_fast(0);
		shutdown(ifi->fd,SHUT_RDWR);
		close(ifi->fd);
		if (ifi->port==0) {
			unlink(ifi->address);
		}
		delete ifi;
	}
	delete ifaces;
	ifaces=NULL;
}

int MySQL_Listeners_Manager::add(const char *iface, unsigned int num_threads, int **perthrsocks) {
	for (unsigned int i=0; i<ifaces->len; i++) {
		iface_info *ifi=(iface_info *)ifaces->index(i);
		if (strcmp(ifi->iface,iface)==0) {
			return -1;
		}
	}

	char *address=NULL; char *port=NULL;
	int s = -1;
	char *h = NULL;
	bool is_ipv6 = false;

	if (*(char *)iface == '[') {
		is_ipv6 = true;
		char *p = strchr((char *)iface, ']');
		if (p == NULL) {
			proxy_error("Invalid IPv6 address: %s\n", iface);
			return -1;
		}
		h = (char *)++iface; // remove first '['
		*p = '\0';
		iface = p++; // remove last ']'
		address = h;
		port = ++p; // remove ':'
	} else {
		c_split_2(iface, ":" , &address, &port);
	}

#ifdef SO_REUSEPORT
	if (GloVars.global.reuseport==false) {
		s = ( atoi(port) ? listen_on_port(address, atoi(port), PROXYSQL_LISTEN_LEN) : listen_on_unix(address, PROXYSQL_LISTEN_LEN));
	} else {
		if (atoi(port)==0) {
			s = listen_on_unix(address, PROXYSQL_LISTEN_LEN);
		} else {
			// for TCP we will use SO_REUSEPORT
			int *l_perthrsocks=(int *)malloc(sizeof(int)*num_threads);
			unsigned int i;
			for (i=0;i<num_threads;i++) {
				s=listen_on_port(address, atoi(port), PROXYSQL_LISTEN_LEN, true);
				ioctl_FIONBIO(s,1);
				iface_info *ifi=new iface_info((char *)iface, address, atoi(port), s);
				ifaces->add(ifi);
				l_perthrsocks[i]=s;
			}
			*perthrsocks=l_perthrsocks;
			s=0;
		}
	}
#else
	s = ( atoi(port) ? listen_on_port(address, atoi(port), PROXYSQL_LISTEN_LEN) : listen_on_unix(address, PROXYSQL_LISTEN_LEN));
#endif /* SO_REUSEPORT */
	if (s==-1) {
		if (is_ipv6 == false) {
			free(address);
			free(port);
		}

		return s;
	}
	if (s>0) {
		ioctl_FIONBIO(s,1);
		iface_info *ifi=new iface_info((char *)iface, address, atoi(port), s);
		ifaces->add(ifi);
	}
	if (is_ipv6 == false) {
		free(address);
		free(port);
	}

	return s;
}

int MySQL_Listeners_Manager::find_idx(const char *iface) {
	for (unsigned int i=0; i<ifaces->len; i++) {
		iface_info *ifi=(iface_info *)ifaces->index(i);
		if (strcmp(ifi->iface,iface)==0) {
			return i;
		}
	}
	return -1;
}

iface_info * MySQL_Listeners_Manager::find_iface_from_fd(int fd) {
	for (unsigned int i=0; i<ifaces->len; i++) {
		iface_info *ifi=(iface_info *)ifaces->index(i);
		if (ifi->fd==fd) {
			return ifi;
		}
	}
	return NULL;
}

int MySQL_Listeners_Manager::find_idx(const char *address, int port) {
	for (unsigned int i=0; i<ifaces->len; i++) {
		iface_info *ifi=(iface_info *)ifaces->index(i);
		if (strcmp(ifi->address,address)==0 && ifi->port==port) {
			return i;
		}
	}
	return -1;
}

int MySQL_Listeners_Manager::get_fd(unsigned int idx) {
	iface_info *ifi=(iface_info *)ifaces->index(idx);
	return ifi->fd;
}

void MySQL_Listeners_Manager::del(unsigned int idx) {
	iface_info *ifi=(iface_info *)ifaces->remove_index_fast(idx);
	if (ifi->port==0) {
		unlink(ifi->address);
	}
	delete ifi;
}

static char * mysql_thread_variables_names[]= {
	(char *)"shun_on_failures",
	(char *)"shun_recovery_time_sec",
	(char *)"query_retries_on_failure",
	(char *)"client_multi_statements",
	(char *)"client_host_cache_size",
	(char *)"client_host_error_counts",
	(char *)"connect_retries_on_failure",
	(char *)"connect_retries_delay",
	(char *)"connection_delay_multiplex_ms",
	(char *)"connection_max_age_ms",
	(char *)"connect_timeout_client",
	(char *)"connect_timeout_server",
	(char *)"connect_timeout_server_max",
	(char *)"enable_client_deprecate_eof",
	(char *)"enable_server_deprecate_eof",
	(char *)"enable_load_data_local_infile",
	(char *)"eventslog_filename",
	(char *)"eventslog_filesize",
	(char *)"eventslog_default_log",
	(char *)"eventslog_format",
	(char *)"auditlog_filename",
	(char *)"auditlog_filesize",
	//(char *)"default_charset", // removed in 2.0.13 . Obsoleted previously using MySQL_Variables instead
	(char *)"handle_unknown_charset",
	(char *)"free_connections_pct",
	(char *)"connection_warming",
#ifdef IDLE_THREADS
	(char *)"session_idle_ms",
#endif // IDLE_THREADS
	(char *)"have_ssl",
	(char *)"have_compress",
	(char *)"client_found_rows",
	(char *)"interfaces",
	(char *)"log_mysql_warnings_enabled",
	(char *)"monitor_enabled",
	(char *)"monitor_history",
	(char *)"monitor_connect_interval",
	(char *)"monitor_connect_timeout",
	(char *)"monitor_ping_interval",
	(char *)"monitor_ping_max_failures",
	(char *)"monitor_ping_timeout",
	(char *)"monitor_read_only_interval",
	(char *)"monitor_read_only_timeout",
	(char *)"monitor_read_only_max_timeout_count",
	(char *)"monitor_replication_lag_interval",
	(char *)"monitor_replication_lag_timeout",
	(char *)"monitor_replication_lag_count",
	(char *)"monitor_groupreplication_healthcheck_interval",
	(char *)"monitor_groupreplication_healthcheck_timeout",
	(char *)"monitor_groupreplication_healthcheck_max_timeout_count",
	(char *)"monitor_groupreplication_max_transactions_behind_count",
	(char *)"monitor_groupreplication_max_transactions_behind_for_read_only",
	(char *)"monitor_galera_healthcheck_interval",
	(char *)"monitor_galera_healthcheck_timeout",
	(char *)"monitor_galera_healthcheck_max_timeout_count",
	(char *)"monitor_username",
	(char *)"monitor_password",
	(char *)"monitor_replication_lag_use_percona_heartbeat",
	(char *)"monitor_query_interval",
	(char *)"monitor_query_timeout",
	(char *)"monitor_slave_lag_when_null",
	(char *)"monitor_threads_min",
	(char *)"monitor_threads_max",
	(char *)"monitor_threads_queue_maxsize",
	(char *)"monitor_wait_timeout",
	(char *)"monitor_writer_is_also_reader",
	(char *)"max_allowed_packet",
	(char *)"tcp_keepalive_time",
	(char *)"use_tcp_keepalive",
	(char *)"automatic_detect_sqli",
	(char *)"firewall_whitelist_enabled",
	(char *)"firewall_whitelist_errormsg",
	(char *)"throttle_connections_per_sec_to_hostgroup",
	(char *)"max_transaction_idle_time",
	(char *)"max_transaction_time",
	(char *)"multiplexing",
	(char *)"log_unhealthy_connections",
	(char *)"enforce_autocommit_on_reads",
	(char *)"autocommit_false_not_reusable",
	(char *)"autocommit_false_is_transaction",
	(char *)"verbose_query_error",
	(char *)"hostgroup_manager_verbose",
	(char *)"binlog_reader_connect_retry_msec",
	(char *)"threshold_query_length",
	(char *)"threshold_resultset_size",
	(char *)"query_digests_max_digest_length",
	(char *)"query_digests_max_query_length",
	(char *)"query_digests_grouping_limit",
	(char *)"wait_timeout",
	(char *)"throttle_max_bytes_per_second_to_client",
	(char *)"throttle_ratio_server_to_client",
	(char *)"max_connections",
	(char *)"max_stmts_per_connection",
	(char *)"max_stmts_cache",
	(char *)"mirror_max_concurrency",
	(char *)"mirror_max_queue_length",
	(char *)"default_max_latency_ms",
	(char *)"default_query_delay",
	(char *)"default_query_timeout",
	(char *)"query_processor_iterations",
	(char *)"query_processor_regex",
	(char *)"set_query_lock_on_hostgroup",
	(char *)"reset_connection_algorithm",
	(char *)"auto_increment_delay_multiplex",
	(char *)"long_query_time",
	(char *)"query_cache_size_MB",
	(char *)"ping_interval_server_msec",
	(char *)"ping_timeout_server",
	(char *)"default_schema",
	(char *)"poll_timeout",
	(char *)"poll_timeout_on_failure",
	(char *)"server_capabilities",
	(char *)"server_version",
	(char *)"keep_multiplexing_variables",
	(char *)"kill_backend_connection_when_disconnect",
	(char *)"client_session_track_gtid",
	(char *)"sessions_sort",
#ifdef IDLE_THREADS
	(char *)"session_idle_show_processlist",
#endif // IDLE_THREADS
	(char *)"show_processlist_extended",
	(char *)"commands_stats",
	(char *)"query_digests",
	(char *)"query_digests_lowercase",
	(char *)"query_digests_replace_null",
	(char *)"query_digests_no_digits",
	(char *)"query_digests_normalize_digest_text",
	(char *)"query_digests_track_hostname",
	(char *)"servers_stats",
	(char *)"default_reconnect",
#ifdef DEBUG
	(char *)"session_debug",
#endif /* DEBUG */
	(char *)"ssl_p2s_ca",
	(char *)"ssl_p2s_capath",
	(char *)"ssl_p2s_cert",
	(char *)"ssl_p2s_key",
	(char *)"ssl_p2s_cipher",
	(char *)"ssl_p2s_crl",
	(char *)"ssl_p2s_crlpath",
	(char *)"stacksize",
	(char *)"threads",
	(char *)"init_connect",
	(char *)"ldap_user_variable",
	(char *)"add_ldap_user_comment",
	(char *)"default_tx_isolation",
	(char *)"default_session_track_gtids",
	(char *)"connpoll_reset_queue_length",
	(char *)"min_num_servers_lantency_awareness",
	(char *)"aurora_max_lag_ms_only_read_from_replicas",
	(char *)"stats_time_backend_query",
	(char *)"stats_time_query_processor",
	(char *)"query_cache_stores_empty_result",
	NULL
};

using metric_name = std::string;
using metric_help = std::string;
using metric_tags = std::map<std::string, std::string>;

using th_counter_tuple =
	std::tuple<
		p_th_counter::metric,
		metric_name,
		metric_help,
		metric_tags
	>;

using th_gauge_tuple =
	std::tuple<
		p_th_gauge::metric,
		metric_name,
		metric_help,
		metric_tags
	>;

using th_counter_vector = std::vector<th_counter_tuple>;
using th_gauge_vector = std::vector<th_gauge_tuple>;

/**
 * @brief Metrics map holding the metrics for the MySQL_Thread module.
 *
 * @note Many metrics in this map, share a common "id name", because
 *  they differ only by label, because of this, HELP is shared between
 *  them. For better visual identification of this groups they are
 *  separated using a line separator comment.
 */
const std::tuple<th_counter_vector, th_gauge_vector>
th_metrics_map = std::make_tuple(
	th_counter_vector {
		// ====================================================================
		std::make_tuple (
			p_th_counter::queries_backends_bytes_sent,
			"proxysql_queries_backends_bytes_total",
			"Total number of bytes (sent|received) in backend connections.",
			metric_tags {
				{ "traffic_flow", "sent" }
			}
		),
		std::make_tuple (
			p_th_counter::queries_backends_bytes_recv,
			"proxysql_queries_backends_bytes_total",
			"Total number of bytes (sent|received) in backend connections.",
			metric_tags {
				{ "traffic_flow", "received" }
			}
		),
		// ====================================================================

		// ====================================================================
		std::make_tuple (
			p_th_counter::queries_frontends_bytes_sent,
			"proxysql_queries_frontends_bytes_total",
			"Total number of bytes (sent|received) in frontend connections.",
			metric_tags {
				{ "traffic_flow", "sent" }
			}
		),
		std::make_tuple (
			p_th_counter::queries_frontends_bytes_recv,
			"proxysql_queries_frontends_bytes_total",
			"Total number of bytes (sent|received) in frontend connections.",
			metric_tags {
				{ "traffic_flow", "received" }
			}
		),
		// ====================================================================

		// ====================================================================
		std::make_tuple (
			p_th_counter::client_connections_created,
			"proxysql_client_connections_total",
			"Total number of client connections created or failed (including improperly closed).",
			metric_tags {
				{ "status", "created" }
			}
		),
		std::make_tuple (
			p_th_counter::client_connections_aborted,
			"proxysql_client_connections_total",
			"Total number of client connections created or failed (including improperly closed).",
			metric_tags {
				{ "status", "aborted" }
			}
		),
		// ====================================================================

		std::make_tuple (
			p_th_counter::query_processor_time_nsec,
			"proxysql_query_processor_time_seconds_total",
			"The time spent inside the \"Query Processor\" to determine what action needs to be taken with the query (internal module).",
			metric_tags {}
		),
		std::make_tuple (
			p_th_counter::backend_query_time_nsec,
			"proxysql_backend_query_time_seconds_total",
			"Time spent making network calls to communicate with the backends.",
			metric_tags {}
		),

		// ====================================================================
		std::make_tuple (
			p_th_counter::com_backend_stmt_prepare,
			"proxysql_com_backend_stmt_total",
			"Represents the number of statements (PREPARE|EXECUTE|CLOSE) executed by ProxySQL against the backends.",
			metric_tags {
				{ "op", "prepare" }
			}
		),
		std::make_tuple (
			p_th_counter::com_backend_stmt_execute,
			"proxysql_com_backend_stmt_total",
			"Represents the number of statements (PREPARE|EXECUTE|CLOSE) executed by ProxySQL against the backends.",
			metric_tags {
				{ "op", "execute" }
			}
		),
		std::make_tuple (
			p_th_counter::com_backend_stmt_close,
			"proxysql_com_backend_stmt_total",
			"Represents the number of statements (PREPARE|EXECUTE|CLOSE) executed by ProxySQL against the backends.",
			metric_tags {
				{ "op", "close" }
			}
		),
		// ====================================================================

		// ====================================================================
		std::make_tuple (
			p_th_counter::com_frontend_stmt_prepare,
			"proxysql_com_frontend_stmt_total",
			"Represents the number of statements (PREPARE|EXECUTE|CLOSE) executed by clients.",
			metric_tags {
				{ "op", "prepare" }
			}
		),
		std::make_tuple (
			p_th_counter::com_frontend_stmt_execute,
			"proxysql_com_frontend_stmt_total",
			"Represents the number of statements (PREPARE|EXECUTE|CLOSE) executed by clients.",
			metric_tags {
				{ "op", "execute" }
			}
		),
		std::make_tuple (
			p_th_counter::com_frontend_stmt_close,
			"proxysql_com_frontend_stmt_total",
			"Represents the number of statements (PREPARE|EXECUTE|CLOSE) executed by clients.",
			metric_tags {
				{ "op", "close" }
			}
		),
		// ====================================================================

		std::make_tuple (
			p_th_counter::questions,
			"proxysql_questions_total",
			"The total number of client requests / statements executed.",
			metric_tags {}
		),
		std::make_tuple (
			p_th_counter::slow_queries,
			"proxysql_slow_queries_total",
			"The total number of queries with an execution time greater than \"mysql-long_query_time\" milliseconds.",
			metric_tags {}
		),
		std::make_tuple (
			p_th_counter::gtid_consistent_queries,
			"proxysql_gtid_consistent_queries_total",
			"Total queries with GTID consistent read.",
			metric_tags {}
		),
		std::make_tuple (
			p_th_counter::gtid_session_collected,
			"proxysql_gtid_session_collected_total",
			"Total queries with GTID session state.",
			metric_tags {}
		),

		// ====================================================================
		std::make_tuple (
			p_th_counter::connpool_get_conn_latency_awareness,
			"proxysql_connpool_get_conn_success_latency_awareness_total",
			"The connection was picked using the latency awareness algorithm.",
			metric_tags {}
		),
		std::make_tuple (
			p_th_counter::connpool_get_conn_immediate,
			"proxysql_connpool_get_conn_success_immediate_total",
			"The connection is provided from per-thread cache.",
			metric_tags {}
		),
		std::make_tuple (
			p_th_counter::connpool_get_conn_success,
			"proxysql_connpool_get_conn_success_total",
			"The session is able to get a connection, either from per-thread cache or connection pool.",
			metric_tags {}
		),
		std::make_tuple (
			p_th_counter::connpool_get_conn_failure,
			"proxysql_connpool_get_conn_failure_total",
			"The connection pool cannot provide any connection.",
			metric_tags {}
		),
		// ====================================================================

		std::make_tuple (
			p_th_counter::generated_error_packets,
			"proxysql_generated_error_packets_total",
			"Total generated error packets.",
			metric_tags {}
		),
		std::make_tuple (
			p_th_counter::max_connect_timeouts,
			"proxysql_max_connect_timeouts_total",
			"Maximum connection timeout reached when trying to connect to backend sever.",
			metric_tags {}
		),
		std::make_tuple (
			p_th_counter::backend_lagging_during_query,
			"proxysql_backend_lagging_during_query_total",
			"Query failed because server was shunned due to lag.",
			metric_tags {}
		),
		std::make_tuple (
			p_th_counter::backend_offline_during_query,
			"proxysql_backend_offline_during_query_total",
			"Query failed because server was offline.",
			metric_tags {}
		),
		std::make_tuple (
			p_th_counter::queries_with_max_lag_ms,
			"proxysql_queries_with_max_lag_total",
			"Received queries that have a 'max_lag' attribute.",
			metric_tags {}
		),
		std::make_tuple (
			p_th_counter::queries_with_max_lag_ms__delayed,
			"proxysql_queries_with_max_lag__delayed_total",
			"Query delayed because no connection was selected due to 'max_lag' annotation.",
			metric_tags {}
		),
		std::make_tuple (
			p_th_counter::queries_with_max_lag_ms__total_wait_time_us,
			"proxysql_queries_with_max_lag__total_wait_time_total",
			"Total waited time due to connection selection because of 'max_lag' annotation.",
			metric_tags {}
		),
		std::make_tuple (
			p_th_counter::mysql_unexpected_frontend_com_quit,
			"proxysql_mysql_unexpected_frontend_com_quit_total",
			"Unexpected 'COM_QUIT' received from the client.",
			metric_tags {}
		),
		std::make_tuple (
			p_th_counter::hostgroup_locked_set_cmds,
			"proxysql_hostgroup_locked_set_cmds_total",
			"Total number of connections that have been locked in a hostgroup.",
			metric_tags {}
		),
		std::make_tuple (
			p_th_counter::hostgroup_locked_queries,
			"proxysql_hostgroup_locked_queries_total",
			"Query blocked because connection is locked into some hostgroup but is trying to reach other.",
			metric_tags {}
		),
		std::make_tuple (
			p_th_counter::mysql_unexpected_frontend_packets,
			"proxysql_mysql_unexpected_frontend_packets_total",
			"Unexpected packet received from client.",
			metric_tags {}
		),
		std::make_tuple (
			p_th_counter::aws_aurora_replicas_skipped_during_query,
			"proxysql_aws_aurora_replicas_skipped_during_query_total",
			"Replicas skipped due to current lag being higher than 'max_lag' annotation.",
			metric_tags {}
		),
		std::make_tuple (
			p_th_counter::automatic_detected_sql_injection,
			"proxysql_automatic_detected_sql_injection_total",
			"Blocked a detected 'sql injection' attempt.",
			metric_tags {}
		),
		std::make_tuple (
			p_th_counter::whitelisted_sqli_fingerprint,
			"proxysql_whitelisted_sqli_fingerprint_total",
			"Detected a whitelisted 'sql injection' fingerprint.",
			metric_tags {}
		),
		std::make_tuple (
			p_th_counter::mysql_killed_backend_connections,
			"proxysql_mysql_killed_backend_connections_total",
			"Number of backend connection killed.",
			metric_tags {}
		),
		std::make_tuple (
			p_th_counter::mysql_killed_backend_queries,
			"proxysql_mysql_killed_backend_queries_total",
			"Killed backend queries.",
			metric_tags {}
		),
		std::make_tuple (
			p_th_counter::client_host_error_killed_connections,
			"proxysql_client_host_error_killed_connections",
			"Killed client connections because address exceeded 'client_host_error_counts'.",
			metric_tags {}
		)
	},
	th_gauge_vector {
		std::make_tuple (
			p_th_gauge::active_transactions,
			"proxysql_active_transactions",
			"Provides a count of how many client connection are currently processing a transaction.",
			metric_tags {}
		),
		std::make_tuple (
			p_th_gauge::client_connections_non_idle,
			"proxysql_client_connections_non_idle",
			"Number of client connections that are currently handled by the main worker threads.",
			metric_tags {}
		),
		std::make_tuple (
			p_th_gauge::client_connections_hostgroup_locked,
			"proxysql_client_connections_hostgroup_locked",
			"Number of client connection locked to a specific hostgroup.",
			metric_tags {}
		),
		std::make_tuple (
			p_th_gauge::mysql_backend_buffers_bytes,
			"proxysql_mysql_backend_buffers_bytes",
			"Buffers related to backend connections if \"fast_forward\" is used (0 means fast_forward is not used).",
			metric_tags {}
		),
		std::make_tuple (
			p_th_gauge::mysql_frontend_buffers_bytes,
			"proxysql_mysql_frontend_buffers_bytes",
			"Buffers related to frontend connections (read/write buffers and other queues).",
			metric_tags {}
		),
		std::make_tuple (
			p_th_gauge::mysql_session_internal_bytes,
			"proxysql_mysql_session_internal_bytes",
			"Other memory used by ProxySQL to handle MySQL Sessions.",
			metric_tags {}
		),
		std::make_tuple (
			p_th_gauge::mirror_concurrency,
			"proxysql_mirror_concurrency",
			"Mirror current concurrency",
			metric_tags {}
		),
		std::make_tuple (
			p_th_gauge::mirror_queue_lengths,
			"proxysql_mirror_queue_lengths",
			"Mirror queue length",
			metric_tags {}
		),
		std::make_tuple (
			p_th_gauge::mysql_thread_workers,
			"proxysql_mysql_thread_workers",
			"Number of MySQL Thread workers i.e. 'mysql-threads'",
			metric_tags {}
		),
		// global_variables
		std::make_tuple (
			p_th_gauge::mysql_wait_timeout,
			"proxysql_mysql_wait_timeout",
			"If a proxy session has been idle for more than this threshold, the proxy will kill the session.",
			metric_tags {}
		),
		std::make_tuple (
			p_th_gauge::mysql_max_connections,
			"proxysql_mysql_max_connections",
			"The maximum number of client connections that the proxy can handle.",
			metric_tags {}
		),
		std::make_tuple (
			p_th_gauge::mysql_monitor_enabled,
			"proxysql_mysql_monitor_enabled",
			"Enables or disables MySQL Monitor.",
			metric_tags {}
		),
		std::make_tuple (
			p_th_gauge::mysql_monitor_ping_interval,
			"proxysql_mysql_monitor_ping_interval",
			"How frequently a ping check is performed, in seconds.",
			metric_tags {}
		),
		std::make_tuple (
			p_th_gauge::mysql_monitor_ping_timeout,
			"proxysql_mysql_monitor_ping_timeout_seconds",
			"Ping timeout in seconds.",
			metric_tags {}
		),
		std::make_tuple (
			p_th_gauge::mysql_monitor_ping_max_failures,
			"proxysql_mysql_monitor_ping_max_failures",
			"Reached maximum ping attempts from monitor.",
			metric_tags {}
		),
		std::make_tuple (
			p_th_gauge::mysql_monitor_read_only_interval,
			"proxysql_mysql_monitor_read_only_interval_seconds",
			"How frequently a read only check is performed, in seconds.",
			metric_tags {}
		),
		std::make_tuple (
			p_th_gauge::mysql_monitor_read_only_timeout,
			"proxysql_mysql_monitor_read_only_timeout_seconds",
			"Read only check timeout in seconds.",
			metric_tags {}
		),
		std::make_tuple (
			p_th_gauge::mysql_monitor_writer_is_also_reader,
			"proxysql_mysql_monitor_writer_is_also_reader",
			"Encodes different behaviors for nodes depending on their 'READ_ONLY' flag value.",
			metric_tags {}
		),
		std::make_tuple (
			p_th_gauge::mysql_monitor_replication_lag_interval,
			"proxysql_mysql_monitor_replication_lag_interval_seconds",
			"How frequently a replication lag check is performed, in seconds.",
			metric_tags {}
		),
		std::make_tuple (
			p_th_gauge::mysql_monitor_replication_lag_timeout,
			"proxysql_mysql_monitor_replication_lag_timeout_seconds",
			"Replication lag check timeout in seconds.",
			metric_tags {}
		),
		std::make_tuple (
			p_th_gauge::mysql_monitor_history,
			"proxysql_mysql_monitor_history_timeout_seconds",
			"The duration for which the events for the checks made by the Monitor module are kept, in seconds.",
			metric_tags {}
		)
	}
);

MySQL_Threads_Handler::MySQL_Threads_Handler() {
#ifdef DEBUG
	if (glovars.has_debug==false) {
#else
	if (glovars.has_debug==true) {
#endif /* DEBUG */
		// LCOV_EXCL_START
		perror("Incompatible debugging version");
		exit(EXIT_FAILURE);
		// LCOV_EXCL_STOP
	}
	num_threads=0;
	mysql_threads=NULL;
#ifdef IDLE_THREADS
	mysql_threads_idles=NULL;
#endif // IDLE_THREADS
	stacksize=0;
	shutdown_=0;
	bootstrapping_listeners = true;
	pthread_rwlock_init(&rwlock,NULL);
	pthread_attr_init(&attr);
	// Zero initialize all variables
	memset(&variables, 0, sizeof(variables));
	variables.shun_on_failures=5;
	variables.shun_recovery_time_sec=10;
	variables.query_retries_on_failure=1;
	variables.client_multi_statements=true;
	variables.client_host_cache_size=0;
	variables.client_host_error_counts=0;
	variables.connect_retries_on_failure=10;
	variables.connection_delay_multiplex_ms=0;
	variables.connection_max_age_ms=0;
	variables.connect_timeout_client=10000;
	variables.connect_timeout_server=1000;
	variables.connect_timeout_server_max=10000;
	variables.free_connections_pct=10;
	variables.connect_retries_delay=1;
	variables.monitor_enabled=true;
	variables.monitor_history=600000;
	variables.monitor_connect_interval=120000;
	variables.monitor_connect_timeout=600;
	variables.monitor_ping_interval=8000;
	variables.monitor_ping_max_failures=3;
	variables.monitor_ping_timeout=1000;
	variables.monitor_read_only_interval=1000;
	variables.monitor_read_only_timeout=800;
	variables.monitor_read_only_max_timeout_count=3;
	variables.monitor_replication_lag_interval=10000;
	variables.monitor_replication_lag_timeout=1000;
	variables.monitor_replication_lag_count=1;
	variables.monitor_groupreplication_healthcheck_interval=5000;
	variables.monitor_groupreplication_healthcheck_timeout=800;
	variables.monitor_groupreplication_healthcheck_max_timeout_count=3;
	variables.monitor_groupreplication_max_transactions_behind_count=3;
	variables.monitor_groupreplication_max_transactions_behind_for_read_only=1;
	variables.monitor_galera_healthcheck_interval=5000;
	variables.monitor_galera_healthcheck_timeout=800;
	variables.monitor_galera_healthcheck_max_timeout_count=3;
	variables.monitor_query_interval=60000;
	variables.monitor_query_timeout=100;
	variables.monitor_slave_lag_when_null=60;
	variables.monitor_threads_min = 8;
	variables.monitor_threads_max = 128;
	variables.monitor_threads_queue_maxsize = 128;
	variables.monitor_username=strdup((char *)"monitor");
	variables.monitor_password=strdup((char *)"monitor");
	variables.monitor_replication_lag_use_percona_heartbeat=strdup((char *)"");
	variables.monitor_wait_timeout=true;
	variables.monitor_writer_is_also_reader=true;
	variables.max_allowed_packet=64*1024*1024;
	variables.automatic_detect_sqli=false;
	variables.firewall_whitelist_enabled=false;
	variables.firewall_whitelist_errormsg = strdup((char *)"Firewall blocked this query");
	variables.use_tcp_keepalive=false;
	variables.tcp_keepalive_time=0;
	variables.throttle_connections_per_sec_to_hostgroup=1000000;
	variables.max_transaction_idle_time=4*3600*1000;
	variables.max_transaction_time=4*3600*1000;
	variables.hostgroup_manager_verbose=1;
	variables.binlog_reader_connect_retry_msec=3000;
	variables.threshold_query_length=512*1024;
	variables.threshold_resultset_size=4*1024*1024;
	variables.query_digests_max_digest_length=2*1024;
	variables.query_digests_max_query_length=65000; // legacy default
	variables.wait_timeout=8*3600*1000;
	variables.throttle_max_bytes_per_second_to_client=0;
	variables.throttle_ratio_server_to_client=0;
	variables.connection_warming=false;
	variables.max_connections=10*1000;
	variables.max_stmts_per_connection=20;
	variables.max_stmts_cache=10000;
	variables.mirror_max_concurrency=16;
	variables.mirror_max_queue_length=32000;
	variables.default_max_latency_ms=1*1000; // by default, the maximum allowed latency for a host is 1000ms
	variables.default_query_delay=0;
	variables.default_query_timeout=24*3600*1000;
	variables.query_processor_iterations=0;
	variables.query_processor_regex=1;
	variables.set_query_lock_on_hostgroup=1;
	variables.reset_connection_algorithm=2;
	variables.auto_increment_delay_multiplex=5;
	variables.long_query_time=1000;
	variables.query_cache_size_MB=256;
	variables.init_connect=NULL;
	variables.ldap_user_variable=NULL;
	variables.add_ldap_user_comment=NULL;
	for (int i=0; i<SQL_NAME_LAST_LOW_WM; i++) {
		variables.default_variables[i]=strdup(mysql_tracked_variables[i].default_value);
	}
	variables.default_tx_isolation=strdup((char *)MYSQL_DEFAULT_TX_ISOLATION);
	variables.default_session_track_gtids=strdup((char *)MYSQL_DEFAULT_SESSION_TRACK_GTIDS);
	variables.ping_interval_server_msec=10000;
	variables.ping_timeout_server=200;
	variables.default_schema=strdup((char *)"information_schema");
	variables.handle_unknown_charset=1;
	variables.interfaces=strdup((char *)"");
	variables.server_version=strdup((char *)"5.5.30");
	variables.eventslog_filename=strdup((char *)""); // proxysql-mysql-eventslog is recommended
	variables.eventslog_filesize=100*1024*1024;
	variables.eventslog_default_log=0;
	variables.eventslog_format=1;
	variables.auditlog_filename=strdup((char *)"");
	variables.auditlog_filesize=100*1024*1024;
	//variables.server_capabilities=CLIENT_FOUND_ROWS | CLIENT_PROTOCOL_41 | CLIENT_IGNORE_SIGPIPE | CLIENT_TRANSACTIONS | CLIENT_SECURE_CONNECTION | CLIENT_CONNECT_WITH_DB;
	// major upgrade in 2.0.0
	variables.server_capabilities = CLIENT_MYSQL | CLIENT_FOUND_ROWS | CLIENT_PROTOCOL_41 | CLIENT_IGNORE_SIGPIPE | CLIENT_TRANSACTIONS | CLIENT_SECURE_CONNECTION | CLIENT_CONNECT_WITH_DB | CLIENT_PLUGIN_AUTH;;
	variables.poll_timeout=2000;
	variables.poll_timeout_on_failure=100;
	variables.have_compress=true;
	variables.have_ssl = false; // disable by default for performance reason
	variables.client_found_rows=true;
	variables.commands_stats=true;
	variables.multiplexing=true;
	variables.log_unhealthy_connections=true;
	variables.enforce_autocommit_on_reads=false;
	variables.autocommit_false_not_reusable=false;
	variables.autocommit_false_is_transaction=false;
	variables.verbose_query_error = false;
	variables.query_digests=true;
	variables.query_digests_lowercase=false;
	variables.query_digests_replace_null=false;
	variables.query_digests_no_digits=false;
	variables.query_digests_normalize_digest_text=false;
	variables.query_digests_track_hostname=false;
	variables.connpoll_reset_queue_length = 50;
	variables.min_num_servers_lantency_awareness = 1000;
	variables.aurora_max_lag_ms_only_read_from_replicas = 2;
	variables.stats_time_backend_query=false;
	variables.stats_time_query_processor=false;
	variables.query_cache_stores_empty_result=true;
	variables.kill_backend_connection_when_disconnect=true;
	variables.client_session_track_gtid=true;
	variables.sessions_sort=true;
#ifdef IDLE_THREADS
	variables.session_idle_ms=1;
	variables.session_idle_show_processlist=true;
#endif // IDLE_THREADS
	variables.show_processlist_extended = 0;
	variables.servers_stats=true;
	variables.default_reconnect=true;
	variables.ssl_p2s_ca=NULL;
	variables.ssl_p2s_capath=NULL;
	variables.ssl_p2s_cert=NULL;
	variables.ssl_p2s_key=NULL;
	variables.ssl_p2s_cipher=NULL;
	variables.ssl_p2s_crl=NULL;
	variables.ssl_p2s_crlpath=NULL;
	variables.keep_multiplexing_variables=strdup((char *)"tx_isolation,version");
#ifdef DEBUG
	variables.session_debug=true;
#endif /*debug */
	variables.query_digests_grouping_limit = 3;
	variables.enable_client_deprecate_eof=true;
	variables.enable_server_deprecate_eof=true;
	variables.enable_load_data_local_infile=false;
	variables.log_mysql_warnings_enabled=false;
	// status variables
	status_variables.mirror_sessions_current=0;
	__global_MySQL_Thread_Variables_version=1;
	MLM = new MySQL_Listeners_Manager();

	// Initialize prometheus metrics
	init_prometheus_counter_array<th_metrics_map_idx, p_th_counter>(th_metrics_map, this->status_variables.p_counter_array);
	init_prometheus_gauge_array<th_metrics_map_idx, p_th_gauge>(th_metrics_map, this->status_variables.p_gauge_array);

	// Init client_host_cache mutex
	pthread_mutex_init(&mutex_client_host_cache, NULL);
}

unsigned int MySQL_Threads_Handler::get_global_version() {
	return __sync_fetch_and_add(&__global_MySQL_Thread_Variables_version,0);
}

int MySQL_Threads_Handler::listener_add(const char *address, int port) {
	char *s=(char *)malloc(strlen(address)+32);
	sprintf(s,"%s:%d",address,port);
	int ret=listener_add((const char *)s);
	free(s);
	return ret;
}

int MySQL_Threads_Handler::listener_add(const char *iface) {
	int rc;
	int *perthrsocks=NULL;;
	rc=MLM->add(iface, num_threads, &perthrsocks);
	if (rc>-1) {
		unsigned int i;
		if (perthrsocks==NULL) {
			for (i=0;i<num_threads;i++) {
				MySQL_Thread *thr=(MySQL_Thread *)mysql_threads[i].worker;
				while(!__sync_bool_compare_and_swap(&thr->mypolls.pending_listener_add,0,rc)) {
					usleep(10); // pause a bit
				}
			}
		} else {
			for (i=0;i<num_threads;i++) {
				MySQL_Thread *thr=(MySQL_Thread *)mysql_threads[i].worker;
				while(!__sync_bool_compare_and_swap(&thr->mypolls.pending_listener_add,0,perthrsocks[i])) {
					usleep(10); // pause a bit
				}
			}
			free(perthrsocks);
		}
	}
	return rc;
}

int MySQL_Threads_Handler::listener_del(const char *iface) {
	int idx;
	while ((idx=MLM->find_idx(iface)) >= 0) {
		unsigned int i;
		int fd=MLM->get_fd(idx);
		for (i=0;i<num_threads;i++) {
			MySQL_Thread *thr=(MySQL_Thread *)mysql_threads[i].worker;
#ifdef SO_REUSEPORT
			if (GloVars.global.reuseport)
				while(!__sync_bool_compare_and_swap(&thr->mypolls.pending_listener_del,0,-1));
			else
#endif
			while(!__sync_bool_compare_and_swap(&thr->mypolls.pending_listener_del,0,fd));
		}
		for (i=0;i<num_threads;i++) {
			MySQL_Thread *thr=(MySQL_Thread *)mysql_threads[i].worker;
			while(__sync_fetch_and_add(&thr->mypolls.pending_listener_del,0));
		}
		MLM->del(idx);
#ifdef SO_REUSEPORT
		if (GloVars.global.reuseport) {
			continue;
		}
#endif
		shutdown(fd,SHUT_RDWR);
		close(fd);
	}
	return 0;
}

void MySQL_Threads_Handler::wrlock() {
	pthread_rwlock_wrlock(&rwlock);
}

void MySQL_Threads_Handler::wrunlock() {
	pthread_rwlock_unlock(&rwlock);
}

void MySQL_Threads_Handler::commit() {
	__sync_add_and_fetch(&__global_MySQL_Thread_Variables_version,1);
	proxy_debug(PROXY_DEBUG_MYSQL_SERVER, 1, "Increasing version number to %d - all threads will notice this and refresh their variables\n", __global_MySQL_Thread_Variables_version);
}

char * MySQL_Threads_Handler::get_variable_string(char *name) {
	if (!strncmp(name,"monitor_",8)) {
		if (!strcmp(name,"monitor_username")) return strdup(variables.monitor_username);
		if (!strcmp(name,"monitor_password")) return strdup(variables.monitor_password);
		if (!strcmp(name,"monitor_replication_lag_use_percona_heartbeat")) return strdup(variables.monitor_replication_lag_use_percona_heartbeat);
	}
	if (!strncmp(name,"ssl_",4)) {
		if (!strcmp(name,"ssl_p2s_ca")) {
			if (variables.ssl_p2s_ca==NULL || strlen(variables.ssl_p2s_ca)==0) {
				return NULL;
			} else {
				return strdup(variables.ssl_p2s_ca);
			}
		}
		if (!strcmp(name,"ssl_p2s_cert")) {
			if (variables.ssl_p2s_cert==NULL || strlen(variables.ssl_p2s_cert)==0) {
				return NULL;
			} else {
				return strdup(variables.ssl_p2s_cert);
			}
		}
		if (!strcmp(name,"ssl_p2s_capath")) {
			if (variables.ssl_p2s_capath==NULL || strlen(variables.ssl_p2s_capath)==0) {
				return NULL;
			} else {
				return strdup(variables.ssl_p2s_capath);
			}
		}
		if (!strcmp(name,"ssl_p2s_key")) {
			if (variables.ssl_p2s_key==NULL || strlen(variables.ssl_p2s_key)==0) {
				return NULL;
			} else {
				return strdup(variables.ssl_p2s_key);
			}
		}
		if (!strcmp(name,"ssl_p2s_cipher")) {
			if (variables.ssl_p2s_cipher==NULL || strlen(variables.ssl_p2s_cipher)==0) {
				return NULL;
			} else {
				return strdup(variables.ssl_p2s_cipher);
			}
		}
		if (!strcmp(name,"ssl_p2s_crl")) {
			if (variables.ssl_p2s_crl==NULL || strlen(variables.ssl_p2s_crl)==0) {
				return NULL;
			} else {
				return strdup(variables.ssl_p2s_crl);
			}
		}
		if (!strcmp(name,"ssl_p2s_crlpath")) {
			if (variables.ssl_p2s_crlpath==NULL || strlen(variables.ssl_p2s_crlpath)==0) {
				return NULL;
			} else {
				return strdup(variables.ssl_p2s_crlpath);
			}
		}
	}
	if (!strcmp(name,"firewall_whitelist_errormsg")) {
		if (variables.firewall_whitelist_errormsg==NULL || strlen(variables.firewall_whitelist_errormsg)==0) {
			return NULL;
		} else {
			return strdup(variables.firewall_whitelist_errormsg);
		}
	}
	if (!strcmp(name,"init_connect")) {
		if (variables.init_connect==NULL || strlen(variables.init_connect)==0) {
			return NULL;
		} else {
			return strdup(variables.init_connect);
		}
	}
	if (!strcmp(name,"ldap_user_variable")) {
		if (variables.ldap_user_variable==NULL || strlen(variables.ldap_user_variable)==0) {
			return NULL;
		} else {
			return strdup(variables.ldap_user_variable);
		}
	}
	if (!strcmp(name,"add_ldap_user_comment")) {
		if (variables.add_ldap_user_comment==NULL || strlen(variables.add_ldap_user_comment)==0) {
			return NULL;
		} else {
			return strdup(variables.add_ldap_user_comment);
		}
	}
	if (!strncmp(name,"default_",8)) {
		for (int i=0; i<SQL_NAME_LAST_LOW_WM; i++) {
			if (mysql_tracked_variables[i].is_global_variable==false)
				continue;
			char buf[128];
			sprintf(buf, "default_%s", mysql_tracked_variables[i].internal_variable_name);
			if (!strcmp(name,buf)) {
				if (variables.default_variables[i]==NULL) {
					variables.default_variables[i]=strdup(mysql_tracked_variables[i].default_value);
				}
				return strdup(variables.default_variables[i]);
			}
		}
		if (!strcmp(name,"default_tx_isolation")) {
			if (variables.default_tx_isolation==NULL) {
				variables.default_tx_isolation=strdup((char *)MYSQL_DEFAULT_TX_ISOLATION);
			}
			return strdup(variables.default_tx_isolation);
		}
		if (!strcmp(name,"default_session_track_gtids")) {
			if (variables.default_session_track_gtids==NULL) {
				variables.default_session_track_gtids=strdup((char *)MYSQL_DEFAULT_SESSION_TRACK_GTIDS);
			}
			return strdup(variables.default_session_track_gtids);
		}
		if (!strcmp(name,"default_schema")) return strdup(variables.default_schema);
	}
	if (!strcmp(name,"server_version")) return strdup(variables.server_version);
	if (!strcmp(name,"eventslog_filename")) return strdup(variables.eventslog_filename);
	if (!strcmp(name,"auditlog_filename")) return strdup(variables.auditlog_filename);
	if (!strcmp(name,"interfaces")) return strdup(variables.interfaces);
	if (!strcmp(name,"keep_multiplexing_variables")) return strdup(variables.keep_multiplexing_variables);
	// LCOV_EXCL_START
	proxy_error("Not existing variable: %s\n", name); assert(0);
	return NULL;
	// LCOV_EXCL_STOP
}

uint16_t MySQL_Threads_Handler::get_variable_uint16(char *name) {
	if (!strcasecmp(name,"server_capabilities")) return variables.server_capabilities;
	// LCOV_EXCL_START
	proxy_error("Not existing variable: %s\n", name); assert(0);
	return 0;
	// LCOV_EXCL_STOP
}

int MySQL_Threads_Handler::get_variable_int(const char *name) {
	// convert name to string, and lowercase
	std::string nameS = string(name);
	std::transform(nameS.begin(), nameS.end(), nameS.begin(), [](unsigned char c){ return std::tolower(c); });
	{
		// integer variable
		std::unordered_map<std::string, std::tuple<int *, int, int, bool>>::const_iterator it = VariablesPointers_int.find(nameS);
		if (it != VariablesPointers_int.end()) {
			int * v = std::get<0>(it->second);
			return *v;
		}
	}
	{
		// bool variable
		std::unordered_map<std::string, std::tuple<bool *, bool>>::const_iterator it = VariablesPointers_bool.find(nameS);
		if (it != VariablesPointers_bool.end()) {
			bool * v = std::get<0>(it->second);
			int a = (int)*v;
			return a;
		}
	}


//VALGRIND_DISABLE_ERROR_REPORTING;
	if (!strcmp(name,"stacksize")) return ( stacksize ? stacksize : DEFAULT_STACK_SIZE);
	// LCOV_EXCL_START
	proxy_error("Not existing variable: %s\n", name); assert(0);
	return 0;
	// LCOV_EXCL_STOP
//VALGRIND_ENABLE_ERROR_REPORTING;
}

char * MySQL_Threads_Handler::get_variable(char *name) {	// this is the public function, accessible from admin
//VALGRIND_DISABLE_ERROR_REPORTING;
#define INTBUFSIZE	4096
	char intbuf[INTBUFSIZE];

	// convert name to string, and lowercase
	std::string nameS = string(name);
	std::transform(nameS.begin(), nameS.end(), nameS.begin(), [](unsigned char c){ return std::tolower(c); });

	{
		// integer variable
		std::unordered_map<std::string, std::tuple<int *, int, int, bool>>::const_iterator it = VariablesPointers_int.find(nameS);
		if (it != VariablesPointers_int.end()) {
			int * v = std::get<0>(it->second);
			sprintf(intbuf,"%d", *v);
			return strdup(intbuf);
		}
	}
	{
		// bool variable
		std::unordered_map<std::string, std::tuple<bool *, bool>>::const_iterator it = VariablesPointers_bool.find(nameS);
		if (it != VariablesPointers_bool.end()) {
			bool * v = std::get<0>(it->second);
			return strdup((*v ? "true" : "false"));
		}
	}


	if (!strcasecmp(name,"firewall_whitelist_errormsg")) {
		if (variables.firewall_whitelist_errormsg==NULL || strlen(variables.firewall_whitelist_errormsg)==0) {
			return NULL;
		} else {
			return strdup(variables.firewall_whitelist_errormsg);
		}
	}
	if (!strcasecmp(name,"init_connect")) {
		if (variables.init_connect==NULL || strlen(variables.init_connect)==0) {
			return NULL;
		} else {
			return strdup(variables.init_connect);
		}
	}
	if (!strcasecmp(name,"ldap_user_variable")) {
		if (variables.ldap_user_variable==NULL || strlen(variables.ldap_user_variable)==0) {
			return NULL;
		} else {
			return strdup(variables.ldap_user_variable);
		}
	}
	if (!strcasecmp(name,"add_ldap_user_comment")) {
		if (variables.add_ldap_user_comment==NULL || strlen(variables.add_ldap_user_comment)==0) {
			return NULL;
		} else {
			return strdup(variables.add_ldap_user_comment);
		}
	}
	if (!strcasecmp(name,"default_tx_isolation")) {
		if (variables.default_tx_isolation==NULL) {
			variables.default_tx_isolation=strdup((char *)MYSQL_DEFAULT_TX_ISOLATION);
		}
		return strdup(variables.default_tx_isolation);
	}
	if (!strcasecmp(name,"default_session_track_gtids")) {
		if (variables.default_session_track_gtids==NULL) {
			variables.default_session_track_gtids=strdup((char *)MYSQL_DEFAULT_SESSION_TRACK_GTIDS);
		}
		return strdup(variables.default_session_track_gtids);
	}
	if (strlen(name) > 8) {
		if (strncmp(name, "default_", 8) == 0) {
			for (unsigned int i = 0; i < SQL_NAME_LAST_LOW_WM ; i++) {
				if (mysql_tracked_variables[i].is_global_variable) {
					size_t var_len = strlen(mysql_tracked_variables[i].internal_variable_name);
					if (strlen(name) == (var_len+8)) {
						if (!strncmp(name+8, mysql_tracked_variables[i].internal_variable_name, var_len)) {
							return strdup(variables.default_variables[i]);
						}
					}
				}
			}
		}
	}
	if (!strcasecmp(name,"firewall_whitelist_errormsg")) return strdup(variables.firewall_whitelist_errormsg);
	if (!strcasecmp(name,"server_version")) return strdup(variables.server_version);
	if (!strcasecmp(name,"auditlog_filename")) return strdup(variables.auditlog_filename);
	if (!strcasecmp(name,"eventslog_filename")) return strdup(variables.eventslog_filename);
	if (!strcasecmp(name,"default_schema")) return strdup(variables.default_schema);
	if (!strcasecmp(name,"keep_multiplexing_variables")) return strdup(variables.keep_multiplexing_variables);
	if (!strcasecmp(name,"interfaces")) return strdup(variables.interfaces);
	if (!strcasecmp(name,"server_capabilities")) {
		// FIXME : make it human readable
		sprintf(intbuf,"%d",variables.server_capabilities);
		return strdup(intbuf);
	}
	// SSL variables
	if (!strncasecmp(name,"ssl_",4)) {
		if (!strcasecmp(name,"ssl_p2s_ca")) {
			if (variables.ssl_p2s_ca==NULL || strlen(variables.ssl_p2s_ca)==0) {
				return NULL;
			} else {
				return strdup(variables.ssl_p2s_ca);
			}
		}
		if (!strcasecmp(name,"ssl_p2s_capath")) {
			if (variables.ssl_p2s_capath==NULL || strlen(variables.ssl_p2s_capath)==0) {
				return NULL;
			} else {
				return strdup(variables.ssl_p2s_capath);
			}
		}
		if (!strcasecmp(name,"ssl_p2s_cert")) {
			if (variables.ssl_p2s_cert==NULL || strlen(variables.ssl_p2s_cert)==0) {
				return NULL;
			} else {
				return strdup(variables.ssl_p2s_cert);
			}
		}
		if (!strcasecmp(name,"ssl_p2s_key")) {
			if (variables.ssl_p2s_key==NULL || strlen(variables.ssl_p2s_key)==0) {
				return NULL;
			} else {
				return strdup(variables.ssl_p2s_key);
			}
		}
		if (!strcasecmp(name,"ssl_p2s_cipher")) {
			if (variables.ssl_p2s_cipher==NULL || strlen(variables.ssl_p2s_cipher)==0) {
				return NULL;
			} else {
				return strdup(variables.ssl_p2s_cipher);
			}
		}
		if (!strcasecmp(name,"ssl_p2s_crl")) {
			if (variables.ssl_p2s_crl==NULL || strlen(variables.ssl_p2s_crl)==0) {
				return NULL;
			} else {
				return strdup(variables.ssl_p2s_crl);
			}
		}
		if (!strcasecmp(name,"ssl_p2s_crlpath")) {
			if (variables.ssl_p2s_crlpath==NULL || strlen(variables.ssl_p2s_crlpath)==0) {
				return NULL;
			} else {
				return strdup(variables.ssl_p2s_crlpath);
			}
		}
	}
	// monitor variables
	if (!strncasecmp(name,"monitor_",8)) {
		if (!strcasecmp(name,"monitor_username")) return strdup(variables.monitor_username);
		if (!strcasecmp(name,"monitor_password")) return strdup(variables.monitor_password);
		if (!strcasecmp(name,"monitor_replication_lag_use_percona_heartbeat")) return strdup(variables.monitor_replication_lag_use_percona_heartbeat);
	}
	if (!strcasecmp(name,"threads")) {
		sprintf(intbuf,"%d", (num_threads ? num_threads : DEFAULT_NUM_THREADS));
		return strdup(intbuf);
	}
	if (!strcasecmp(name,"stacksize")) {
		sprintf(intbuf,"%d", (int)(stacksize ? stacksize : DEFAULT_STACK_SIZE));
		return strdup(intbuf);
	}

	return NULL;
//VALGRIND_ENABLE_ERROR_REPORTING;
}



bool MySQL_Threads_Handler::set_variable(char *name, const char *value) {	// this is the public function, accessible from admin
	// IN:
	// name: variable name
	// value: variable value
	//
	// OUT:
	// false: unable to change the variable value, either because doesn't exist, or because out of range, or read only
	// true: variable value changed
	//
	if (!value) return false;
	size_t vallen=strlen(value);


	// convert name to string, and lowercase
	std::string nameS = string(name);
	std::transform(nameS.begin(), nameS.end(), nameS.begin(), [](unsigned char c){ return std::tolower(c); });
	{
		// integer variable ?
		std::unordered_map<std::string, std::tuple<int *, int, int, bool>>::const_iterator it = VariablesPointers_int.find(nameS);
		if (it != VariablesPointers_int.end()) {
			bool special_variable = std::get<3>(it->second); // if special_variable is true, min and max values are ignored, and more input validation is needed
			if (special_variable == false) {
				int intv=atoi(value);
				if (intv >= std::get<1>(it->second) && intv <= std::get<2>(it->second)) {
					int * v = std::get<0>(it->second);
					*v = intv;
					return true;
				}
				return false;
			} else {
				// we need to perform input validation
			}
		}
	}
	{
		// boolean variable ?
		std::unordered_map<std::string, std::tuple<bool *, bool>>::const_iterator it = VariablesPointers_bool.find(nameS);
		if (it != VariablesPointers_bool.end()) {
			bool special_variable = std::get<1>(it->second); // if special_variable is true, more input validation is needed
			if (special_variable == false) {
				bool * v = std::get<0>(it->second);
				if (strcasecmp(value,"true")==0 || strcasecmp(value,"1")==0) {
					*v = true;
					return true;
				}
				if (strcasecmp(value,"false")==0 || strcasecmp(value,"0")==0) {
					*v = false;
					return true;
				}
				return false;
			} else {
				// we need to perform input validation
			}
		}
	}

	// monitor variables
	if (!strncasecmp(name,"monitor_",8)) {
		if (!strcasecmp(name,"monitor_username")) {
			if (vallen) {
				free(variables.monitor_username);
				variables.monitor_username=strdup(value);
				return true;
			} else {
				return false;
			}
		}
		if (!strcasecmp(name,"monitor_password")) {
			free(variables.monitor_password);
			variables.monitor_password=strdup(value);
			return true;
		}
		if (!strcasecmp(name,"monitor_replication_lag_use_percona_heartbeat")) {
			if (vallen==0) { // empty string
				free(variables.monitor_replication_lag_use_percona_heartbeat);
				variables.monitor_replication_lag_use_percona_heartbeat=strdup((value));
				return true;
			} else {
				re2::RE2::Options *opt2=new re2::RE2::Options(RE2::Quiet);
				opt2->set_case_sensitive(false);
				char *patt = (char *)"`?([a-z\\d_]+)`?\\.`?([a-z\\d_]+)`?";
				RE2 *re = new RE2(patt, *opt2);
				bool rc=false;
				rc = RE2::FullMatch(value,*re);
				delete re;
				delete opt2;
				if(rc) {
					free(variables.monitor_replication_lag_use_percona_heartbeat);
					variables.monitor_replication_lag_use_percona_heartbeat=strdup(value);
					return true;
				} else {
					proxy_error("%s is an invalid value for %s, not matching regex \"%s\"\n", value, name, patt);
				}
			}
			return false;
		}
	}
	if (!strcasecmp(name,"binlog_reader_connect_retry_msec")) {
		int intv=atoi(value);
		if (intv >= 200 && intv <= 120000) {
			__sync_lock_test_and_set(&variables.binlog_reader_connect_retry_msec,intv);
			return true;
		} else {
			return false;
		}
	}
	if (!strcasecmp(name,"wait_timeout")) {
		int intv=atoi(value);
		if (intv >= 0 && intv <= 20*24*3600*1000) {
			variables.wait_timeout=intv;
			if (variables.wait_timeout < 5000) {
				proxy_warning("mysql-wait_timeout is set to a low value: %ums\n", variables.wait_timeout);
			}
			return true;
		} else {
			return false;
		}
	}
	if (!strcasecmp(name,"eventslog_format")) {
		int intv=atoi(value);
		if (intv >= 1 && intv <= 2) {
			if (variables.eventslog_format!=intv) {
				// if we are switching format, we need to switch file too
				if (GloMyLogger) {
					proxy_info("Switching query logging format from %d to %d\n", variables.eventslog_format , intv);
					GloMyLogger->flush_log();
				}
				variables.eventslog_format=intv;
			}
			return true;
		} else {
			return false;
		}
	}
	if (!strcasecmp(name,"default_schema")) {
		if (vallen) {
			free(variables.default_schema);
			variables.default_schema=strdup(value);
			return true;
		} else {
			return false;
		}
	}
	if (!strcasecmp(name,"interfaces")) {
		if (vallen && strlen(variables.interfaces)==0) {
			free(variables.interfaces);
			variables.interfaces=strdup(value);
			return true;
		} else {
			if (vallen && strcmp(value,variables.interfaces)==0) {
				return true;
			} else {
				return false;
			}
		}
	}
	if (!strcasecmp(name,"server_version")) {
		if (vallen) {
			free(variables.server_version);
			if (strcmp(value,(const char *)"5.1.30")==0) { // per issue #632 , the default 5.1.30 is replaced with 5.5.30
				variables.server_version=strdup((char *)"5.5.30");
			} else {
				variables.server_version=strdup(value);
			}
			return true;
		} else {
			return false;
		}
	}

	if (!strcasecmp(name,"init_connect")) {
		if (variables.init_connect) free(variables.init_connect);
		variables.init_connect=NULL;
		if (vallen) {
			if (strcmp(value,"(null)"))
				variables.init_connect=strdup(value);
		}
		return true;
	}
	if (!strcasecmp(name,"firewall_whitelist_errormsg")) {
		if (variables.firewall_whitelist_errormsg) free(variables.firewall_whitelist_errormsg);
		variables.firewall_whitelist_errormsg=NULL;
		if (vallen) {
			if (strcmp(value,"(null)"))
				variables.firewall_whitelist_errormsg=strdup(value);
		}
		return true;
	}
	if (!strcasecmp(name,"ldap_user_variable")) {
		if (variables.ldap_user_variable) free(variables.ldap_user_variable);
		variables.ldap_user_variable=NULL;
		if (vallen) {
			if (strcmp(value,"(null)"))
				variables.ldap_user_variable=strdup(value);
		}
		return true;
	}
	if (!strcasecmp(name,"add_ldap_user_comment")) {
		if (variables.add_ldap_user_comment) free(variables.add_ldap_user_comment);
		variables.add_ldap_user_comment=NULL;
		if (vallen) {
			if (strcmp(value,"(null)"))
				variables.add_ldap_user_comment=strdup(value);
		}
		return true;
	}

	if (!strcasecmp(name,"default_tx_isolation")) {
		if (variables.default_tx_isolation) free(variables.default_tx_isolation);
		variables.default_tx_isolation=NULL;
		if (vallen) {
			if (strcmp(value,"(null)"))
				variables.default_tx_isolation=strdup(value);
		}
		if (variables.default_tx_isolation==NULL) {
			variables.default_tx_isolation=strdup((char *)MYSQL_DEFAULT_TX_ISOLATION); // default
		}
		return true;
	}

	if (!strcasecmp(name,"default_session_track_gtids")) {
		if (variables.default_session_track_gtids) free(variables.default_session_track_gtids);
		variables.default_session_track_gtids=NULL;
		if (vallen) {
			// we only accept 2 value for session_track_gtids = OFF or OWN_GTID
			if (strcasecmp(value,(char *)"OFF") == 0) {
				// for convention, we stored the value as uppercase
				variables.default_session_track_gtids=strdup((char *)"OFF");
				return true;
			} else if (strcasecmp(value,(char *)"OWN_GTID") == 0) {
				// for convention, we stored the value as uppercase
				variables.default_session_track_gtids=strdup((char *)"OWN_GTID");
				return true;
			}
		}
		return false; // we couldn't set it to a valid value. It will be reset to default
	}

	if (!strncmp(name,"default_",8)) {
		for (int i=0; i<SQL_NAME_LAST_LOW_WM; i++) {
			if (mysql_tracked_variables[i].is_global_variable==false)
				continue;
			char buf[128];
			sprintf(buf, "default_%s", mysql_tracked_variables[i].internal_variable_name);
			if (!strcmp(name,buf)) {
				if (variables.default_variables[i]) free(variables.default_variables[i]);
				variables.default_variables[i] = NULL;
				if (vallen) {
					if (strcmp(value,"(null)"))
						variables.default_variables[i] = strdup(value);
				}
				if (variables.default_variables[i] == NULL)
					variables.default_variables[i] = strdup(mysql_tracked_variables[i].default_value);
				return true;
			}
		}
	}


	if (!strcasecmp(name,"keep_multiplexing_variables")) {
		if (vallen) {
			free(variables.keep_multiplexing_variables);
			variables.keep_multiplexing_variables=strdup(value);
			return true;
		} else {
			return false;
		}
	}
	// SSL proxy to server variables
	if (!strcasecmp(name,"ssl_p2s_ca")) {
		if (variables.ssl_p2s_ca) free(variables.ssl_p2s_ca);
		variables.ssl_p2s_ca=NULL;
		if (vallen) {
			if (strcmp(value,"(null)"))
				variables.ssl_p2s_ca=strdup(value);
		}
		return true;
	}
	if (!strcasecmp(name,"ssl_p2s_capath")) {
		if (variables.ssl_p2s_capath) free(variables.ssl_p2s_capath);
		variables.ssl_p2s_capath=NULL;
		if (vallen) {
			if (strcmp(value,"(null)"))
				variables.ssl_p2s_capath=strdup(value);
		}
		return true;
	}
	if (!strcasecmp(name,"ssl_p2s_cert")) {
		if (variables.ssl_p2s_cert) free(variables.ssl_p2s_cert);
		variables.ssl_p2s_cert=NULL;
		if (vallen) {
			if (strcmp(value,"(null)"))
				variables.ssl_p2s_cert=strdup(value);
		}
		return true;
	}
	if (!strcasecmp(name,"ssl_p2s_key")) {
		if (variables.ssl_p2s_key) free(variables.ssl_p2s_key);
		variables.ssl_p2s_key=NULL;
		if (vallen) {
			if (strcmp(value,"(null)"))
				variables.ssl_p2s_key=strdup(value);
		}
		return true;
	}
	if (!strcasecmp(name,"ssl_p2s_cipher")) {
		if (variables.ssl_p2s_cipher) free(variables.ssl_p2s_cipher);
		variables.ssl_p2s_cipher=NULL;
		if (vallen) {
			if (strcmp(value,"(null)"))
				variables.ssl_p2s_cipher=strdup(value);
		}
		return true;
	}
	if (!strcasecmp(name,"ssl_p2s_crl")) {
		if (variables.ssl_p2s_crl) free(variables.ssl_p2s_crl);
		variables.ssl_p2s_crl=NULL;
		if (vallen) {
			if (strcmp(value,"(null)"))
				variables.ssl_p2s_crl=strdup(value);
		}
		return true;
	}
	if (!strcasecmp(name,"ssl_p2s_crlpath")) {
		if (variables.ssl_p2s_crlpath) free(variables.ssl_p2s_crlpath);
		variables.ssl_p2s_crlpath=NULL;
		if (vallen) {
			if (strcmp(value,"(null)"))
				variables.ssl_p2s_crlpath=strdup(value);
		}
		return true;
	}

	if (!strcasecmp(name,"auditlog_filename")) {
                if (value[strlen(value) - 1] == '/') {
                        proxy_error("%s is an invalid value for auditlog_filename, please specify a filename not just the path\n", value);
			return false;
		} else if (value[0] == '/') {
			char *full_path = strdup(value);
                        char *eval_dirname = dirname(full_path);
                        DIR* eventlog_dir = opendir(eval_dirname);
			free(full_path);
                        if (eventlog_dir) {
				closedir(eventlog_dir);
				free(variables.auditlog_filename);
				variables.auditlog_filename=strdup(value);
                                return true;
			} else {
				proxy_error("%s is an invalid value for auditlog_filename path, the directory cannot be accessed\n", eval_dirname);
				return false;
			}
		} else {
			free(variables.auditlog_filename);
			variables.auditlog_filename=strdup(value);
			return true;
		}
	}
	if (!strcasecmp(name,"eventslog_filename")) {
                if (value[strlen(value) - 1] == '/') {
                        proxy_error("%s is an invalid value for eventslog_filename, please specify a filename not just the path\n", value);
			return false;
		} else if (value[0] == '/') {
			char *full_path = strdup(value);
                        char *eval_dirname = dirname(full_path);
                        DIR* eventlog_dir = opendir(eval_dirname);
			free(full_path);
                        if (eventlog_dir) {
				closedir(eventlog_dir);
				free(variables.eventslog_filename);
				variables.eventslog_filename=strdup(value);
                                return true;
			} else {
				proxy_error("%s is an invalid value for eventslog_filename path, the directory cannot be accessed\n", eval_dirname);
				return false;
			}
		} else {
			free(variables.eventslog_filename);
			variables.eventslog_filename=strdup(value);
			return true;
		}
	}
	if (!strcasecmp(name,"server_capabilities")) {
		int intv=atoi(value);
		if (intv > 10 && intv <= 65535) {
			variables.server_capabilities=intv;
			return true;
		} else {
			return false;
		}
	}
	if (!strcasecmp(name,"stacksize")) {
		int intv=atoi(value);
		if (intv >= 256*1024 && intv <= 4*1024*1024) {
			stacksize=intv;
			return true;
		} else {
			return false;
		}
	}
	if (!strcasecmp(name,"threads")) {
		unsigned int intv=atoi(value);
		if ((num_threads==0 || num_threads==intv || mysql_threads==NULL) && intv > 0 && intv < 256) {
			num_threads=intv;
			this->status_variables.p_gauge_array[p_th_gauge::mysql_thread_workers]->Set(intv);
			return true;
		} else {
			return false;
		}
	}
	if (!strcasecmp(name,"have_compress")) {
		if (strcasecmp(value,"true")==0 || strcasecmp(value,"1")==0) {
			variables.have_compress=true;
			variables.server_capabilities |= CLIENT_COMPRESS;
			return true;
		}
		if (strcasecmp(value,"false")==0 || strcasecmp(value,"0")==0) {
			variables.have_compress=false;
			variables.server_capabilities &= ~CLIENT_COMPRESS;
			return true;
		}
		return false;
	}
	if (!strcasecmp(name,"have_ssl")) {
		if (strcasecmp(value,"true")==0 || strcasecmp(value,"1")==0) {
			variables.have_ssl=true;
			variables.server_capabilities |= CLIENT_SSL;
			return true;
		}
		if (strcasecmp(value,"false")==0 || strcasecmp(value,"0")==0) {
			variables.have_ssl=false;
			variables.server_capabilities &= ~CLIENT_SSL;
			return true;
		}
		return false;
	}
	if (!strcasecmp(name,"forward_autocommit")) {
		if (strcasecmp(value,"true")==0 || strcasecmp(value,"1")==0) {
			proxy_error("Variable mysql-forward_autocommit is deprecated. See issue #3253\n");
			return false;
		}
		return false;
	}
	return false;
}


// return variables from both mysql_thread_variables_names AND mysql_tracked_variables
char ** MySQL_Threads_Handler::get_variables_list() {


	// initialize VariablesPointers_bool
	// it is safe to do it here because get_variables_list() is the first function called during start time
	if (VariablesPointers_bool.size() == 0) {
		VariablesPointers_bool["autocommit_false_is_transaction"] = make_tuple(&variables.autocommit_false_is_transaction, false);
		VariablesPointers_bool["autocommit_false_not_reusable"]   = make_tuple(&variables.autocommit_false_not_reusable,   false);
		VariablesPointers_bool["automatic_detect_sqli"]           = make_tuple(&variables.automatic_detect_sqli,           false);
		VariablesPointers_bool["client_found_rows"]               = make_tuple(&variables.client_found_rows,               false);
		VariablesPointers_bool["client_multi_statements"]         = make_tuple(&variables.client_multi_statements,         false);
		VariablesPointers_bool["client_session_track_gtid"]       = make_tuple(&variables.client_session_track_gtid,       false);
		VariablesPointers_bool["commands_stats"]                  = make_tuple(&variables.commands_stats,                  false);
		VariablesPointers_bool["connection_warming"]              = make_tuple(&variables.connection_warming,              false);
		VariablesPointers_bool["default_reconnect"]               = make_tuple(&variables.default_reconnect,               false);
		VariablesPointers_bool["enable_client_deprecate_eof"]     = make_tuple(&variables.enable_client_deprecate_eof,     false);
		VariablesPointers_bool["enable_server_deprecate_eof"]     = make_tuple(&variables.enable_server_deprecate_eof,     false);
		VariablesPointers_bool["enable_load_data_local_infile"]   = make_tuple(&variables.enable_load_data_local_infile,   false);
		VariablesPointers_bool["enforce_autocommit_on_reads"]     = make_tuple(&variables.enforce_autocommit_on_reads,     false);
		VariablesPointers_bool["firewall_whitelist_enabled"]      = make_tuple(&variables.firewall_whitelist_enabled,      false);
		VariablesPointers_bool["kill_backend_connection_when_disconnect"] = make_tuple(&variables.kill_backend_connection_when_disconnect, false);
		VariablesPointers_bool["log_mysql_warnings_enabled"]      = make_tuple(&variables.log_mysql_warnings_enabled,      false);
		VariablesPointers_bool["log_unhealthy_connections"]       = make_tuple(&variables.log_unhealthy_connections,       false);
		VariablesPointers_bool["monitor_enabled"]                 = make_tuple(&variables.monitor_enabled,                 false);
		VariablesPointers_bool["monitor_wait_timeout"]            = make_tuple(&variables.monitor_wait_timeout,            false);
		VariablesPointers_bool["monitor_writer_is_also_reader"]   = make_tuple(&variables.monitor_writer_is_also_reader,   false);
		VariablesPointers_bool["multiplexing"]                    = make_tuple(&variables.multiplexing,                    false);
		VariablesPointers_bool["query_cache_stores_empty_result"] = make_tuple(&variables.query_cache_stores_empty_result, false);
		VariablesPointers_bool["query_digests"]                   = make_tuple(&variables.query_digests,                   false);
		VariablesPointers_bool["query_digests_lowercase"]         = make_tuple(&variables.query_digests_lowercase,         false);
		VariablesPointers_bool["query_digests_replace_null"]      = make_tuple(&variables.query_digests_replace_null,      false);
		VariablesPointers_bool["query_digests_no_digits"]         = make_tuple(&variables.query_digests_no_digits,         false);
		VariablesPointers_bool["query_digests_normalize_digest_text"] = make_tuple(&variables.query_digests_normalize_digest_text, false);
		VariablesPointers_bool["query_digests_track_hostname"]    = make_tuple(&variables.query_digests_track_hostname,    false);
		VariablesPointers_bool["servers_stats"]                   = make_tuple(&variables.servers_stats,                   false);
		VariablesPointers_bool["sessions_sort"]                   = make_tuple(&variables.sessions_sort,                   false);
		VariablesPointers_bool["stats_time_backend_query"]        = make_tuple(&variables.stats_time_backend_query,        false);
		VariablesPointers_bool["stats_time_query_processor"]      = make_tuple(&variables.stats_time_query_processor,      false);
		VariablesPointers_bool["use_tcp_keepalive"]               = make_tuple(&variables.use_tcp_keepalive,               false);
		VariablesPointers_bool["verbose_query_error"]             = make_tuple(&variables.verbose_query_error,             false);
#ifdef IDLE_THREADS
		VariablesPointers_bool["session_idle_show_processlist"] = make_tuple(&variables.session_idle_show_processlist, false);
#endif // IDLE_THREADS
#ifdef DEBUG
		VariablesPointers_bool["session_debug"] = make_tuple(&variables.session_debug, false);
#endif /* DEBUG */
		// variables with special variable == true
		// the input validation for these variables MUST be EXPLICIT
		VariablesPointers_bool["have_compress"]      = make_tuple(&variables.have_compress,      true);
		VariablesPointers_bool["have_ssl"]           = make_tuple(&variables.have_ssl,           true);
	}


	// initialize VariablesPointers_int
	// it is safe to do it here because get_variables_list() is the first function called during start time
	if (VariablesPointers_int.size() == 0) {
		// Monitor variables
		VariablesPointers_int["monitor_history"]                     = make_tuple(&variables.monitor_history,                  1000, 7*24*3600*1000, false);

		VariablesPointers_int["monitor_connect_interval"]  = make_tuple(&variables.monitor_connect_interval,  100, 7*24*3600*1000, false);
		VariablesPointers_int["monitor_connect_timeout"]   = make_tuple(&variables.monitor_connect_timeout,   100,       600*1000, false);

		VariablesPointers_int["monitor_ping_interval"]     = make_tuple(&variables.monitor_ping_interval,     100, 7*24*3600*1000, false);
		VariablesPointers_int["monitor_ping_timeout"]      = make_tuple(&variables.monitor_ping_timeout,      100,       600*1000, false);
		VariablesPointers_int["monitor_ping_max_failures"] = make_tuple(&variables.monitor_ping_max_failures,   1,      1000*1000, false);

		VariablesPointers_int["monitor_read_only_interval"]          = make_tuple(&variables.monitor_read_only_interval,        100, 7*24*3600*1000, false);
		VariablesPointers_int["monitor_read_only_timeout"]           = make_tuple(&variables.monitor_read_only_timeout,         100,       600*1000, false);
		VariablesPointers_int["monitor_read_only_max_timeout_count"] = make_tuple(&variables.monitor_read_only_max_timeout_count, 1,      1000*1000, false);

		VariablesPointers_int["monitor_replication_lag_interval"]    = make_tuple(&variables.monitor_replication_lag_interval,  100, 7*24*3600*1000, false);
		VariablesPointers_int["monitor_replication_lag_timeout"]     = make_tuple(&variables.monitor_replication_lag_timeout,   100,       600*1000, false);
		VariablesPointers_int["monitor_replication_lag_count"]       = make_tuple(&variables.monitor_replication_lag_count,       1,             10, false);

		VariablesPointers_int["monitor_groupreplication_healthcheck_interval"]          = make_tuple(&variables.monitor_groupreplication_healthcheck_interval,          100, 7*24*3600*1000, false);
		VariablesPointers_int["monitor_groupreplication_healthcheck_timeout"]           = make_tuple(&variables.monitor_groupreplication_healthcheck_timeout,           100,       600*1000, false);
		VariablesPointers_int["monitor_groupreplication_healthcheck_max_timeout_count"] = make_tuple(&variables.monitor_groupreplication_healthcheck_max_timeout_count,   1,             10, false);
		VariablesPointers_int["monitor_groupreplication_max_transactions_behind_count"] = make_tuple(&variables.monitor_groupreplication_max_transactions_behind_count,   1,             10, false);
		VariablesPointers_int["monitor_groupreplication_max_transactions_behind_for_read_only"] = make_tuple(&variables.monitor_groupreplication_max_transactions_behind_for_read_only,   0, 2, false);

		VariablesPointers_int["monitor_galera_healthcheck_interval"]          = make_tuple(&variables.monitor_galera_healthcheck_interval,          50, 7*24*3600*1000, false);
		VariablesPointers_int["monitor_galera_healthcheck_timeout"]           = make_tuple(&variables.monitor_galera_healthcheck_timeout,           50,       600*1000, false);
		VariablesPointers_int["monitor_galera_healthcheck_max_timeout_count"] = make_tuple(&variables.monitor_galera_healthcheck_max_timeout_count,  1,             10, false);

		VariablesPointers_int["monitor_query_interval"] = make_tuple(&variables.monitor_query_interval,  100, 7*24*3600*1000, false);
		VariablesPointers_int["monitor_query_timeout"]  = make_tuple(&variables.monitor_query_timeout,   100,       600*1000, false);

		VariablesPointers_int["monitor_threads_min"]    = make_tuple(&variables.monitor_threads_min, 2,  16, false);
		VariablesPointers_int["monitor_threads_max"]    = make_tuple(&variables.monitor_threads_max, 4, 256, false);

		VariablesPointers_int["monitor_slave_lag_when_null"]   = make_tuple(&variables.monitor_slave_lag_when_null,    0, 604800, false);
		VariablesPointers_int["monitor_threads_queue_maxsize"] = make_tuple(&variables.monitor_threads_queue_maxsize, 16,   1024, false);

		// mirroring
		VariablesPointers_int["mirror_max_concurrency"]  = make_tuple(&variables.mirror_max_concurrency, 1,     8*1024, false);
		VariablesPointers_int["mirror_max_queue_length"] = make_tuple(&variables.mirror_max_queue_length, 0, 1024*1024, false);
		// query processor and query digest
		VariablesPointers_int["auto_increment_delay_multiplex"]  = make_tuple(&variables.auto_increment_delay_multiplex,   0,     1000000, false);
		VariablesPointers_int["default_query_delay"]             = make_tuple(&variables.default_query_delay,              0,   3600*1000, false);
		VariablesPointers_int["default_query_timeout"]           = make_tuple(&variables.default_query_timeout,         1000,20*24*3600*1000, false);
		VariablesPointers_int["query_digests_grouping_limit"]    = make_tuple(&variables.query_digests_grouping_limit,     1,        2089, false);
		VariablesPointers_int["query_digests_max_digest_length"] = make_tuple(&variables.query_digests_max_digest_length, 16, 1*1024*1024, false);
		VariablesPointers_int["query_digests_max_query_length"]  = make_tuple(&variables.query_digests_max_query_length,  16, 1*1024*1024, false);
		VariablesPointers_int["query_processor_iterations"]      = make_tuple(&variables.query_processor_iterations,       0,   1000*1000, false);
		VariablesPointers_int["query_processor_regex"]           = make_tuple(&variables.query_processor_regex,            1,           2, false);
		VariablesPointers_int["query_retries_on_failure"]        = make_tuple(&variables.query_retries_on_failure,         0,        1000, false);
		VariablesPointers_int["set_query_lock_on_hostgroup"]     = make_tuple(&variables.set_query_lock_on_hostgroup,      0,           1, false);

		// throttle
		VariablesPointers_int["throttle_connections_per_sec_to_hostgroup"] = make_tuple(&variables.throttle_connections_per_sec_to_hostgroup, 1, 100*1000*1000, false);
		VariablesPointers_int["throttle_max_bytes_per_second_to_client"]   = make_tuple(&variables.throttle_max_bytes_per_second_to_client,   0,    2147483647, false);
		VariablesPointers_int["throttle_ratio_server_to_client"]           = make_tuple(&variables.throttle_ratio_server_to_client,           0,           100, false);
		// backend management
		VariablesPointers_int["connpoll_reset_queue_length"] = make_tuple(&variables.connpoll_reset_queue_length, 0,           10000, false);
		VariablesPointers_int["default_max_latency_ms"]      = make_tuple(&variables.default_max_latency_ms,      0, 20*24*3600*1000, false);
		VariablesPointers_int["free_connections_pct"]        = make_tuple(&variables.free_connections_pct,        0,             100, false);
		VariablesPointers_int["poll_timeout"]                = make_tuple(&variables.poll_timeout,               10,           20000, false);
		VariablesPointers_int["poll_timeout_on_failure"]     = make_tuple(&variables.poll_timeout_on_failure,    10,           20000, false);
		VariablesPointers_int["reset_connection_algorithm"]  = make_tuple(&variables.reset_connection_algorithm,  1,               2, false);
		VariablesPointers_int["shun_on_failures"]            = make_tuple(&variables.shun_on_failures,            0,        10000000, false);
		VariablesPointers_int["shun_recovery_time_sec"]      = make_tuple(&variables.shun_recovery_time_sec,      0,     3600*24*365, false);
		VariablesPointers_int["hostgroup_manager_verbose"]   = make_tuple(&variables.hostgroup_manager_verbose,   1,               2, false);
		VariablesPointers_int["tcp_keepalive_time"]          = make_tuple(&variables.tcp_keepalive_time,          0,            7200, false);
		VariablesPointers_int["min_num_servers_lantency_awareness"]        = make_tuple(&variables.min_num_servers_lantency_awareness,        0, 10000, false);
		VariablesPointers_int["aurora_max_lag_ms_only_read_from_replicas"] = make_tuple(&variables.aurora_max_lag_ms_only_read_from_replicas, 0,   100, false);
		// connection management
		VariablesPointers_int["connect_retries_on_failure"]    = make_tuple(&variables.connect_retries_on_failure,    0,           1000, false);
		VariablesPointers_int["connect_retries_delay"]         = make_tuple(&variables.connect_retries_delay,         0,          10000, false);
		VariablesPointers_int["connect_timeout_client"]        = make_tuple(&variables.connect_timeout_client,      500,      3600*1000, false);
		VariablesPointers_int["connect_timeout_server"]        = make_tuple(&variables.connect_timeout_server,       10,       120*1000, false);
		VariablesPointers_int["connect_timeout_server_max"]    = make_tuple(&variables.connect_timeout_server_max,   10,      3600*1000, false);
		VariablesPointers_int["connection_delay_multiplex_ms"] = make_tuple(&variables.connection_delay_multiplex_ms, 0,       300*1000, false);
		VariablesPointers_int["connection_max_age_ms"]         = make_tuple(&variables.connection_max_age_ms,         0,   3600*24*1000, false);
		VariablesPointers_int["handle_unknown_charset"]        = make_tuple(&variables.handle_unknown_charset,        0, HANDLE_UNKNOWN_CHARSET__MAX_HANDLE_VALUE, false);
		VariablesPointers_int["ping_interval_server_msec"]     = make_tuple(&variables.ping_interval_server_msec,  1000, 7*24*3600*1000, false);
		VariablesPointers_int["ping_timeout_server"]           = make_tuple(&variables.ping_timeout_server,          10,       600*1000, false);
		VariablesPointers_int["client_host_cache_size"]        = make_tuple(&variables.client_host_cache_size,        0,      1024*1024, false);
		VariablesPointers_int["client_host_error_counts"]      = make_tuple(&variables.client_host_error_counts,      0,      1024*1024, false);

		// logs
		VariablesPointers_int["auditlog_filesize"]     = make_tuple(&variables.auditlog_filesize,    1024*1024, 1*1024*1024*1024, false);
		VariablesPointers_int["eventslog_filesize"]    = make_tuple(&variables.eventslog_filesize,   1024*1024, 1*1024*1024*1024, false);
		VariablesPointers_int["eventslog_default_log"] = make_tuple(&variables.eventslog_default_log,        0,                1, false);
		// various
		VariablesPointers_int["long_query_time"]           = make_tuple(&variables.long_query_time,              0,  20*24*3600*1000, false);
		VariablesPointers_int["max_allowed_packet"]        = make_tuple(&variables.max_allowed_packet,        8192,   1024*1024*1024, false);
		VariablesPointers_int["max_connections"]           = make_tuple(&variables.max_connections,              1,        1000*1000, false);
		VariablesPointers_int["max_stmts_per_connection"]  = make_tuple(&variables.max_stmts_per_connection,     1,             1024, false);
		VariablesPointers_int["max_stmts_cache"]           = make_tuple(&variables.max_stmts_cache,           1024,        1024*1024, false);
		VariablesPointers_int["max_transaction_idle_time"] = make_tuple(&variables.max_transaction_idle_time, 1000,  20*24*3600*1000, false);
		VariablesPointers_int["max_transaction_time"]      = make_tuple(&variables.max_transaction_time,      1000,  20*24*3600*1000, false);
		VariablesPointers_int["query_cache_size_mb"]       = make_tuple(&variables.query_cache_size_MB,          0,       1024*10240, false);
#ifdef IDLE_THREADS
		VariablesPointers_int["session_idle_ms"]           = make_tuple(&variables.session_idle_ms,              1,        3600*1000, false);
#endif // IDLE_THREADS
		VariablesPointers_int["show_processlist_extended"] = make_tuple(&variables.show_processlist_extended,    0,                2, false);
		VariablesPointers_int["threshold_query_length"]    = make_tuple(&variables.threshold_query_length,    1024, 1*1024*1024*1024, false);
		VariablesPointers_int["threshold_resultset_size"]  = make_tuple(&variables.threshold_resultset_size,  1024, 1*1024*1024*1024, false);

		// variables with special variable == true
		// the input validation for these variables MUST be EXPLICIT
		VariablesPointers_int["binlog_reader_connect_retry_msec"] = make_tuple(&variables.binlog_reader_connect_retry_msec, 0, 0, true);
		VariablesPointers_int["eventslog_format"] = make_tuple(&variables.eventslog_format, 0, 0, true);
		VariablesPointers_int["wait_timeout"]     = make_tuple(&variables.wait_timeout,     0, 0, true);


	}


	const size_t l=sizeof(mysql_thread_variables_names)/sizeof(char *);
	unsigned int i;
	size_t ltv = 0;
	for (i=0; i < SQL_NAME_LAST_LOW_WM ; i++) {
		if (mysql_tracked_variables[i].is_global_variable)
			ltv++;
	}
	char **ret=(char **)malloc(sizeof(char *)*(l+ltv)); // not adding + 1 because mysql_thread_variables_names is already NULL terminated
	size_t fv = 0;
	for (i=0; i < SQL_NAME_LAST_LOW_WM ; i++) {
		if (mysql_tracked_variables[i].is_global_variable) {
			char * m = (char *)malloc(strlen(mysql_tracked_variables[i].internal_variable_name)+1+strlen((char *)"default_"));
			sprintf(m,"default_%s", mysql_tracked_variables[i].internal_variable_name);
			ret[fv] = m;
			fv++;
		}
	}
	// this is an extra check.
	assert(fv==ltv);
	for (i=ltv;i<l+ltv-1;i++) {
		ret[i]=(strdup(mysql_thread_variables_names[i-ltv]));
	}
	ret[l+ltv-1] = NULL; // last value
	return ret;
}

// Returns true if the given name is the name of an existing mysql variable
// scan both mysql_thread_variables_names AND mysql_tracked_variables
bool MySQL_Threads_Handler::has_variable(const char *name) {
	if (strlen(name) > 8) {
		if (strncmp(name, "default_", 8) == 0) {
			for (unsigned int i = 0; i < SQL_NAME_LAST_LOW_WM ; i++) {
				if (mysql_tracked_variables[i].is_global_variable) {
					size_t var_len = strlen(mysql_tracked_variables[i].internal_variable_name);
					if (strlen(name) == (var_len+8)) {
						if (!strncmp(name+8, mysql_tracked_variables[i].internal_variable_name, var_len)) {
							return true;
						}
					}
				}
			}
		}
	}
	size_t no_vars = sizeof(mysql_thread_variables_names) / sizeof(char *);
	for (unsigned int i = 0; i < no_vars-1 ; ++i) {
		size_t var_len = strlen(mysql_thread_variables_names[i]);
		if (strlen(name) == var_len && !strncmp(name, mysql_thread_variables_names[i], var_len)) {
			return true;
		}
	}
	return false;
}

void MySQL_Threads_Handler::print_version() {
	fprintf(stderr,"Standard MySQL Threads Handler rev. %s -- %s -- %s\n", MYSQL_THREAD_VERSION, __FILE__, __TIMESTAMP__);
}

void MySQL_Threads_Handler::init(unsigned int num, size_t stack) {
	if (stack) {
		stacksize=stack;
	} else {
		if (stacksize==0) stacksize=DEFAULT_STACK_SIZE;
	}
	if (num) {
		num_threads=num;
		this->status_variables.p_gauge_array[p_th_gauge::mysql_thread_workers]->Set(num);
	} else {
		if (num_threads==0)  {
			num_threads=DEFAULT_NUM_THREADS; //default
			this->status_variables.p_gauge_array[p_th_gauge::mysql_thread_workers]->Set(DEFAULT_NUM_THREADS);
		}
	}
	int rc=pthread_attr_setstacksize(&attr, stacksize);
	assert(rc==0);
	mysql_threads=(proxysql_mysql_thread_t *)calloc(num_threads,sizeof(proxysql_mysql_thread_t));
#ifdef IDLE_THREADS
	if (GloVars.global.idle_threads)
		mysql_threads_idles=(proxysql_mysql_thread_t *)calloc(num_threads,sizeof(proxysql_mysql_thread_t));
#endif // IDLE_THREADS
}

proxysql_mysql_thread_t * MySQL_Threads_Handler::create_thread(unsigned int tn, void *(*start_routine) (void *), bool idles) {
	if (idles==false) {
		if (pthread_create(&mysql_threads[tn].thread_id, &attr, start_routine , &mysql_threads[tn]) != 0 ) {
			// LCOV_EXCL_START
			proxy_error("Thread creation\n");
			assert(0);
			// LCOV_EXCL_STOP
		}
#ifdef IDLE_THREADS
	} else {
		if (GloVars.global.idle_threads) {
			if (pthread_create(&mysql_threads_idles[tn].thread_id, &attr, start_routine , &mysql_threads_idles[tn]) != 0) {
				// LCOV_EXCL_START
				proxy_error("Thread creation\n");
				assert(0);
				// LCOV_EXCL_STOP
			}
		}
#endif // IDLE_THREADS
	}
	return NULL;
}

void MySQL_Threads_Handler::shutdown_threads() {
	unsigned int i;
	shutdown_=1;
	if (mysql_threads) {
		for (i=0; i<num_threads; i++) {
			if (mysql_threads[i].worker) {
				pthread_mutex_lock(&mysql_threads[i].worker->thread_mutex);
				mysql_threads[i].worker->shutdown=1;
				pthread_mutex_unlock(&mysql_threads[i].worker->thread_mutex);
			}
		}
#ifdef IDLE_THREADS
		if (GloVars.global.idle_threads) {
			for (i=0; i<num_threads; i++) {
				if (mysql_threads_idles[i].worker) {
					pthread_mutex_lock(&mysql_threads[i].worker->thread_mutex);
					mysql_threads_idles[i].worker->shutdown=1;
					pthread_mutex_unlock(&mysql_threads[i].worker->thread_mutex);
				}
			}
		}
#endif /* IDLE_THREADS */
		signal_all_threads(1);
		for (i=0; i<num_threads; i++) {
			if (mysql_threads[i].worker)
				pthread_join(mysql_threads[i].thread_id,NULL);
#ifdef IDLE_THREADS
			if (GloVars.global.idle_threads) {
				if (mysql_threads_idles[i].worker)
					pthread_join(mysql_threads_idles[i].thread_id,NULL);
			}
#endif /* IDLE_THREADS */
		}
	}
}

void MySQL_Threads_Handler::start_listeners() {
	// we set bootstrapping_listeners to true
	// In this way MySQL_Thread will knows there are more listeners to add
	// and it will continue looping until all listeners are added
	bootstrapping_listeners = true;
	char *_tmp=NULL;
	_tmp=GloMTH->get_variable((char *)"interfaces");
	if (strlen(_tmp)==0) {
		//GloMTH->set_variable((char *)"interfaces", (char *)"0.0.0.0:6033;/tmp/proxysql.sock"); // set default
		GloMTH->set_variable((char *)"interfaces", (char *)"0.0.0.0:6033"); // changed. See isseu #1104
	}
	free(_tmp);
	tokenizer_t tok;
	tokenizer( &tok, variables.interfaces, ";", TOKENIZER_NO_EMPTIES );
	const char* token;
	for (token = tokenize( &tok ); token; token = tokenize( &tok )) {
		listener_add((char *)token);
	}
	free_tokenizer( &tok );
	// no more listeners to add
	bootstrapping_listeners = false;
}

void MySQL_Threads_Handler::stop_listeners() {
	if (variables.interfaces==NULL || strlen(variables.interfaces)==0)
		return;
	tokenizer_t tok;
	tokenizer( &tok, variables.interfaces, ";", TOKENIZER_NO_EMPTIES );
	const char* token;
	for (token = tokenize( &tok ); token; token = tokenize( &tok )) {
		listener_del((char *)token);
	}
	free_tokenizer( &tok );
}

/**
 * @brief Gets the client address stored in 'client_addr' member as
 *   an string if available. If member 'client_addr' is NULL, returns an
 *   empty string.
 *
 * @return Either an string holding the string representation of internal
 *   member 'client_addr', or empty string if this member is NULL.
 */
std::string get_client_addr(struct sockaddr* client_addr) {
	char buf[INET6_ADDRSTRLEN];
	std::string str_client_addr {};

	if (client_addr == NULL) {
		return str_client_addr;
	}

	switch (client_addr->sa_family) {
		case AF_INET: {
			struct sockaddr_in *ipv4 = (struct sockaddr_in *)client_addr;
			inet_ntop(client_addr->sa_family, &ipv4->sin_addr, buf, INET_ADDRSTRLEN);
			str_client_addr = std::string { buf };
			break;
		}
		case AF_INET6: {
			struct sockaddr_in6 *ipv6 = (struct sockaddr_in6 *)client_addr;
			inet_ntop(client_addr->sa_family, &ipv6->sin6_addr, buf, INET6_ADDRSTRLEN);
			str_client_addr = std::string { buf };
			break;
		}
		default:
			str_client_addr = std::string { "localhost" };
			break;
	}

	return str_client_addr;
}

MySQL_Client_Host_Cache_Entry MySQL_Threads_Handler::find_client_host_cache(struct sockaddr* client_sockaddr) {
	MySQL_Client_Host_Cache_Entry entry { 0, 0 };
	// Client_sockaddr **shouldn't** ever by 'NULL', no matter the
	// 'session_type' in from which this function is called. Because
	// `MySQL_Session::client_myds::client_addr` should **always** be
	// initialized before `handler` is called.
	assert(client_sockaddr != NULL);
	if (client_sockaddr->sa_family != AF_INET && client_sockaddr->sa_family != AF_INET6) {
		return entry;
	}
	std::string client_addr = get_client_addr(client_sockaddr);
	if (client_addr == "127.0.0.1") {
		return entry;
	}

	pthread_mutex_lock(&mutex_client_host_cache);
	auto found_entry = client_host_cache.find(client_addr);
	if (found_entry != client_host_cache.end()) {
		entry = found_entry->second;
	}
	pthread_mutex_unlock(&mutex_client_host_cache);

	return entry;
}

/**
 * @brief Number of columns for representing a 'MySQL_Client_Host_Cache_Entry'
 *   in a 'SQLite3_result'.
 */
const int CLIENT_HOST_CACHE_COLUMNS = 3;

/**
 * @brief Helper function that converts a given client address and a
 *   'MySQL_Client_Host_Cache_Entry', into a row for a 'SQLite3_result' for
 *   table 'STATS_SQLITE_TABLE_MYSQL_CLIENT_HOST_CACHE'.
 *
 * @param address The client address to be added to the resulset row.
 * @param entry The 'MySQL_Client_Host_Cache_Entry' to be added to the resulset
 *   row.
 *
 * @return A pointer array holding the values for each of the columns of the
 *   row. It should be freed through helper function 'free_client_host_cache_row'.
 */
char** client_host_cache_entry_row(
	const std::string address, const MySQL_Client_Host_Cache_Entry& entry
) {
	// INET6_ADDRSTRLEN length should be enough for holding any member:
	//  { address: MAX INET6_ADDRSTRLEN, updated_at: uint64_t, error_count: uint32_t }
	char buff[INET6_ADDRSTRLEN];
	char** row =
		static_cast<char**>(malloc(sizeof(char*)*CLIENT_HOST_CACHE_COLUMNS));

	row[0]=strdup(address.c_str());
	sprintf(buff, "%u", entry.error_count);
	row[1]=strdup(buff);
	sprintf(buff, "%lu", entry.updated_at);
	row[2]=strdup(buff);

	return row;
}

/**
 * @brief Helper function to free the row returned by
 * 'client_host_cache_entry_row'.
 *
 * @param row The pointer array holding the row values to be freed.
 */
void free_client_host_cache_row(char** row) {
	for (int i = 0; i < CLIENT_HOST_CACHE_COLUMNS; i++) {
		free(row[i]);
	}
	free(row);
}

SQLite3_result* MySQL_Threads_Handler::get_client_host_cache(bool reset) {
	SQLite3_result *result = new SQLite3_result(CLIENT_HOST_CACHE_COLUMNS);

	pthread_mutex_lock(&mutex_client_host_cache);
	result->add_column_definition(SQLITE_TEXT,"client_address");
	result->add_column_definition(SQLITE_TEXT,"error_count");
	result->add_column_definition(SQLITE_TEXT,"last_updated");

	for (const auto& cache_entry : client_host_cache) {
		char** row = client_host_cache_entry_row(cache_entry.first, cache_entry.second);
		result->add_row(row);
		free_client_host_cache_row(row);
	}

	if (reset) {
		client_host_cache.clear();
	}

	pthread_mutex_unlock(&mutex_client_host_cache);
	return result;
}

void MySQL_Threads_Handler::update_client_host_cache(struct sockaddr* client_sockaddr, bool error) {
	// Client_sockaddr **shouldn't** ever by 'NULL', no matter the
	// 'session_type' in from which this function is called. Because
	// `MySQL_Session::client_myds::client_addr` should **always** be
	// initialized before `handler` is called.
	assert(client_sockaddr != NULL);
	if (client_sockaddr->sa_family != AF_INET && client_sockaddr->sa_family != AF_INET6) {
		return;
	}
	std::string client_addr = get_client_addr(client_sockaddr);
	if (client_addr == "127.0.0.1") {
		return;
	}

	if (error) {
		pthread_mutex_lock(&mutex_client_host_cache);
		// If the cache is full, find the oldest entry on it, and update/remove it.
		if (client_host_cache.size() >= static_cast<size_t>(mysql_thread___client_host_cache_size)) {
			auto older_elem = std::min_element(
				client_host_cache.begin(),
				client_host_cache.end(),
				[] (const std::pair<std::string, MySQL_Client_Host_Cache_Entry>& f_entry,
					const std::pair<std::string, MySQL_Client_Host_Cache_Entry>& s_entry)
				{
					return f_entry.second.updated_at < s_entry.second.updated_at;
				}
			);
			if (older_elem->first != client_addr) {
				client_host_cache.erase(older_elem);
			}
		}

		// Find the entry for the client, and update/insert it.
		auto cache_entry = client_host_cache.find(client_addr);
		if (cache_entry != client_host_cache.end()) {
			cache_entry->second.error_count += 1;
			cache_entry->second.updated_at = monotonic_time();
		} else {
			// Notice than the value of 'mysql_thread___client_host_cache_size' can
			// change at runtime. Due to this, we should only insert when the size of the
			// cache is smaller than this value, otherwise we could end in situations in
			// which cache doesn't shrink after it's size is reduced at runtime.
			if (client_host_cache.size() < static_cast<size_t>(mysql_thread___client_host_cache_size)) {
				MySQL_Client_Host_Cache_Entry new_entry { monotonic_time(), 1 };
				client_host_cache.insert({client_addr, new_entry});
			}
		}
		pthread_mutex_unlock(&mutex_client_host_cache);
	} else {
		pthread_mutex_lock(&mutex_client_host_cache);
		client_host_cache.erase(client_addr);
		pthread_mutex_unlock(&mutex_client_host_cache);
	}
}

void MySQL_Threads_Handler::flush_client_host_cache() {
	pthread_mutex_lock(&mutex_client_host_cache);
	client_host_cache.clear();
	pthread_mutex_unlock(&mutex_client_host_cache);
}

MySQL_Threads_Handler::~MySQL_Threads_Handler() {
	if (variables.monitor_username) { free(variables.monitor_username); variables.monitor_username=NULL; }
	if (variables.monitor_password) { free(variables.monitor_password); variables.monitor_password=NULL; }
	if (variables.monitor_replication_lag_use_percona_heartbeat) {
		free(variables.monitor_replication_lag_use_percona_heartbeat);
		variables.monitor_replication_lag_use_percona_heartbeat=NULL;
	}
	if (variables.default_schema) free(variables.default_schema);
	if (variables.interfaces) free(variables.interfaces);
	if (variables.server_version) free(variables.server_version);
	if (variables.keep_multiplexing_variables) free(variables.keep_multiplexing_variables);
	if (variables.firewall_whitelist_errormsg) free(variables.firewall_whitelist_errormsg);
	if (variables.init_connect) free(variables.init_connect);
	if (variables.ldap_user_variable) free(variables.ldap_user_variable);
	if (variables.add_ldap_user_comment) free(variables.add_ldap_user_comment);
	if (variables.default_tx_isolation) free(variables.default_tx_isolation);
	if (variables.default_session_track_gtids) free(variables.default_session_track_gtids);
	if (variables.eventslog_filename) free(variables.eventslog_filename);
	if (variables.auditlog_filename) free(variables.auditlog_filename);
	if (variables.ssl_p2s_ca) free(variables.ssl_p2s_ca);
	if (variables.ssl_p2s_capath) free(variables.ssl_p2s_capath);
	if (variables.ssl_p2s_cert) free(variables.ssl_p2s_cert);
	if (variables.ssl_p2s_key) free(variables.ssl_p2s_key);
	if (variables.ssl_p2s_cipher) free(variables.ssl_p2s_cipher);
<<<<<<< HEAD
	for (int i=0; i<SQL_NAME_LAST_LOW_WM; i++) {
=======
	if (variables.ssl_p2s_crl) free(variables.ssl_p2s_crl);
	if (variables.ssl_p2s_crlpath) free(variables.ssl_p2s_crlpath);
	for (int i=0; i<SQL_NAME_LAST; i++) {
>>>>>>> 6485d154
		if (variables.default_variables[i]) {
			free(variables.default_variables[i]);
			variables.default_variables[i]=NULL;
		}
	}
	free(mysql_threads);
	mysql_threads=NULL;
#ifdef IDLE_THREADS
	if (GloVars.global.idle_threads) {
		free(mysql_threads_idles);
		mysql_threads_idles=NULL;
	}
#endif // IDLE_THREADS
	delete MLM;
	MLM=NULL;
}

MySQL_Thread::~MySQL_Thread() {

	if (mysql_sessions) {
		while(mysql_sessions->len) {
			MySQL_Session *sess=(MySQL_Session *)mysql_sessions->remove_index_fast(0);
				if (sess->session_type == PROXYSQL_SESSION_ADMIN || sess->session_type == PROXYSQL_SESSION_STATS) {
					char _buf[1024];
					sprintf(_buf,"%s:%d:%s()", __FILE__, __LINE__, __func__);
					if (GloMyLogger) { GloMyLogger->log_audit_entry(PROXYSQL_MYSQL_AUTH_CLOSE, sess, NULL, _buf); }
				}
				delete sess;
			}
		delete mysql_sessions;
		mysql_sessions=NULL;
		GloQPro->end_thread(); // only for real threads
	}

	if (mirror_queue_mysql_sessions) {
		while(mirror_queue_mysql_sessions->len) {
			MySQL_Session *sess=(MySQL_Session *)mirror_queue_mysql_sessions->remove_index_fast(0);
				delete sess;
			}
		delete mirror_queue_mysql_sessions;
		mirror_queue_mysql_sessions=NULL;
	}

	if (mirror_queue_mysql_sessions_cache) {
		while(mirror_queue_mysql_sessions_cache->len) {
			MySQL_Session *sess=(MySQL_Session *)mirror_queue_mysql_sessions_cache->remove_index_fast(0);
				delete sess;
			}
		delete mirror_queue_mysql_sessions_cache;
		mirror_queue_mysql_sessions_cache=NULL;
	}

#ifdef IDLE_THREADS
	if (GloVars.global.idle_threads) {
		if (idle_mysql_sessions) {
			while(idle_mysql_sessions->len) {
				MySQL_Session *sess=(MySQL_Session *)idle_mysql_sessions->remove_index_fast(0);
					delete sess;
				}
			delete idle_mysql_sessions;
		}

		if (resume_mysql_sessions) {
			while(resume_mysql_sessions->len) {
				MySQL_Session *sess=(MySQL_Session *)resume_mysql_sessions->remove_index_fast(0);
					delete sess;
				}
			delete resume_mysql_sessions;
		}

		if (myexchange.idle_mysql_sessions) {
			while(myexchange.idle_mysql_sessions->len) {
				MySQL_Session *sess=(MySQL_Session *)myexchange.idle_mysql_sessions->remove_index_fast(0);
					delete sess;
				}
			delete myexchange.idle_mysql_sessions;
		}

		if (myexchange.resume_mysql_sessions) {
			while(myexchange.resume_mysql_sessions->len) {
				MySQL_Session *sess=(MySQL_Session *)myexchange.resume_mysql_sessions->remove_index_fast(0);
					delete sess;
				}
			delete myexchange.resume_mysql_sessions;
		}
	}
#endif // IDLE_THREADS

	if (cached_connections) {
		return_local_connections();
		delete cached_connections;
	}

	unsigned int i;
	for (i=0;i<mypolls.len;i++) {
		if (
			mypolls.myds[i] && // fix bug #278 . This should be caused by not initialized datastreams used to ping the backend
			mypolls.myds[i]->myds_type==MYDS_LISTENER) {
			delete mypolls.myds[i];
		}
	}

	if (my_idle_conns)
		free(my_idle_conns);

	if (mysql_thread___monitor_username) { free(mysql_thread___monitor_username); mysql_thread___monitor_username=NULL; }
	if (mysql_thread___monitor_password) { free(mysql_thread___monitor_password); mysql_thread___monitor_password=NULL; }
	if (mysql_thread___monitor_replication_lag_use_percona_heartbeat) {
		free(mysql_thread___monitor_replication_lag_use_percona_heartbeat);
		mysql_thread___monitor_replication_lag_use_percona_heartbeat=NULL;
	}
	if (mysql_thread___default_schema) { free(mysql_thread___default_schema); mysql_thread___default_schema=NULL; }
	if (mysql_thread___server_version) { free(mysql_thread___server_version); mysql_thread___server_version=NULL; }
	if (mysql_thread___keep_multiplexing_variables) { free(mysql_thread___keep_multiplexing_variables); mysql_thread___keep_multiplexing_variables=NULL; }
	if (mysql_thread___firewall_whitelist_errormsg) { free(mysql_thread___firewall_whitelist_errormsg); mysql_thread___firewall_whitelist_errormsg=NULL; }
	if (mysql_thread___init_connect) { free(mysql_thread___init_connect); mysql_thread___init_connect=NULL; }
	if (mysql_thread___ldap_user_variable) { free(mysql_thread___ldap_user_variable); mysql_thread___ldap_user_variable=NULL; }
	if (mysql_thread___add_ldap_user_comment) { free(mysql_thread___add_ldap_user_comment); mysql_thread___add_ldap_user_comment=NULL; }
	if (mysql_thread___default_tx_isolation) { free(mysql_thread___default_tx_isolation); mysql_thread___default_tx_isolation=NULL; }
	if (mysql_thread___default_session_track_gtids) { free(mysql_thread___default_session_track_gtids); mysql_thread___default_session_track_gtids=NULL; }

	for (int i=0; i<SQL_NAME_LAST_LOW_WM; i++) {
		if (mysql_thread___default_variables[i]) {
			free(mysql_thread___default_variables[i]);
			mysql_thread___default_variables[i] = NULL;
		}
	}

	if (mysql_thread___eventslog_filename) { free(mysql_thread___eventslog_filename); mysql_thread___eventslog_filename=NULL; }
	if (mysql_thread___auditlog_filename) { free(mysql_thread___auditlog_filename); mysql_thread___auditlog_filename=NULL; }
	if (mysql_thread___ssl_p2s_ca) { free(mysql_thread___ssl_p2s_ca); mysql_thread___ssl_p2s_ca=NULL; }
	if (mysql_thread___ssl_p2s_capath) { free(mysql_thread___ssl_p2s_capath); mysql_thread___ssl_p2s_capath=NULL; }
	if (mysql_thread___ssl_p2s_cert) { free(mysql_thread___ssl_p2s_cert); mysql_thread___ssl_p2s_cert=NULL; }
	if (mysql_thread___ssl_p2s_key) { free(mysql_thread___ssl_p2s_key); mysql_thread___ssl_p2s_key=NULL; }
	if (mysql_thread___ssl_p2s_cipher) { free(mysql_thread___ssl_p2s_cipher); mysql_thread___ssl_p2s_cipher=NULL; }
	if (mysql_thread___ssl_p2s_crl) { free(mysql_thread___ssl_p2s_crl); mysql_thread___ssl_p2s_crl=NULL; }
	if (mysql_thread___ssl_p2s_crlpath) { free(mysql_thread___ssl_p2s_crlpath); mysql_thread___ssl_p2s_crlpath=NULL; }


	if (match_regexes) {
		Session_Regex *sr=NULL;
		sr=match_regexes[0];
		delete sr;
		sr=match_regexes[1];
		delete sr;
		sr=match_regexes[2];
		delete sr;
		sr = match_regexes[3];
		delete sr;
		free(match_regexes);
		match_regexes=NULL;
	}

}

MySQL_Session * MySQL_Thread::create_new_session_and_client_data_stream(int _fd) {
	int arg_on=1;
	MySQL_Session *sess=new MySQL_Session;
	register_session(sess); // register session
	sess->client_myds = new MySQL_Data_Stream();
	sess->client_myds->fd=_fd;
	setsockopt(sess->client_myds->fd, IPPROTO_TCP, TCP_NODELAY, (char *) &arg_on, sizeof(arg_on));

	if (mysql_thread___use_tcp_keepalive) {
		setsockopt(sess->client_myds->fd, SOL_SOCKET, SO_KEEPALIVE, (char *) &arg_on, sizeof(arg_on));
#ifdef TCP_KEEPIDLE
		if (mysql_thread___tcp_keepalive_time > 0) {
			int keepalive_time = mysql_thread___tcp_keepalive_time;
			setsockopt(sess->client_myds->fd, IPPROTO_TCP, TCP_KEEPIDLE, (char *) &keepalive_time, sizeof(keepalive_time));
		}
#endif
	}

#ifdef __APPLE__
		setsockopt(sess->client_myds->fd, SOL_SOCKET, SO_NOSIGPIPE, (char *) &arg_on, sizeof(int));
#endif
	sess->client_myds->init(MYDS_FRONTEND, sess, sess->client_myds->fd);
	proxy_debug(PROXY_DEBUG_NET,1,"Thread=%p, Session=%p, DataStream=%p -- Created new client Data Stream\n", sess->thread, sess, sess->client_myds);
#ifdef DEBUG
	sess->client_myds->myprot.dump_pkt=true;
#endif
	MySQL_Connection *myconn=new MySQL_Connection();
	sess->client_myds->attach_connection(myconn);
	myconn->set_is_client(); // this is used for prepared statements
	myconn->last_time_used=curtime;
	myconn->myds=sess->client_myds; // 20141011
	myconn->fd=sess->client_myds->fd; // 20141011

	sess->client_myds->myprot.init(&sess->client_myds, sess->client_myds->myconn->userinfo, sess);
	uint32_t session_track_gtids_int=SpookyHash::Hash32(mysql_thread___default_session_track_gtids,strlen(mysql_thread___default_session_track_gtids),10);
	sess->client_myds->myconn->options.session_track_gtids_int = session_track_gtids_int;
	if (sess->client_myds->myconn->options.session_track_gtids) {
		free(sess->client_myds->myconn->options.session_track_gtids);
	}
	sess->client_myds->myconn->options.session_track_gtids=strdup(mysql_thread___default_session_track_gtids);

	return sess;
}

bool MySQL_Thread::init() {
	int i;
	mysql_sessions = new PtrArray();
	mirror_queue_mysql_sessions = new PtrArray();
	mirror_queue_mysql_sessions_cache = new PtrArray();
	cached_connections = new PtrArray();
	assert(mysql_sessions);

#ifdef IDLE_THREADS
	if (GloVars.global.idle_threads) {
		idle_mysql_sessions = new PtrArray();
		resume_mysql_sessions = new PtrArray();

		myexchange.idle_mysql_sessions = new PtrArray();
		myexchange.resume_mysql_sessions = new PtrArray();
		pthread_mutex_init(&myexchange.mutex_idles,NULL);
		pthread_mutex_init(&myexchange.mutex_resumes,NULL);
		assert(idle_mysql_sessions);
		assert(resume_mysql_sessions);
	}
#endif // IDLE_THREADS

	pthread_mutex_init(&kq.m,NULL);

	shutdown=0;
	my_idle_conns=(MySQL_Connection **)malloc(sizeof(MySQL_Connection *)*SESSIONS_FOR_CONNECTIONS_HANDLER);
	memset(my_idle_conns,0,sizeof(MySQL_Connection *)*SESSIONS_FOR_CONNECTIONS_HANDLER);
	GloQPro->init_thread();
	refresh_variables();
	i=pipe(pipefd);
	ioctl_FIONBIO(pipefd[0],1);
	ioctl_FIONBIO(pipefd[1],1);
	mypolls.add(POLLIN, pipefd[0], NULL, 0);
	assert(i==0);

	match_regexes=(Session_Regex **)malloc(sizeof(Session_Regex *)*4);
	match_regexes[0]=new Session_Regex((char *)"^SET (|SESSION |@@|@@session.)SQL_LOG_BIN( *)(:|)=( *)");

	std::stringstream ss;
	ss << "^SET (|SESSION |@@|@@session.)`?(" << mysql_variables.variables_regexp << "SESSION_TRACK_GTIDS|TX_ISOLATION)`?( *)(:|)=( *)";
	match_regexes[1]=new Session_Regex((char *)ss.str().c_str());

	match_regexes[2]=new Session_Regex((char *)"^SET(?: +)(|SESSION +)TRANSACTION(?: +)(?:(?:(ISOLATION(?: +)LEVEL)(?: +)(REPEATABLE(?: +)READ|READ(?: +)COMMITTED|READ(?: +)UNCOMMITTED|SERIALIZABLE))|(?:(READ)(?: +)(WRITE|ONLY)))");
	match_regexes[3]=new Session_Regex((char *)"^(set)(?: +)((charset)|(character +set))(?: )");

	return true;
}

struct pollfd * MySQL_Thread::get_pollfd(unsigned int i) {
	return &mypolls.fds[i];
}

void MySQL_Thread::poll_listener_add(int sock) {
	MySQL_Data_Stream *listener_DS = new MySQL_Data_Stream();
	listener_DS->myds_type=MYDS_LISTENER;
	listener_DS->fd=sock;

	proxy_debug(PROXY_DEBUG_NET,1,"Created listener %p for socket %d\n", listener_DS, sock);
	mypolls.add(POLLIN, sock, listener_DS, monotonic_time());
}

void MySQL_Thread::poll_listener_del(int sock) {
	int i=mypolls.find_index(sock);
	if (i>=0) {
		MySQL_Data_Stream *myds=mypolls.myds[i];
		mypolls.remove_index_fast(i);
#ifdef SO_REUSEPORT
		if (GloVars.global.reuseport)
#else
		myds->fd=-1;	// this to prevent that delete myds will shutdown the fd;
#endif
		delete myds;
	}
}

void MySQL_Thread::register_session(MySQL_Session *_sess, bool up_start) {
	if (mysql_sessions==NULL) {
		mysql_sessions = new PtrArray();
	}
	mysql_sessions->add(_sess);
	_sess->thread=this;
	_sess->match_regexes=match_regexes;
	if (up_start)
		_sess->start_time=curtime;
	proxy_debug(PROXY_DEBUG_NET,1,"Thread=%p, Session=%p -- Registered new session\n", _sess->thread, _sess);
}

void MySQL_Thread::unregister_session(int idx) {
	if (mysql_sessions==NULL) return;
	proxy_debug(PROXY_DEBUG_NET,1,"Thread=%p, Session=%p -- Unregistered session\n", this, mysql_sessions->index(idx));
	mysql_sessions->remove_index_fast(idx);
}


// this function was inline in MySQL_Thread::run()
void MySQL_Thread::run___get_multiple_idle_connections(int& num_idles) {
	int i;
	num_idles=MyHGM->get_multiple_idle_connections(-1, curtime-mysql_thread___ping_interval_server_msec*1000, my_idle_conns, SESSIONS_FOR_CONNECTIONS_HANDLER);
	for (i=0; i<num_idles; i++) {
		MySQL_Data_Stream *myds;
		MySQL_Connection *mc=my_idle_conns[i];
		MySQL_Session *sess=new MySQL_Session();
		sess->mybe=sess->find_or_create_backend(mc->parent->myhgc->hid);

		myds=sess->mybe->server_myds;
		myds->attach_connection(mc);
		myds->assign_fd_from_mysql_conn();
		myds->myds_type=MYDS_BACKEND;

		sess->to_process=1;
		myds->wait_until=curtime+mysql_thread___ping_timeout_server*1000;	// max_timeout
		mc->last_time_used=curtime;
		myds->myprot.init(&myds, myds->myconn->userinfo, NULL);
		sess->status=PINGING_SERVER;
		myds->DSS=STATE_MARIADB_PING;
		register_session_connection_handler(sess,true);
		int rc=sess->handler();
		if (rc==-1) {
			unsigned int sess_idx=mysql_sessions->len-1;
			unregister_session(sess_idx);
			delete sess;
		}
	}
	processing_idles=true;
	last_processing_idles=curtime;
}

// this function was inline in MySQL_Thread::run()
void MySQL_Thread::ProcessAllMyDS_BeforePoll() {
	for (unsigned int n = 0; n < mypolls.len; n++) {
		MySQL_Data_Stream *myds=NULL;
		myds=mypolls.myds[n];
		mypolls.fds[n].revents=0;
		if (myds) {
#ifdef IDLE_THREADS
			if (GloVars.global.idle_threads) {
				// here we try to move it to the maintenance thread
				if (myds->myds_type==MYDS_FRONTEND && myds->sess) {
					if (myds->DSS==STATE_SLEEP && myds->sess->status==WAITING_CLIENT_DATA) {
						if (move_session_to_idle_mysql_sessions(myds, n)) {
							n--;  // compensate mypolls.remove_index_fast(n) and n++ of loop
							continue;
						}
					}
				}
			}
#endif // IDLE_THREADS
			if (unlikely(myds->wait_until)) {
				tune_timeout_for_myds_needs_pause(myds);
			}
			if (myds->sess) {
				if (unlikely(myds->sess->pause_until > 0)) {
					tune_timeout_for_session_needs_pause(myds);
				}
			}
			myds->revents=0;
			if (myds->myds_type!=MYDS_LISTENER) {
				configure_pollout(myds, n);
			}
		}
		proxy_debug(PROXY_DEBUG_NET,1,"Poll for DataStream=%p will be called with FD=%d and events=%d\n", mypolls.myds[n], mypolls.fds[n].fd, mypolls.fds[n].events);
	}
}


// this function was inline in MySQL_Thread::run()
void MySQL_Thread::ProcessAllMyDS_AfterPoll() {
	for (unsigned int n = 0; n < mypolls.len; n++) {
		proxy_debug(PROXY_DEBUG_NET,3, "poll for fd %d events %d revents %d\n", mypolls.fds[n].fd , mypolls.fds[n].events, mypolls.fds[n].revents);

		MySQL_Data_Stream *myds=mypolls.myds[n];
		if (myds==NULL) {
			read_one_byte_from_pipe(n);
			continue;
		}
		if (mypolls.fds[n].revents==0) {
			if (poll_timeout_bool) {
				check_timing_out_session(n);
			}
		} else {
			check_for_invalid_fd(n); // this is designed to assert in case of failure
			switch(myds->myds_type) {
				// Note: this logic that was here was removed completely because we added mariadb client library.
				case MYDS_LISTENER:
					// we got a new connection!
					listener_handle_new_connection(myds,n);
					continue;
					break;
				default:
					break;
			}
			// data on exiting connection
			bool rc=process_data_on_data_stream(myds, n);
			if (rc==false) {
				n--;
			}
		}
	}
}


// this function was inline in MySQL_Thread::run()
void MySQL_Thread::run___cleanup_mirror_queue() {
	unsigned int l = (unsigned int)mysql_thread___mirror_max_concurrency;
	if (mirror_queue_mysql_sessions_cache->len > l) {
		while (mirror_queue_mysql_sessions_cache->len > mirror_queue_mysql_sessions->len && mirror_queue_mysql_sessions_cache->len > l) {
			MySQL_Session *newsess=(MySQL_Session *)mirror_queue_mysql_sessions_cache->remove_index_fast(0);
			__sync_add_and_fetch(&GloMTH->status_variables.mirror_sessions_current,1);
			GloMTH->status_variables.p_gauge_array[p_th_gauge::mirror_concurrency]->Increment();
			delete newsess;
		}
	}
}

// main loop
void MySQL_Thread::run() {
	unsigned int n;
	int rc;

#ifdef IDLE_THREADS
	bool idle_maintenance_thread=epoll_thread;
	if (idle_maintenance_thread) {
		// we check if it is the first time we are called
		if (efd==-1) {
			efd = EPOLL_CREATE;
			int fd=pipefd[0];
			struct epoll_event event;
			memset(&event,0,sizeof(event)); // let's make valgrind happy
			event.events = EPOLLIN;
			event.data.u32=0; // special value to point to the pipe
			epoll_ctl(efd, EPOLL_CTL_ADD, fd, &event);
		}
	}
#endif // IDLE_THREADS

	curtime=monotonic_time();
	atomic_curtime=curtime;

	pthread_mutex_lock(&thread_mutex);
	while (shutdown==0) {

#ifdef IDLE_THREADS
	if (idle_maintenance_thread) {
		goto __run_skip_1;
	}
#endif // IDLE_THREADS

	int num_idles;
	if (processing_idles==true &&	(last_processing_idles < curtime-mysql_thread___ping_timeout_server*1000)) {
		processing_idles=false;
	}
	if (processing_idles==false &&  (last_processing_idles < curtime-mysql_thread___ping_interval_server_msec*1000) ) {
		run___get_multiple_idle_connections(num_idles);
	}

#ifdef IDLE_THREADS
__run_skip_1:

		if (idle_maintenance_thread) {
			idle_thread_gets_sessions_from_worker_thread();
			goto __run_skip_1a;
		}
#endif // IDLE_THREADS

		handle_mirror_queue_mysql_sessions();

		ProcessAllMyDS_BeforePoll();

#ifdef IDLE_THREADS
		if (GloVars.global.idle_threads) {
			if (idle_maintenance_thread==false) {
				int r=rand()%(GloMTH->num_threads);
				MySQL_Thread *thr=GloMTH->mysql_threads_idles[r].worker;
				worker_thread_assigns_sessions_to_idle_thread(thr);
				worker_thread_gets_sessions_from_idle_thread();
			}
		}


__run_skip_1a:
#endif // IDLE_THREADS

		pthread_mutex_unlock(&thread_mutex);
		while ( // spin here if ...
			(n=__sync_add_and_fetch(&mypolls.pending_listener_add,0)) // there is a new listener to add
			||
			(GloMTH->bootstrapping_listeners == true) // MySQL_Thread_Handlers has more listeners to configure
		) {
			if (n) {
				poll_listener_add(n);
				assert(__sync_bool_compare_and_swap(&mypolls.pending_listener_add,n,0));
			}
		}

		proxy_debug(PROXY_DEBUG_NET, 7, "poll_timeout=%llu\n", mypolls.poll_timeout);
		if (mysql_thread___wait_timeout==0) {
			// we should be going into PAUSE mode
			if (mypolls.poll_timeout==0 || mypolls.poll_timeout > 100000) {
				mypolls.poll_timeout=100000;
			}
		}
		proxy_debug(PROXY_DEBUG_NET, 7, "poll_timeout=%llu\n", mypolls.poll_timeout);


		// flush mysql log file
		GloMyLogger->flush();

		pre_poll_time=curtime;
		int ttw = ( mypolls.poll_timeout ? ( mypolls.poll_timeout/1000 < (unsigned int) mysql_thread___poll_timeout ? mypolls.poll_timeout/1000 : mysql_thread___poll_timeout ) : mysql_thread___poll_timeout );
#ifdef IDLE_THREADS
		if (GloVars.global.idle_threads && idle_maintenance_thread) {
			memset(events,0,sizeof(struct epoll_event)*MY_EPOLL_THREAD_MAXEVENTS); // let's make valgrind happy. It also seems that needs to be zeroed anyway
			// we call epoll()
			rc = epoll_wait (efd, events, MY_EPOLL_THREAD_MAXEVENTS, mysql_thread___poll_timeout);
		} else {
#endif // IDLE_THREADS
		//this is the only portion of code not protected by a global mutex
		proxy_debug(PROXY_DEBUG_NET,5,"Calling poll with timeout %d\n", ttw );
		// poll is called with a timeout of mypolls.poll_timeout if set , or mysql_thread___poll_timeout
		rc=poll(mypolls.fds,mypolls.len, ttw);
		proxy_debug(PROXY_DEBUG_NET,5,"%s\n", "Returning poll");
#ifdef IDLE_THREADS
		}
#endif // IDLE_THREADS

		while ((n=__sync_add_and_fetch(&mypolls.pending_listener_del,0))) {	// spin here
			if (static_cast<int>(n) == -1) {
				for (unsigned int i = 0; i < mypolls.len; i++) {
					if (mypolls.myds[i] && mypolls.myds[i]->myds_type == MYDS_LISTENER) {
						poll_listener_del(mypolls.myds[i]->fd);
					}
				}
			} else {
				poll_listener_del(n);
			}
			assert(__sync_bool_compare_and_swap(&mypolls.pending_listener_del,n,0));
		}

		pthread_mutex_lock(&thread_mutex);
		if (shutdown == 1) { return; }
		mypolls.poll_timeout=0; // always reset this to 0 . If a session needs a specific timeout, it will set this one

		curtime=monotonic_time();
		atomic_curtime=curtime;

		poll_timeout_bool=false;
		if (
#ifdef IDLE_THREADS
			idle_maintenance_thread==false &&
#endif // IDLE_THREADS
			(curtime >= (pre_poll_time + ttw))) {
				poll_timeout_bool=true;
			}
		unsigned long long maintenance_interval = 1000000; // hardcoded value for now
#ifdef IDLE_THREADS
		if (idle_maintenance_thread) {
			maintenance_interval=maintenance_interval*2;
		}
#endif // IDLE_THREADS
		if (curtime > last_maintenance_time + maintenance_interval) {
			last_maintenance_time=curtime;
			maintenance_loop=true;
			servers_table_version_previous = servers_table_version_current;
			servers_table_version_current = MyHGM->get_servers_table_version();
			// during a maintenance loop (every 1 second) we read has_gtid_port from MyHGM
			retrieve_gtids_required = MyHGM->has_gtid_port;
		} else {
			maintenance_loop=false;
		}

		handle_kill_queues();

		// update polls statistics
		mypolls.loops++;
		mypolls.loop_counters->incr(curtime/1000000);

		if (maintenance_loop) {
			// house keeping
			run___cleanup_mirror_queue();
			GloQPro->update_query_processor_stats();
		}

			if (rc == -1 && errno == EINTR)
				// poll() timeout, try again
				continue;
			if (rc == -1) {
			// LCOV_EXCL_START
				// error , exit
				perror("poll()");
				exit(EXIT_FAILURE);
			// LCOV_EXCL_STOP
			}

		if (__sync_add_and_fetch(&__global_MySQL_Thread_Variables_version,0) > __thread_MySQL_Thread_Variables_version) {
			refresh_variables();
		}

#ifdef IDLE_THREADS
		if (idle_maintenance_thread==false) {
#endif // IDLE_THREADS
			for (n=0; n<mysql_sessions->len; n++) {
				MySQL_Session *_sess=(MySQL_Session *)mysql_sessions->index(n);
				_sess->to_process=0;
			}
#ifdef IDLE_THREADS
		}
#endif // IDLE_THREADS

#ifdef IDLE_THREADS
		// here we handle epoll_wait()
		if (GloVars.global.idle_threads && idle_maintenance_thread) {
			if (rc) {
				int i;
				for (i=0; i<rc; i++) {
					if (events[i].data.u32) {
						idle_thread_prepares_session_to_send_to_worker_thread(i);
					}
				}
				// FIXME: this loop seems suboptimal, it can be combined with the previous one
				for (i=0; i<rc; i++) {
					if (events[i].events == EPOLLIN && events[i].data.u32==0) {
						unsigned char c;
						int fd=pipefd[0];
						if (read(fd, &c, 1)<=0) {
						} else {
							//i=rc;
							maintenance_loop=true;
						}
					}
				}
			}
			if (mysql_sessions->len && maintenance_loop) {
				if (curtime == last_maintenance_time) {
					idle_thread_to_kill_idle_sessions();
				}
			}
			goto __run_skip_2;
		}
#endif // IDLE_THREADS

		ProcessAllMyDS_AfterPoll();

#ifdef IDLE_THREADS
__run_skip_2:
		if (GloVars.global.idle_threads && idle_maintenance_thread) {
			// this is an idle thread
			unsigned int w=rand()%(GloMTH->num_threads);
			MySQL_Thread *thr=GloMTH->mysql_threads[w].worker;
			if (resume_mysql_sessions->len) {
				idle_thread_assigns_sessions_to_worker_thread(thr);
			} else {
				idle_thread_check_if_worker_thread_has_unprocess_resumed_sessions_and_signal_it(thr);
			}
		} else {
#endif // IDLE_THREADS
			// iterate through all sessions and process the session logic
			process_all_sessions();

			return_local_connections();
#ifdef IDLE_THREADS
		}
#endif // IDLE_THREADS
	}
}
// end of ::run()

unsigned int MySQL_Thread::find_session_idx_in_mysql_sessions(MySQL_Session *sess) {
	int i=0;
	for (i=0;i<mysql_sessions->len;i++) {
		MySQL_Session *mysess=(MySQL_Session *)mysql_sessions->index(i);
		if (mysess==sess) {
			return i;
		}
	}
	return i;
}

#ifdef IDLE_THREADS
void MySQL_Thread::idle_thread_to_kill_idle_sessions() {
#define	SESS_TO_SCAN	128
	if (mysess_idx + SESS_TO_SCAN > mysql_sessions->len) {
		mysess_idx=0;
	}
	unsigned int i;
	unsigned long long min_idle = 0;
	if (curtime > (unsigned long long)mysql_thread___wait_timeout*1000) {
		min_idle = curtime - (unsigned long long)mysql_thread___wait_timeout*1000;
	}
	for (i=0;i<SESS_TO_SCAN && mysess_idx < mysql_sessions->len; i++) {
		uint32_t sess_pos=mysess_idx;
		MySQL_Session *mysess=(MySQL_Session *)mysql_sessions->index(sess_pos);
		if (mysess->idle_since < min_idle || mysess->killed==true) {
			mysess->killed=true;
			MySQL_Data_Stream *tmp_myds=mysess->client_myds;
			int dsidx=tmp_myds->poll_fds_idx;
			//fprintf(stderr,"Removing session %p, DS %p idx %d\n",mysess,tmp_myds,dsidx);
			mypolls.remove_index_fast(dsidx);
			tmp_myds->mypolls=NULL;
			mysess->thread=NULL;
			// we first delete the association in sessmap
			sessmap.erase(mysess->thread_session_id);
			if (mysql_sessions->len > 1) {
			// take the last element and adjust the map
				MySQL_Session *mysess_last=(MySQL_Session *)mysql_sessions->index(mysql_sessions->len-1);
				if (mysess->thread_session_id != mysess_last->thread_session_id)
					sessmap[mysess_last->thread_session_id]=sess_pos;
			}
			unregister_session(sess_pos);
			resume_mysql_sessions->add(mysess);
			epoll_ctl(efd, EPOLL_CTL_DEL, tmp_myds->fd, NULL);
		}
		mysess_idx++;
	}
}

void MySQL_Thread::idle_thread_prepares_session_to_send_to_worker_thread(int i) {
	// NOTE: not sure why, sometime events returns odd values. If set, we take it out as normal worker threads know how to handle it
	if (events[i].events) {
		uint32_t sess_thr_id=events[i].data.u32;
		uint32_t sess_pos=sessmap[sess_thr_id];
		MySQL_Session *mysess=(MySQL_Session *)mysql_sessions->index(sess_pos);
		MySQL_Data_Stream *tmp_myds=mysess->client_myds;
		int dsidx=tmp_myds->poll_fds_idx;
		//fprintf(stderr,"Removing session %p, DS %p idx %d\n",mysess,tmp_myds,dsidx);
		mypolls.remove_index_fast(dsidx);
		tmp_myds->mypolls=NULL;
		mysess->thread=NULL;
		// we first delete the association in sessmap
		sessmap.erase(mysess->thread_session_id);
		if (mysql_sessions->len > 1) {
			// take the last element and adjust the map
			MySQL_Session *mysess_last=(MySQL_Session *)mysql_sessions->index(mysql_sessions->len-1);
			if (mysess->thread_session_id != mysess_last->thread_session_id)
				sessmap[mysess_last->thread_session_id]=sess_pos;
		}
		unregister_session(sess_pos);
		resume_mysql_sessions->add(mysess);
		epoll_ctl(efd, EPOLL_CTL_DEL, tmp_myds->fd, NULL);
	}
}

void MySQL_Thread::idle_thread_check_if_worker_thread_has_unprocess_resumed_sessions_and_signal_it(MySQL_Thread *thr) {
	pthread_mutex_lock(&thr->myexchange.mutex_resumes);
	if (shutdown==0 && thr->shutdown==0 && thr->myexchange.resume_mysql_sessions->len) {
		unsigned char c=0;
		int fd=thr->pipefd[1];
		if (write(fd,&c,1)==-1) {
			//proxy_error("Error while signaling maintenance thread\n");
		}
	}
	pthread_mutex_unlock(&thr->myexchange.mutex_resumes);
}

void MySQL_Thread::idle_thread_assigns_sessions_to_worker_thread(MySQL_Thread *thr) {
	bool send_signal = false;
	// send_signal variable will control if we need to signal or not
	// the worker thread
	pthread_mutex_lock(&thr->myexchange.mutex_resumes);
	if (shutdown==0 && thr->shutdown==0)
	if (resume_mysql_sessions->len) {
		while (resume_mysql_sessions->len) {
			MySQL_Session *mysess=(MySQL_Session *)resume_mysql_sessions->remove_index_fast(0);
			thr->myexchange.resume_mysql_sessions->add(mysess);
		}
		send_signal=true; // signal only if there are sessions to resume
	}
	pthread_mutex_unlock(&thr->myexchange.mutex_resumes);
	if (send_signal) { // signal only if there are sessions to resume
		unsigned char c=0;
		//MySQL_Thread *thr=GloMTH->mysql_threads[w].worker;
		// we signal the thread to inform there are sessions
		int fd=thr->pipefd[1];
		if (write(fd,&c,1)==-1) {
			//proxy_error("Error while signaling maintenance thread\n");
		}
	}
}

void MySQL_Thread::worker_thread_assigns_sessions_to_idle_thread(MySQL_Thread *thr) {
	if (shutdown==0 && thr->shutdown==0 && idle_mysql_sessions->len) {
		pthread_mutex_lock(&thr->myexchange.mutex_idles);
		bool empty_queue=true;
		if (thr->myexchange.idle_mysql_sessions->len) {
			// there are already sessions in the queues. We assume someone already notified worker 0
			empty_queue=false;
		}
		while (idle_mysql_sessions->len) {
			MySQL_Session *mysess=(MySQL_Session *)idle_mysql_sessions->remove_index_fast(0);
			thr->myexchange.idle_mysql_sessions->add(mysess);
		}
		pthread_mutex_unlock(&thr->myexchange.mutex_idles);
		if (empty_queue==true) {
			unsigned char c=1;
			int fd=thr->pipefd[1];
			if (write(fd,&c,1)==-1) {
				//proxy_error("Error while signaling maintenance thread\n");
			}
		}
	}
}

void MySQL_Thread::worker_thread_gets_sessions_from_idle_thread() {
				pthread_mutex_lock(&myexchange.mutex_resumes);
				if (myexchange.resume_mysql_sessions->len) {
					//unsigned int maxsess=GloMTH->resume_mysql_sessions->len;
					while (myexchange.resume_mysql_sessions->len) {
						MySQL_Session *mysess=(MySQL_Session *)myexchange.resume_mysql_sessions->remove_index_fast(0);
						register_session(mysess, false);
						MySQL_Data_Stream *myds=mysess->client_myds;
						mypolls.add(POLLIN, myds->fd, myds, monotonic_time());
					}
				}
				pthread_mutex_unlock(&myexchange.mutex_resumes);
}
#endif // IDLE_THREADS


bool MySQL_Thread::process_data_on_data_stream(MySQL_Data_Stream *myds, unsigned int n) {
				if (mypolls.fds[n].revents) {
#ifdef IDLE_THREADS
					if (myds->myds_type==MYDS_FRONTEND) {
						if (epoll_thread) {
							mypolls.remove_index_fast(n);
							myds->mypolls=NULL;
							unsigned int i;
							for (i=0;i<mysql_sessions->len;i++) {
								MySQL_Session *mysess=(MySQL_Session *)mysql_sessions->index(i);
								if (mysess==myds->sess) {
									mysess->thread=NULL;
									unregister_session(i);
									//exit_cond=true;
									resume_mysql_sessions->add(myds->sess);
									return false;
								}
							}
						}
					}
#endif // IDLE_THREADS
					mypolls.last_recv[n]=curtime;
					myds->revents=mypolls.fds[n].revents;
					myds->sess->to_process=1;
					assert(myds->sess->status!=session_status___NONE);
				} else {
					// no events
					if (myds->wait_until && curtime > myds->wait_until) {
						// timeout
						myds->sess->to_process=1;
						assert(myds->sess->status!=session_status___NONE);
					} else {
						if (myds->sess->pause_until && curtime > myds->sess->pause_until) {
							// timeout
							myds->sess->to_process=1;
						}
					}
				}
				if (myds->myds_type==MYDS_BACKEND && myds->sess->status!=FAST_FORWARD) {
					if (mypolls.fds[n].revents) {
					// this part of the code fixes an important bug
					// if a connection in use but idle (ex: running a transaction)
					// get data, immediately destroy the session
					//
					// this can happen, for example, with a low wait_timeout and running transaction
						if (myds->sess->status==WAITING_CLIENT_DATA) {
							if (myds->myconn->async_state_machine==ASYNC_IDLE) {
								proxy_warning("Detected broken idle connection on %s:%d\n", myds->myconn->parent->address, myds->myconn->parent->port);
								myds->destroy_MySQL_Connection_From_Pool(false);
								myds->sess->set_unhealthy();
								return false;
							}
						}
					}
					return true;
				}
				if (mypolls.fds[n].revents) {
					if (mypolls.myds[n]->DSS < STATE_MARIADB_BEGIN || mypolls.myds[n]->DSS > STATE_MARIADB_END) {
						// only if we aren't using MariaDB Client Library
						int rb = 0;
						do {
							rb = myds->read_from_net();
							if (rb > 0 && myds->myds_type == MYDS_FRONTEND) {
								status_variables.stvar[st_var_queries_frontends_bytes_recv] += rb;
							}
							myds->read_pkts();

							if (rb > 0 && myds->myds_type == MYDS_BACKEND) {
								if (myds->sess->session_fast_forward) {
									struct pollfd _fds;
									nfds_t _nfds = 1;
									_fds.fd = mypolls.fds[n].fd;
									_fds.events = POLLIN;
									_fds.revents = 0;
									int _rc = poll(&_fds, _nfds, 0);
									if ((_rc > 0) && _fds.revents == POLLIN) {
										// there is more data
										myds->revents = _fds.revents;
									} else {
										rb = 0; // exit loop
									}
								} else {
									rb = 0; // exit loop
								}
							} else {
								bool set_rb_zero = true;
								if (rb > 0 && myds->myds_type == MYDS_FRONTEND) {
									if (myds->encrypted == true) {
										if (SSL_is_init_finished(myds->ssl)) {
											if (myds->data_in_rbio()) {
												set_rb_zero = false;
											}
										}
									}
								}
								if (set_rb_zero)
									rb = 0; // exit loop
							}
						} while (rb > 0);

					} else {
						if (mypolls.fds[n].revents) {
							myds->myconn->handler(mypolls.fds[n].revents);
						}
					}
					if ( (mypolls.fds[n].events & POLLOUT)
							&&
							( (mypolls.fds[n].revents & POLLERR) || (mypolls.fds[n].revents & POLLHUP) )
					) {
						myds->set_net_failure();
					}
					myds->check_data_flow();
				}


	      if (myds->active==0) {
					if (myds->sess->client_myds==myds) {
						proxy_debug(PROXY_DEBUG_NET,1, "Session=%p, DataStream=%p -- Deleting FD %d\n", myds->sess, myds, myds->fd);
						myds->sess->set_unhealthy();
					} else {
						// if this is a backend with fast_forward, set unhealthy
						// if this is a backend without fast_forward, do not set unhealthy: it will be handled by client library
						if (myds->sess->session_fast_forward) { // if fast forward
							if (myds->myds_type==MYDS_BACKEND) { // and backend
								myds->sess->set_unhealthy(); // set unhealthy
							}
						}
					}
				}
	return true;
}



// this function was inline in  MySQL_Thread::process_all_sessions()
void MySQL_Thread::ProcessAllSessions_SortingSessions() {
	unsigned int a=0;
	for (unsigned int n=0; n<mysql_sessions->len; n++) {
		MySQL_Session *sess=(MySQL_Session *)mysql_sessions->index(n);
		if (sess->mybe && sess->mybe->server_myds) {
			if (sess->mybe->server_myds->max_connect_time) {
				MySQL_Session *sess2=(MySQL_Session *)mysql_sessions->index(a);
				if (sess2->mybe && sess2->mybe->server_myds && sess2->mybe->server_myds->max_connect_time && sess2->mybe->server_myds->max_connect_time <= sess->mybe->server_myds->max_connect_time) {
					// do nothing
				} else {
					void *p=mysql_sessions->pdata[a];
					mysql_sessions->pdata[a]=mysql_sessions->pdata[n];
					mysql_sessions->pdata[n]=p;
					a++;
				}
			}
		}
	}
}

// this function was inline in MySQL_Thread::process_all_sessions()
void MySQL_Thread::ProcessAllSessions_CompletedMirrorSession(unsigned int& n, MySQL_Session *sess) {
	unregister_session(n);
	n--;
	unsigned int l = (unsigned int)mysql_thread___mirror_max_concurrency;
	if (mirror_queue_mysql_sessions->len*0.3 > l) l=mirror_queue_mysql_sessions->len*0.3;
	if (mirror_queue_mysql_sessions_cache->len <= l) {
		bool to_cache=true;
		if (sess->mybe) {
			if (sess->mybe->server_myds) {
				to_cache=false;
			}
		}
		if (to_cache) {
			__sync_sub_and_fetch(&GloMTH->status_variables.mirror_sessions_current,1);
			GloMTH->status_variables.p_gauge_array[p_th_gauge::mirror_concurrency]->Decrement();
			mirror_queue_mysql_sessions_cache->add(sess);
		} else {
			delete sess;
		}
	} else {
		delete sess;
	}
}


// this function was inline in MySQL_Thread::process_all_sessions()
void MySQL_Thread::ProcessAllSessions_MaintenanceLoop(MySQL_Session *sess, unsigned long long sess_time, unsigned int& total_active_transactions_) {
	unsigned int numTrx=0;
	sess->active_transactions=sess->NumActiveTransactions();
	{
		unsigned long long sess_active_transactions = sess->active_transactions;
		sess->active_transactions=sess->NumActiveTransactions();
		// in case we detected a new transaction just now
		if (sess->active_transactions == 0) {
			sess->transaction_started_at = 0;
		} else {
			if (sess->transaction_started_at == 0) {
				sess->transaction_started_at = curtime;
			}
		}
	}
	total_active_transactions_ += sess->active_transactions;
	sess->to_process=1;
	if ( (sess_time/1000 > (unsigned long long)mysql_thread___max_transaction_idle_time) || (sess_time/1000 > (unsigned long long)mysql_thread___wait_timeout) ) {
		//numTrx = sess->NumActiveTransactions();
		numTrx = sess->active_transactions;
		if (numTrx) {
			// the session has idle transactions, kill it
			if (sess_time/1000 > (unsigned long long)mysql_thread___max_transaction_idle_time) {
				sess->killed=true;
				if (sess->client_myds) {
					proxy_warning("Killing client connection %s:%d because of (possible) transaction idle for %llums\n",sess->client_myds->addr.addr,sess->client_myds->addr.port, sess_time/1000);
				}
			}
		} else {
			// the session is idle, kill it
			if (sess_time/1000 > (unsigned long long)mysql_thread___wait_timeout) {
				sess->killed=true;
				if (sess->client_myds) {
					proxy_warning("Killing client connection %s:%d because inactive for %llums\n",sess->client_myds->addr.addr,sess->client_myds->addr.port, sess_time/1000);
				}
			}
		}
	} else {
		if (sess->active_transactions > 0) {
			// here is all the logic related to max_transaction_time
			unsigned long long trx_started = sess->transaction_started_at;
			if (trx_started > 0 && curtime > trx_started) {
				unsigned long long trx_time = curtime - trx_started;
				unsigned long long trx_time_ms = trx_time/1000;
				if (trx_time_ms > (unsigned long long)mysql_thread___max_transaction_time) {
					sess->killed=true;
					if (sess->client_myds) {
						proxy_warning("Killing client connection %s:%d because of (possible) transaction running for %llums\n",sess->client_myds->addr.addr,sess->client_myds->addr.port, trx_time_ms);
					}
				}
			}
		}
	}
	if (servers_table_version_current != servers_table_version_previous) { // bug fix for #1085
		// Immediatelly kill all client connections using an OFFLINE node when session_fast_forward == true
		if (sess->session_fast_forward) {
			if (sess->HasOfflineBackends()) {
				sess->killed=true;
				proxy_warning("Killing client connection %s:%d due to 'session_fast_forward' and offline backends\n", sess->client_myds->addr.addr, sess->client_myds->addr.port);
			}
		} else {
			// Search for connections that should be terminated, and simulate data in them
			// the following 2 lines of code replace the previous 2 lines
			// instead of killing the sessions, fails the backend connections
			if (sess->SetEventInOfflineBackends()) {
				sess->to_process=1;
			}
		}
	}
}

void MySQL_Thread::process_all_sessions() {
	unsigned int n;
	unsigned int total_active_transactions_=0;
#ifdef IDLE_THREADS
	bool idle_maintenance_thread=epoll_thread;
#endif // IDLE_THREADS
	int rc;
	bool sess_sort=mysql_thread___sessions_sort;
#ifdef IDLE_THREADS
	if (idle_maintenance_thread) {
		sess_sort=false;
	}
#endif // IDLE_THREADS
	if (sess_sort && mysql_sessions->len > 3) {
		ProcessAllSessions_SortingSessions();
	}
	for (n=0; n<mysql_sessions->len; n++) {
		MySQL_Session *sess=(MySQL_Session *)mysql_sessions->index(n);
#ifdef DEBUG
		if(sess==sess_stopat) {
			sess_stopat=sess;
		}
#endif
		if (sess->mirror==true) { // this is a mirror session
			if (sess->status==WAITING_CLIENT_DATA) { // the mirror session has completed
				ProcessAllSessions_CompletedMirrorSession(n, sess);
				continue;
			}
		}
		if (sess->status == CONNECTING_CLIENT) {
			unsigned long long sess_time = sess->IdleTime();
			if (sess_time/1000 > (unsigned long long)mysql_thread___connect_timeout_client) {
				proxy_warning("Closing not established client connection %s:%d after %llums\n",sess->client_myds->addr.addr,sess->client_myds->addr.port, sess_time/1000);
				sess->healthy = 0;
				GloMTH->update_client_host_cache(sess->client_myds->client_addr, true);
			}
		}
		if (maintenance_loop) {
			unsigned long long sess_time = sess->IdleTime();
#ifdef IDLE_THREADS
			if (idle_maintenance_thread==false)
#endif // IDLE_THREADS
			{
				ProcessAllSessions_MaintenanceLoop(sess, sess_time, total_active_transactions_);
			}
#ifdef IDLE_THREADS
				else
			{
				if ( (sess_time/1000 > (unsigned long long)mysql_thread___wait_timeout) ) {
					sess->killed=true;
					sess->to_process=1;
					proxy_warning("Killing client connection %s:%d because inactive for %llums\n", sess->client_myds->addr.addr, sess->client_myds->addr.port, sess_time/1000);
				}
			}
#endif // IDLE_THREADS
		} else {
			// NOTE: we used the special value -1 to inform MySQL_Session::handler() to recompute it
			// removing this logic in 2.0.15
			//sess->active_transactions = -1;
		}
		if (sess->healthy==0) {
			char _buf[1024];
			if (sess->client_myds) {
				if (mysql_thread___log_unhealthy_connections) {
					proxy_warning("Closing unhealthy client connection %s:%d\n",sess->client_myds->addr.addr,sess->client_myds->addr.port);
				}
			}
			sprintf(_buf,"%s:%d:%s()", __FILE__, __LINE__, __func__);
			GloMyLogger->log_audit_entry(PROXYSQL_MYSQL_AUTH_CLOSE, sess, NULL, _buf);
			unregister_session(n);
			n--;
			delete sess;
		} else {
			if (sess->to_process==1) {
				if (sess->pause_until <= curtime) {
					rc=sess->handler();
					//total_active_transactions_+=sess->active_transactions;
					if (rc==-1 || sess->killed==true) {
						char _buf[1024];
						if (sess->client_myds && sess->killed)
							proxy_warning("Closing killed client connection %s:%d\n",sess->client_myds->addr.addr,sess->client_myds->addr.port);
						sprintf(_buf,"%s:%d:%s()", __FILE__, __LINE__, __func__);
						GloMyLogger->log_audit_entry(PROXYSQL_MYSQL_AUTH_CLOSE, sess, NULL, _buf);
						unregister_session(n);
						n--;
						delete sess;
					}
				}
			} else {
				if (sess->killed==true) {
					// this is a special cause, if killed the session needs to be executed no matter if paused
					sess->handler();
					char _buf[1024];
					if (sess->client_myds)
						proxy_warning("Closing killed client connection %s:%d\n",sess->client_myds->addr.addr,sess->client_myds->addr.port);
					sprintf(_buf,"%s:%d:%s()", __FILE__, __LINE__, __func__);
					GloMyLogger->log_audit_entry(PROXYSQL_MYSQL_AUTH_CLOSE, sess, NULL, _buf);
					unregister_session(n);
					n--;
					delete sess;
				}
			}
		}
	}
	if (maintenance_loop) {
		unsigned int total_active_transactions_tmp;
		total_active_transactions_tmp=__sync_add_and_fetch(&status_variables.active_transactions,0);
		__sync_bool_compare_and_swap(&status_variables.active_transactions,total_active_transactions_tmp,total_active_transactions_);
	}
}

void MySQL_Thread::refresh_variables() {
	pthread_mutex_lock(&GloVars.global.ext_glomth_mutex);
	if (GloMTH==NULL) {
		return;
	}
	GloMTH->wrlock();
	__thread_MySQL_Thread_Variables_version=__global_MySQL_Thread_Variables_version;
	mysql_thread___max_allowed_packet=GloMTH->get_variable_int((char *)"max_allowed_packet");
	mysql_thread___automatic_detect_sqli=(bool)GloMTH->get_variable_int((char *)"automatic_detect_sqli");
	mysql_thread___firewall_whitelist_enabled=(bool)GloMTH->get_variable_int((char *)"firewall_whitelist_enabled");
	mysql_thread___use_tcp_keepalive=(bool)GloMTH->get_variable_int((char *)"use_tcp_keepalive");
	mysql_thread___tcp_keepalive_time=GloMTH->get_variable_int((char *)"tcp_keepalive_time");
	mysql_thread___throttle_connections_per_sec_to_hostgroup=GloMTH->get_variable_int((char *)"throttle_connections_per_sec_to_hostgroup");
	mysql_thread___max_transaction_idle_time=GloMTH->get_variable_int((char *)"max_transaction_idle_time");
	mysql_thread___max_transaction_time=GloMTH->get_variable_int((char *)"max_transaction_time");
	mysql_thread___threshold_query_length=GloMTH->get_variable_int((char *)"threshold_query_length");
	mysql_thread___threshold_resultset_size=GloMTH->get_variable_int((char *)"threshold_resultset_size");
	mysql_thread___query_digests_max_digest_length=GloMTH->get_variable_int((char *)"query_digests_max_digest_length");
	mysql_thread___query_digests_max_query_length=GloMTH->get_variable_int((char *)"query_digests_max_query_length");
	mysql_thread___wait_timeout=GloMTH->get_variable_int((char *)"wait_timeout");
	mysql_thread___throttle_max_bytes_per_second_to_client=GloMTH->get_variable_int((char *)"throttle_max_bytes_per_second_to_client");
	mysql_thread___throttle_ratio_server_to_client=GloMTH->get_variable_int((char *)"throttle_ratio_server_to_client");
	mysql_thread___max_connections=GloMTH->get_variable_int((char *)"max_connections");
	mysql_thread___max_stmts_per_connection=GloMTH->get_variable_int((char *)"max_stmts_per_connection");
	mysql_thread___max_stmts_cache=GloMTH->get_variable_int((char *)"max_stmts_cache");
	mysql_thread___mirror_max_concurrency=GloMTH->get_variable_int((char *)"mirror_max_concurrency");
	mysql_thread___mirror_max_queue_length=GloMTH->get_variable_int((char *)"mirror_max_queue_length");
	mysql_thread___default_query_delay=GloMTH->get_variable_int((char *)"default_query_delay");
	mysql_thread___default_query_timeout=GloMTH->get_variable_int((char *)"default_query_timeout");
	mysql_thread___query_processor_iterations=GloMTH->get_variable_int((char *)"query_processor_iterations");
	mysql_thread___query_processor_regex=GloMTH->get_variable_int((char *)"query_processor_regex");
	mysql_thread___set_query_lock_on_hostgroup=GloMTH->get_variable_int((char *)"set_query_lock_on_hostgroup");
	mysql_thread___reset_connection_algorithm=GloMTH->get_variable_int((char *)"reset_connection_algorithm");
	mysql_thread___auto_increment_delay_multiplex=GloMTH->get_variable_int((char *)"auto_increment_delay_multiplex");
	mysql_thread___default_max_latency_ms=GloMTH->get_variable_int((char *)"default_max_latency_ms");
	mysql_thread___long_query_time=GloMTH->get_variable_int((char *)"long_query_time");
	mysql_thread___query_cache_size_MB=GloMTH->get_variable_int((char *)"query_cache_size_MB");
	mysql_thread___ping_interval_server_msec=GloMTH->get_variable_int((char *)"ping_interval_server_msec");
	mysql_thread___ping_timeout_server=GloMTH->get_variable_int((char *)"ping_timeout_server");
	mysql_thread___shun_on_failures=GloMTH->get_variable_int((char *)"shun_on_failures");
	mysql_thread___shun_recovery_time_sec=GloMTH->get_variable_int((char *)"shun_recovery_time_sec");
	mysql_thread___query_retries_on_failure=GloMTH->get_variable_int((char *)"query_retries_on_failure");
	mysql_thread___connect_retries_on_failure=GloMTH->get_variable_int((char *)"connect_retries_on_failure");
	mysql_thread___client_multi_statements=(bool)GloMTH->get_variable_int((char *)"client_multi_statements");
	mysql_thread___connection_delay_multiplex_ms=GloMTH->get_variable_int((char *)"connection_delay_multiplex_ms");
	mysql_thread___connection_max_age_ms=GloMTH->get_variable_int((char *)"connection_max_age_ms");
	mysql_thread___connect_timeout_client=GloMTH->get_variable_int((char *)"connect_timeout_client");
	mysql_thread___connect_timeout_server=GloMTH->get_variable_int((char *)"connect_timeout_server");
	mysql_thread___connect_timeout_server_max=GloMTH->get_variable_int((char *)"connect_timeout_server_max");
	mysql_thread___free_connections_pct=GloMTH->get_variable_int((char *)"free_connections_pct");
#ifdef IDLE_THREADS
	mysql_thread___session_idle_ms=GloMTH->get_variable_int((char *)"session_idle_ms");
#endif // IDLE_THREADS
	mysql_thread___connect_retries_delay=GloMTH->get_variable_int((char *)"connect_retries_delay");

	if (mysql_thread___monitor_username) free(mysql_thread___monitor_username);
	mysql_thread___monitor_username=GloMTH->get_variable_string((char *)"monitor_username");
	if (mysql_thread___monitor_password) free(mysql_thread___monitor_password);
	mysql_thread___monitor_password=GloMTH->get_variable_string((char *)"monitor_password");
	if (mysql_thread___monitor_replication_lag_use_percona_heartbeat) free(mysql_thread___monitor_replication_lag_use_percona_heartbeat);
	mysql_thread___monitor_replication_lag_use_percona_heartbeat=GloMTH->get_variable_string((char *)"monitor_replication_lag_use_percona_heartbeat");

	// SSL proxy to server
	if (mysql_thread___ssl_p2s_ca) free(mysql_thread___ssl_p2s_ca);
	mysql_thread___ssl_p2s_ca=GloMTH->get_variable_string((char *)"ssl_p2s_ca");
	if (mysql_thread___ssl_p2s_capath) free(mysql_thread___ssl_p2s_capath);
	mysql_thread___ssl_p2s_capath=GloMTH->get_variable_string((char *)"ssl_p2s_ca");
	if (mysql_thread___ssl_p2s_cert) free(mysql_thread___ssl_p2s_cert);
	mysql_thread___ssl_p2s_cert=GloMTH->get_variable_string((char *)"ssl_p2s_cert");
	if (mysql_thread___ssl_p2s_key) free(mysql_thread___ssl_p2s_key);
	mysql_thread___ssl_p2s_key=GloMTH->get_variable_string((char *)"ssl_p2s_key");
	if (mysql_thread___ssl_p2s_cipher) free(mysql_thread___ssl_p2s_cipher);
	mysql_thread___ssl_p2s_cipher=GloMTH->get_variable_string((char *)"ssl_p2s_cipher");
	if (mysql_thread___ssl_p2s_crl) free(mysql_thread___ssl_p2s_crl);
	mysql_thread___ssl_p2s_crl=GloMTH->get_variable_string((char *)"ssl_p2s_crl");
	if (mysql_thread___ssl_p2s_crlpath) free(mysql_thread___ssl_p2s_crlpath);
	mysql_thread___ssl_p2s_crlpath=GloMTH->get_variable_string((char *)"ssl_p2s_crlpath");

	mysql_thread___monitor_wait_timeout=(bool)GloMTH->get_variable_int((char *)"monitor_wait_timeout");
	mysql_thread___monitor_writer_is_also_reader=(bool)GloMTH->get_variable_int((char *)"monitor_writer_is_also_reader");
	mysql_thread___monitor_enabled=(bool)GloMTH->get_variable_int((char *)"monitor_enabled");
	mysql_thread___monitor_history=GloMTH->get_variable_int((char *)"monitor_history");
	mysql_thread___monitor_connect_interval=GloMTH->get_variable_int((char *)"monitor_connect_interval");
	mysql_thread___monitor_connect_timeout=GloMTH->get_variable_int((char *)"monitor_connect_timeout");
	mysql_thread___monitor_ping_interval=GloMTH->get_variable_int((char *)"monitor_ping_interval");
	mysql_thread___monitor_ping_max_failures=GloMTH->get_variable_int((char *)"monitor_ping_max_failures");
	mysql_thread___monitor_ping_timeout=GloMTH->get_variable_int((char *)"monitor_ping_timeout");
	mysql_thread___monitor_read_only_interval=GloMTH->get_variable_int((char *)"monitor_read_only_interval");
	mysql_thread___monitor_read_only_timeout=GloMTH->get_variable_int((char *)"monitor_read_only_timeout");
	mysql_thread___monitor_read_only_max_timeout_count=GloMTH->get_variable_int((char *)"monitor_read_only_max_timeout_count");
	mysql_thread___monitor_replication_lag_interval=GloMTH->get_variable_int((char *)"monitor_replication_lag_interval");
	mysql_thread___monitor_replication_lag_timeout=GloMTH->get_variable_int((char *)"monitor_replication_lag_timeout");
	mysql_thread___monitor_replication_lag_count=GloMTH->get_variable_int((char *)"monitor_replication_lag_count");
	mysql_thread___monitor_groupreplication_healthcheck_interval=GloMTH->get_variable_int((char *)"monitor_groupreplication_healthcheck_interval");
	mysql_thread___monitor_groupreplication_healthcheck_timeout=GloMTH->get_variable_int((char *)"monitor_groupreplication_healthcheck_timeout");
	mysql_thread___monitor_groupreplication_healthcheck_max_timeout_count=GloMTH->get_variable_int((char *)"monitor_groupreplication_healthcheck_max_timeout_count");
	mysql_thread___monitor_groupreplication_max_transactions_behind_count=GloMTH->get_variable_int((char *)"monitor_groupreplication_max_transactions_behind_count");
	mysql_thread___monitor_groupreplication_max_transaction_behind_for_read_only=GloMTH->get_variable_int((char *)"monitor_groupreplication_max_transactions_behind_for_read_only");
	mysql_thread___monitor_galera_healthcheck_interval=GloMTH->get_variable_int((char *)"monitor_galera_healthcheck_interval");
	mysql_thread___monitor_galera_healthcheck_timeout=GloMTH->get_variable_int((char *)"monitor_galera_healthcheck_timeout");
	mysql_thread___monitor_galera_healthcheck_max_timeout_count=GloMTH->get_variable_int((char *)"monitor_galera_healthcheck_max_timeout_count");
	mysql_thread___monitor_query_interval=GloMTH->get_variable_int((char *)"monitor_query_interval");
	mysql_thread___monitor_query_timeout=GloMTH->get_variable_int((char *)"monitor_query_timeout");
	mysql_thread___monitor_slave_lag_when_null=GloMTH->get_variable_int((char *)"monitor_slave_lag_when_null");
	mysql_thread___monitor_threads_min = GloMTH->get_variable_int((char *)"monitor_threads_min");
	mysql_thread___monitor_threads_max = GloMTH->get_variable_int((char *)"monitor_threads_max");
	mysql_thread___monitor_threads_queue_maxsize = GloMTH->get_variable_int((char *)"monitor_threads_queue_maxsize");

	if (mysql_thread___firewall_whitelist_errormsg) free(mysql_thread___firewall_whitelist_errormsg);
	mysql_thread___firewall_whitelist_errormsg=GloMTH->get_variable_string((char *)"firewall_whitelist_errormsg");
	if (mysql_thread___init_connect) free(mysql_thread___init_connect);
	mysql_thread___init_connect=GloMTH->get_variable_string((char *)"init_connect");
	if (mysql_thread___ldap_user_variable) free(mysql_thread___ldap_user_variable);
	mysql_thread___ldap_user_variable=GloMTH->get_variable_string((char *)"ldap_user_variable");
	if (mysql_thread___add_ldap_user_comment) free(mysql_thread___add_ldap_user_comment);
	mysql_thread___add_ldap_user_comment=GloMTH->get_variable_string((char *)"add_ldap_user_comment");
	if (mysql_thread___default_tx_isolation) free(mysql_thread___default_tx_isolation);
	mysql_thread___default_tx_isolation=GloMTH->get_variable_string((char *)"default_tx_isolation");
	if (mysql_thread___default_session_track_gtids) free(mysql_thread___default_session_track_gtids);
	mysql_thread___default_session_track_gtids=GloMTH->get_variable_string((char *)"default_session_track_gtids");

	for (int i=0; i<SQL_NAME_LAST_LOW_WM; i++) {
		if (mysql_thread___default_variables[i]) {
			free(mysql_thread___default_variables[i]);
			mysql_thread___default_variables[i] = NULL;
		}
		char buf[128];
		if (mysql_tracked_variables[i].is_global_variable) {
			sprintf(buf,"default_%s",mysql_tracked_variables[i].internal_variable_name);
			mysql_thread___default_variables[i] = GloMTH->get_variable_string(buf);
		}
	}

	if (mysql_thread___server_version) free(mysql_thread___server_version);
	mysql_thread___server_version=GloMTH->get_variable_string((char *)"server_version");
	if (mysql_thread___eventslog_filename) free(mysql_thread___eventslog_filename);
	mysql_thread___eventslog_filesize=GloMTH->get_variable_int((char *)"eventslog_filesize");
	mysql_thread___eventslog_default_log=GloMTH->get_variable_int((char *)"eventslog_default_log");
	mysql_thread___eventslog_format=GloMTH->get_variable_int((char *)"eventslog_format");
	mysql_thread___eventslog_filename=GloMTH->get_variable_string((char *)"eventslog_filename");
	if (mysql_thread___auditlog_filename) free(mysql_thread___auditlog_filename);
	mysql_thread___auditlog_filesize=GloMTH->get_variable_int((char *)"auditlog_filesize");
	mysql_thread___auditlog_filename=GloMTH->get_variable_string((char *)"auditlog_filename");
	GloMyLogger->events_set_base_filename(); // both filename and filesize are set here
	GloMyLogger->audit_set_base_filename(); // both filename and filesize are set here
	if (mysql_thread___default_schema) free(mysql_thread___default_schema);
	mysql_thread___default_schema=GloMTH->get_variable_string((char *)"default_schema");
	if (mysql_thread___keep_multiplexing_variables) free(mysql_thread___keep_multiplexing_variables);
	mysql_thread___keep_multiplexing_variables=GloMTH->get_variable_string((char *)"keep_multiplexing_variables");
	mysql_thread___server_capabilities=GloMTH->get_variable_uint16((char *)"server_capabilities");
	mysql_thread___handle_unknown_charset=GloMTH->get_variable_int((char *)"handle_unknown_charset");
	mysql_thread___poll_timeout=GloMTH->get_variable_int((char *)"poll_timeout");
	mysql_thread___poll_timeout_on_failure=GloMTH->get_variable_int((char *)"poll_timeout_on_failure");
	mysql_thread___have_compress=(bool)GloMTH->get_variable_int((char *)"have_compress");
	mysql_thread___have_ssl=(bool)GloMTH->get_variable_int((char *)"have_ssl");
	mysql_thread___client_found_rows=(bool)GloMTH->get_variable_int((char *)"client_found_rows");
	mysql_thread___multiplexing=(bool)GloMTH->get_variable_int((char *)"multiplexing");
	mysql_thread___log_unhealthy_connections=(bool)GloMTH->get_variable_int((char *)"log_unhealthy_connections");
	mysql_thread___connection_warming=(bool)GloMTH->get_variable_int((char*)"connection_warming");
	mysql_thread___enforce_autocommit_on_reads=(bool)GloMTH->get_variable_int((char *)"enforce_autocommit_on_reads");
	mysql_thread___autocommit_false_not_reusable=(bool)GloMTH->get_variable_int((char *)"autocommit_false_not_reusable");
	mysql_thread___autocommit_false_is_transaction=(bool)GloMTH->get_variable_int((char *)"autocommit_false_is_transaction");
	mysql_thread___verbose_query_error=(bool)GloMTH->get_variable_int((char *)"verbose_query_error");
	mysql_thread___commands_stats=(bool)GloMTH->get_variable_int((char *)"commands_stats");
	mysql_thread___query_digests=(bool)GloMTH->get_variable_int((char *)"query_digests");
	mysql_thread___query_digests_lowercase=(bool)GloMTH->get_variable_int((char *)"query_digests_lowercase");
	mysql_thread___query_digests_replace_null=(bool)GloMTH->get_variable_int((char *)"query_digests_replace_null");
	mysql_thread___query_digests_no_digits=(bool)GloMTH->get_variable_int((char *)"query_digests_no_digits");
	mysql_thread___query_digests_normalize_digest_text=(bool)GloMTH->get_variable_int((char *)"query_digests_normalize_digest_text");
	mysql_thread___query_digests_track_hostname=(bool)GloMTH->get_variable_int((char *)"query_digests_track_hostname");
	mysql_thread___query_digests_grouping_limit=(int)GloMTH->get_variable_int((char *)"query_digests_grouping_limit");
	variables.min_num_servers_lantency_awareness=GloMTH->get_variable_int((char *)"min_num_servers_lantency_awareness");
	variables.aurora_max_lag_ms_only_read_from_replicas=GloMTH->get_variable_int((char *)"aurora_max_lag_ms_only_read_from_replicas");
	variables.stats_time_backend_query=(bool)GloMTH->get_variable_int((char *)"stats_time_backend_query");
	variables.stats_time_query_processor=(bool)GloMTH->get_variable_int((char *)"stats_time_query_processor");
	variables.query_cache_stores_empty_result=(bool)GloMTH->get_variable_int((char *)"query_cache_stores_empty_result");
	mysql_thread___hostgroup_manager_verbose = GloMTH->get_variable_int((char *)"hostgroup_manager_verbose");
	mysql_thread___kill_backend_connection_when_disconnect=(bool)GloMTH->get_variable_int((char *)"kill_backend_connection_when_disconnect");
	mysql_thread___client_session_track_gtid=(bool)GloMTH->get_variable_int((char *)"client_session_track_gtid");
	mysql_thread___sessions_sort=(bool)GloMTH->get_variable_int((char *)"sessions_sort");
#ifdef IDLE_THREADS
	mysql_thread___session_idle_show_processlist=(bool)GloMTH->get_variable_int((char *)"session_idle_show_processlist");
#endif // IDLE_THREADS
	mysql_thread___show_processlist_extended=GloMTH->get_variable_int((char *)"show_processlist_extended");
	mysql_thread___servers_stats=(bool)GloMTH->get_variable_int((char *)"servers_stats");
	mysql_thread___default_reconnect=(bool)GloMTH->get_variable_int((char *)"default_reconnect");
	mysql_thread___enable_client_deprecate_eof=(bool)GloMTH->get_variable_int((char *)"enable_client_deprecate_eof");
	mysql_thread___enable_server_deprecate_eof=(bool)GloMTH->get_variable_int((char *)"enable_server_deprecate_eof");
	mysql_thread___enable_load_data_local_infile=(bool)GloMTH->get_variable_int((char *)"enable_load_data_local_infile");
	mysql_thread___log_mysql_warnings_enabled=(bool)GloMTH->get_variable_int((char *)"log_mysql_warnings_enabled");
	mysql_thread___client_host_cache_size=GloMTH->get_variable_int((char *)"client_host_cache_size");
	mysql_thread___client_host_error_counts=GloMTH->get_variable_int((char *)"client_host_error_counts");
#ifdef DEBUG
	mysql_thread___session_debug=(bool)GloMTH->get_variable_int((char *)"session_debug");
#endif /* DEBUG */
	GloMTH->wrunlock();
	pthread_mutex_unlock(&GloVars.global.ext_glomth_mutex);
}

MySQL_Thread::MySQL_Thread() {
	pthread_mutex_init(&thread_mutex,NULL);
	my_idle_conns=NULL;
	cached_connections=NULL;
	mysql_sessions=NULL;
	mirror_queue_mysql_sessions=NULL;
	mirror_queue_mysql_sessions_cache=NULL;
#ifdef IDLE_THREADS
	efd=-1;
	epoll_thread=false;
	mysess_idx=0;
	idle_mysql_sessions=NULL;
	resume_mysql_sessions=NULL;
	myexchange.idle_mysql_sessions=NULL;
	myexchange.resume_mysql_sessions=NULL;
#endif // IDLE_THREADS
	processing_idles=false;
	last_processing_idles=0;
	__thread_MySQL_Thread_Variables_version=0;
	mysql_thread___server_version=NULL;
	mysql_thread___init_connect=NULL;
	mysql_thread___ldap_user_variable=NULL;
	mysql_thread___add_ldap_user_comment=NULL;
	mysql_thread___eventslog_filename=NULL;
	mysql_thread___auditlog_filename=NULL;

	// SSL proxy to server
	mysql_thread___ssl_p2s_ca=NULL;
	mysql_thread___ssl_p2s_capath=NULL;
	mysql_thread___ssl_p2s_cert=NULL;
	mysql_thread___ssl_p2s_key=NULL;
	mysql_thread___ssl_p2s_cipher=NULL;
	mysql_thread___ssl_p2s_crl=NULL;
	mysql_thread___ssl_p2s_crlpath=NULL;

	last_maintenance_time=0;
	maintenance_loop=true;
	retrieve_gtids_required = false;

	servers_table_version_previous=0;
	servers_table_version_current=0;

	status_variables.active_transactions=0;

	for (unsigned int i = 0; i < st_var_END ; i++) {
		status_variables.stvar[i] = 0;
	}
	match_regexes=NULL;

	variables.min_num_servers_lantency_awareness = 1000;
	variables.aurora_max_lag_ms_only_read_from_replicas = 2;
	variables.stats_time_backend_query=false;
	variables.stats_time_query_processor=false;
	variables.query_cache_stores_empty_result=true;

	for (int i=0; i<SQL_NAME_LAST_LOW_WM; i++) {
		mysql_thread___default_variables[i] = NULL;
	}
}

void MySQL_Thread::register_session_connection_handler(MySQL_Session *_sess, bool _new) {
	_sess->thread=this;
	_sess->connections_handler=true;
	assert(_new);
	mysql_sessions->add(_sess);
}

void MySQL_Thread::unregister_session_connection_handler(int idx, bool _new) {
	assert(_new);
	mysql_sessions->remove_index_fast(idx);
}

void MySQL_Thread::listener_handle_new_connection(MySQL_Data_Stream *myds, unsigned int n) {
	int c;
	union {
		struct sockaddr_in in;
		struct sockaddr_in6 in6;
	} custom_sockaddr;
	struct sockaddr *addr=(struct sockaddr *)malloc(sizeof(custom_sockaddr));
	socklen_t addrlen=sizeof(custom_sockaddr);
	memset(addr, 0, sizeof(custom_sockaddr));
	if (GloMTH->num_threads > 1) {
		// there are more than 1 thread . We pause for a little bit to avoid all connections to be handled by the same thread
#ifdef SO_REUSEPORT
		if (GloVars.global.reuseport==false) { // only if reuseport is not enabled
			//usleep(10+rand()%50);
		}
#else
		//usleep(10+rand()%50);
#endif /* SO_REUSEPORT */
	}
	c=accept(myds->fd, addr, &addrlen);
	if (c>-1) { // accept() succeeded
		if (mysql_thread___client_host_cache_size) {
			MySQL_Client_Host_Cache_Entry client_host_entry =
				GloMTH->find_client_host_cache(addr);
			if (
				client_host_entry.updated_at != 0 &&
				client_host_entry.error_count >= static_cast<uint32_t>(mysql_thread___client_host_error_counts)
			) {
				std::string client_addr = get_client_addr(addr);
				proxy_error(
					"Closing connection because client '%s' reached 'mysql-client_host_error_counts': %d\n",
					client_addr.c_str(), mysql_thread___client_host_error_counts
				);
				close(c);
				free(addr);
				status_variables.stvar[st_var_client_host_error_killed_connections] += 1;
				return;
			}
		}

		// create a new client connection
		mypolls.fds[n].revents=0;
		MySQL_Session *sess=create_new_session_and_client_data_stream(c);
		__sync_add_and_fetch(&MyHGM->status.client_connections_created,1);
		if (__sync_add_and_fetch(&MyHGM->status.client_connections,1) > mysql_thread___max_connections) {
			sess->max_connections_reached=true;
		}
		sess->client_myds->client_addrlen=addrlen;
		sess->client_myds->client_addr=addr;

		switch (sess->client_myds->client_addr->sa_family) {
			case AF_INET: {
				struct sockaddr_in *ipv4 = (struct sockaddr_in *)sess->client_myds->client_addr;
				char buf[INET_ADDRSTRLEN];
				inet_ntop(sess->client_myds->client_addr->sa_family, &ipv4->sin_addr, buf, INET_ADDRSTRLEN);
				sess->client_myds->addr.addr = strdup(buf);
				sess->client_myds->addr.port = htons(ipv4->sin_port);
				break;
			}
			case AF_INET6: {
				struct sockaddr_in6 *ipv6 = (struct sockaddr_in6 *)sess->client_myds->client_addr;
				char buf[INET6_ADDRSTRLEN];
				inet_ntop(sess->client_myds->client_addr->sa_family, &ipv6->sin6_addr, buf, INET6_ADDRSTRLEN);
				sess->client_myds->addr.addr = strdup(buf);
				sess->client_myds->addr.port = htons(ipv6->sin6_port);
				break;
			}
			default:
				sess->client_myds->addr.addr = strdup("localhost");
				break;
		}

		iface_info *ifi=NULL;
		ifi=GloMTH->MLM_find_iface_from_fd(myds->fd); // here we try to get the info about the proxy bind address
		if (ifi) {
			sess->client_myds->proxy_addr.addr=strdup(ifi->address);
			sess->client_myds->proxy_addr.port=ifi->port;
		}
		sess->client_myds->myprot.generate_pkt_initial_handshake(true,NULL,NULL, &sess->thread_session_id, true);
		ioctl_FIONBIO(sess->client_myds->fd, 1);
		mypolls.add(POLLIN|POLLOUT, sess->client_myds->fd, sess->client_myds, curtime);
		proxy_debug(PROXY_DEBUG_NET,1,"Session=%p -- Adding client FD %d\n", sess, sess->client_myds->fd);

		// we now enforce sending the 'initial handshake packet' as soon as it's generated. This
		// is done to prevent situations in which a client sends a packet *before* receiving
		// this 'initial handshake', leading to invalid state in dataflow, since it will be
		// data in both ends of the datastream. For more details see #3342.
		sess->writeout();
	} else {
		free(addr);
		// if we arrive here, accept() failed
		// because multiple threads try to handle the same incoming connection, this is OK
	}
}

SQLite3_result * MySQL_Threads_Handler::SQL3_GlobalStatus(bool _memory) {
	const int colnum=2;
	char buf[256];
	char **pta=(char **)malloc(sizeof(char *)*colnum);
	if (_memory == true) {
		Get_Memory_Stats();
	}
	proxy_debug(PROXY_DEBUG_MYSQL_CONNECTION, 4, "Dumping MySQL Global Status\n");
	SQLite3_result *result=new SQLite3_result(colnum);
	result->add_column_definition(SQLITE_TEXT,"Variable_Name");
	result->add_column_definition(SQLITE_TEXT,"Variable_Value");
	// NOTE: as there is no string copy, we do NOT free pta[0] and pta[1]
	{ // uptime
		unsigned long long t1=monotonic_time();
		pta[0] = (char *)"ProxySQL_Uptime";
		sprintf(buf,"%llu",(t1-GloVars.global.start_time)/1000/1000);
		pta[1]=buf;
		result->add_row(pta);
	}
	{	// Active Transactions
		pta[0]=(char *)"Active_Transactions";
		sprintf(buf,"%u",get_active_transations());
		pta[1]=buf;
		result->add_row(pta);
	}
	{	// Connections created
		pta[0]=(char *)"Client_Connections_aborted";
		sprintf(buf,"%lu",MyHGM->status.client_connections_aborted);
		pta[1]=buf;
		result->add_row(pta);
	}
	{	// Connections
		pta[0]=(char *)"Client_Connections_connected";
		sprintf(buf,"%d",MyHGM->status.client_connections);
		pta[1]=buf;
		result->add_row(pta);
	}
	{	// Connections created
		pta[0]=(char *)"Client_Connections_created";
		sprintf(buf,"%lu",MyHGM->status.client_connections_created);
		pta[1]=buf;
		result->add_row(pta);
	}
	{
		// Connections
		pta[0]=(char *)"Server_Connections_aborted";
		sprintf(buf,"%lu",MyHGM->status.server_connections_aborted);
		pta[1]=buf;
		result->add_row(pta);
	}
	{
		// Connections
		pta[0]=(char *)"Server_Connections_connected";
		sprintf(buf,"%lu",MyHGM->status.server_connections_connected);
		pta[1]=buf;
		result->add_row(pta);
	}
	{
		// Connections
		pta[0]=(char *)"Server_Connections_created";
		sprintf(buf,"%lu",MyHGM->status.server_connections_created);
		pta[1]=buf;
		result->add_row(pta);
	}
	{
		// Connections delayed
		pta[0]=(char *)"Server_Connections_delayed";
		sprintf(buf,"%lu",MyHGM->status.server_connections_delayed);
		pta[1]=buf;
		result->add_row(pta);
	}
#ifdef IDLE_THREADS
	{	// Connections non idle
		pta[0]=(char *)"Client_Connections_non_idle";
		sprintf(buf,"%u",get_non_idle_client_connections());
		pta[1]=buf;
		result->add_row(pta);
	}
#endif // IDLE_THREADS
	{	// MySQL Backend buffers bytes
		pta[0]=(char *)"mysql_backend_buffers_bytes";
		sprintf(buf,"%llu",get_mysql_backend_buffers_bytes());
		pta[1]=buf;
		result->add_row(pta);
	}
	{	// MySQL Frontend buffers bytes
		pta[0]=(char *)"mysql_frontend_buffers_bytes";
		sprintf(buf,"%llu",get_mysql_frontend_buffers_bytes());
		pta[1]=buf;
		result->add_row(pta);
	}
	{	// MySQL Frontend buffers bytes
		pta[0]=(char *)"mysql_session_internal_bytes";
		sprintf(buf,"%llu",get_mysql_session_internal_bytes());
		pta[1]=buf;
		result->add_row(pta);
	}
	{	// Queries autocommit
		pta[0]=(char *)"Com_autocommit";
		sprintf(buf,"%llu",MyHGM->status.autocommit_cnt);
		pta[1]=buf;
		result->add_row(pta);
	}
	{	// Queries filtered autocommit
		pta[0]=(char *)"Com_autocommit_filtered";
		sprintf(buf,"%llu",MyHGM->status.autocommit_cnt_filtered);
		pta[1]=buf;
		result->add_row(pta);
	}
	{	// Queries commit
		pta[0]=(char *)"Com_commit";
		sprintf(buf,"%llu",MyHGM->status.commit_cnt);
		pta[1]=buf;
		result->add_row(pta);
	}
	{	// Queries filtered commit
		pta[0]=(char *)"Com_commit_filtered";
		sprintf(buf,"%llu",MyHGM->status.commit_cnt_filtered);
		pta[1]=buf;
		result->add_row(pta);
	}
	{	// Queries rollback
		pta[0]=(char *)"Com_rollback";
		sprintf(buf,"%llu",MyHGM->status.rollback_cnt);
		pta[1]=buf;
		result->add_row(pta);
	}
	{	// Queries filtered rollback
		pta[0]=(char *)"Com_rollback_filtered";
		sprintf(buf,"%llu",MyHGM->status.rollback_cnt_filtered);
		pta[1]=buf;
		result->add_row(pta);
	}
	{	// Queries backend CHANGE_USER
		pta[0]=(char *)"Com_backend_change_user";
		sprintf(buf,"%llu",MyHGM->status.backend_change_user);
		pta[1]=buf;
		result->add_row(pta);
	}
	{	// Queries backend INIT DB
		pta[0]=(char *)"Com_backend_init_db";
		sprintf(buf,"%llu",MyHGM->status.backend_init_db);
		pta[1]=buf;
		result->add_row(pta);
	}
	{	// Queries backend SET NAMES
		pta[0]=(char *)"Com_backend_set_names";
		sprintf(buf,"%llu",MyHGM->status.backend_set_names);
		pta[1]=buf;
		result->add_row(pta);
	}
	{	// Queries frontend INIT DB
		pta[0]=(char *)"Com_frontend_init_db";
		sprintf(buf,"%llu",MyHGM->status.frontend_init_db);
		pta[1]=buf;
		result->add_row(pta);
	}
	{	// Queries frontend SET NAMES
		pta[0]=(char *)"Com_frontend_set_names";
		sprintf(buf,"%llu",MyHGM->status.frontend_set_names);
		pta[1]=buf;
		result->add_row(pta);
	}
	{	// Queries frontend USE DB
		pta[0]=(char *)"Com_frontend_use_db";
		sprintf(buf,"%llu",MyHGM->status.frontend_use_db);
		pta[1]=buf;
		result->add_row(pta);
	}
	for (unsigned int i=0; i<sizeof(MySQL_Thread_status_variables_counter_array)/sizeof(mythr_st_vars_t) ; i++) {
		if (MySQL_Thread_status_variables_counter_array[i].name) {
			if (strlen(MySQL_Thread_status_variables_counter_array[i].name)) {
				pta[0] = MySQL_Thread_status_variables_counter_array[i].name;
				unsigned long long stvar =
					get_status_variable(
						MySQL_Thread_status_variables_counter_array[i].v_idx,
						MySQL_Thread_status_variables_counter_array[i].m_idx,
						MySQL_Thread_status_variables_counter_array[i].conv
					);
				sprintf(buf,"%llu", stvar);
				pta[1] = buf;
				result->add_row(pta);
			}
		}
	}
	// Gauge variables
	for (unsigned int i=0; i<sizeof(MySQL_Thread_status_variables_gauge_array)/sizeof(mythr_g_st_vars_t) ; i++) {
		if (MySQL_Thread_status_variables_gauge_array[i].name) {
			if (strlen(MySQL_Thread_status_variables_gauge_array[i].name)) {
				pta[0] = MySQL_Thread_status_variables_gauge_array[i].name;
				unsigned long long stvar =
					get_status_variable(
						MySQL_Thread_status_variables_gauge_array[i].v_idx,
						MySQL_Thread_status_variables_gauge_array[i].m_idx,
						MySQL_Thread_status_variables_gauge_array[i].conv
					);
				sprintf(buf,"%llu", stvar);
				pta[1] = buf;
				result->add_row(pta);
			}
		}
	}
	{	// Mirror current concurrency
		pta[0]=(char *)"Mirror_concurrency";
		sprintf(buf,"%u",status_variables.mirror_sessions_current);
		pta[1]=buf;
		result->add_row(pta);
	}
	{	// Mirror queue length
		pta[0]=(char *)"Mirror_queue_length";
		sprintf(buf,"%llu",get_total_mirror_queue());
		pta[1]=buf;
		result->add_row(pta);
	}
	{	// Queries that are SELECT for update or equivalent
		pta[0]=(char *)"Selects_for_update__autocommit0";
		sprintf(buf,"%llu",MyHGM->status.select_for_update_or_equivalent);
		pta[1]=buf;
		result->add_row(pta);
	}
	{	// Servers_table_version
		pta[0]=(char *)"Servers_table_version";
		sprintf(buf,"%u",MyHGM->get_servers_table_version());
		pta[1]=buf;
		result->add_row(pta);
	}
	{	// MySQL Threads workers
		pta[0]=(char *)"MySQL_Thread_Workers";
		sprintf(buf,"%d",num_threads);
		pta[1]=buf;
		result->add_row(pta);
	}
	{	// Access_Denied_Wrong_Password
		pta[0]=(char *)"Access_Denied_Wrong_Password";
		sprintf(buf,"%llu",MyHGM->status.access_denied_wrong_password);
		pta[1]=buf;
		result->add_row(pta);
	}
	{	// Access_Denied_Max_Connections
		pta[0]=(char *)"Access_Denied_Max_Connections";
		sprintf(buf,"%llu",MyHGM->status.access_denied_max_connections);
		pta[1]=buf;
		result->add_row(pta);
	}
	{	// Access_Denied_Max_User_Connections
		pta[0]=(char *)"Access_Denied_Max_User_Connections";
		sprintf(buf,"%llu",MyHGM->status.access_denied_max_user_connections);
		pta[1]=buf;
		result->add_row(pta);
	}
	if (GloMyMon) {
		{	// MySQL Monitor workers
			pta[0]=(char *)"MySQL_Monitor_Workers";
			sprintf(buf,"%d",( variables.monitor_enabled ? GloMyMon->num_threads : 0));
			pta[1]=buf;
			result->add_row(pta);
		}
		{	// MySQL Monitor workers
			pta[0]=(char *)"MySQL_Monitor_Workers_Aux";
			sprintf(buf,"%d",( variables.monitor_enabled ? GloMyMon->aux_threads : 0));
			pta[1]=buf;
			result->add_row(pta);
		}
		{	// MySQL Monitor workers
			pta[0]=(char *)"MySQL_Monitor_Workers_Started";
			sprintf(buf,"%d",( variables.monitor_enabled ? GloMyMon->started_threads : 0));
			pta[1]=buf;
			result->add_row(pta);
		}
		{
			pta[0]=(char *)"MySQL_Monitor_connect_check_OK";
			sprintf(buf,"%llu", GloMyMon->connect_check_OK);
			pta[1]=buf;
			result->add_row(pta);
		}
		{
			pta[0]=(char *)"MySQL_Monitor_connect_check_ERR";
			sprintf(buf,"%llu", GloMyMon->connect_check_ERR);
			pta[1]=buf;
			result->add_row(pta);
		}
		{
			pta[0]=(char *)"MySQL_Monitor_ping_check_OK";
			sprintf(buf,"%llu", GloMyMon->ping_check_OK);
			pta[1]=buf;
			result->add_row(pta);
		}
		{
			pta[0]=(char *)"MySQL_Monitor_ping_check_ERR";
			sprintf(buf,"%llu", GloMyMon->ping_check_ERR);
			pta[1]=buf;
			result->add_row(pta);
		}
		{
			pta[0]=(char *)"MySQL_Monitor_read_only_check_OK";
			sprintf(buf,"%llu", GloMyMon->read_only_check_OK);
			pta[1]=buf;
			result->add_row(pta);
		}
		{
			pta[0]=(char *)"MySQL_Monitor_read_only_check_ERR";
			sprintf(buf,"%llu", GloMyMon->read_only_check_ERR);
			pta[1]=buf;
			result->add_row(pta);
		}
		{
			pta[0]=(char *)"MySQL_Monitor_replication_lag_check_OK";
			sprintf(buf,"%llu", GloMyMon->replication_lag_check_OK);
			pta[1]=buf;
			result->add_row(pta);
		}
		{
			pta[0]=(char *)"MySQL_Monitor_replication_lag_check_ERR";
			sprintf(buf,"%llu", GloMyMon->replication_lag_check_ERR);
			pta[1]=buf;
			result->add_row(pta);
		}
	}
	free(pta);
	return result;
}


void MySQL_Threads_Handler::Get_Memory_Stats() {
	unsigned int i;
	unsigned int j;
	j=num_threads;
#ifdef IDLE_THREADS
	if (GloVars.global.idle_threads) {
		j+=num_threads;
	}
#endif // IDLE_THREADS
	for (i=0;i<j;i++) {
		MySQL_Thread *thr=NULL;
		if (i<num_threads && mysql_threads) {
			thr=(MySQL_Thread *)mysql_threads[i].worker;
#ifdef IDLE_THREADS
		} else {
			if (GloVars.global.idle_threads && mysql_threads_idles) {
				thr=(MySQL_Thread *)mysql_threads_idles[i-num_threads].worker;
			}
#endif // IDLE_THREADS
		}
		if (thr==NULL) return; // quick exit, at least one thread is not ready
		pthread_mutex_lock(&thr->thread_mutex);
		thr->Get_Memory_Stats();
		pthread_mutex_unlock(&thr->thread_mutex);
	}
}

SQLite3_result * MySQL_Threads_Handler::SQL3_Processlist() {
	const int colnum=16;
        char port[NI_MAXSERV];
	proxy_debug(PROXY_DEBUG_MYSQL_CONNECTION, 4, "Dumping MySQL Processlist\n");
	SQLite3_result *result=new SQLite3_result(colnum);
	result->add_column_definition(SQLITE_TEXT,"ThreadID");
	result->add_column_definition(SQLITE_TEXT,"SessionID");
	result->add_column_definition(SQLITE_TEXT,"user");
	result->add_column_definition(SQLITE_TEXT,"db");
	result->add_column_definition(SQLITE_TEXT,"cli_host");
	result->add_column_definition(SQLITE_TEXT,"cli_port");
	result->add_column_definition(SQLITE_TEXT,"hostgroup");
	result->add_column_definition(SQLITE_TEXT,"l_srv_host");
	result->add_column_definition(SQLITE_TEXT,"l_srv_port");
	result->add_column_definition(SQLITE_TEXT,"srv_host");
	result->add_column_definition(SQLITE_TEXT,"srv_port");
	result->add_column_definition(SQLITE_TEXT,"command");
	result->add_column_definition(SQLITE_TEXT,"time_ms");
	result->add_column_definition(SQLITE_TEXT,"info");
	result->add_column_definition(SQLITE_TEXT,"status_flags");
	result->add_column_definition(SQLITE_TEXT,"extended_info");
	unsigned int i;
	unsigned int i2;
//	signal_all_threads(1);
	i2=num_threads;
#ifdef IDLE_THREADS
	if (GloVars.global.idle_threads) {
		i2+=num_threads;
	}
#endif // IDLE_THREADS

	for (i=0;i<i2;i++) {
		MySQL_Thread *thr=NULL;
		if (i<num_threads && mysql_threads) {
			thr=(MySQL_Thread *)mysql_threads[i].worker;
#ifdef IDLE_THREADS
		} else {
			if (GloVars.global.idle_threads && mysql_thread___session_idle_show_processlist && mysql_threads_idles) {
				thr=(MySQL_Thread *)mysql_threads_idles[i-num_threads].worker;
			}
#endif // IDLE_THREADS
		}
		if (thr==NULL) break; // quick exit, at least one thread is not ready
		pthread_mutex_lock(&thr->thread_mutex);
		unsigned int j;
		for (j=0; j<thr->mysql_sessions->len; j++) {
			MySQL_Session *sess=(MySQL_Session *)thr->mysql_sessions->pdata[j];
			if (sess->client_myds) {
				char buf[1024];
				char **pta=(char **)malloc(sizeof(char *)*colnum);
				sprintf(buf,"%d", i);
				pta[0]=strdup(buf);
				sprintf(buf,"%u", sess->thread_session_id);
				pta[1]=strdup(buf);
				MySQL_Connection_userinfo *ui=sess->client_myds->myconn->userinfo;
				pta[2]=NULL;
				pta[3]=NULL;
				if (ui) {
					if (ui->username) {
						pta[2]=strdup(ui->username);
					} else {
						pta[2]=strdup("unauthenticated user");
					}
					if (ui->schemaname) {
						pta[3]=strdup(ui->schemaname);
					}
				}

                                if (sess->mirror==false) {
                                        switch (sess->client_myds->client_addr->sa_family) {
                                        case AF_INET: {
                                                struct sockaddr_in *ipv4 = (struct sockaddr_in *)sess->client_myds->client_addr;
                                                inet_ntop(sess->client_myds->client_addr->sa_family, &ipv4->sin_addr, buf, INET_ADDRSTRLEN);
                                                pta[4] = strdup(buf);
                                                sprintf(port, "%d", ntohs(ipv4->sin_port));
                                                pta[5] = strdup(port);
                                                break;
                                                }
                                        case AF_INET6: {
                                                struct sockaddr_in6 *ipv6 = (struct sockaddr_in6 *)sess->client_myds->client_addr;
                                                inet_ntop(sess->client_myds->client_addr->sa_family, &ipv6->sin6_addr, buf, INET6_ADDRSTRLEN);
                                                pta[4] = strdup(buf);
                                                sprintf(port, "%d", ntohs(ipv6->sin6_port));
                                                pta[5] = strdup(port);
                                                break;
                                                }
                                        default:
                                                pta[4] = strdup("localhost");
                                                pta[5] = NULL;
                                                break;
                                        }
                                } else {
					pta[4] = strdup("mirror_internal");
					pta[5] = NULL;
				}
				sprintf(buf,"%d", sess->current_hostgroup);
				pta[6]=strdup(buf);
				if (sess->mybe && sess->mybe->server_myds && sess->mybe->server_myds->myconn) {
					MySQL_Connection *mc=sess->mybe->server_myds->myconn;


					struct sockaddr addr;
					socklen_t addr_len=sizeof(struct sockaddr);
					memset(&addr,0,addr_len);
					int rc;
					rc=getsockname(mc->fd, &addr, &addr_len);
					if (rc==0) {
                                        switch (addr.sa_family) { 
                                                case AF_INET: {
                                                        struct sockaddr_in *ipv4 = (struct sockaddr_in *)&addr;
                                                        inet_ntop(addr.sa_family, &ipv4->sin_addr, buf, INET_ADDRSTRLEN);
                                                        pta[7] = strdup(buf);
                                                        sprintf(port, "%d", ntohs(ipv4->sin_port));
                                                        pta[8] = strdup(port);
                                                        break;
                                                        }
                                                case AF_INET6: {
                                                        struct sockaddr_in6 *ipv6 = (struct sockaddr_in6 *)&addr;
                                                        inet_ntop(addr.sa_family, &ipv6->sin6_addr, buf, INET6_ADDRSTRLEN);
                                                        pta[7] = strdup(buf);
                                                        sprintf(port, "%d", ntohs(ipv6->sin6_port));
                                                        pta[8] = strdup(port);
                                                        break;
                                                        }
                                                default:
                                                        pta[7] = strdup("localhost");
                                                        pta[8] = NULL;
                                                        break;
                                                }
					} else {
						pta[7]=NULL;
						pta[8]=NULL;
					}

					sprintf(buf,"%s", mc->parent->address);
					pta[9]=strdup(buf);
					sprintf(buf,"%d", mc->parent->port);
					pta[10]=strdup(buf);
					if (sess->CurrentQuery.stmt_info==NULL) { // text protocol
						if (mc->query.length) {
							pta[13]=(char *)malloc(mc->query.length+1);
							strncpy(pta[13],mc->query.ptr,mc->query.length);
							pta[13][mc->query.length]='\0';
						} else {
							pta[13]=NULL;
						}
					} else { // prepared statement
						MySQL_STMT_Global_info *si=sess->CurrentQuery.stmt_info;
						if (si->query_length) {
							pta[13]=(char *)malloc(si->query_length+1);
							strncpy(pta[13],si->query,si->query_length);
							pta[13][si->query_length]='\0';
						} else {
							pta[13]=NULL;
						}
					}
					sprintf(buf,"%d", mc->status_flags);
					pta[14]=strdup(buf);
				} else {
					pta[7]=NULL;
					pta[8]=NULL;
					pta[9]=NULL;
					pta[10]=NULL;
					pta[13]=NULL;
					pta[14]=NULL;
				}
				switch (sess->status) {
					case CONNECTING_SERVER:
						pta[11]=strdup("Connect");
						break;
					case PROCESSING_QUERY:
						if (sess->pause_until > sess->thread->curtime) {
							pta[11]=strdup("Delay");
						} else {
							pta[11]=strdup("Query");
						}
						break;
					case WAITING_CLIENT_DATA:
						pta[11]=strdup("Sleep");
						break;
					case CHANGING_USER_SERVER:
                                                pta[11]=strdup("Changing user server");
                                                break;
					case CHANGING_USER_CLIENT:
						pta[11]=strdup("Change user client");
						break;
					case RESETTING_CONNECTION:
                                                pta[11]=strdup("Resetting connection");
                                                break;
					case CHANGING_SCHEMA:
						pta[11]=strdup("InitDB");
						break;
					case PROCESSING_STMT_EXECUTE:
						pta[11]=strdup("Execute");
						break;
					case PROCESSING_STMT_PREPARE:
						pta[11]=strdup("Prepare");
						break;
					case CONNECTING_CLIENT:
                                                pta[11]=strdup("Connecting client");
                                                break;
					case PINGING_SERVER:
                                                pta[11]=strdup("Pinging server");
                                                break;
					case WAITING_SERVER_DATA:
                                                pta[11]=strdup("Waiting server data");
                                                break;
					case CHANGING_CHARSET:
                                                pta[11]=strdup("Changing charset");
                                                break;
					case CHANGING_AUTOCOMMIT:
                                                pta[11]=strdup("Changing autocommit");
                                                break;
					case SETTING_INIT_CONNECT:
                                                pta[11]=strdup("Setting init connect");
                                                break;
/*
					case SETTING_SQL_LOG_BIN:
                                                pta[11]=strdup("Set log bin");
                                                break;
					case SETTING_SQL_MODE:
                                                pta[11]=strdup("Set SQL mode");
                                                break;
					case SETTING_TIME_ZONE:
                                                pta[11]=strdup("Set TZ");
                                                break;
*/
					case SETTING_VARIABLE:
						{
							int idx = sess->changing_variable_idx;
							if (idx < SQL_NAME_LAST_HIGH_WM) {
								char buf[128];
								sprintf(buf, "Setting variable %s", mysql_tracked_variables[idx].set_variable_name);
								pta[11]=strdup(buf);
							} else {
								pta[11]=strdup("Setting variable");
							}
						}
                                                break;
					case FAST_FORWARD:
                                                pta[11]=strdup("Fast forward");
                                                break;
					case session_status___NONE:
                                                pta[11]=strdup("None");
                                                break;
					default:
						sprintf(buf,"%d", sess->status);
						pta[11]=strdup(buf);
						break;
				}
				if (sess->mirror==false) {
					int idx=sess->client_myds->poll_fds_idx;
					unsigned long long last_sent=sess->thread->mypolls.last_sent[idx];
					unsigned long long last_recv=sess->thread->mypolls.last_recv[idx];
					unsigned long long last_time=(last_sent > last_recv ? last_sent : last_recv);
					if (last_time>sess->thread->curtime) {
						last_time=sess->thread->curtime;
					}
					sprintf(buf,"%llu", (sess->thread->curtime - last_time)/1000 );
				} else {
					// for mirror session we only consider the start time
					sprintf(buf,"%llu", (sess->thread->curtime - sess->start_time)/1000 );
				}
				pta[12]=strdup(buf);

				pta[15]=NULL;
				if (mysql_thread___show_processlist_extended) {
					json j;
					sess->generate_proxysql_internal_session_json(j);
					if (mysql_thread___show_processlist_extended == 2) {
						std::string s = j.dump(4, ' ', false, json::error_handler_t::replace);
						pta[15] = strdup(s.c_str());
					} else {
						std::string s = j.dump(-1, ' ', false, json::error_handler_t::replace);
						pta[15] = strdup(s.c_str());
					}
				}
				result->add_row(pta);
				unsigned int k;
				for (k=0; k<colnum; k++) {
					if (pta[k])
						free(pta[k]);
				}
				free(pta);
			}
		}
		pthread_mutex_unlock(&thr->thread_mutex);
	}
	return result;
}

void MySQL_Threads_Handler::signal_all_threads(unsigned char _c) {
	unsigned int i;
	unsigned char c=_c;
	if (mysql_threads==0) return;
	for (i=0;i<num_threads;i++) {
		MySQL_Thread *thr=(MySQL_Thread *)mysql_threads[i].worker;
		if (thr==NULL) return; // quick exit, at least one thread is not ready
		int fd=thr->pipefd[1];
		if (write(fd,&c,1)==-1) {
			proxy_error("Error during write in signal_all_threads()\n");
		}
	}
#ifdef IDLE_THREADS
	if (GloVars.global.idle_threads)
	for (i=0;i<num_threads;i++) {
		MySQL_Thread *thr=(MySQL_Thread *)mysql_threads_idles[i].worker;
		if (thr==NULL) return; // quick exit, at least one thread is not ready
		int fd=thr->pipefd[1];
		if (write(fd,&c,1)==-1) {
			proxy_error("Error during write in signal_all_threads()\n");
		}
	}
#endif // IDLE_THREADS
}

void MySQL_Threads_Handler::kill_connection_or_query(uint32_t _thread_session_id, bool query, char *username) {
	unsigned int i;
	for (i=0;i<num_threads;i++) {
		MySQL_Thread *thr=(MySQL_Thread *)mysql_threads[i].worker;
		thr_id_usr *tu = (thr_id_usr *)malloc(sizeof(thr_id_usr));
		tu->id = _thread_session_id;
		tu->username = strdup(username);
		pthread_mutex_lock(&thr->kq.m);
		if (query) {
			thr->kq.query_ids.push_back(tu);
		} else {
			thr->kq.conn_ids.push_back(tu);
		}
		pthread_mutex_unlock(&thr->kq.m);

	}
#ifdef IDLE_THREADS
	if (GloVars.global.idle_threads) {
		for (i=0;i<num_threads;i++) {
			MySQL_Thread *thr=(MySQL_Thread *)mysql_threads_idles[i].worker;
			thr_id_usr *tu = (thr_id_usr *)malloc(sizeof(thr_id_usr));
			tu->id = _thread_session_id;
			tu->username = strdup(username);
			pthread_mutex_lock(&thr->kq.m);
			if (query) {
				thr->kq.query_ids.push_back(tu);
			} else {
				thr->kq.conn_ids.push_back(tu);
			}
			pthread_mutex_unlock(&thr->kq.m);
		}
	}
#endif
	signal_all_threads(0);
}

bool MySQL_Threads_Handler::kill_session(uint32_t _thread_session_id) {
	bool ret=false;
	unsigned int i;
	signal_all_threads(1);
	for (i=0;i<num_threads;i++) {
		MySQL_Thread *thr=(MySQL_Thread *)mysql_threads[i].worker;
		pthread_mutex_lock(&thr->thread_mutex);
	}
#ifdef IDLE_THREADS
	if (GloVars.global.idle_threads)
	for (i=0;i<num_threads;i++) {
		MySQL_Thread *thr=(MySQL_Thread *)mysql_threads_idles[i].worker;
		pthread_mutex_lock(&thr->thread_mutex);
	}
#endif // IDLE_THREADS
	for (i=0;i<num_threads;i++) {
		MySQL_Thread *thr=(MySQL_Thread *)mysql_threads[i].worker;
		unsigned int j;
		for (j=0; j<thr->mysql_sessions->len; j++) {
			MySQL_Session *sess=(MySQL_Session *)thr->mysql_sessions->pdata[j];
			if (sess->thread_session_id==_thread_session_id) {
				sess->killed=true;
				ret=true;
				goto __exit_kill_session;
			}
		}
	}
#ifdef IDLE_THREADS
	if (GloVars.global.idle_threads)
	for (i=0;i<num_threads;i++) {
		MySQL_Thread *thr=(MySQL_Thread *)mysql_threads_idles[i].worker;
		unsigned int j;
		for (j=0; j<thr->mysql_sessions->len; j++) {
			MySQL_Session *sess=(MySQL_Session *)thr->mysql_sessions->pdata[j];
			if (sess->thread_session_id==_thread_session_id) {
				sess->killed=true;
				ret=true;
				goto __exit_kill_session;
			}
		}
	}
#endif // IDLE_THREADS
__exit_kill_session:
	for (i=0;i<num_threads;i++) {
		MySQL_Thread *thr=(MySQL_Thread *)mysql_threads[i].worker;
		pthread_mutex_unlock(&thr->thread_mutex);
	}
#ifdef IDLE_THREADS
	if (GloVars.global.idle_threads)
	for (i=0;i<num_threads;i++) {
		MySQL_Thread *thr=(MySQL_Thread *)mysql_threads_idles[i].worker;
		pthread_mutex_unlock(&thr->thread_mutex);
	}
#endif // IDLE_THREADS
	return ret;
}

unsigned long long MySQL_Threads_Handler::get_total_mirror_queue() {
	if ((__sync_fetch_and_add(&status_variables.threads_initialized, 0) == 0) || this->shutdown_) return 0;
	unsigned long long q=0;
	unsigned int i;
	for (i=0;i<num_threads;i++) {
		if (mysql_threads) {
			MySQL_Thread *thr=(MySQL_Thread *)mysql_threads[i].worker;
			if (thr)
				q+=thr->mirror_queue_mysql_sessions->len; // this is a dirty read
		}
	}
	this->status_variables.p_gauge_array[p_th_gauge::mirror_queue_lengths]->Set(q);

	return q;
}


unsigned long long MySQL_Threads_Handler::get_status_variable(
	enum MySQL_Thread_status_variable v_idx,
	p_th_counter::metric m_idx,
	unsigned long long conv
) {
	if ((__sync_fetch_and_add(&status_variables.threads_initialized, 0) == 0) || this->shutdown_) return 0;
	unsigned long long q=0;
	unsigned int i;
	for (i=0;i<num_threads;i++) {
		if (mysql_threads) {
			MySQL_Thread *thr=(MySQL_Thread *)mysql_threads[i].worker;
			if (thr)
				q+=__sync_fetch_and_add(&thr->status_variables.stvar[v_idx],0);
		}
	}
	if (m_idx != p_th_counter::__size) {
		const auto& cur_val = status_variables.p_counter_array[m_idx]->Value();
		double final_val = 0;

		if (conv != 0) {
			final_val = (q - (cur_val / conv)) * conv;
		} else {
			final_val = q - cur_val;
		}

		status_variables.p_counter_array[m_idx]->Increment(final_val);
	}
	return q;

}

unsigned long long MySQL_Threads_Handler::get_status_variable(
	enum MySQL_Thread_status_variable v_idx,
	p_th_gauge::metric m_idx,
	unsigned long long conv
) {
	if ((__sync_fetch_and_add(&status_variables.threads_initialized, 0) == 0) || this->shutdown_) return 0;
	unsigned long long q=0;
	unsigned int i;
	for (i=0;i<num_threads;i++) {
		if (mysql_threads) {
			MySQL_Thread *thr=(MySQL_Thread *)mysql_threads[i].worker;
			if (thr)
				q+=__sync_fetch_and_add(&thr->status_variables.stvar[v_idx],0);
		}
	}
	if (m_idx != p_th_gauge::__size) {
		double final_val = 0;

		if (conv != 0) {
			final_val = q / conv;
		} else {
			final_val = q;
		}

		status_variables.p_gauge_array[m_idx]->Set(final_val);
	}
	return q;

}

unsigned int MySQL_Threads_Handler::get_active_transations() {
	if ((__sync_fetch_and_add(&status_variables.threads_initialized, 0) == 0) || this->shutdown_) return 0;
	unsigned long long q=0;
	unsigned int i;
	for (i=0;i<num_threads;i++) {
		if (mysql_threads) {
			MySQL_Thread *thr=(MySQL_Thread *)mysql_threads[i].worker;
			if (thr)
				q+=__sync_fetch_and_add(&thr->status_variables.active_transactions,0);
		}
	}
	this->status_variables.p_gauge_array[p_th_gauge::active_transactions]->Set(q);

	return q;
}

#ifdef IDLE_THREADS
unsigned int MySQL_Threads_Handler::get_non_idle_client_connections() {
	if ((__sync_fetch_and_add(&status_variables.threads_initialized, 0) == 0) || this->shutdown_) return 0;
	unsigned long long q=0;
	unsigned int i;
	for (i=0;i<num_threads;i++) {
		if (mysql_threads) {
			MySQL_Thread *thr=(MySQL_Thread *)mysql_threads[i].worker;
			if (thr)
				q+=__sync_fetch_and_add(&thr->mysql_sessions->len,0);
		}
	}
	this->status_variables.p_gauge_array[p_th_gauge::client_connections_non_idle]->Set(q);

	return q;
}
#endif // IDLE_THREADS

unsigned long long MySQL_Threads_Handler::get_mysql_backend_buffers_bytes() {
	if ((__sync_fetch_and_add(&status_variables.threads_initialized, 0) == 0) || this->shutdown_) return 0;
	unsigned long long q=0;
	unsigned int i;
	for (i=0;i<num_threads;i++) {
		if (mysql_threads) {
			MySQL_Thread *thr=(MySQL_Thread *)mysql_threads[i].worker;
			if (thr)
				q+=__sync_fetch_and_add(&thr->status_variables.stvar[st_var_mysql_backend_buffers_bytes],0);
		}
	}
	const auto& cur_val = this->status_variables.p_counter_array[p_th_gauge::mysql_backend_buffers_bytes]->Value();
	this->status_variables.p_counter_array[p_th_gauge::mysql_backend_buffers_bytes]->Increment(q - cur_val);

	return q;
}

unsigned long long MySQL_Threads_Handler::get_mysql_frontend_buffers_bytes() {
	if ((__sync_fetch_and_add(&status_variables.threads_initialized, 0) == 0) || this->shutdown_) return 0;
	unsigned long long q=0;
	unsigned int i;
	for (i=0;i<num_threads;i++) {
		if (mysql_threads) {
			MySQL_Thread *thr=(MySQL_Thread *)mysql_threads[i].worker;
			if (thr)
				q+=__sync_fetch_and_add(&thr->status_variables.stvar[st_var_mysql_frontend_buffers_bytes],0);
		}
	}
#ifdef IDLE_THREADS
	if (GloVars.global.idle_threads)
	for (i=0;i<num_threads;i++) {
		if (mysql_threads_idles) {
			MySQL_Thread *thr=(MySQL_Thread *)mysql_threads_idles[i].worker;
			if (thr)
				q+=__sync_fetch_and_add(&thr->status_variables.stvar[st_var_mysql_frontend_buffers_bytes],0);
		}
	}
#endif // IDLE_THREADS
	this->status_variables.p_counter_array[p_th_gauge::mysql_frontend_buffers_bytes]->Increment(q);

	return q;
}

unsigned long long MySQL_Threads_Handler::get_mysql_session_internal_bytes() {
	if ((__sync_fetch_and_add(&status_variables.threads_initialized, 0) == 0) || this->shutdown_) return 0;
	unsigned long long q=0;
	unsigned int i;
	for (i=0;i<num_threads;i++) {
		if (mysql_threads) {
			MySQL_Thread *thr=(MySQL_Thread *)mysql_threads[i].worker;
			if (thr)
				q+=__sync_fetch_and_add(&thr->status_variables.stvar[st_var_mysql_session_internal_bytes],0);
		}
#ifdef IDLE_THREADS
	if (GloVars.global.idle_threads)
		if (mysql_threads_idles) {
			MySQL_Thread *thr=(MySQL_Thread *)mysql_threads_idles[i].worker;
			if (thr)
				q+=__sync_fetch_and_add(&thr->status_variables.stvar[st_var_mysql_session_internal_bytes],0);
		}
#endif // IDLE_THREADS
	}
	this->status_variables.p_gauge_array[p_th_gauge::mysql_session_internal_bytes]->Set(q);

	return q;
}

void MySQL_Threads_Handler::p_update_metrics() {
	get_total_mirror_queue();
	get_active_transations();
#ifdef IDLE_THREADS
	get_non_idle_client_connections();
#endif // IDLE_THREADS
	get_mysql_backend_buffers_bytes();
	get_mysql_frontend_buffers_bytes();
	get_mysql_session_internal_bytes();
	for (unsigned int i=0; i<sizeof(MySQL_Thread_status_variables_counter_array)/sizeof(mythr_st_vars_t) ; i++) {
		if (MySQL_Thread_status_variables_counter_array[i].name) {
			get_status_variable(
				MySQL_Thread_status_variables_counter_array[i].v_idx,
				MySQL_Thread_status_variables_counter_array[i].m_idx,
				MySQL_Thread_status_variables_counter_array[i].conv
			);
		}
	}
	// Gauge variables
	for (unsigned int i=0; i<sizeof(MySQL_Thread_status_variables_gauge_array)/sizeof(mythr_g_st_vars_t) ; i++) {
		if (MySQL_Thread_status_variables_gauge_array[i].name) {
			get_status_variable(
				MySQL_Thread_status_variables_gauge_array[i].v_idx,
				MySQL_Thread_status_variables_gauge_array[i].m_idx,
				MySQL_Thread_status_variables_gauge_array[i].conv
			);
		}
	}
	this->status_variables.p_gauge_array[p_th_gauge::mysql_wait_timeout]->Set(this->variables.wait_timeout);
	this->status_variables.p_gauge_array[p_th_gauge::mysql_monitor_ping_interval]->Set(this->variables.monitor_ping_interval/1000.0);
	this->status_variables.p_gauge_array[p_th_gauge::mysql_max_connections]->Set(this->variables.max_connections);
	this->status_variables.p_gauge_array[p_th_gauge::mysql_monitor_enabled]->Set(this->variables.monitor_enabled);
	this->status_variables.p_gauge_array[p_th_gauge::mysql_monitor_ping_timeout]->Set(this->variables.monitor_ping_timeout/1000.0);
	this->status_variables.p_gauge_array[p_th_gauge::mysql_monitor_ping_max_failures]->Set(this->variables.monitor_ping_max_failures);
	this->status_variables.p_gauge_array[p_th_gauge::mysql_monitor_read_only_interval]->Set(this->variables.monitor_read_only_interval/1000.0);
	this->status_variables.p_gauge_array[p_th_gauge::mysql_monitor_read_only_timeout]->Set(this->variables.monitor_read_only_timeout/1000.0);
	this->status_variables.p_gauge_array[p_th_gauge::mysql_monitor_writer_is_also_reader]->Set(this->variables.monitor_writer_is_also_reader);
	this->status_variables.p_gauge_array[p_th_gauge::mysql_monitor_replication_lag_interval]->Set(this->variables.monitor_replication_lag_interval/1000.0);
	this->status_variables.p_gauge_array[p_th_gauge::mysql_monitor_replication_lag_timeout]->Set(this->variables.monitor_replication_lag_timeout/1000.0);
	this->status_variables.p_gauge_array[p_th_gauge::mysql_monitor_history]->Set(this->variables.monitor_history/1000.0);
}

void MySQL_Thread::Get_Memory_Stats() {
	unsigned int i;
	status_variables.stvar[st_var_mysql_backend_buffers_bytes]=0;
	status_variables.stvar[st_var_mysql_frontend_buffers_bytes]=0;
	status_variables.stvar[st_var_mysql_session_internal_bytes]=sizeof(MySQL_Thread);
	if (mysql_sessions) {
		status_variables.stvar[st_var_mysql_session_internal_bytes]+=(mysql_sessions->size)*sizeof(MySQL_Session *);
		if (epoll_thread==false) {
			for (i=0; i<mysql_sessions->len; i++) {
				MySQL_Session *sess=(MySQL_Session *)mysql_sessions->index(i);
				sess->Memory_Stats();
			}
		} else {
			status_variables.stvar[st_var_mysql_frontend_buffers_bytes]+=(mysql_sessions->len * QUEUE_T_DEFAULT_SIZE * 2);
			status_variables.stvar[st_var_mysql_session_internal_bytes]+=(mysql_sessions->len * sizeof(MySQL_Connection));
#if !defined(__FreeBSD__) && !defined(__APPLE__)
			status_variables.stvar[st_var_mysql_session_internal_bytes]+=((sizeof(int) + sizeof(int) + sizeof(std::_Rb_tree_node_base)) * mysql_sessions->len );
#else
			status_variables.stvar[st_var_mysql_session_internal_bytes]+=((sizeof(int) + sizeof(int) + 32) * mysql_sessions->len );
#endif
		}
  }
}


MySQL_Connection * MySQL_Thread::get_MyConn_local(unsigned int _hid, MySQL_Session *sess, char *gtid_uuid, uint64_t gtid_trxid, int max_lag_ms) {
	// some sanity check
	if (sess == NULL) return NULL;
	if (sess->client_myds == NULL) return NULL;
	if (sess->client_myds->myconn == NULL) return NULL;
	if (sess->client_myds->myconn->userinfo == NULL) return NULL;
	unsigned int i;
	std::vector<MySrvC *> parents; // this is a vector of srvers that needs to be excluded in case gtid_uuid is used
	MySQL_Connection *c=NULL;
	for (i=0; i<cached_connections->len; i++) {
		c=(MySQL_Connection *)cached_connections->index(i);
		if (c->parent->myhgc->hid==_hid && sess->client_myds->myconn->match_tracked_options(c)) { // options are all identical
			if (
				(gtid_uuid == NULL) || // gtid_uuid is not used
				(gtid_uuid && find(parents.begin(), parents.end(), c->parent) == parents.end()) // the server is currently not excluded
			) {
				MySQL_Connection *client_conn = sess->client_myds->myconn;
				if (c->requires_CHANGE_USER(client_conn)==false) { // CHANGE_USER is not required
					char *schema = client_conn->userinfo->schemaname;
					if (strcmp(c->userinfo->schemaname,schema)==0) { // same schema
						unsigned int not_match = 0; // number of not matching session variables
						c->number_of_matching_session_variables(client_conn, not_match);
						if (not_match == 0) { // all session variables match
							if (gtid_uuid) { // gtid_uuid is used
								// we first check if we already excluded this parent (MySQL Server)
								MySrvC *mysrvc = c->parent;
								std::vector<MySrvC *>::iterator it;
								it = find(parents.begin(), parents.end(), mysrvc);
								if (it != parents.end()) {
									// we didn't exclude this server (yet?)
									bool gtid_found = false;
									gtid_found = MyHGM->gtid_exists(mysrvc, gtid_uuid, gtid_trxid);
									if (gtid_found) { // this server has the correct GTID
										c=(MySQL_Connection *)cached_connections->remove_index_fast(i);
										return c;
									} else {
										parents.push_back(mysrvc); // stop evaluating this server
									}
								}
							} else { // gtid_is not used
								if (max_lag_ms >= 0) {
									if ((unsigned int)max_lag_ms < (c->parent->aws_aurora_current_lag_us / 1000)) {
										status_variables.stvar[st_var_aws_aurora_replicas_skipped_during_query]++;
										continue;
									}
								}
								// return the connection
								c=(MySQL_Connection *)cached_connections->remove_index_fast(i);
								return c;
							}
						}
					}
				}
			}
		}
	}
	return NULL;
}

void MySQL_Thread::push_MyConn_local(MySQL_Connection *c) {
	MySrvC *mysrvc=NULL;
	mysrvc=(MySrvC *)c->parent;
	// reset insert_id #1093
	c->mysql->insert_id = 0;
	if (mysrvc->status==MYSQL_SERVER_STATUS_ONLINE) {
		if (c->async_state_machine==ASYNC_IDLE) {
			cached_connections->add(c);
			return; // all went well
		}
	}
	MyHGM->push_MyConn_to_pool(c);
}

void MySQL_Thread::return_local_connections() {
	if (cached_connections->len==0) {
		return;
	}
/*
	MySQL_Connection **ca=(MySQL_Connection **)malloc(sizeof(MySQL_Connection *)*(cached_connections->len+1));
	unsigned int i=0;
*/
//	ca[i]=NULL;
	MyHGM->push_MyConn_to_pool_array((MySQL_Connection **)cached_connections->pdata, cached_connections->len);
//	free(ca);
	while (cached_connections->len) {
		cached_connections->remove_index_fast(0);
	}
}

void MySQL_Thread::Scan_Sessions_to_Kill_All() {
	if (kq.conn_ids.size() + kq.query_ids.size()) {
		Scan_Sessions_to_Kill(mysql_sessions);
	}
#ifdef IDLE_THREADS
	if (GloVars.global.idle_threads) {
		if (kq.conn_ids.size() + kq.query_ids.size()) {
			Scan_Sessions_to_Kill(idle_mysql_sessions);
		}
		if (kq.conn_ids.size() + kq.query_ids.size()) {
			Scan_Sessions_to_Kill(resume_mysql_sessions);
		}
		if (kq.conn_ids.size() + kq.query_ids.size()) {
			pthread_mutex_lock(&myexchange.mutex_idles);
			Scan_Sessions_to_Kill(myexchange.idle_mysql_sessions);
			pthread_mutex_unlock(&myexchange.mutex_idles);
		}
		if (kq.conn_ids.size() + kq.query_ids.size()) {
			pthread_mutex_lock(&myexchange.mutex_resumes);
			Scan_Sessions_to_Kill(myexchange.resume_mysql_sessions);
			pthread_mutex_unlock(&myexchange.mutex_resumes);
		}
	}
#endif
	for (std::vector<thr_id_usr *>::iterator it=kq.conn_ids.begin(); it!=kq.conn_ids.end(); ++it) {
		thr_id_usr *t = *it;
		free(t->username);
		free(t);
	}
	for (std::vector<thr_id_usr *>::iterator it=kq.query_ids.begin(); it!=kq.query_ids.end(); ++it) {
		thr_id_usr *t = *it;
		free(t->username);
		free(t);
	}
	kq.conn_ids.clear();
	kq.query_ids.clear();
}

void MySQL_Thread::Scan_Sessions_to_Kill(PtrArray *mysess) {
			for (unsigned int n=0; n<mysess->len && ( kq.conn_ids.size() + kq.query_ids.size() ) ; n++) {
				MySQL_Session *_sess=(MySQL_Session *)mysess->index(n);
				bool cont=true;
				for (std::vector<thr_id_usr *>::iterator it=kq.conn_ids.begin(); cont && it!=kq.conn_ids.end(); ++it) {
					thr_id_usr *t = *it;
					if (t->id == _sess->thread_session_id) {
						if (_sess->client_myds) {
						       if (strcmp(t->username,_sess->client_myds->myconn->userinfo->username)==0) {
								_sess->killed=true;
							}
						}
						cont=false;
						free(t->username);
						free(t);
						kq.conn_ids.erase(it);
					}
				}
				for (std::vector<thr_id_usr *>::iterator it=kq.query_ids.begin(); cont && it!=kq.query_ids.end(); ++it) {
					thr_id_usr *t = *it;
					if (t->id == _sess->thread_session_id) {
						proxy_info("Killing query %d\n", t->id);
						if (_sess->client_myds) {
						       if (strcmp(t->username,_sess->client_myds->myconn->userinfo->username)==0) {
								if (_sess->mybe) {
									if (_sess->mybe->server_myds) {
										_sess->mybe->server_myds->wait_until=curtime;
										_sess->mybe->server_myds->kill_type=1;
									}
								}
							}
						}
						cont=false;
						free(t->username);
						free(t);
						kq.query_ids.erase(it);
					}
				}
			}
}

#ifdef IDLE_THREADS
bool MySQL_Thread::move_session_to_idle_mysql_sessions(MySQL_Data_Stream *myds, unsigned int n) {
	unsigned long long _tmp_idle = mypolls.last_recv[n] > mypolls.last_sent[n] ? mypolls.last_recv[n] : mypolls.last_sent[n] ;
	if (_tmp_idle < ( (curtime > (unsigned int)mysql_thread___session_idle_ms * 1000) ? (curtime - mysql_thread___session_idle_ms * 1000) : 0)) {
		// make sure data stream has no pending data out and session is not throttled (#1939)
		// because epoll thread does not handle data stream with data out
		if (myds->sess->client_myds == myds && !myds->available_data_out() && myds->sess->pause_until <= curtime) {
			//unsigned int j;
			bool has_backends = myds->sess->has_any_backend();
/*
			for (j=0;j<myds->sess->mybes->len;j++) {
				MySQL_Backend *tmp_mybe=(MySQL_Backend *)myds->sess->mybes->index(j);
				MySQL_Data_Stream *__myds=tmp_mybe->server_myds;
				if (__myds->myconn) {
					conns++;
				}
			}
*/
			if (has_backends==false) {
				unsigned long long idle_since = curtime - myds->sess->IdleTime();
				mypolls.remove_index_fast(n);
				myds->mypolls=NULL;
				unsigned int i = find_session_idx_in_mysql_sessions(myds->sess);
				myds->sess->thread=NULL;
				unregister_session(i);
				myds->sess->idle_since = idle_since;
				idle_mysql_sessions->add(myds->sess);
				return true;
			}
		}
	}
	return false;
}
#endif // IDLE_THREADS

bool MySQL_Thread::set_backend_to_be_skipped_if_frontend_is_slow(MySQL_Data_Stream *myds, unsigned int n) {
	if (myds->sess && myds->sess->client_myds && myds->sess->mirror==false) {
		unsigned int buffered_data=0;
		buffered_data = myds->sess->client_myds->PSarrayOUT->len * RESULTSET_BUFLEN;
		buffered_data += myds->sess->client_myds->resultset->len * RESULTSET_BUFLEN;
		// we pause receiving from backend at mysql_thread___threshold_resultset_size * 8
		// but assuming that client isn't completely blocked, we will stop checking for data
		// only at mysql_thread___threshold_resultset_size * 4
		if (buffered_data > (unsigned int)mysql_thread___threshold_resultset_size*4) {
			mypolls.fds[n].events = 0;
			return true;
		}
	}
	return false;
}

#ifdef IDLE_THREADS
void MySQL_Thread::idle_thread_gets_sessions_from_worker_thread() {
	pthread_mutex_lock(&myexchange.mutex_idles);
	while (myexchange.idle_mysql_sessions->len) {
		MySQL_Session *mysess=(MySQL_Session *)myexchange.idle_mysql_sessions->remove_index_fast(0);
		register_session(mysess, false);
		MySQL_Data_Stream *myds=mysess->client_myds;
		mypolls.add(POLLIN, myds->fd, myds, monotonic_time());
		// add in epoll()
		struct epoll_event event;
		memset(&event,0,sizeof(event)); // let's make valgrind happy
		event.data.u32=mysess->thread_session_id;
		event.events = EPOLLIN;
		epoll_ctl (efd, EPOLL_CTL_ADD, myds->fd, &event);
		// we map thread_id -> position in mysql_session (end of the list)
		sessmap[mysess->thread_session_id]=mysql_sessions->len-1;
		//fprintf(stderr,"Adding session %p idx, DS %p idx %d\n",mysess,myds,myds->poll_fds_idx);
	}
	pthread_mutex_unlock(&myexchange.mutex_idles);
}
#endif // IDLE_THREADS

void MySQL_Thread::handle_mirror_queue_mysql_sessions() {
	while (mirror_queue_mysql_sessions->len) {
		if (__sync_add_and_fetch(&GloMTH->status_variables.mirror_sessions_current,1) > (unsigned int)mysql_thread___mirror_max_concurrency ) {
			__sync_sub_and_fetch(&GloMTH->status_variables.mirror_sessions_current,1);
			//goto __mysql_thread_exit_add_mirror; // we can't add more mirror sessions at runtime
			return;
		} else {
			int idx;
			idx=fastrand()%(mirror_queue_mysql_sessions->len);
			MySQL_Session *newsess=(MySQL_Session *)mirror_queue_mysql_sessions->remove_index_fast(idx);
			register_session(newsess);
			newsess->handler(); // execute immediately
			if (newsess->status==WAITING_CLIENT_DATA) { // the mirror session has completed
				unregister_session(mysql_sessions->len-1);
				unsigned int l = (unsigned int)mysql_thread___mirror_max_concurrency;
				if (mirror_queue_mysql_sessions->len*0.3 > l) l=mirror_queue_mysql_sessions->len*0.3;
				if (mirror_queue_mysql_sessions_cache->len <= l) {
					bool to_cache=true;
					if (newsess->mybe) {
						if (newsess->mybe->server_myds) {
							to_cache=false;
						}
					}
					if (to_cache) {
						__sync_sub_and_fetch(&GloMTH->status_variables.mirror_sessions_current,1);
						mirror_queue_mysql_sessions_cache->add(newsess);
					} else {
						delete newsess;
					}
				} else {
					delete newsess;
				}
			}
			//newsess->to_process=0;
		}
	}
}

void MySQL_Thread::handle_kill_queues() {
	pthread_mutex_lock(&kq.m);
	if (kq.conn_ids.size() + kq.query_ids.size()) {
		Scan_Sessions_to_Kill_All();
		maintenance_loop=true;
	}
	pthread_mutex_unlock(&kq.m);
}

void MySQL_Thread::check_timing_out_session(unsigned int n) {
	// FIXME: this logic was removed completely because we added mariadb client library. Yet, we need to implement a way to manage connection timeout
	// check for timeout
	// no events. This section is copied from process_data_on_data_stream()
	MySQL_Data_Stream *_myds=mypolls.myds[n];
	if (_myds && _myds->sess) {
		if (_myds->wait_until && curtime > _myds->wait_until) {
			// timeout
			_myds->sess->to_process=1;
		} else {
			if (_myds->sess->pause_until && curtime > _myds->sess->pause_until) {
				// timeout
				_myds->sess->to_process=1;
			}
		}
	}
}

void MySQL_Thread::check_for_invalid_fd(unsigned int n) {
	// check if the FD is valid
	if (mypolls.fds[n].revents==POLLNVAL) {
		// debugging output before assert
		MySQL_Data_Stream *_myds=mypolls.myds[n];
		if (_myds) {
			if (_myds->myconn) {
				proxy_error("revents==POLLNVAL for FD=%d, events=%d, MyDSFD=%d, MyConnFD=%d\n", mypolls.fds[n].fd, mypolls.fds[n].events, _myds->fd, _myds->myconn->fd);
				assert(mypolls.fds[n].revents!=POLLNVAL);
			}
		}
		// if we reached her, we didn't assert() yet
		proxy_error("revents==POLLNVAL for FD=%d, events=%d, MyDSFD=%d\n", mypolls.fds[n].fd, mypolls.fds[n].events, _myds->fd);
		assert(mypolls.fds[n].revents!=POLLNVAL);
	}
}

void MySQL_Thread::read_one_byte_from_pipe(unsigned int n) {
	if (mypolls.fds[n].revents) {
		unsigned char c;
		if (read(mypolls.fds[n].fd, &c, 1)==-1) {// read just one byte
			proxy_error("Error during read from signal_all_threads()\n");
		}
		proxy_debug(PROXY_DEBUG_GENERIC,3, "Got signal from admin , done nothing\n");
		//fprintf(stderr,"Got signal from admin , done nothing\n"); // FIXME: this is just the skeleton for issue #253
		if (c) {
			// we are being signaled to sleep for some ms. Before going to sleep we also release the mutex
			pthread_mutex_unlock(&thread_mutex);
			usleep(c*1000);
			pthread_mutex_lock(&thread_mutex);
			// we enter in maintenance loop only if c is set
			// when threads are signaling each other, there is no need to set maintenance_loop
			maintenance_loop=true;
		}
	}
}

void MySQL_Thread::tune_timeout_for_myds_needs_pause(MySQL_Data_Stream *myds) {
	if (myds->wait_until > curtime) {
		if (mypolls.poll_timeout==0 || (myds->wait_until - curtime < mypolls.poll_timeout) ) {
			mypolls.poll_timeout= myds->wait_until - curtime;
			proxy_debug(PROXY_DEBUG_MYSQL_CONNECTION, 7, "Session=%p , poll_timeout=%llu , wait_until=%llu , curtime=%llu\n", mypolls.poll_timeout, myds->wait_until, curtime);
		}
	}
}

void MySQL_Thread::tune_timeout_for_session_needs_pause(MySQL_Data_Stream *myds) {
	if (mypolls.poll_timeout==0 || (myds->sess->pause_until - curtime < mypolls.poll_timeout) ) {
		mypolls.poll_timeout= myds->sess->pause_until - curtime;
		proxy_debug(PROXY_DEBUG_MYSQL_CONNECTION, 7, "Session=%p , poll_timeout=%llu , pause_until=%llu , curtime=%llu\n", mypolls.poll_timeout, myds->sess->pause_until, curtime);
	}
}

void MySQL_Thread::configure_pollout(MySQL_Data_Stream *myds, unsigned int n) {
	if (myds->myds_type==MYDS_FRONTEND && myds->DSS==STATE_SLEEP && myds->sess && myds->sess->status==WAITING_CLIENT_DATA) {
		myds->set_pollout();
	} else {
		if (myds->DSS > STATE_MARIADB_BEGIN && myds->DSS < STATE_MARIADB_END) {
			mypolls.fds[n].events = POLLIN;
			if (mypolls.myds[n]->myconn->async_exit_status & MYSQL_WAIT_WRITE)
				mypolls.fds[n].events |= POLLOUT;
		} else {
			myds->set_pollout();
		}
	}
	if (unlikely(myds->sess->pause_until > curtime)) {
		if (myds->myds_type==MYDS_FRONTEND) {
			myds->remove_pollout();
		}
		if (myds->myds_type==MYDS_BACKEND) {
			if (mysql_thread___throttle_ratio_server_to_client) {
				mypolls.fds[n].events = 0;
			}
		}
	}
	if (myds->myds_type==MYDS_BACKEND) {
		set_backend_to_be_skipped_if_frontend_is_slow(myds, n);
	}
}<|MERGE_RESOLUTION|>--- conflicted
+++ resolved
@@ -2618,13 +2618,10 @@
 	if (variables.ssl_p2s_cert) free(variables.ssl_p2s_cert);
 	if (variables.ssl_p2s_key) free(variables.ssl_p2s_key);
 	if (variables.ssl_p2s_cipher) free(variables.ssl_p2s_cipher);
-<<<<<<< HEAD
-	for (int i=0; i<SQL_NAME_LAST_LOW_WM; i++) {
-=======
 	if (variables.ssl_p2s_crl) free(variables.ssl_p2s_crl);
 	if (variables.ssl_p2s_crlpath) free(variables.ssl_p2s_crlpath);
-	for (int i=0; i<SQL_NAME_LAST; i++) {
->>>>>>> 6485d154
+
+  for (int i=0; i<SQL_NAME_LAST_LOW_WM; i++) {
 		if (variables.default_variables[i]) {
 			free(variables.default_variables[i]);
 			variables.default_variables[i]=NULL;
