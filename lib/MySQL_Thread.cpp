--- conflicted
+++ resolved
@@ -1529,103 +1529,8 @@
 		sprintf(intbuf,"%d", (int)(stacksize ? stacksize : DEFAULT_STACK_SIZE));
 		return strdup(intbuf);
 	}
-<<<<<<< HEAD
-#ifdef DEBUG
-	if (!strcasecmp(name,"session_debug")) {
-		return strdup((variables.session_debug ? "true" : "false"));
-	}
-#endif /* DEBUG */
-	if (!strcasecmp(name,"have_compress")) {
-		return strdup((variables.have_compress ? "true" : "false"));
-	}
-	if (!strcasecmp(name,"have_ssl")) {
-		return strdup((variables.have_ssl ? "true" : "false"));
-	}
-	if (!strcasecmp(name,"client_found_rows")) {
-		return strdup((variables.client_found_rows ? "true" : "false"));
-	}
-	if (!strcasecmp(name,"multiplexing")) {
-		return strdup((variables.multiplexing ? "true" : "false"));
-	}
-	if (!strcasecmp(name,"log_unhealthy_connections")) {
-		return strdup((variables.log_unhealthy_connections ? "true" : "false"));
-	}
-	if (!strcasecmp(name,"forward_autocommit")) {
-		return strdup((variables.forward_autocommit ? "true" : "false"));
-	}
-	if (!strcasecmp(name,"connection_warming")) {
-		return strdup((variables.connection_warming ? "true" : "false"));
-	}
-	if (!strcasecmp(name,"enforce_autocommit_on_reads")) {
-		return strdup((variables.enforce_autocommit_on_reads ? "true" : "false"));
-	}
-	if (!strcasecmp(name,"autocommit_false_not_reusable")) {
-		return strdup((variables.autocommit_false_not_reusable ? "true" : "false"));
-	}
-	if (!strcasecmp(name,"autocommit_false_is_transaction")) {
-		return strdup((variables.autocommit_false_is_transaction ? "true" : "false"));
-	}
-	if (!strcasecmp(name,"verbose_query_error")) {
-		return strdup((variables.verbose_query_error ? "true" : "false"));
-	}
-	if (!strcasecmp(name,"commands_stats")) {
-		return strdup((variables.commands_stats ? "true" : "false"));
-	}
-	if (!strcasecmp(name,"query_digests")) {
-		return strdup((variables.query_digests ? "true" : "false"));
-	}
-	if (!strcasecmp(name,"query_digests_lowercase")) {
-		return strdup((variables.query_digests_lowercase ? "true" : "false"));
-	}
-	if (!strcasecmp(name,"query_digests_replace_null")) {
-		return strdup((variables.query_digests_replace_null ? "true" : "false"));
-	}
-	if (!strcasecmp(name,"query_digests_no_digits")) {
-		return strdup((variables.query_digests_no_digits ? "true" : "false"));
-	}
-	if (!strcasecmp(name,"query_digests_normalize_digest_text")) {
-		return strdup((variables.query_digests_normalize_digest_text ? "true" : "false"));
-	}
-	if (!strcasecmp(name,"query_digests_track_hostname")) {
-		return strdup((variables.query_digests_track_hostname ? "true" : "false"));
-	}
-	if (!strcasecmp(name,"stats_time_backend_query")) {
-		return strdup((variables.stats_time_backend_query ? "true" : "false"));
-	}
-	if (!strcasecmp(name,"stats_time_query_processor")) {
-		return strdup((variables.stats_time_query_processor ? "true" : "false"));
-	}
-	if (!strcasecmp(name,"query_cache_stores_empty_result")) {
-		return strdup((variables.query_cache_stores_empty_result ? "true" : "false"));
-	}
-	if (!strcasecmp(name,"kill_backend_connection_when_disconnect")) {
-		return strdup((variables.kill_backend_connection_when_disconnect ? "true" : "false"));
-	}
-	if (!strcasecmp(name,"client_session_track_gtid")) {
-		return strdup((variables.client_session_track_gtid ? "true" : "false"));
-	}
-	if (!strcasecmp(name,"sessions_sort")) {
-		return strdup((variables.sessions_sort ? "true" : "false"));
-	}
-#ifdef IDLE_THREADS
-	if (!strcasecmp(name,"session_idle_show_processlist")) {
-		return strdup((variables.session_idle_show_processlist ? "true" : "false"));
-	}
-#endif // IDLE_THREADS
-	if (!strcasecmp(name,"show_processlist_extended")) {
-		sprintf(intbuf,"%d",variables.show_processlist_extended);
-		return strdup(intbuf);
-	}
-	if (!strcasecmp(name,"servers_stats")) {
-		return strdup((variables.servers_stats ? "true" : "false"));
-	}
-	if (!strcasecmp(name,"default_reconnect")) {
-		return strdup((variables.default_reconnect ? "true" : "false"));
-	}
 	if (!strcasecmp(name,"tls_version")) return strdup(variables.tls_version);
-=======
-
->>>>>>> bd703d4e
+
 	return NULL;
 //VALGRIND_ENABLE_ERROR_REPORTING;
 }
