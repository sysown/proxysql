#include "MySQL_HostGroups_Manager.h"
#include "proxysql.h"
#include "cpp.h"

#include "MySQL_PreparedStatement.h"
#include "MySQL_Data_Stream.h"

#include <memory>
#include <pthread.h>
#include <string>

#include <prometheus/counter.h>
#include <prometheus/detail/builder.h>
#include <prometheus/family.h>
#include <prometheus/gauge.h>

#include "prometheus_helpers.h"
#include "proxysql_utils.h"

#define char_malloc (char *)malloc
#define itostr(__s, __i)  { __s=char_malloc(32); sprintf(__s, "%lld", __i); }

#include "thread.h"
#include "wqueue.h"

#include "ev.h"

#include <functional>
#include <mutex>
#include <type_traits>

using std::function;

#ifdef TEST_AURORA
static unsigned long long array_mysrvc_total = 0;
static unsigned long long array_mysrvc_cands = 0;
#endif // TEST_AURORA

#define SAFE_SQLITE3_STEP(_stmt) do {\
  do {\
    rc=(*proxy_sqlite3_step)(_stmt);\
    if (rc!=SQLITE_DONE) {\
      assert(rc==SQLITE_LOCKED);\
      usleep(100);\
    }\
  } while (rc!=SQLITE_DONE);\
} while (0)

extern ProxySQL_Admin *GloAdmin;

extern MySQL_Threads_Handler *GloMTH;

extern MySQL_Monitor *GloMyMon;

class MySrvConnList;
class MySrvC;
class MySrvList;
class MyHGC;

//static struct ev_async * gtid_ev_async;

static pthread_mutex_t ev_loop_mutex;

//static std::unordered_map <string, Gtid_Server_Info *> gtid_map;

static void gtid_async_cb(struct ev_loop *loop, struct ev_async *watcher, int revents) {
	if (glovars.shutdown) {
		ev_break(loop);
	}
	pthread_mutex_lock(&ev_loop_mutex);
	MyHGM->gtid_missing_nodes = false;
	MyHGM->generate_mysql_gtid_executed_tables();
	pthread_mutex_unlock(&ev_loop_mutex);
	return;
}

static void gtid_timer_cb (struct ev_loop *loop, struct ev_timer *timer, int revents) {
	if (GloMTH == nullptr) { return; }
	ev_timer_stop(loop, timer);
	ev_timer_set(timer, __sync_add_and_fetch(&GloMTH->variables.binlog_reader_connect_retry_msec,0)/1000, 0);
	if (glovars.shutdown) {
		ev_break(loop);
	}
	if (MyHGM->gtid_missing_nodes) {
		pthread_mutex_lock(&ev_loop_mutex);
		MyHGM->gtid_missing_nodes = false;
		MyHGM->generate_mysql_gtid_executed_tables();
		pthread_mutex_unlock(&ev_loop_mutex);
	}
	ev_timer_start(loop, timer);
	return;
}

static int wait_for_mysql(MYSQL *mysql, int status) {
	struct pollfd pfd;
	int timeout, res;

	pfd.fd = mysql_get_socket(mysql);
	pfd.events =
		(status & MYSQL_WAIT_READ ? POLLIN : 0) |
		(status & MYSQL_WAIT_WRITE ? POLLOUT : 0) |
		(status & MYSQL_WAIT_EXCEPT ? POLLPRI : 0);
	timeout = 1;
	res = poll(&pfd, 1, timeout);
	if (res == 0)
		return MYSQL_WAIT_TIMEOUT | status;
	else if (res < 0)
		return MYSQL_WAIT_TIMEOUT;
	else {
		int status = 0;
		if (pfd.revents & POLLIN) status |= MYSQL_WAIT_READ;
		if (pfd.revents & POLLOUT) status |= MYSQL_WAIT_WRITE;
		if (pfd.revents & POLLPRI) status |= MYSQL_WAIT_EXCEPT;
		return status;
	}
}

void reader_cb(struct ev_loop *loop, struct ev_io *w, int revents) {
	pthread_mutex_lock(&ev_loop_mutex);
	if (revents & EV_READ) {
		GTID_Server_Data *sd = (GTID_Server_Data *)w->data;
		bool rc = true;
		rc = sd->readall();
		if (rc == false) {
			//delete sd;
			std::string s1 = sd->address;
			s1.append(":");
			s1.append(std::to_string(sd->mysql_port));
			MyHGM->gtid_missing_nodes = true;
			proxy_warning("GTID: failed to connect to ProxySQL binlog reader on port %d for server %s:%d\n", sd->port, sd->address, sd->mysql_port);
			std::unordered_map <string, GTID_Server_Data *>::iterator it2;
			it2 = MyHGM->gtid_map.find(s1);
			if (it2 != MyHGM->gtid_map.end()) {
				//MyHGM->gtid_map.erase(it2);
				it2->second = NULL;
				delete sd;
			}
			ev_io_stop(MyHGM->gtid_ev_loop, w);
			free(w);
		} else {
			sd->dump();
		}
	}
	pthread_mutex_unlock(&ev_loop_mutex);
}

void connect_cb(EV_P_ ev_io *w, int revents) {
	pthread_mutex_lock(&ev_loop_mutex);
	struct ev_io * c = w;
	if (revents & EV_WRITE) {
		int optval = 0;
		socklen_t optlen = sizeof(optval);
		if ((getsockopt(w->fd, SOL_SOCKET, SO_ERROR, &optval, &optlen) == -1) ||
			(optval != 0)) {
			/* Connection failed; try the next address in the list. */
			//int errnum = optval ? optval : errno;
			ev_io_stop(MyHGM->gtid_ev_loop, w);
			close(w->fd);
			MyHGM->gtid_missing_nodes = true;
			GTID_Server_Data * custom_data = (GTID_Server_Data *)w->data;
			GTID_Server_Data *sd = custom_data;
			std::string s1 = sd->address;
			s1.append(":");
			s1.append(std::to_string(sd->mysql_port));
			proxy_warning("GTID: failed to connect to ProxySQL binlog reader on port %d for server %s:%d\n", sd->port, sd->address, sd->mysql_port);
			std::unordered_map <string, GTID_Server_Data *>::iterator it2;
			it2 = MyHGM->gtid_map.find(s1);
			if (it2 != MyHGM->gtid_map.end()) {
				//MyHGM->gtid_map.erase(it2);
				it2->second = NULL;
				delete sd;
			}
			//delete custom_data;
			free(c);
		} else {
			ev_io_stop(MyHGM->gtid_ev_loop, w);
			int fd=w->fd;
			struct ev_io * new_w = (struct ev_io*) malloc(sizeof(struct ev_io));
			new_w->data = w->data;
			GTID_Server_Data * custom_data = (GTID_Server_Data *)new_w->data;
			custom_data->w = new_w;
			free(w);
			ev_io_init(new_w, reader_cb, fd, EV_READ);
			ev_io_start(MyHGM->gtid_ev_loop, new_w);
		}
	}
	pthread_mutex_unlock(&ev_loop_mutex);
}

struct ev_io * new_connector(char *address, uint16_t gtid_port, uint16_t mysql_port) {
	//struct sockaddr_in a;
	int s;

	if ((s = socket(AF_INET, SOCK_STREAM, 0)) == -1) {
		perror("socket");
		close(s);
		return NULL;
	}
/*
	memset(&a, 0, sizeof(a));
	a.sin_port = htons(gtid_port);
	a.sin_family = AF_INET;
	if (!inet_aton(address, (struct in_addr *) &a.sin_addr.s_addr)) {
		perror("bad IP address format");
		close(s);
		return NULL;
	}
*/
	ioctl_FIONBIO(s,1);

	struct addrinfo hints;
	struct addrinfo *res = NULL;
	memset(&hints, 0, sizeof(hints));
	hints.ai_protocol= IPPROTO_TCP;
	hints.ai_family= AF_UNSPEC;
	hints.ai_socktype= SOCK_STREAM;

	char str_port[NI_MAXSERV+1];
	sprintf(str_port,"%d", gtid_port);
	int gai_rc = getaddrinfo(address, str_port, &hints, &res);
	if (gai_rc) {
		freeaddrinfo(res);
		//exit here
		return NULL;
	}

	//int status = connect(s, (struct sockaddr *) &a, sizeof(a));
	int status = connect(s, res->ai_addr, res->ai_addrlen);
	if ((status == 0) || ((status == -1) && (errno == EINPROGRESS))) {
		struct ev_io *c = (struct ev_io *)malloc(sizeof(struct ev_io));
		if (c) {
			ev_io_init(c, connect_cb, s, EV_WRITE);
			GTID_Server_Data * custom_data = new GTID_Server_Data(c, address, gtid_port, mysql_port);
			c->data = (void *)custom_data;
			return c;
		}
		/* else error */
	}
	return NULL;
}



GTID_Server_Data::GTID_Server_Data(struct ev_io *_w, char *_address, uint16_t _port, uint16_t _mysql_port) {
	active = true;
	w = _w;
	size = 1024; // 1KB buffer
	data = (char *)malloc(size);
	memset(uuid_server, 0, sizeof(uuid_server));
	pos = 0;
	len = 0;
	address = strdup(_address);
	port = _port;
	mysql_port = _mysql_port;
	events_read = 0;
}

void GTID_Server_Data::resize(size_t _s) {
	char *data_ = (char *)malloc(_s);
	memcpy(data_, data, (_s > size ? size : _s));
	size = _s;
	free(data);
	data = data_;
}

GTID_Server_Data::~GTID_Server_Data() {
	free(address);
	free(data);
}

bool GTID_Server_Data::readall() {
	bool ret = true;
	if (size == len) {
		// buffer is full, expand
		resize(len*2);
	}
	int rc = 0;
	rc = read(w->fd,data+len,size-len);
	if (rc > 0) {
		len += rc;
	} else {
		int myerr = errno;
		proxy_error("Read returned %d bytes, error %d\n", rc, myerr);
		if (
			(rc == 0) ||
			(rc==-1 && myerr != EINTR && myerr != EAGAIN)
		) {
			ret = false;
		}
	}
	return ret;
}


bool GTID_Server_Data::gtid_exists(char *gtid_uuid, uint64_t gtid_trxid) {
	std::string s = gtid_uuid;
	auto it = gtid_executed.find(s);
//	fprintf(stderr,"Checking if server %s:%d has GTID %s:%lu ... ", address, port, gtid_uuid, gtid_trxid);
	if (it == gtid_executed.end()) {
//		fprintf(stderr,"NO\n");
		return false;
	}
	for (auto itr = it->second.begin(); itr != it->second.end(); ++itr) {
		if ((int64_t)gtid_trxid >= itr->first && (int64_t)gtid_trxid <= itr->second) {
//			fprintf(stderr,"YES\n");
			return true;
		}
	}
//	fprintf(stderr,"NO\n");
	return false;
}

void GTID_Server_Data::read_all_gtids() {
		while (read_next_gtid()) {
		}
	}

void GTID_Server_Data::dump() {
	if (len==0) {
		return;
	}
	read_all_gtids();
	//int rc = write(1,data+pos,len-pos);
	fflush(stdout);
	///pos += rc;
	if (pos >= len/2) {
		memmove(data,data+pos,len-pos);
		len = len-pos;
		pos = 0;
	}
}

bool GTID_Server_Data::writeout() {
	bool ret = true;
	if (len==0) {
		return ret;
	}
	int rc = 0;
	rc = write(w->fd,data+pos,len-pos);
	if (rc > 0) {
		pos += rc;
		if (pos >= len/2) {
			memmove(data,data+pos,len-pos);
			len = len-pos;
			pos = 0;
		}
	}
	return ret;
}

bool GTID_Server_Data::read_next_gtid() {
	if (len==0) {
		return false;
	}
	void *nlp = NULL;
	nlp = memchr(data+pos,'\n',len-pos);
	if (nlp == NULL) {
		return false;
	}
	int l = (char *)nlp - (data+pos);
	char rec_msg[80];
	if (strncmp(data+pos,(char *)"ST=",3)==0) {
		// we are reading the bootstrap
		char *bs = (char *)malloc(l+1-3); // length + 1 (null byte) - 3 (header)
		memcpy(bs, data+pos+3, l-3);
		bs[l-3] = '\0';
		char *saveptr1=NULL;
		char *saveptr2=NULL;
		//char *saveptr3=NULL;
		char *token = NULL;
		char *subtoken = NULL;
		//char *subtoken2 = NULL;
		char *str1 = NULL;
		char *str2 = NULL;
		//char *str3 = NULL;
		for (str1 = bs; ; str1 = NULL) {
			token = strtok_r(str1, ",", &saveptr1);
			if (token == NULL) {
				break;
			}
			int j = 0;
			for (str2 = token; ; str2 = NULL) {
				subtoken = strtok_r(str2, ":", &saveptr2);
				if (subtoken == NULL) {
					break;
					}
				j++;
				if (j%2 == 1) { // we are reading the uuid
					char *p = uuid_server;
					for (unsigned int k=0; k<strlen(subtoken); k++) {
						if (subtoken[k]!='-') {
							*p = subtoken[k];
							p++;
						}
					}
					//fprintf(stdout,"BS from %s\n", uuid_server);
				} else { // we are reading the trxids
					uint64_t trx_from;
					uint64_t trx_to;
					sscanf(subtoken,"%lu-%lu",&trx_from,&trx_to);
					//fprintf(stdout,"BS from %s:%lu-%lu\n", uuid_server, trx_from, trx_to);
					std::string s = uuid_server;
					gtid_executed[s].emplace_back(trx_from, trx_to);
			   }
			}
		}
		pos += l+1;
		free(bs);
		//return true;
	} else {
		strncpy(rec_msg,data+pos,l);
		pos += l+1;
		rec_msg[l]=0;
		//int rc = write(1,data+pos,l+1);
		//fprintf(stdout,"%s\n", rec_msg);
		if (rec_msg[0]=='I') {
			//char rec_uuid[80];
			uint64_t rec_trxid;
			char *a = NULL;
			int ul = 0;
			switch (rec_msg[1]) {
				case '1':
					//sscanf(rec_msg+3,"%s\:%lu",uuid_server,&rec_trxid);
					a = strchr(rec_msg+3,':');
					ul = a-rec_msg-3;
					strncpy(uuid_server,rec_msg+3,ul);
					uuid_server[ul] = 0;
					rec_trxid=atoll(a+1);
					break;
				case '2':
					//sscanf(rec_msg+3,"%lu",&rec_trxid);
					rec_trxid=atoll(rec_msg+3);
					break;
				default:
					break;
			}
			//fprintf(stdout,"%s:%lu\n", uuid_server, rec_trxid);
			std::string s = uuid_server;
			gtid_t new_gtid = std::make_pair(s,rec_trxid);
			addGtid(new_gtid,gtid_executed);
			events_read++;
			//return true;
		}
	}
	//std::cout << "current pos " << gtid_executed_to_string(gtid_executed) << std::endl << std::endl;
	return true;
}

std::string gtid_executed_to_string(gtid_set_t& gtid_executed) {
	std::string gtid_set;
	for (auto it=gtid_executed.begin(); it!=gtid_executed.end(); ++it) {
		std::string s = it->first;
		s.insert(8,"-");
		s.insert(13,"-");
		s.insert(18,"-");
		s.insert(23,"-");
		s = s + ":";
		for (auto itr = it->second.begin(); itr != it->second.end(); ++itr) {
			std::string s2 = s;
			s2 = s2 + std::to_string(itr->first);
			s2 = s2 + "-";
			s2 = s2 + std::to_string(itr->second);
			s2 = s2 + ",";
			gtid_set = gtid_set + s2;
		}
	}
	// Extract latest comma only in case 'gtid_executed' isn't empty
	if (gtid_set.empty() == false) {
		gtid_set.pop_back();
	}
	return gtid_set;
}



void addGtid(const gtid_t& gtid, gtid_set_t& gtid_executed) {
	auto it = gtid_executed.find(gtid.first);
	if (it == gtid_executed.end())
	{
		gtid_executed[gtid.first].emplace_back(gtid.second, gtid.second);
		return;
	}

	bool flag = true;
	for (auto itr = it->second.begin(); itr != it->second.end(); ++itr)
	{
		if (gtid.second >= itr->first && gtid.second <= itr->second)
			return;
		if (gtid.second + 1 == itr->first)
		{
			--itr->first;
			flag = false;
			break;
		}
		else if (gtid.second == itr->second + 1)
		{
			++itr->second;
			flag = false;
			break;
		}
		else if (gtid.second < itr->first)
		{
			it->second.emplace(itr, gtid.second, gtid.second);
			return;
		}
	}

	if (flag)
		it->second.emplace_back(gtid.second, gtid.second);

	for (auto itr = it->second.begin(); itr != it->second.end(); ++itr)
	{
		auto next_itr = std::next(itr);
		if (next_itr != it->second.end() && itr->second + 1 == next_itr->first)
		{
			itr->second = next_itr->second;
			it->second.erase(next_itr);
			break;
		}
	}
}

static void * GTID_syncer_run() {
	//struct ev_loop * gtid_ev_loop;
	//gtid_ev_loop = NULL;
	MyHGM->gtid_ev_loop = ev_loop_new (EVBACKEND_POLL | EVFLAG_NOENV);
	if (MyHGM->gtid_ev_loop == NULL) {
		proxy_error("could not initialise GTID sync loop\n");
		exit(EXIT_FAILURE);
	}
	//ev_async_init(gtid_ev_async, gtid_async_cb);
	//ev_async_start(gtid_ev_loop, gtid_ev_async);
	MyHGM->gtid_ev_timer = (struct ev_timer *)malloc(sizeof(struct ev_timer));
	ev_async_init(MyHGM->gtid_ev_async, gtid_async_cb);
	ev_async_start(MyHGM->gtid_ev_loop, MyHGM->gtid_ev_async);
	//ev_timer_init(MyHGM->gtid_ev_timer, gtid_timer_cb, __sync_add_and_fetch(&GloMTH->variables.binlog_reader_connect_retry_msec,0)/1000, 0);
	ev_timer_init(MyHGM->gtid_ev_timer, gtid_timer_cb, 3, 0);
	ev_timer_start(MyHGM->gtid_ev_loop, MyHGM->gtid_ev_timer);
	//ev_ref(gtid_ev_loop);
	ev_run(MyHGM->gtid_ev_loop, 0);
	//sleep(1000);
	return NULL;
}

//static void * HGCU_thread_run() {
static void * HGCU_thread_run() {
	PtrArray *conn_array=new PtrArray();
	while(1) {
		MySQL_Connection *myconn= NULL;
		myconn = (MySQL_Connection *)MyHGM->queue.remove();
		if (myconn==NULL) {
			// intentionally exit immediately
			delete conn_array;
			return NULL;
		}
		conn_array->add(myconn);
		while (MyHGM->queue.size()) {
			myconn=(MySQL_Connection *)MyHGM->queue.remove();
			if (myconn==NULL) {
				delete conn_array;
				return NULL;
			}
			conn_array->add(myconn);
		}
		unsigned int l=conn_array->len;
		int *errs=(int *)malloc(sizeof(int)*l);
		int *statuses=(int *)malloc(sizeof(int)*l);
		my_bool *ret=(my_bool *)malloc(sizeof(my_bool)*l);
		int i;
		for (i=0;i<(int)l;i++) {
			myconn->reset();
			MyHGM->increase_reset_counter();
			myconn=(MySQL_Connection *)conn_array->index(i);
			if (myconn->mysql->net.pvio && myconn->mysql->net.fd && myconn->mysql->net.buff) {
				MySQL_Connection_userinfo *userinfo = myconn->userinfo;
				char *auth_password = NULL;
				if (userinfo->password) {
					if (userinfo->password[0]=='*') { // we don't have the real password, let's pass sha1
						auth_password=userinfo->sha1_pass;
					} else {
						auth_password=userinfo->password;
					}
				}
				//async_exit_status = mysql_change_user_start(&ret_bool,mysql,_ui->username, auth_password, _ui->schemaname);
				// we first reset the charset to a default one.
				// this to solve the problem described here:
				// https://github.com/sysown/proxysql/pull/3249#issuecomment-761887970
				if (myconn->mysql->charset->nr >= 255)
					mysql_options(myconn->mysql, MYSQL_SET_CHARSET_NAME, myconn->mysql->charset->csname);
				statuses[i]=mysql_change_user_start(&ret[i], myconn->mysql, myconn->userinfo->username, auth_password, myconn->userinfo->schemaname);
				if (myconn->mysql->net.pvio==NULL || myconn->mysql->net.fd==0 || myconn->mysql->net.buff==NULL) {
					statuses[i]=0; ret[i]=1;
				}
			} else {
				statuses[i]=0;
				ret[i]=1;
			}
		}
		for (i=0;i<(int)conn_array->len;i++) {
			if (statuses[i]==0) {
				myconn=(MySQL_Connection *)conn_array->remove_index_fast(i);
				if (!ret[i]) {
					MyHGM->push_MyConn_to_pool(myconn);
				} else {
					myconn->send_quit=false;
					MyHGM->destroy_MyConn_from_pool(myconn);
				}
				statuses[i]=statuses[conn_array->len];
				ret[i]=ret[conn_array->len];
				i--;
			}
		}
		unsigned long long now=monotonic_time();
		while (conn_array->len && ((monotonic_time() - now) < 1000000)) {
			usleep(50);
			for (i=0;i<(int)conn_array->len;i++) {
				myconn=(MySQL_Connection *)conn_array->index(i);
				if (myconn->mysql->net.pvio && myconn->mysql->net.fd && myconn->mysql->net.buff) {
					statuses[i]=wait_for_mysql(myconn->mysql, statuses[i]);
					if (myconn->mysql->net.pvio && myconn->mysql->net.fd && myconn->mysql->net.buff) {
						if ((statuses[i] & MYSQL_WAIT_TIMEOUT) == 0) {
							statuses[i]=mysql_change_user_cont(&ret[i], myconn->mysql, statuses[i]);
							if (myconn->mysql->net.pvio==NULL || myconn->mysql->net.fd==0 || myconn->mysql->net.buff==NULL ) {
								statuses[i]=0; ret[i]=1;
							}
						}
					} else {
						statuses[i]=0; ret[i]=1;
					}
				} else {
					statuses[i]=0; ret[i]=1;
				}
			}
			for (i=0;i<(int)conn_array->len;i++) {
				if (statuses[i]==0) {
					myconn=(MySQL_Connection *)conn_array->remove_index_fast(i);
					if (!ret[i]) {
						myconn->reset();
						MyHGM->push_MyConn_to_pool(myconn);
					} else {
						myconn->send_quit=false;
						MyHGM->destroy_MyConn_from_pool(myconn);
					}
					statuses[i]=statuses[conn_array->len];
					ret[i]=ret[conn_array->len];
					i--;
				}
			}
		}
		while (conn_array->len) {
			// we reached here, and there are still connections
			myconn=(MySQL_Connection *)conn_array->remove_index_fast(0);
			myconn->send_quit=false;
			MyHGM->destroy_MyConn_from_pool(myconn);
		}
		free(statuses);
		free(errs);
		free(ret);
	}
	delete conn_array;
}


MySQL_Connection *MySrvConnList::index(unsigned int _k) {
	return (MySQL_Connection *)conns->index(_k);
}

MySQL_Connection * MySrvConnList::remove(int _k) {
	return (MySQL_Connection *)conns->remove_index_fast(_k);
}

/*
unsigned int MySrvConnList::conns_length() {
	return conns->len;
}
*/

MySrvConnList::MySrvConnList(MySrvC *_mysrvc) {
	mysrvc=_mysrvc;
	conns=new PtrArray();
}

void MySrvConnList::add(MySQL_Connection *c) {
	conns->add(c);
}

MySrvConnList::~MySrvConnList() {
	mysrvc=NULL;
	while (conns_length()) {
		MySQL_Connection *conn=(MySQL_Connection *)conns->remove_index_fast(0);
		delete conn;
	}
	delete conns;
}

MySrvList::MySrvList(MyHGC *_myhgc) {
	myhgc=_myhgc;
	servers=new PtrArray();
}

void MySrvList::add(MySrvC *s) {
	if (s->myhgc==NULL) {
		s->myhgc=myhgc;
	}
	servers->add(s);
}


int MySrvList::find_idx(MySrvC *s) {
  for (unsigned int i=0; i<servers->len; i++) {
    MySrvC *mysrv=(MySrvC *)servers->index(i);
    if (mysrv==s) {
      return (unsigned int)i;
    }
  }
  return -1;
}

void MySrvList::remove(MySrvC *s) {
	int i=find_idx(s);
	assert(i>=0);
	servers->remove_index_fast((unsigned int)i);
}

void MySrvConnList::drop_all_connections() {
	proxy_debug(PROXY_DEBUG_MYSQL_CONNPOOL, 7, "Dropping all connections (%u total) on MySrvConnList %p for server %s:%d , hostgroup=%d , status=%d\n", conns_length(), this, mysrvc->address, mysrvc->port, mysrvc->myhgc->hid, mysrvc->status);
	while (conns_length()) {
		MySQL_Connection *conn=(MySQL_Connection *)conns->remove_index_fast(0);
		delete conn;
	}
}


MySrvC::MySrvC(
	char* add, uint16_t p, uint16_t gp, int64_t _weight, enum MySerStatus _status, unsigned int _compression,
	int64_t _max_connections, unsigned int _max_replication_lag, int32_t _use_ssl, unsigned int _max_latency_ms,
	char* _comment
) {
	address=strdup(add);
	port=p;
	gtid_port=gp;
	weight=_weight;
	status=_status;
	compression=_compression;
	max_connections=_max_connections;
	max_replication_lag=_max_replication_lag;
	use_ssl=_use_ssl;
	cur_replication_lag_count=0;
	max_latency_us=_max_latency_ms*1000;
	current_latency_us=0;
	aws_aurora_current_lag_us = 0;
	connect_OK=0;
	connect_ERR=0;
	queries_sent=0;
	bytes_sent=0;
	bytes_recv=0;
	max_connections_used=0;
	queries_gtid_sync=0;
	time_last_detected_error=0;
	connect_ERR_at_time_last_detected_error=0;
	shunned_automatic=false;
	shunned_and_kill_all_connections=false;	// false to default
	//charset=_charset;
	myhgc=NULL;
	comment=strdup(_comment);
	ConnectionsUsed=new MySrvConnList(this);
	ConnectionsFree=new MySrvConnList(this);
}

void MySrvC::connect_error(int err_num, bool get_mutex) {
	// NOTE: this function operates without any mutex
	// although, it is not extremely important if any counter is lost
	// as a single connection failure won't make a significant difference
	proxy_debug(PROXY_DEBUG_MYSQL_CONNECTION, 5, "Connect failed with code '%d'\n", err_num);
	__sync_fetch_and_add(&connect_ERR,1);
	__sync_fetch_and_add(&MyHGM->status.server_connections_aborted,1);
	if (err_num >= 1048 && err_num <= 1052)
		return;
	if (err_num >= 1054 && err_num <= 1075)
		return;
	if (err_num >= 1099 && err_num <= 1104)
		return;
	if (err_num >= 1106 && err_num <= 1113)
		return;
	if (err_num >= 1116 && err_num <= 1118)
		return;
	if (err_num == 1136 || (err_num >= 1138 && err_num <= 1149))
		return;
	switch (err_num) {
		case 1007: // Can't create database
		case 1008: // Can't drop database
		case 1044: // access denied
		case 1045: // access denied
/*
		case 1048: // Column cannot be null
		case 1049: // Unknown database
		case 1050: // Table already exists
		case 1051: // Unknown table
		case 1052: // Column is ambiguous
*/
		case 1120:
		case 1203: // User %s already has more than 'max_user_connections' active connections
		case 1226: // User '%s' has exceeded the '%s' resource (current value: %ld)
		case 3118: // Access denied for user '%s'. Account is locked..
			return;
			break;
		default:
			break;
	}
	time_t t=time(NULL);
	if (t > time_last_detected_error) {
		time_last_detected_error=t;
		connect_ERR_at_time_last_detected_error=1;
	} else {
		if (t < time_last_detected_error) {
			// time_last_detected_error is in the future
			// this means that monitor has a ping interval too big and tuned that in the future
			return;
		}
		// same time
		/**
		 * @brief The expected configured retries set by 'mysql-connect_retries_on_failure' + '2' extra expected
		 *   connection errors.
		 * @details This two extra connections errors are expected:
		 *   1. An initial connection error generated by the datastream and the connection when being created,
		 *     this is, right after the session has requested a connection to the connection pool. This error takes
		 *     places directly in the state machine from 'MySQL_Connection'. Because of this, we consider this
		 *     additional error to be a consequence of the two states machines, and it's not considered for
		 *     'connect_retries'.
		 *   2. A second connection connection error, which is the initial connection error generated by 'MySQL_Session'
		 *     when already in the 'CONNECTING_SERVER' state. This error is an 'extra error' to always consider, since
		 *     it's not part of the retries specified by 'mysql_thread___connect_retries_on_failure', thus, we set the
		 *     'connect_retries' to be 'mysql_thread___connect_retries_on_failure + 1'.
		 */
		int connect_retries = mysql_thread___connect_retries_on_failure + 1;
		int max_failures = mysql_thread___shun_on_failures > connect_retries ? connect_retries : mysql_thread___shun_on_failures;

		if (__sync_add_and_fetch(&connect_ERR_at_time_last_detected_error,1) >= (unsigned int)max_failures) {
			bool _shu=false;
			if (get_mutex==true)
				MyHGM->wrlock(); // to prevent race conditions, lock here. See #627
			if (status==MYSQL_SERVER_STATUS_ONLINE) {
				status=MYSQL_SERVER_STATUS_SHUNNED;
				shunned_automatic=true;
				_shu=true;
			} else {
				_shu=false;
			}
			if (get_mutex==true)
				MyHGM->wrunlock();
			if (_shu) {
			proxy_error("Shunning server %s:%d with %u errors/sec. Shunning for %u seconds\n", address, port, connect_ERR_at_time_last_detected_error , mysql_thread___shun_recovery_time_sec);
			}
		}
	}
}

void MySrvC::shun_and_killall() {
	status=MYSQL_SERVER_STATUS_SHUNNED;
	shunned_automatic=true;
	shunned_and_kill_all_connections=true;
}

MySrvC::~MySrvC() {
	if (address) free(address);
	if (comment) free(comment);
	delete ConnectionsUsed;
	delete ConnectionsFree;
}

MySrvList::~MySrvList() {
	myhgc=NULL;
	while (servers->len) {
		MySrvC *mysrvc=(MySrvC *)servers->remove_index_fast(0);
		delete mysrvc;
	}
	delete servers;
}


MyHGC::MyHGC(int _hid) {
	hid=_hid;
	mysrvs=new MySrvList(this);
	current_time_now = 0;
	new_connections_now = 0;
	attributes.initialized = false;
	reset_attributes();
	// Uninitialized server defaults. Should later be initialized via 'mysql_hostgroup_attributes'.
	servers_defaults.weight = -1;
	servers_defaults.max_connections = -1;
	servers_defaults.use_ssl = -1;
}

void MyHGC::reset_attributes() {
	if (attributes.initialized == false) {
		attributes.init_connect = NULL;
		attributes.comment = NULL;
		attributes.ignore_session_variables_text = NULL;
	}
	attributes.initialized = true;
	attributes.configured = false;
	attributes.max_num_online_servers = 1000000;
	attributes.throttle_connections_per_sec = 1000000;
	attributes.autocommit = -1;
	attributes.free_connections_pct = 10;
	attributes.multiplex = true;
	attributes.connection_warming = false;
	free(attributes.init_connect);
	attributes.init_connect = NULL;
	free(attributes.comment);
	attributes.comment = NULL;
	free(attributes.ignore_session_variables_text);
	attributes.ignore_session_variables_text = NULL;
	attributes.ignore_session_variables_json = json();
}

MyHGC::~MyHGC() {
	reset_attributes(); // free all memory
	delete mysrvs;
}

using metric_name = std::string;
using metric_help = std::string;
using metric_tags = std::map<std::string, std::string>;

using hg_counter_tuple =
	std::tuple<
		p_hg_counter::metric,
		metric_name,
		metric_help,
		metric_tags
	>;

using hg_gauge_tuple =
	std::tuple<
		p_hg_gauge::metric,
		metric_name,
		metric_help,
		metric_tags
	>;

using hg_dyn_counter_tuple =
	std::tuple<
		p_hg_dyn_counter::metric,
		metric_name,
		metric_help,
		metric_tags
	>;

using hg_dyn_gauge_tuple =
	std::tuple<
		p_hg_dyn_gauge::metric,
		metric_name,
		metric_help,
		metric_tags
	>;

using hg_counter_vector = std::vector<hg_counter_tuple>;
using hg_gauge_vector = std::vector<hg_gauge_tuple>;
using hg_dyn_counter_vector = std::vector<hg_dyn_counter_tuple>;
using hg_dyn_gauge_vector = std::vector<hg_dyn_gauge_tuple>;

/**
 * @brief Metrics map holding the metrics for the 'MySQL_HostGroups_Manager' module.
 *
 * @note Many metrics in this map, share a common "id name", because
 *  they differ only by label, because of this, HELP is shared between
 *  them. For better visual identification of this groups they are
 *  sepparated using a line separator comment.
 */
const std::tuple<
	hg_counter_vector,
	hg_gauge_vector,
	hg_dyn_counter_vector,
	hg_dyn_gauge_vector
>
hg_metrics_map = std::make_tuple(
	hg_counter_vector {
		std::make_tuple (
			p_hg_counter::servers_table_version,
			"proxysql_servers_table_version_total",
			"Number of times the \"servers_table\" have been modified.",
			metric_tags {}
		),

		// ====================================================================
		std::make_tuple (
			p_hg_counter::server_connections_created,
			"proxysql_server_connections_total",
			"Total number of server connections (created|delayed|aborted).",
			metric_tags {
				{ "status", "created" }
			}
		),
		std::make_tuple (
			p_hg_counter::server_connections_delayed,
			"proxysql_server_connections_total",
			"Total number of server connections (created|delayed|aborted).",
			metric_tags {
				{ "status", "delayed" }
			}
		),
		std::make_tuple (
			p_hg_counter::server_connections_aborted,
			"proxysql_server_connections_total",
			"Total number of server connections (created|delayed|aborted).",
			metric_tags {
				{ "status", "aborted" }
			}
		),
		// ====================================================================

		// ====================================================================
		std::make_tuple (
			p_hg_counter::client_connections_created,
			"proxysql_client_connections_total",
			"Total number of client connections created.",
			metric_tags {
				{ "status", "created" }
			}
		),
		std::make_tuple (
			p_hg_counter::client_connections_aborted,
			"proxysql_client_connections_total",
			"Total number of client failed connections (or closed improperly).",
			metric_tags {
				{ "status", "aborted" }
			}
		),
		// ====================================================================

		std::make_tuple (
			p_hg_counter::com_autocommit,
			"proxysql_com_autocommit_total",
			"Total queries autocommited.",
			metric_tags {}
		),
		std::make_tuple (
			p_hg_counter::com_autocommit_filtered,
			"proxysql_com_autocommit_filtered_total",
			"Total queries filtered autocommit.",
			metric_tags {}
		),
		std::make_tuple (
			p_hg_counter::com_rollback,
			"proxysql_com_rollback_total",
			"Total queries rollbacked.",
			metric_tags {}
		),
		std::make_tuple (
			p_hg_counter::com_rollback_filtered,
			"proxysql_com_rollback_filtered_total",
			"Total queries filtered rollbacked.",
			metric_tags {}
		),
		std::make_tuple (
			p_hg_counter::com_backend_change_user,
			"proxysql_com_backend_change_user_total",
			"Total CHANGE_USER queries backend.",
			metric_tags {}
		),
		std::make_tuple (
			p_hg_counter::com_backend_init_db,
			"proxysql_com_backend_init_db_total",
			"Total queries backend INIT DB.",
			metric_tags {}
		),
		std::make_tuple (
			p_hg_counter::com_backend_set_names,
			"proxysql_com_backend_set_names_total",
			"Total queries backend SET NAMES.",
			metric_tags {}
		),
		std::make_tuple (
			p_hg_counter::com_frontend_init_db,
			"proxysql_com_frontend_init_db_total",
			"Total INIT DB queries frontend.",
			metric_tags {}
		),
		std::make_tuple (
			p_hg_counter::com_frontend_set_names,
			"proxysql_com_frontend_set_names_total",
			"Total SET NAMES frontend queries.",
			metric_tags {}
		),
		std::make_tuple (
			p_hg_counter::com_frontend_use_db,
			"proxysql_com_frontend_use_db_total",
			"Total USE DB queries frontend.",
			metric_tags {}
		),
		std::make_tuple (
			p_hg_counter::com_commit_cnt,
			"proxysql_com_commit_cnt_total",
			"Total queries commit.",
			metric_tags {}
		),
		std::make_tuple (
			p_hg_counter::com_commit_cnt_filtered,
			"proxysql_com_commit_cnt_filtered_total",
			"Total queries commit filtered.",
			metric_tags {}
		),
		std::make_tuple (
			p_hg_counter::selects_for_update__autocommit0,
			"proxysql_selects_for_update__autocommit0_total",
			"Total queries that are SELECT for update or equivalent.",
			metric_tags {}
		),
		std::make_tuple (
			p_hg_counter::access_denied_wrong_password,
			"proxysql_access_denied_wrong_password_total",
			"Total access denied \"wrong password\".",
			metric_tags {}
		),
		std::make_tuple (
			p_hg_counter::access_denied_max_connections,
			"proxysql_access_denied_max_connections_total",
			"Total access denied \"max connections\".",
			metric_tags {}
		),
		std::make_tuple (
			p_hg_counter::access_denied_max_user_connections,
			"proxysql_access_denied_max_user_connections_total",
			"Total access denied \"max user connections\".",
			metric_tags {}
		),

		// ====================================================================
		std::make_tuple (
			p_hg_counter::myhgm_myconnpool_get,
			"proxysql_myhgm_myconnpool_get_total",
			"The number of requests made to the connection pool.",
			metric_tags {}
		),
		std::make_tuple (
			p_hg_counter::myhgm_myconnpool_get_ok,
			"proxysql_myhgm_myconnpool_get_ok_total",
			"The number of successful requests to the connection pool (i.e. where a connection was available).",
			metric_tags {}
		),
		std::make_tuple (
			p_hg_counter::myhgm_myconnpool_get_ping,
			"proxysql_myhgm_myconnpool_get_ping_total",
			"The number of connections that were taken from the pool to run a ping to keep them alive.",
			metric_tags {}
		),
		// ====================================================================

		std::make_tuple (
			p_hg_counter::myhgm_myconnpool_push,
			"proxysql_myhgm_myconnpool_push_total",
			"The number of connections returned to the connection pool.",
			metric_tags {}
		),
		std::make_tuple (
			p_hg_counter::myhgm_myconnpool_reset,
			"proxysql_myhgm_myconnpool_reset_total",
			"The number of connections that have been reset / re-initialized using \"COM_CHANGE_USER\"",
			metric_tags {}
		),
		std::make_tuple (
			p_hg_counter::myhgm_myconnpool_destroy,
			"proxysql_myhgm_myconnpool_destroy_total",
			"The number of connections considered unhealthy and therefore closed.",
			metric_tags {}
		),

		// ====================================================================

		std::make_tuple (
			p_hg_counter::auto_increment_delay_multiplex,
			"proxysql_myhgm_auto_increment_multiplex_total",
			"The number of times that 'auto_increment_delay_multiplex' has been triggered.",
			metric_tags {}
		),
	},
	// prometheus gauges
	hg_gauge_vector {
		std::make_tuple (
			p_hg_gauge::server_connections_connected,
			"proxysql_server_connections_connected",
			"Backend connections that are currently connected.",
			metric_tags {}
		),
		std::make_tuple (
			p_hg_gauge::client_connections_connected,
			"proxysql_client_connections_connected",
			"Client connections that are currently connected.",
			metric_tags {}
		)
	},
	// prometheus dynamic counters
	hg_dyn_counter_vector {
		// connection_pool
		// ====================================================================

		// ====================================================================
		std::make_tuple (
			p_hg_dyn_counter::conn_pool_bytes_data_recv,
			"proxysql_connpool_data_bytes_total",
			"Amount of data (sent|recv) from the backend, excluding metadata.",
			metric_tags {
				{ "traffic_flow", "recv" }
			}
		),
		std::make_tuple (
			p_hg_dyn_counter::conn_pool_bytes_data_sent,
			"proxysql_connpool_data_bytes_total",
			"Amount of data (sent|recv) from the backend, excluding metadata.",
			metric_tags {
				{ "traffic_flow", "sent" }
			}
		),
		// ====================================================================

		// ====================================================================
		std::make_tuple (
			p_hg_dyn_counter::connection_pool_conn_err,
			"proxysql_connpool_conns_total",
			"How many connections have been tried to be established.",
			metric_tags {
				{ "status", "err" }
			}
		),
		std::make_tuple (
			p_hg_dyn_counter::connection_pool_conn_ok,
			"proxysql_connpool_conns_total",
			"How many connections have been tried to be established.",
			metric_tags {
				{ "status", "ok" }
			}
		),
		// ====================================================================

		std::make_tuple (
			p_hg_dyn_counter::connection_pool_queries,
			"proxysql_connpool_conns_queries_total",
			"The number of queries routed towards this particular backend server.",
			metric_tags {}
		),
		// gtid
		std::make_tuple (
			p_hg_dyn_counter::gtid_executed,
			"proxysql_gtid_executed_total",
			"Tracks the number of executed gtid per host and port.",
			metric_tags {}
		),
		// mysql_error
		std::make_tuple (
			p_hg_dyn_counter::proxysql_mysql_error,
			"proxysql_mysql_error_total",
			"Tracks the mysql errors generated by proxysql.",
			metric_tags {}
		),
		std::make_tuple (
			p_hg_dyn_counter::mysql_error,
			"mysql_error_total",
			"Tracks the mysql errors encountered.",
			metric_tags {}
		)
	},
	// prometheus dynamic gauges
	hg_dyn_gauge_vector {
		std::make_tuple (
			p_hg_dyn_gauge::connection_pool_conn_free,
			"proxysql_connpool_conns",
			"How many backend connections are currently (free|used).",
			metric_tags {
				{ "status", "free" }
			}
		),
		std::make_tuple (
			p_hg_dyn_gauge::connection_pool_conn_used,
			"proxysql_connpool_conns",
			"How many backend connections are currently (free|used).",
			metric_tags {
				{ "status", "used" }
			}
		),
		std::make_tuple (
			p_hg_dyn_gauge::connection_pool_latency_us,
			"proxysql_connpool_conns_latency_us",
			"The currently ping time in microseconds, as reported from Monitor.",
			metric_tags {}
		),
		std::make_tuple (
			p_hg_dyn_gauge::connection_pool_status,
			"proxysql_connpool_conns_status",
			"The status of the backend server (1 - ONLINE, 2 - SHUNNED, 3 - OFFLINE_SOFT, 4 - OFFLINE_HARD).",
			metric_tags {}
		)
	}
);

MySQL_HostGroups_Manager::MySQL_HostGroups_Manager() {
	pthread_mutex_init(&ev_loop_mutex, NULL);
	status.client_connections=0;
	status.client_connections_aborted=0;
	status.client_connections_created=0;
	status.server_connections_connected=0;
	status.server_connections_aborted=0;
	status.server_connections_created=0;
	status.server_connections_delayed=0;
	status.servers_table_version=0;
	pthread_mutex_init(&status.servers_table_version_lock, NULL);
	pthread_cond_init(&status.servers_table_version_cond, NULL);
	status.myconnpoll_get=0;
	status.myconnpoll_get_ok=0;
	status.myconnpoll_get_ping=0;
	status.myconnpoll_push=0;
	status.myconnpoll_destroy=0;
	status.myconnpoll_reset=0;
	status.autocommit_cnt=0;
	status.commit_cnt=0;
	status.rollback_cnt=0;
	status.autocommit_cnt_filtered=0;
	status.commit_cnt_filtered=0;
	status.rollback_cnt_filtered=0;
	status.backend_change_user=0;
	status.backend_init_db=0;
	status.backend_set_names=0;
	status.frontend_init_db=0;
	status.frontend_set_names=0;
	status.frontend_use_db=0;
	status.access_denied_wrong_password=0;
	status.access_denied_max_connections=0;
	status.access_denied_max_user_connections=0;
	status.select_for_update_or_equivalent=0;
	status.auto_increment_delay_multiplex=0;
	pthread_mutex_init(&readonly_mutex, NULL);
	pthread_mutex_init(&Group_Replication_Info_mutex, NULL);
	pthread_mutex_init(&Galera_Info_mutex, NULL);
	pthread_mutex_init(&AWS_Aurora_Info_mutex, NULL);
#ifdef MHM_PTHREAD_MUTEX
	pthread_mutex_init(&lock, NULL);
#else
	spinlock_rwlock_init(&rwlock);
#endif
	admindb=NULL;	// initialized only if needed
	mydb=new SQLite3DB();
#ifdef DEBUG
	mydb->open((char *)"file:mem_mydb?mode=memory&cache=shared", SQLITE_OPEN_READWRITE | SQLITE_OPEN_CREATE | SQLITE_OPEN_FULLMUTEX);
#else
	mydb->open((char *)"file:mem_mydb?mode=memory", SQLITE_OPEN_READWRITE | SQLITE_OPEN_CREATE | SQLITE_OPEN_FULLMUTEX);
#endif /* DEBUG */
	mydb->execute(MYHGM_MYSQL_SERVERS);
	mydb->execute(MYHGM_MYSQL_SERVERS_INCOMING);
	mydb->execute(MYHGM_MYSQL_REPLICATION_HOSTGROUPS);
	mydb->execute(MYHGM_MYSQL_GROUP_REPLICATION_HOSTGROUPS);
	mydb->execute(MYHGM_MYSQL_GALERA_HOSTGROUPS);
	mydb->execute(MYHGM_MYSQL_AWS_AURORA_HOSTGROUPS);
	mydb->execute(MYHGM_MYSQL_HOSTGROUP_ATTRIBUTES);
	mydb->execute("CREATE INDEX IF NOT EXISTS idx_mysql_servers_hostname_port ON mysql_servers (hostname,port)");
	MyHostGroups=new PtrArray();
	runtime_mysql_servers=NULL;
	incoming_replication_hostgroups=NULL;
	incoming_group_replication_hostgroups=NULL;
	incoming_galera_hostgroups=NULL;
	incoming_aws_aurora_hostgroups = NULL;
	incoming_hostgroup_attributes = NULL;
	incoming_mysql_servers_v2 = NULL;
	pthread_rwlock_init(&gtid_rwlock, NULL);
	gtid_missing_nodes = false;
	gtid_ev_loop=NULL;
	gtid_ev_timer=NULL;
	gtid_ev_async = (struct ev_async *)malloc(sizeof(struct ev_async));
	mysql_servers_to_monitor = NULL;

	{
		static const char alphanum[] = "0123456789ABCDEFGHIJKLMNOPQRSTUVWXYZabcdefghijklmnopqrstuvwxyz";
		rand_del[0] = '-';
		for (int i = 1; i < 6; i++) {
			rand_del[i] = alphanum[rand() % (sizeof(alphanum) - 1)];
		}
		rand_del[6] = '-';
		rand_del[7] = 0;
	}
	pthread_mutex_init(&mysql_errors_mutex, NULL);

	// Initialize prometheus metrics
	init_prometheus_counter_array<hg_metrics_map_idx, p_hg_counter>(hg_metrics_map, this->status.p_counter_array);
	init_prometheus_gauge_array<hg_metrics_map_idx, p_hg_gauge>(hg_metrics_map, this->status.p_gauge_array);
	init_prometheus_dyn_counter_array<hg_metrics_map_idx, p_hg_dyn_counter>(hg_metrics_map, this->status.p_dyn_counter_array);
	init_prometheus_dyn_gauge_array<hg_metrics_map_idx, p_hg_dyn_gauge>(hg_metrics_map, this->status.p_dyn_gauge_array);

	pthread_mutex_init(&mysql_errors_mutex, NULL);
}

void MySQL_HostGroups_Manager::init() {
	//conn_reset_queue = NULL;
	//conn_reset_queue = new wqueue<MySQL_Connection *>();
	HGCU_thread = new std::thread(&HGCU_thread_run);
	//pthread_create(&HGCU_thread_id, NULL, HGCU_thread_run , NULL);

	// gtid initialization;
	GTID_syncer_thread = new std::thread(&GTID_syncer_run);

	//pthread_create(&GTID_syncer_thread_id, NULL, GTID_syncer_run , NULL);
}

void MySQL_HostGroups_Manager::shutdown() {
	queue.add(NULL);
	HGCU_thread->join();
	delete HGCU_thread;
	ev_async_send(gtid_ev_loop, gtid_ev_async);
	GTID_syncer_thread->join();
	delete GTID_syncer_thread;
}

MySQL_HostGroups_Manager::~MySQL_HostGroups_Manager() {
	while (MyHostGroups->len) {
		MyHGC *myhgc=(MyHGC *)MyHostGroups->remove_index_fast(0);
		delete myhgc;
	}
	delete MyHostGroups;
	delete mydb;
	if (admindb) {
		delete admindb;
	}
	for (auto  info : AWS_Aurora_Info_Map)
		delete info.second;
	free(gtid_ev_async);
	if (gtid_ev_loop)
		ev_loop_destroy(gtid_ev_loop);
	if (gtid_ev_timer)
		free(gtid_ev_timer);
#ifdef MHM_PTHREAD_MUTEX
	pthread_mutex_destroy(&lock);
#endif
}

// wrlock() is only required during commit()
void MySQL_HostGroups_Manager::wrlock() {
#ifdef MHM_PTHREAD_MUTEX
	pthread_mutex_lock(&lock);
#else
	spin_wrlock(&rwlock);
#endif
}

void MySQL_HostGroups_Manager::p_update_mysql_error_counter(p_mysql_error_type err_type, unsigned int hid, char* address, uint16_t port, unsigned int code) {
	p_hg_dyn_counter::metric metric = p_hg_dyn_counter::mysql_error;
	if (err_type == p_mysql_error_type::proxysql) {
		metric = p_hg_dyn_counter::proxysql_mysql_error;
	}

	std::string s_hostgroup = std::to_string(hid);
	std::string s_address = std::string(address);
	std::string s_port = std::to_string(port);
	// TODO: Create switch here to classify error codes
	std::string s_code = std::to_string(code);
	std::string metric_id = s_hostgroup + ":" + address + ":" + s_port;
	std::map<string, string> metric_labels {
		{ "hostgroup", s_hostgroup },
		{ "address", address },
		{ "port", s_port },
		{ "code", s_code }
	};

	pthread_mutex_lock(&mysql_errors_mutex);

	p_inc_map_counter(
		status.p_mysql_errors_map,
		status.p_dyn_counter_array[metric],
		metric_id,
		metric_labels
	);

	pthread_mutex_unlock(&mysql_errors_mutex);
}

void MySQL_HostGroups_Manager::wrunlock() {
#ifdef MHM_PTHREAD_MUTEX
	pthread_mutex_unlock(&lock);
#else
	spin_wrunlock(&rwlock);
#endif
}


void MySQL_HostGroups_Manager::wait_servers_table_version(unsigned v, unsigned w) {
	struct timespec ts;
	clock_gettime(CLOCK_REALTIME, &ts);
	//ts.tv_sec += w;
	unsigned int i = 0;
	int rc = 0;
	pthread_mutex_lock(&status.servers_table_version_lock);
	while ((rc == 0 || rc == ETIMEDOUT) && (i < w) && (__sync_fetch_and_add(&glovars.shutdown,0)==0) && (__sync_fetch_and_add(&status.servers_table_version,0) < v)) {
		i++;
		ts.tv_sec += 1;
		rc = pthread_cond_timedwait( &status.servers_table_version_cond, &status.servers_table_version_lock, &ts);
	}
	pthread_mutex_unlock(&status.servers_table_version_lock);
}

unsigned int MySQL_HostGroups_Manager::get_servers_table_version() {
	return __sync_fetch_and_add(&status.servers_table_version,0);
}

// we always assume that the calling thread has acquired a rdlock()
int MySQL_HostGroups_Manager::servers_add(SQLite3_result *resultset) {
	if (resultset==NULL) {
		return 0;
	}
	int rc;
	mydb->execute("DELETE FROM mysql_servers_incoming");
	sqlite3_stmt *statement1=NULL;
	sqlite3_stmt *statement32=NULL;
	//sqlite3 *mydb3=mydb->get_db();
	char *query1=(char *)"INSERT INTO mysql_servers_incoming VALUES (?1, ?2, ?3, ?4, ?5, ?6, ?7, ?8, ?9, ?10, ?11, ?12)";
	std::string query32s = "INSERT INTO mysql_servers_incoming VALUES " + generate_multi_rows_query(32,12);
	char *query32 = (char *)query32s.c_str();
	//rc=(*proxy_sqlite3_prepare_v2)(mydb3, query1, -1, &statement1, 0);
	rc = mydb->prepare_v2(query1, &statement1);
	ASSERT_SQLITE_OK(rc, mydb);
	//rc=(*proxy_sqlite3_prepare_v2)(mydb3, query32, -1, &statement32, 0);
	rc = mydb->prepare_v2(query32, &statement32);
	ASSERT_SQLITE_OK(rc, mydb);
	MySerStatus status1=MYSQL_SERVER_STATUS_ONLINE;
	int row_idx=0;
	int max_bulk_row_idx=resultset->rows_count/32;
	max_bulk_row_idx=max_bulk_row_idx*32;
	for (std::vector<SQLite3_row *>::iterator it = resultset->rows.begin() ; it != resultset->rows.end(); ++it) {
		SQLite3_row *r1=*it;
		status1=MYSQL_SERVER_STATUS_ONLINE;
		if (strcasecmp(r1->fields[4],"ONLINE")) {
			if (!strcasecmp(r1->fields[4],"SHUNNED")) {
				status1=MYSQL_SERVER_STATUS_SHUNNED;
			} else {
				if (!strcasecmp(r1->fields[4],"OFFLINE_SOFT")) {
					status1=MYSQL_SERVER_STATUS_OFFLINE_SOFT;
				} else {
					if (!strcasecmp(r1->fields[4],"OFFLINE_HARD")) {
						status1=MYSQL_SERVER_STATUS_OFFLINE_HARD;
					}
				}
			}
		}
		int idx=row_idx%32;
		if (row_idx<max_bulk_row_idx) { // bulk
			rc=(*proxy_sqlite3_bind_int64)(statement32, (idx*12)+1, atoi(r1->fields[0])); ASSERT_SQLITE_OK(rc, mydb);
			rc=(*proxy_sqlite3_bind_text)(statement32, (idx*12)+2, r1->fields[1], -1, SQLITE_TRANSIENT); ASSERT_SQLITE_OK(rc, mydb);
			rc=(*proxy_sqlite3_bind_int64)(statement32, (idx*12)+3, atoi(r1->fields[2])); ASSERT_SQLITE_OK(rc, mydb);
			rc=(*proxy_sqlite3_bind_int64)(statement32, (idx*12)+4, atoi(r1->fields[3])); ASSERT_SQLITE_OK(rc, mydb);
			rc=(*proxy_sqlite3_bind_int64)(statement32, (idx*12)+5, atoi(r1->fields[5])); ASSERT_SQLITE_OK(rc, mydb);
			rc=(*proxy_sqlite3_bind_int64)(statement32, (idx*12)+6, status1); ASSERT_SQLITE_OK(rc, mydb);
			rc=(*proxy_sqlite3_bind_int64)(statement32, (idx*12)+7, atoi(r1->fields[6])); ASSERT_SQLITE_OK(rc, mydb);
			rc=(*proxy_sqlite3_bind_int64)(statement32, (idx*12)+8, atoi(r1->fields[7])); ASSERT_SQLITE_OK(rc, mydb);
			rc=(*proxy_sqlite3_bind_int64)(statement32, (idx*12)+9, atoi(r1->fields[8])); ASSERT_SQLITE_OK(rc, mydb);
			rc=(*proxy_sqlite3_bind_int64)(statement32, (idx*12)+10, atoi(r1->fields[9])); ASSERT_SQLITE_OK(rc, mydb);
			rc=(*proxy_sqlite3_bind_int64)(statement32, (idx*12)+11, atoi(r1->fields[10])); ASSERT_SQLITE_OK(rc, mydb);
			rc=(*proxy_sqlite3_bind_text)(statement32, (idx*12)+12, r1->fields[11], -1, SQLITE_TRANSIENT); ASSERT_SQLITE_OK(rc, mydb);
			if (idx==31) {
				SAFE_SQLITE3_STEP2(statement32);
				rc=(*proxy_sqlite3_clear_bindings)(statement32); ASSERT_SQLITE_OK(rc, mydb);
				rc=(*proxy_sqlite3_reset)(statement32); ASSERT_SQLITE_OK(rc, mydb);
			}
		} else { // single row
			rc=(*proxy_sqlite3_bind_int64)(statement1, 1, atoi(r1->fields[0])); ASSERT_SQLITE_OK(rc, mydb);
			rc=(*proxy_sqlite3_bind_text)(statement1, 2, r1->fields[1], -1, SQLITE_TRANSIENT); ASSERT_SQLITE_OK(rc, mydb);
			rc=(*proxy_sqlite3_bind_int64)(statement1, 3, atoi(r1->fields[2])); ASSERT_SQLITE_OK(rc, mydb);
			rc=(*proxy_sqlite3_bind_int64)(statement1, 4, atoi(r1->fields[3])); ASSERT_SQLITE_OK(rc, mydb);
			rc=(*proxy_sqlite3_bind_int64)(statement1, 5, atoi(r1->fields[5])); ASSERT_SQLITE_OK(rc, mydb);
			rc=(*proxy_sqlite3_bind_int64)(statement1, 6, status1); ASSERT_SQLITE_OK(rc, mydb);
			rc=(*proxy_sqlite3_bind_int64)(statement1, 7, atoi(r1->fields[6])); ASSERT_SQLITE_OK(rc, mydb);
			rc=(*proxy_sqlite3_bind_int64)(statement1, 8, atoi(r1->fields[7])); ASSERT_SQLITE_OK(rc, mydb);
			rc=(*proxy_sqlite3_bind_int64)(statement1, 9, atoi(r1->fields[8])); ASSERT_SQLITE_OK(rc, mydb);
			rc=(*proxy_sqlite3_bind_int64)(statement1, 10, atoi(r1->fields[9])); ASSERT_SQLITE_OK(rc, mydb);
			rc=(*proxy_sqlite3_bind_int64)(statement1, 11, atoi(r1->fields[10])); ASSERT_SQLITE_OK(rc, mydb);
			rc=(*proxy_sqlite3_bind_text)(statement1, 12, r1->fields[11], -1, SQLITE_TRANSIENT); ASSERT_SQLITE_OK(rc, mydb);
			SAFE_SQLITE3_STEP2(statement1);
			rc=(*proxy_sqlite3_clear_bindings)(statement1); ASSERT_SQLITE_OK(rc, mydb);
			rc=(*proxy_sqlite3_reset)(statement1); ASSERT_SQLITE_OK(rc, mydb);
		}
		row_idx++;
	}
	(*proxy_sqlite3_finalize)(statement1);
	(*proxy_sqlite3_finalize)(statement32);
	return 0;
}

SQLite3_result * MySQL_HostGroups_Manager::execute_query(char *query, char **error) {
	int cols=0;
	int affected_rows=0;
	SQLite3_result *resultset=NULL;
	wrlock();
  mydb->execute_statement(query, error , &cols , &affected_rows , &resultset);
	wrunlock();
	return resultset;
}

void MySQL_HostGroups_Manager::CUCFT1(const string& TableName, const string& ColumnName, uint64_t& raw_checksum) {
	char *error=NULL;
	int cols=0;
	int affected_rows=0;
	SQLite3_result *resultset=NULL;
	string query = "SELECT * FROM " + TableName + " ORDER BY " + ColumnName;
	mydb->execute_statement(query.c_str(), &error , &cols , &affected_rows , &resultset);
	if (resultset) {
		if (resultset->rows_count) {
			raw_checksum = resultset->raw_checksum();
			proxy_info("Checksum for table %s is 0x%lX\n", TableName.c_str(), raw_checksum);
		}
		delete resultset;
	} else {
		proxy_info("Checksum for table %s is 0x%lX\n", TableName.c_str(), (long unsigned int)0);
	}
}

<<<<<<< HEAD
void MySQL_HostGroups_Manager::commit_update_checksums_from_tables(SpookyHash& myhash, bool& init) {
	// Always reset the current table values before recomputing
	for (size_t i = 0; i < table_resultset_checksum.size(); i++) {
		if (i != HGM_TABLES::MYSQL_SERVERS) { table_resultset_checksum[i] = 0; }
	}

	CUCFT1(myhash,init,"mysql_replication_hostgroups","writer_hostgroup", table_resultset_checksum[HGM_TABLES::MYSQL_REPLICATION_HOSTGROUPS]);
	CUCFT1(myhash,init,"mysql_group_replication_hostgroups","writer_hostgroup", table_resultset_checksum[HGM_TABLES::MYSQL_GROUP_REPLICATION_HOSTGROUPS]);
	CUCFT1(myhash,init,"mysql_galera_hostgroups","writer_hostgroup", table_resultset_checksum[HGM_TABLES::MYSQL_GALERA_HOSTGROUPS]);
	CUCFT1(myhash,init,"mysql_aws_aurora_hostgroups","writer_hostgroup", table_resultset_checksum[HGM_TABLES::MYSQL_AWS_AURORA_HOSTGROUPS]);
	CUCFT1(myhash,init,"mysql_hostgroup_attributes","hostgroup_id", table_resultset_checksum[HGM_TABLES::MYSQL_HOSTGROUP_ATTRIBUTES]);
=======
void MySQL_HostGroups_Manager::commit_update_checksums_from_tables() {
	CUCFT1("mysql_replication_hostgroups","writer_hostgroup", table_resultset_checksum[HGM_TABLES::MYSQL_REPLICATION_HOSTGROUPS]);
	CUCFT1("mysql_group_replication_hostgroups","writer_hostgroup", table_resultset_checksum[HGM_TABLES::MYSQL_GROUP_REPLICATION_HOSTGROUPS]);
	CUCFT1("mysql_galera_hostgroups","writer_hostgroup", table_resultset_checksum[HGM_TABLES::MYSQL_GALERA_HOSTGROUPS]);
	CUCFT1("mysql_aws_aurora_hostgroups","writer_hostgroup", table_resultset_checksum[HGM_TABLES::MYSQL_AWS_AURORA_HOSTGROUPS]);
	CUCFT1("mysql_hostgroup_attributes","hostgroup_id", table_resultset_checksum[HGM_TABLES::MYSQL_HOSTGROUP_ATTRIBUTES]);
}

/**
 * @brief This code updates the 'hostgroup_server_mapping' table with the most recent mysql_servers and mysql_replication_hostgroups 
 *	  records while utilizing checksums to prevent unnecessary updates.
 * 
 * IMPORTANT: Make sure wrlock() is called before calling this method.
 * 
*/
void MySQL_HostGroups_Manager::update_hostgroup_manager_mappings() {

	if (hgsm_mysql_servers_checksum != table_resultset_checksum[HGM_TABLES::MYSQL_SERVERS] ||
		hgsm_mysql_replication_hostgroups_checksum != table_resultset_checksum[HGM_TABLES::MYSQL_REPLICATION_HOSTGROUPS])
	{
		proxy_info("Rebuilding 'Hostgroup_Manager_Mapping' due to checksums change - mysql_servers { old: 0x%lX, new: 0x%lX }, mysql_replication_hostgroups { old:0x%lX, new:0x%lX }\n",
			hgsm_mysql_servers_checksum, table_resultset_checksum[HGM_TABLES::MYSQL_SERVERS],
			hgsm_mysql_replication_hostgroups_checksum, table_resultset_checksum[HGM_TABLES::MYSQL_REPLICATION_HOSTGROUPS]);

		char* error = NULL;
		int cols = 0;
		int affected_rows = 0;
		SQLite3_result* resultset = NULL;

		hostgroup_server_mapping.clear();

		const char* query = "SELECT DISTINCT hostname, port, '1' is_writer, status, reader_hostgroup, writer_hostgroup, mem_pointer FROM mysql_replication_hostgroups JOIN mysql_servers ON hostgroup_id=writer_hostgroup WHERE status<>3 \
							 UNION \
							 SELECT DISTINCT hostname, port, '0' is_writer, status, reader_hostgroup, writer_hostgroup, mem_pointer FROM mysql_replication_hostgroups JOIN mysql_servers ON hostgroup_id=reader_hostgroup WHERE status<>3 \
							 ORDER BY hostname, port";

		mydb->execute_statement(query, &error, &cols, &affected_rows, &resultset);

		if (resultset && resultset->rows_count) {
			std::string fetched_server_id;
			HostGroup_Server_Mapping* fetched_server_mapping = NULL;

			for (std::vector<SQLite3_row*>::iterator it = resultset->rows.begin(); it != resultset->rows.end(); ++it) {
				SQLite3_row* r = *it;

				const std::string& server_id = std::string(r->fields[0]) + ":::" + r->fields[1];

				if (fetched_server_mapping == NULL || server_id != fetched_server_id) {

					auto itr = hostgroup_server_mapping.find(server_id);

					if (itr == hostgroup_server_mapping.end()) {
						std::unique_ptr<HostGroup_Server_Mapping> server_mapping(new HostGroup_Server_Mapping(this));
						fetched_server_mapping = server_mapping.get();
						hostgroup_server_mapping.insert( std::pair<std::string,std::unique_ptr<MySQL_HostGroups_Manager::HostGroup_Server_Mapping>> {
															server_id, std::move(server_mapping)
															} );
					} else {
						fetched_server_mapping = itr->second.get();
					}

					fetched_server_id = server_id;
				}

				HostGroup_Server_Mapping::Node node;
				//node.server_status = static_cast<MySerStatus>(atoi(r->fields[3]));
				node.reader_hostgroup_id = atoi(r->fields[4]);
				node.writer_hostgroup_id = atoi(r->fields[5]);
				node.srv = reinterpret_cast<MySrvC*>(atoll(r->fields[6]));

				HostGroup_Server_Mapping::Type type = (r->fields[2] && r->fields[2][0] == '1') ? HostGroup_Server_Mapping::Type::WRITER : HostGroup_Server_Mapping::Type::READER;
				fetched_server_mapping->add(type, node);
			}
		}
		delete resultset;

		hgsm_mysql_servers_checksum = table_resultset_checksum[HGM_TABLES::MYSQL_SERVERS];
		hgsm_mysql_replication_hostgroups_checksum = table_resultset_checksum[HGM_TABLES::MYSQL_REPLICATION_HOSTGROUPS];
	}
>>>>>>> 8dab09ec
}

const char MYSQL_SERVERS_CHECKSUM_QUERY[] {
	"SELECT hostgroup_id, hostname, port, gtid_port, CASE WHEN status=0 OR status=1 OR status=4 THEN 0 ELSE status END status,"
	" weight, compression, max_connections, max_replication_lag, use_ssl, max_latency_ms, comment FROM mysql_servers"
	" WHERE status<>3 ORDER BY hostgroup_id, hostname, port"
};

/**
 * @brief Generates a resultset which is used to compute the current 'mysql_servers' checksum.
 * @details The resultset should report all servers status as ONLINE(0), with the exception of 'OFFLINE_HARD'.
 *   Servers with this status should be excluded from the resultset.
 * @param mydb The db in which to perform the query, typically 'MySQL_HostGroups_Manager::mydb'.
 * @return An SQLite3 resultset for the query 'MYSQL_SERVERS_CHECKSUM_QUERY'.
 */
unique_ptr<SQLite3_result> get_mysql_servers_checksum_resultset(SQLite3DB* mydb) {
	char* error = nullptr;
	int cols = 0;
	int affected_rows = 0;
	SQLite3_result* resultset = nullptr;

	mydb->execute_statement(MYSQL_SERVERS_CHECKSUM_QUERY, &error, &cols, &affected_rows, &resultset);

	if (error) {
		proxy_error("Checksum generation query for 'mysql_servers' failed with error '%s'\n", error);
		assert(0);
	}

	return unique_ptr<SQLite3_result>(resultset);
}

/**
 * @brief Generates a resultset holding the current Admin 'runtime_mysql_servers' as reported by Admin.
 * @param mydb The db in which to perform the query, typically 'MySQL_HostGroups_Manager::mydb'.
 * @return An SQLite3 resultset for the query 'MYHGM_GEN_ADMIN_RUNTIME_SERVERS'.
 */
unique_ptr<SQLite3_result> get_admin_runtime_mysql_servers(SQLite3DB* mydb) {
	char* error = nullptr;
	int cols = 0;
	int affected_rows = 0;
	SQLite3_result* resultset = nullptr;

	mydb->execute_statement(MYHGM_GEN_ADMIN_RUNTIME_SERVERS, &error, &cols, &affected_rows, &resultset);

	return unique_ptr<SQLite3_result>(resultset);
}

/**
 * @brief Removes rows with 'OFFLINE_HARD' servers in the supplied resultset.
 * @details It assumes that the supplied resultset is generated via 'MYHGM_GEN_ADMIN_RUNTIME_SERVERS'.
 * @param resultset The resultset from which rows are to be removed.
 */
void remove_resultset_offline_hard_servers(unique_ptr<SQLite3_result>& resultset) {
	if (resultset->columns < 5) {
		return;
	}

	const auto is_offline = [] (SQLite3_row* row) {
		if (strcasecmp(row->fields[4], "OFFLINE_HARD") == 0) {
			return true;
		} else {
			return false;
		}
	};

	remove_sqlite3_resultset_rows(resultset, is_offline);
}

/**
 * @brief Updates the global 'mysql_servers' checksum.
 * @details If the new computed checksum matches the supplied 'cluster_checksum', the epoch used for the
 *  checksum, is the supplied epoch instead of current time. This way we ensure the preservation of the
 *  checksum and epoch fetched from the ProxySQL cluster peer node.
 *
 * @param new_checksum The new computed checksum by ProxySQL.
 * @param old_checksum A checksum, previously fetched from ProxySQL cluster. Should be left empty if the
 *  update isn't considering this scenario.
 * @param epoch The epoch to be preserved in case the supplied 'cluster_checksum' matches the new computed
 *  checksum.
 */
void update_glovars_mysql_servers_checksum(
	const std::string& new_checksum, const std::string& cluster_checksum = "", const time_t epoch = 0
) {
	GloVars.checksums_values.mysql_servers.set_checksum(const_cast<char*>(new_checksum.c_str()));
	GloVars.checksums_values.mysql_servers.version++;

	time_t t = time(NULL);
	bool computed_checksum_matches {
		cluster_checksum != "" && GloVars.checksums_values.mysql_servers.checksum == cluster_checksum
	};

	if (epoch != 0 && computed_checksum_matches) {
		GloVars.checksums_values.mysql_servers.epoch = epoch;
	} else {
		GloVars.checksums_values.mysql_servers.epoch = t;
	}

	GloVars.checksums_values.updates_cnt++;
	GloVars.generate_global_checksum();
	GloVars.epoch_version = t;
}

void MySQL_HostGroups_Manager::commit_generate_mysql_servers_table(SQLite3_result* runtime_mysql_servers) {
	mydb->execute("DELETE FROM mysql_servers");
	generate_mysql_servers_table();

	if (runtime_mysql_servers == nullptr) {
		unique_ptr<SQLite3_result> resultset { get_admin_runtime_mysql_servers(mydb) };

		// Remove 'OFFLINE_HARD' servers since they are not relevant to propagate to other Cluster nodes, or
		// relevant for checksum computation. If this step isn't performed, this could cause mismatching
		// checksums between different primary nodes in a ProxySQL cluster, since OFFLINE_HARD servers
		// preservation depends on unknown and unpredictable connections conditions.
		remove_resultset_offline_hard_servers(resultset);
		save_runtime_mysql_servers(resultset.release());
	} else {
		save_runtime_mysql_servers(runtime_mysql_servers);
	}
}

void MySQL_HostGroups_Manager::commit_update_checksum_from_mysql_servers(SpookyHash& myhash, bool& init) {
	unique_ptr<SQLite3_result> mysrvs_checksum_resultset { get_mysql_servers_checksum_resultset(mydb) };

	// Reset table checksum value before recomputing
	table_resultset_checksum[HGM_TABLES::MYSQL_SERVERS] = 0;

	if (mysrvs_checksum_resultset) {
		if (mysrvs_checksum_resultset->rows_count) {
			if (init == false) {
				init = true;
				myhash.Init(19,3);
			}
			uint64_t hash1_ = mysrvs_checksum_resultset->raw_checksum();
			table_resultset_checksum[HGM_TABLES::MYSQL_SERVERS] = hash1_;

			myhash.Update(&hash1_, sizeof(hash1_));
			proxy_info("Checksum for table %s is 0x%lX\n", "mysql_servers", hash1_);
		}
	} else {
		proxy_info("Checksum for table %s is 0x%lX\n", "mysql_servers", (long unsigned int)0);
	}
}

std::string MySQL_HostGroups_Manager::gen_global_mysql_servers_checksum() {
	SpookyHash global_hash;
	bool init = false;

	// Regenerate 'mysql_servers' and generate new checksum, initialize the new 'global_hash'
	commit_update_checksum_from_mysql_servers(global_hash, init);

	// Complete the hash with the rest of the unchanged modules
	for (size_t i = 0; i < table_resultset_checksum.size(); i++) {
		uint64_t hash_val = table_resultset_checksum[i];

		if (i != HGM_TABLES::MYSQL_SERVERS && hash_val != 0) {
			if (init == false) {
				init = true;
				global_hash.Init(19, 3);
			}

			global_hash.Update(&hash_val, sizeof(hash_val));
		}
	}

	uint64_t hash_1 = 0, hash_2 = 0;
	if (init) {
		global_hash.Final(&hash_1,&hash_2);
	}

	string mysrvs_checksum { get_checksum_from_hash(hash_1) };
	return mysrvs_checksum;
}

bool MySQL_HostGroups_Manager::commit(
	SQLite3_result* runtime_mysql_servers, const runtime_mysql_servers_checksum_t& peer_runtime_mysql_server,
	SQLite3_result* mysql_servers_v2, const mysql_servers_v2_checksum_t& peer_mysql_server_v2,
	bool only_commit_runtime_mysql_servers, bool update_version
) {
	// if only_commit_runtime_mysql_servers is true, mysql_servers_v2 resultset will not be entertained and will cause memory leak.
	if (only_commit_runtime_mysql_servers) {
		proxy_info("Generating runtime mysql servers records only.\n");
	} else {
		proxy_info("Generating runtime mysql servers and mysql servers v2 records.\n");
	}

	unsigned long long curtime1=monotonic_time();
	wrlock();
	// purge table
	purge_mysql_servers_table();
	// if any server has gtid_port enabled, use_gtid is set to true
	// and then has_gtid_port is set too
	bool use_gtid = false;
	proxy_debug(PROXY_DEBUG_MYSQL_CONNPOOL, 4, "DELETE FROM mysql_servers\n");
	mydb->execute("DELETE FROM mysql_servers");
	generate_mysql_servers_table();

	char *error=NULL;
	int cols=0;
	int affected_rows=0;
	SQLite3_result *resultset=NULL;
	if (GloMTH->variables.hostgroup_manager_verbose) {
		mydb->execute_statement((char *)"SELECT * FROM mysql_servers_incoming", &error , &cols , &affected_rows , &resultset);
		if (error) {
			proxy_error("Error on read from mysql_servers_incoming : %s\n", error);
		} else {
			if (resultset) {
				proxy_info("Dumping mysql_servers_incoming\n");
				resultset->dump_to_stderr();
			}
		}
		if (resultset) { delete resultset; resultset=NULL; }
	}
	char *query=NULL;
	query=(char *)"SELECT mem_pointer, t1.hostgroup_id, t1.hostname, t1.port FROM mysql_servers t1 LEFT OUTER JOIN mysql_servers_incoming t2 ON (t1.hostgroup_id=t2.hostgroup_id AND t1.hostname=t2.hostname AND t1.port=t2.port) WHERE t2.hostgroup_id IS NULL";
	mydb->execute_statement(query, &error , &cols , &affected_rows , &resultset);
	if (error) {
		proxy_error("Error on %s : %s\n", query, error);
	} else {
		if (GloMTH->variables.hostgroup_manager_verbose) {
			proxy_info("Dumping mysql_servers LEFT JOIN mysql_servers_incoming\n");
			resultset->dump_to_stderr();
		}
		for (std::vector<SQLite3_row *>::iterator it = resultset->rows.begin() ; it != resultset->rows.end(); ++it) {
			SQLite3_row *r=*it;
			long long ptr=atoll(r->fields[0]);
			proxy_warning("Removed server at address %lld, hostgroup %s, address %s port %s. Setting status OFFLINE HARD and immediately dropping all free connections. Used connections will be dropped when trying to use them\n", ptr, r->fields[1], r->fields[2], r->fields[3]);
			MySrvC *mysrvc=(MySrvC *)ptr;
			mysrvc->status=MYSQL_SERVER_STATUS_OFFLINE_HARD;
			mysrvc->ConnectionsFree->drop_all_connections();
			char *q1=(char *)"DELETE FROM mysql_servers WHERE mem_pointer=%lld";
			char *q2=(char *)malloc(strlen(q1)+32);
			sprintf(q2,q1,ptr);
			mydb->execute(q2);
			free(q2);
		}
	}
	if (resultset) { delete resultset; resultset=NULL; }

	// This seems unnecessary. Removed as part of issue #829
	//mydb->execute("DELETE FROM mysql_servers");
	//generate_mysql_servers_table();

	mydb->execute("INSERT OR IGNORE INTO mysql_servers(hostgroup_id, hostname, port, gtid_port, weight, status, compression, max_connections, max_replication_lag, use_ssl, max_latency_ms, comment) SELECT hostgroup_id, hostname, port, gtid_port, weight, status, compression, max_connections, max_replication_lag, use_ssl, max_latency_ms, comment FROM mysql_servers_incoming");

	// SELECT FROM mysql_servers whatever is not identical in mysql_servers_incoming, or where mem_pointer=0 (where there is no pointer yet)
	query=(char *)"SELECT t1.*, t2.gtid_port, t2.weight, t2.status, t2.compression, t2.max_connections, t2.max_replication_lag, t2.use_ssl, t2.max_latency_ms, t2.comment FROM mysql_servers t1 JOIN mysql_servers_incoming t2 ON (t1.hostgroup_id=t2.hostgroup_id AND t1.hostname=t2.hostname AND t1.port=t2.port) WHERE mem_pointer=0 OR t1.gtid_port<>t2.gtid_port OR t1.weight<>t2.weight OR t1.status<>t2.status OR t1.compression<>t2.compression OR t1.max_connections<>t2.max_connections OR t1.max_replication_lag<>t2.max_replication_lag OR t1.use_ssl<>t2.use_ssl OR t1.max_latency_ms<>t2.max_latency_ms or t1.comment<>t2.comment";
	proxy_debug(PROXY_DEBUG_MYSQL_CONNPOOL, 4, "%s\n", query);
	mydb->execute_statement(query, &error , &cols , &affected_rows , &resultset);
	if (error) {
		proxy_error("Error on %s : %s\n", query, error);
	} else {

		if (GloMTH->variables.hostgroup_manager_verbose) {
			proxy_info("Dumping mysql_servers JOIN mysql_servers_incoming\n");
			resultset->dump_to_stderr();
		}
		// optimization #829
		int rc;
		sqlite3_stmt *statement1=NULL;
		sqlite3_stmt *statement2=NULL;
		//sqlite3 *mydb3=mydb->get_db();
		char *query1=(char *)"UPDATE mysql_servers SET mem_pointer = ?1 WHERE hostgroup_id = ?2 AND hostname = ?3 AND port = ?4";
		//rc=(*proxy_sqlite3_prepare_v2)(mydb3, query1, -1, &statement1, 0);
		rc = mydb->prepare_v2(query1, &statement1);
		ASSERT_SQLITE_OK(rc, mydb);
		char *query2=(char *)"UPDATE mysql_servers SET weight = ?1 , status = ?2 , compression = ?3 , max_connections = ?4 , max_replication_lag = ?5 , use_ssl = ?6 , max_latency_ms = ?7 , comment = ?8 , gtid_port = ?9 WHERE hostgroup_id = ?10 AND hostname = ?11 AND port = ?12";
		//rc=(*proxy_sqlite3_prepare_v2)(mydb3, query2, -1, &statement2, 0);
		rc = mydb->prepare_v2(query2, &statement2);
		ASSERT_SQLITE_OK(rc, mydb);

		for (std::vector<SQLite3_row *>::iterator it = resultset->rows.begin() ; it != resultset->rows.end(); ++it) {
			SQLite3_row *r=*it;
			long long ptr=atoll(r->fields[12]); // increase this index every time a new column is added
			proxy_debug(PROXY_DEBUG_MYSQL_CONNPOOL, 5, "Server %s:%d , weight=%d, status=%d, mem_pointer=%llu, hostgroup=%d, compression=%d\n", r->fields[1], atoi(r->fields[2]), atoi(r->fields[4]), (MySerStatus) atoi(r->fields[5]), ptr, atoi(r->fields[0]), atoi(r->fields[6]));
			//fprintf(stderr,"%lld\n", ptr);
			if (ptr==0) {
				if (GloMTH->variables.hostgroup_manager_verbose) {
					proxy_info("Creating new server in HG %d : %s:%d , gtid_port=%d, weight=%d, status=%d\n", atoi(r->fields[0]), r->fields[1], atoi(r->fields[2]), atoi(r->fields[3]), atoi(r->fields[4]), (MySerStatus) atoi(r->fields[5]));
				}
				MySrvC *mysrvc=new MySrvC(r->fields[1], atoi(r->fields[2]), atoi(r->fields[3]), atoi(r->fields[4]), (MySerStatus) atoi(r->fields[5]), atoi(r->fields[6]), atoi(r->fields[7]), atoi(r->fields[8]), atoi(r->fields[9]), atoi(r->fields[10]), r->fields[11]); // add new fields here if adding more columns in mysql_servers
				proxy_debug(PROXY_DEBUG_MYSQL_CONNPOOL, 5, "Adding new server %s:%d , weight=%d, status=%d, mem_ptr=%p into hostgroup=%d\n", r->fields[1], atoi(r->fields[2]), atoi(r->fields[4]), (MySerStatus) atoi(r->fields[5]), mysrvc, atoi(r->fields[0]));
				add(mysrvc,atoi(r->fields[0]));
				ptr=(uintptr_t)mysrvc;
				rc=(*proxy_sqlite3_bind_int64)(statement1, 1, ptr); ASSERT_SQLITE_OK(rc, mydb);
				rc=(*proxy_sqlite3_bind_int64)(statement1, 2, atoi(r->fields[0])); ASSERT_SQLITE_OK(rc, mydb);
				rc=(*proxy_sqlite3_bind_text)(statement1, 3,  r->fields[1], -1, SQLITE_TRANSIENT); ASSERT_SQLITE_OK(rc, mydb);
				rc=(*proxy_sqlite3_bind_int64)(statement1, 4, atoi(r->fields[2])); ASSERT_SQLITE_OK(rc, mydb);
				SAFE_SQLITE3_STEP2(statement1);
				rc=(*proxy_sqlite3_clear_bindings)(statement1); ASSERT_SQLITE_OK(rc, mydb);
				rc=(*proxy_sqlite3_reset)(statement1); ASSERT_SQLITE_OK(rc, mydb);
				if (mysrvc->gtid_port) {
					// this server has gtid_port configured, we set use_gtid
					proxy_debug(PROXY_DEBUG_MYSQL_CONNPOOL, 6, "Server %u:%s:%d has gtid_port enabled, setting use_gitd=true if not already set\n", mysrvc->myhgc->hid , mysrvc->address, mysrvc->port);
					use_gtid = true;
				}
			} else {
				bool run_update=false;
				MySrvC *mysrvc=(MySrvC *)ptr;
				// carefully increase the 2nd index by 1 for every new column added
				if (atoi(r->fields[3])!=atoi(r->fields[13])) {
					if (GloMTH->variables.hostgroup_manager_verbose)
						proxy_info("Changing gtid_port for server %u:%s:%d (%s:%d) from %d (%d) to %d\n" , mysrvc->myhgc->hid , mysrvc->address, mysrvc->port, r->fields[1], atoi(r->fields[2]), atoi(r->fields[3]) , mysrvc->gtid_port , atoi(r->fields[13]));
					mysrvc->gtid_port=atoi(r->fields[13]);
				}

				if (atoi(r->fields[4])!=atoi(r->fields[14])) {
					if (GloMTH->variables.hostgroup_manager_verbose)
						proxy_debug(PROXY_DEBUG_MYSQL_CONNPOOL, 5, "Changing weight for server %d:%s:%d (%s:%d) from %d (%d) to %d\n" , mysrvc->myhgc->hid , mysrvc->address, mysrvc->port, r->fields[1], atoi(r->fields[2]), atoi(r->fields[4]) , mysrvc->weight , atoi(r->fields[14]));
					mysrvc->weight=atoi(r->fields[14]);
				}
				if (atoi(r->fields[5])!=atoi(r->fields[15])) {
					if (GloMTH->variables.hostgroup_manager_verbose)
						proxy_info("Changing status for server %d:%s:%d (%s:%d) from %d (%d) to %d\n" , mysrvc->myhgc->hid , mysrvc->address, mysrvc->port, r->fields[1], atoi(r->fields[2]), atoi(r->fields[5]) , mysrvc->status , atoi(r->fields[15]));
					mysrvc->status=(MySerStatus)atoi(r->fields[15]);
					if (mysrvc->status==MYSQL_SERVER_STATUS_SHUNNED) {
						mysrvc->shunned_automatic=false;
					}
				}
				if (atoi(r->fields[6])!=atoi(r->fields[16])) {
					if (GloMTH->variables.hostgroup_manager_verbose)
						proxy_info("Changing compression for server %d:%s:%d (%s:%d) from %d (%d) to %d\n" , mysrvc->myhgc->hid , mysrvc->address, mysrvc->port, r->fields[1], atoi(r->fields[2]), atoi(r->fields[6]) , mysrvc->compression , atoi(r->fields[16]));
					mysrvc->compression=atoi(r->fields[16]);
				}
				if (atoi(r->fields[7])!=atoi(r->fields[17])) {
					if (GloMTH->variables.hostgroup_manager_verbose)
					proxy_info("Changing max_connections for server %d:%s:%d (%s:%d) from %d (%d) to %d\n" , mysrvc->myhgc->hid , mysrvc->address, mysrvc->port, r->fields[1], atoi(r->fields[2]), atoi(r->fields[7]) , mysrvc->max_connections , atoi(r->fields[17]));
					mysrvc->max_connections=atoi(r->fields[17]);
				}
				if (atoi(r->fields[8])!=atoi(r->fields[18])) {
					if (GloMTH->variables.hostgroup_manager_verbose)
						proxy_info("Changing max_replication_lag for server %u:%s:%d (%s:%d) from %d (%d) to %d\n" , mysrvc->myhgc->hid , mysrvc->address, mysrvc->port, r->fields[1], atoi(r->fields[2]), atoi(r->fields[8]) , mysrvc->max_replication_lag , atoi(r->fields[18]));
					mysrvc->max_replication_lag=atoi(r->fields[18]);
					if (mysrvc->max_replication_lag == 0) { // we just changed it to 0
						if (mysrvc->status == MYSQL_SERVER_STATUS_SHUNNED_REPLICATION_LAG) {
							// the server is currently shunned due to replication lag
							// but we reset max_replication_lag to 0
							// therefore we immediately reset the status too
							mysrvc->status = MYSQL_SERVER_STATUS_ONLINE;
						}
					}
				}
				if (atoi(r->fields[9])!=atoi(r->fields[19])) {
					if (GloMTH->variables.hostgroup_manager_verbose)
						proxy_info("Changing use_ssl for server %d:%s:%d (%s:%d) from %d (%d) to %d\n" , mysrvc->myhgc->hid , mysrvc->address, mysrvc->port, r->fields[1], atoi(r->fields[2]), atoi(r->fields[9]) , mysrvc->use_ssl , atoi(r->fields[19]));
					mysrvc->use_ssl=atoi(r->fields[19]);
				}
				if (atoi(r->fields[10])!=atoi(r->fields[20])) {
					if (GloMTH->variables.hostgroup_manager_verbose)
						proxy_info("Changing max_latency_ms for server %d:%s:%d (%s:%d) from %d (%d) to %d\n" , mysrvc->myhgc->hid , mysrvc->address, mysrvc->port, r->fields[1], atoi(r->fields[2]), atoi(r->fields[10]) , mysrvc->max_latency_us/1000 , atoi(r->fields[20]));
					mysrvc->max_latency_us=1000*atoi(r->fields[20]);
				}
				if (strcmp(r->fields[11],r->fields[21])) {
					if (GloMTH->variables.hostgroup_manager_verbose)
						proxy_info("Changing comment for server %d:%s:%d (%s:%d) from '%s' to '%s'\n" , mysrvc->myhgc->hid , mysrvc->address, mysrvc->port, r->fields[1], atoi(r->fields[2]), r->fields[11], r->fields[21]);
					free(mysrvc->comment);
					mysrvc->comment=strdup(r->fields[21]);
				}
				if (run_update) {
					rc=(*proxy_sqlite3_bind_int64)(statement2, 1, mysrvc->weight); ASSERT_SQLITE_OK(rc, mydb);
					rc=(*proxy_sqlite3_bind_int64)(statement2, 2, mysrvc->status); ASSERT_SQLITE_OK(rc, mydb);
					rc=(*proxy_sqlite3_bind_int64)(statement2, 3, mysrvc->compression); ASSERT_SQLITE_OK(rc, mydb);
					rc=(*proxy_sqlite3_bind_int64)(statement2, 4, mysrvc->max_connections); ASSERT_SQLITE_OK(rc, mydb);
					rc=(*proxy_sqlite3_bind_int64)(statement2, 5, mysrvc->max_replication_lag); ASSERT_SQLITE_OK(rc, mydb);
					rc=(*proxy_sqlite3_bind_int64)(statement2, 6, mysrvc->use_ssl); ASSERT_SQLITE_OK(rc, mydb);
					rc=(*proxy_sqlite3_bind_int64)(statement2, 7, mysrvc->max_latency_us/1000); ASSERT_SQLITE_OK(rc, mydb);
					rc=(*proxy_sqlite3_bind_text)(statement2, 8,  mysrvc->comment, -1, SQLITE_TRANSIENT); ASSERT_SQLITE_OK(rc, mydb);
					rc=(*proxy_sqlite3_bind_int64)(statement2, 9, mysrvc->gtid_port); ASSERT_SQLITE_OK(rc, mydb);
					rc=(*proxy_sqlite3_bind_int64)(statement2, 10, mysrvc->myhgc->hid); ASSERT_SQLITE_OK(rc, mydb);
					rc=(*proxy_sqlite3_bind_text)(statement2, 11,  mysrvc->address, -1, SQLITE_TRANSIENT); ASSERT_SQLITE_OK(rc, mydb);
					rc=(*proxy_sqlite3_bind_int64)(statement2, 12, mysrvc->port); ASSERT_SQLITE_OK(rc, mydb);
					SAFE_SQLITE3_STEP2(statement2);
					rc=(*proxy_sqlite3_clear_bindings)(statement2); ASSERT_SQLITE_OK(rc, mydb);
					rc=(*proxy_sqlite3_reset)(statement2); ASSERT_SQLITE_OK(rc, mydb);
				}
				if (mysrvc->gtid_port) {
					// this server has gtid_port configured, we set use_gtid
					proxy_debug(PROXY_DEBUG_MYSQL_CONNPOOL, 6, "Server %u:%s:%d has gtid_port enabled, setting use_gitd=true if not already set\n", mysrvc->myhgc->hid , mysrvc->address, mysrvc->port);
					use_gtid = true;
				}
			}
		}
		(*proxy_sqlite3_finalize)(statement1);
		(*proxy_sqlite3_finalize)(statement2);
	}
	if (use_gtid) {
		has_gtid_port = true;
	} else {
		has_gtid_port = false;
	}
	if (resultset) { delete resultset; resultset=NULL; }

	uint64_t mysql_servers_v2_checksum = 0;

<<<<<<< HEAD
	// hostgroup attributes
	if (incoming_hostgroup_attributes) {
		proxy_debug(PROXY_DEBUG_MYSQL_CONNPOOL, 4, "DELETE FROM mysql_hostgroup_attributes\n");
		mydb->execute("DELETE FROM mysql_hostgroup_attributes");
		generate_mysql_hostgroup_attributes_table();
	}

	// Checksums are always generated - 'admin-checksum_*' deprecated
	{
		commit_generate_mysql_servers_table(runtime_mysql_servers);

		SpookyHash myhash;
		bool init = false;

		commit_update_checksum_from_mysql_servers(myhash, init);
		commit_update_checksums_from_tables(myhash, init);

		uint64_t hash1 = 0, hash2 = 0;
		if (init == true) {
			myhash.Final(&hash1, &hash2);
		}

		string new_checksum { get_checksum_from_hash(hash1) };
		proxy_info("New computed global checksum for 'mysql_servers' is '%s'\n", new_checksum.c_str());

		pthread_mutex_lock(&GloVars.checksum_mutex);
		update_glovars_mysql_servers_checksum(new_checksum, checksum, epoch);
		pthread_mutex_unlock(&GloVars.checksum_mutex);
=======
	if (only_commit_runtime_mysql_servers == false) {
		// replication
		if (incoming_replication_hostgroups) { // this IF is extremely important, otherwise replication hostgroups may disappear
			proxy_debug(PROXY_DEBUG_MYSQL_CONNPOOL, 4, "DELETE FROM mysql_replication_hostgroups\n");
			mydb->execute("DELETE FROM mysql_replication_hostgroups");
			generate_mysql_replication_hostgroups_table();
		}

		// group replication
		if (incoming_group_replication_hostgroups) {
			proxy_debug(PROXY_DEBUG_MYSQL_CONNPOOL, 4, "DELETE FROM mysql_group_replication_hostgroups\n");
			mydb->execute("DELETE FROM mysql_group_replication_hostgroups");
			generate_mysql_group_replication_hostgroups_table();
		}

		// galera
		if (incoming_galera_hostgroups) {
			proxy_debug(PROXY_DEBUG_MYSQL_CONNPOOL, 4, "DELETE FROM mysql_galera_hostgroups\n");
			mydb->execute("DELETE FROM mysql_galera_hostgroups");
			generate_mysql_galera_hostgroups_table();
		}

		// AWS Aurora
		if (incoming_aws_aurora_hostgroups) {
			proxy_debug(PROXY_DEBUG_MYSQL_CONNPOOL, 4, "DELETE FROM mysql_aws_aurora_hostgroups\n");
			mydb->execute("DELETE FROM mysql_aws_aurora_hostgroups");
			generate_mysql_aws_aurora_hostgroups_table();
		}

		// hostgroup attributes
		if (incoming_hostgroup_attributes) {
			proxy_debug(PROXY_DEBUG_MYSQL_CONNPOOL, 4, "DELETE FROM mysql_hostgroup_attributes\n");
			mydb->execute("DELETE FROM mysql_hostgroup_attributes");
			generate_mysql_hostgroup_attributes_table();
		}

		mysql_servers_v2_checksum = get_mysql_servers_v2_checksum(mysql_servers_v2);
>>>>>>> 8dab09ec
	}

	proxy_debug(PROXY_DEBUG_MYSQL_CONNPOOL, 4, "DELETE FROM mysql_servers_incoming\n");
	mydb->execute("DELETE FROM mysql_servers_incoming");
	
	// regenerating mysql_servers records
	mydb->execute("DELETE FROM mysql_servers");
	generate_mysql_servers_table();

	const auto mysql_servers_checksum = get_mysql_servers_checksum(runtime_mysql_servers);

	char buf[80];
	uint32_t d32[2];
	const time_t t = time(NULL);

	memcpy(&d32, &mysql_servers_checksum, sizeof(mysql_servers_checksum));
	sprintf(buf, "0x%0X%0X", d32[0], d32[1]);
	pthread_mutex_lock(&GloVars.checksum_mutex);
	GloVars.checksums_values.mysql_servers.set_checksum(buf);

	if (update_version)
		GloVars.checksums_values.mysql_servers.version++;

	if (peer_runtime_mysql_server.epoch != 0 && peer_runtime_mysql_server.checksum.empty() == false &&
		GloVars.checksums_values.mysql_servers.checksum == peer_runtime_mysql_server.checksum) {
		GloVars.checksums_values.mysql_servers.epoch = peer_runtime_mysql_server.epoch;
	} else {
		GloVars.checksums_values.mysql_servers.epoch = t;
	}
	
	if (only_commit_runtime_mysql_servers == false) {
		memcpy(&d32, &mysql_servers_v2_checksum, sizeof(mysql_servers_v2_checksum));
		sprintf(buf, "0x%0X%0X", d32[0], d32[1]);
		GloVars.checksums_values.mysql_servers_v2.set_checksum(buf);

		if (update_version)
			GloVars.checksums_values.mysql_servers_v2.version++;

		if (peer_mysql_server_v2.epoch != 0 && peer_mysql_server_v2.checksum.empty() == false &&
			GloVars.checksums_values.mysql_servers_v2.checksum == peer_mysql_server_v2.checksum) {
			GloVars.checksums_values.mysql_servers_v2.epoch = peer_mysql_server_v2.epoch;
		} else {
			GloVars.checksums_values.mysql_servers_v2.epoch = t;
		}
	}

	GloVars.checksums_values.updates_cnt++;
	GloVars.generate_global_checksum();
	GloVars.epoch_version = t;
	pthread_mutex_unlock(&GloVars.checksum_mutex);

	// fill Hostgroup_Manager_Mapping with latest records
	update_hostgroup_manager_mappings();

	ev_async_send(gtid_ev_loop, gtid_ev_async);

	__sync_fetch_and_add(&status.servers_table_version,1);

	// We completely reset read_only_set1. It will generated (completely) again in read_only_action()
	// Note: read_only_set1 will be regenerated all at once
	read_only_set1.erase(read_only_set1.begin(), read_only_set1.end());
	// We completely reset read_only_set2. It will be again written in read_only_action()
	// Note: read_only_set2 will be regenerated one server at the time
	read_only_set2.erase(read_only_set2.begin(), read_only_set2.end());

	this->status.p_counter_array[p_hg_counter::servers_table_version]->Increment();
	pthread_cond_broadcast(&status.servers_table_version_cond);
	pthread_mutex_unlock(&status.servers_table_version_lock);

	// NOTE: In order to guarantee the latest generated version, this should be kept after all the
	// calls to 'generate_mysql_servers'.
	update_table_mysql_servers_for_monitor(false);

	wrunlock();
	unsigned long long curtime2=monotonic_time();
	curtime1 = curtime1/1000;
	curtime2 = curtime2/1000;
	proxy_info("MySQL_HostGroups_Manager::commit() locked for %llums\n", curtime2-curtime1);

	if (GloMTH) {
		GloMTH->signal_all_threads(1);
	}

	return true;
}

/** 
 * @brief Calculate the checksum for the runtime mysql_servers record, after excluding all the rows
 *    with the status OFFLINE_HARD from the result set
 * 
 * @details The runtime mysql_servers is now considered as a distinct module and have a separate checksum calculation.
 *    This is because the records in the runtime module may differ from those in the admin mysql_servers module, which
 *	  can cause synchronization issues within the cluster.
 * 
 * @param runtime_mysql_servers resultset of runtime mysql_servers or can be a nullptr.
*/
uint64_t MySQL_HostGroups_Manager::get_mysql_servers_checksum(SQLite3_result* runtime_mysql_servers) {

	//Note: GloVars.checksum_mutex needs to be locked
	SQLite3_result* resultset = nullptr;

	if (runtime_mysql_servers == nullptr) {
		char* error = NULL;
		int cols = 0;
		int affected_rows = 0;

		mydb->execute_statement(MYHGM_GEN_CLUSTER_ADMIN_RUNTIME_SERVERS, &error, &cols, &affected_rows, &resultset);

		if (resultset) {
			save_runtime_mysql_servers(resultset);
		} else {
			proxy_info("Checksum for table %s is 0x%lX\n", "mysql_servers", (long unsigned int)0);
		}
	} else {
		resultset = runtime_mysql_servers;
		save_runtime_mysql_servers(runtime_mysql_servers);
	}

	table_resultset_checksum[HGM_TABLES::MYSQL_SERVERS] = resultset != nullptr ? resultset->raw_checksum() : 0;
	proxy_info("Checksum for table %s is 0x%lX\n", "mysql_servers", table_resultset_checksum[HGM_TABLES::MYSQL_SERVERS]);

	return table_resultset_checksum[HGM_TABLES::MYSQL_SERVERS];
}

/** 
 * @brief Computes checksum for the admin mysql_server resultset and generates an accumulated checksum by including the following modules: 
 *    MYSQL_REPLICATION_HOSTGROUPS, MYSQL_GROUP_REPLICATION_HOSTGROUPS, MYSQL_GALERA_HOSTGROUPS, and MYSQL_HOSTGROUP_ATTRIBUTES.
 *
 * @details The 'incoming_mysql_servers_v2' includes the same records as 'main.mysql_servers'. If this set of records is empty, then the
 *    records are retrieved from 'main.mysql_servers'.
 *
 * @param incoming_mysql_servers_v2 resultset of admin mysql_servers or can be a nullptr.
 */
uint64_t MySQL_HostGroups_Manager::get_mysql_servers_v2_checksum(SQLite3_result* incoming_mysql_servers_v2) {

	//Note: GloVars.checksum_mutex needs to be locked
	SQLite3_result* resultset = nullptr;
	
	if (incoming_mysql_servers_v2 == nullptr) 
	{
		char* error = nullptr;
		int cols = 0;
		int affected_rows = 0;

		GloAdmin->admindb->execute_statement(MYHGM_GEN_CLUSTER_ADMIN_MYSQL_SERVERS, &error, &cols, &affected_rows, &resultset);

		if (resultset) {
			save_mysql_servers_v2(resultset);
		} else {
			proxy_info("Checksum for table %s is 0x%lX\n", "mysql_servers_v2", (long unsigned int)0);
		}
	} else {
		resultset = incoming_mysql_servers_v2;
		save_mysql_servers_v2(incoming_mysql_servers_v2);
	}

	// reset checksum excluding MYSQL_SERVERS_V2
	table_resultset_checksum[MYSQL_REPLICATION_HOSTGROUPS] = 0;
	table_resultset_checksum[MYSQL_GROUP_REPLICATION_HOSTGROUPS] = 0;
	table_resultset_checksum[MYSQL_GALERA_HOSTGROUPS] = 0;
	table_resultset_checksum[MYSQL_AWS_AURORA_HOSTGROUPS] = 0;
	table_resultset_checksum[MYSQL_HOSTGROUP_ATTRIBUTES] = 0;

	table_resultset_checksum[MYSQL_SERVERS_V2] = resultset != nullptr ? resultset->raw_checksum() : 0;
	proxy_info("Checksum for table %s is 0x%lX\n", "mysql_servers_v2", table_resultset_checksum[MYSQL_SERVERS_V2]);

	commit_update_checksums_from_tables();

	uint64_t hash1 = 0, hash2 = 0;
	SpookyHash myhash;
	bool init = false;

	hash1 = table_resultset_checksum[MYSQL_SERVERS_V2];
	if (hash1) {
		if (init == false) {
			init = true;
			myhash.Init(19, 3);
		}

		myhash.Update(&hash1, sizeof(hash1));
	}

	hash1 = table_resultset_checksum[MYSQL_REPLICATION_HOSTGROUPS];
	if (hash1) {
		if (init == false) {
			init = true;
			myhash.Init(19, 3);
		}

		myhash.Update(&hash1, sizeof(hash1));
	}

	hash1 = table_resultset_checksum[MYSQL_GROUP_REPLICATION_HOSTGROUPS];
	if (hash1) {
		if (init == false) {
			init = true;
			myhash.Init(19, 3);
		}

		myhash.Update(&hash1, sizeof(hash1));
	}

	hash1 = table_resultset_checksum[MYSQL_GALERA_HOSTGROUPS];
	if (hash1) {
		if (init == false) {
			init = true;
			myhash.Init(19, 3);
		}

		myhash.Update(&hash1, sizeof(hash1));
	}

	hash1 = table_resultset_checksum[MYSQL_AWS_AURORA_HOSTGROUPS];
	if (hash1) {
		if (init == false) {
			init = true;
			myhash.Init(19, 3);
		}

		myhash.Update(&hash1, sizeof(hash1));
	}

	hash1 = table_resultset_checksum[MYSQL_HOSTGROUP_ATTRIBUTES];
	if (hash1) {
		if (init == false) {
			init = true;
			myhash.Init(19, 3);
		}

		myhash.Update(&hash1, sizeof(hash1));
	}

	if (init == true) {
		myhash.Final(&hash1, &hash2);
	}

	return hash1;
}

bool MySQL_HostGroups_Manager::gtid_exists(MySrvC *mysrvc, char * gtid_uuid, uint64_t gtid_trxid) {
	bool ret = false;
	pthread_rwlock_rdlock(&gtid_rwlock);
	std::string s1 = mysrvc->address;
	s1.append(":");
	s1.append(std::to_string(mysrvc->port));
	std::unordered_map <string, GTID_Server_Data *>::iterator it2;
	it2 = gtid_map.find(s1);
	GTID_Server_Data *gtid_is=NULL;
	if (it2!=gtid_map.end()) {
		gtid_is=it2->second;
		if (gtid_is) {
			if (gtid_is->active == true) {
				ret = gtid_is->gtid_exists(gtid_uuid,gtid_trxid);
			}
		}
	}
	//proxy_info("Checking if server %s has GTID %s:%lu . %s\n", s1.c_str(), gtid_uuid, gtid_trxid, (ret ? "YES" : "NO"));
	pthread_rwlock_unlock(&gtid_rwlock);
	return ret;
}

void MySQL_HostGroups_Manager::generate_mysql_gtid_executed_tables() {
	pthread_rwlock_wrlock(&gtid_rwlock);
	// first, set them all as active = false
	std::unordered_map<string, GTID_Server_Data *>::iterator it = gtid_map.begin();
	while(it != gtid_map.end()) {
		GTID_Server_Data * gtid_si = it->second;
		if (gtid_si) {
			gtid_si->active = false;
		}
		it++;
	}

	// NOTE: We are required to lock while iterating over 'MyHostGroups'. Otherwise race conditions could take place,
	// e.g. servers could be purged by 'purge_mysql_servers_table' and invalid memory be accessed.
	wrlock();
	for (unsigned int i=0; i<MyHostGroups->len; i++) {
		MyHGC *myhgc=(MyHGC *)MyHostGroups->index(i);
		MySrvC *mysrvc=NULL;
		for (unsigned int j=0; j<myhgc->mysrvs->servers->len; j++) {
			mysrvc=myhgc->mysrvs->idx(j);
			if (mysrvc->gtid_port) {
				std::string s1 = mysrvc->address;
				s1.append(":");
				s1.append(std::to_string(mysrvc->port));
				std::unordered_map <string, GTID_Server_Data *>::iterator it2;
				it2 = gtid_map.find(s1);
				GTID_Server_Data *gtid_is=NULL;
				if (it2!=gtid_map.end()) {
					gtid_is=it2->second;
					if (gtid_is == NULL) {
						gtid_map.erase(it2);
					}
				}
				if (gtid_is) {
					gtid_is->active = true;
				} else if (mysrvc->status != MYSQL_SERVER_STATUS_OFFLINE_HARD) {
					// we didn't find it. Create it
					/*
					struct ev_io *watcher = (struct ev_io *)malloc(sizeof(struct ev_io));
					gtid_is = new GTID_Server_Data(watcher, mysrvc->address, mysrvc->port, mysrvc->gtid_port);
					gtid_map.emplace(s1,gtid_is);
					*/
					struct ev_io * c = NULL;
					c = new_connector(mysrvc->address, mysrvc->gtid_port, mysrvc->port);
					if (c) {
						gtid_is = (GTID_Server_Data *)c->data;
						gtid_map.emplace(s1,gtid_is);
						//pthread_mutex_lock(&ev_loop_mutex);
						ev_io_start(MyHGM->gtid_ev_loop,c);
						//pthread_mutex_unlock(&ev_loop_mutex);
					}
				}
			}
		}
	}
	wrunlock();
	std::vector<string> to_remove;
	it = gtid_map.begin();
	while(it != gtid_map.end()) {
		GTID_Server_Data * gtid_si = it->second;
		if (gtid_si && gtid_si->active == false) {
			to_remove.push_back(it->first);
		}
		it++;
	}
	for (std::vector<string>::iterator it3=to_remove.begin(); it3!=to_remove.end(); ++it3) {
		it = gtid_map.find(*it3);
		GTID_Server_Data * gtid_si = it->second;
		ev_io_stop(MyHGM->gtid_ev_loop, gtid_si->w);
		close(gtid_si->w->fd);
		free(gtid_si->w);
		gtid_map.erase(*it3);
	}
	pthread_rwlock_unlock(&gtid_rwlock);
}

void MySQL_HostGroups_Manager::purge_mysql_servers_table() {
	for (unsigned int i=0; i<MyHostGroups->len; i++) {
		MyHGC *myhgc=(MyHGC *)MyHostGroups->index(i);
		MySrvC *mysrvc=NULL;
		for (unsigned int j=0; j<myhgc->mysrvs->servers->len; j++) {
			mysrvc=myhgc->mysrvs->idx(j);
			if (mysrvc->status==MYSQL_SERVER_STATUS_OFFLINE_HARD) {
				if (mysrvc->ConnectionsUsed->conns_length()==0 && mysrvc->ConnectionsFree->conns_length()==0) {
					// no more connections for OFFLINE_HARD server, removing it
					mysrvc=(MySrvC *)myhgc->mysrvs->servers->remove_index_fast(j);
					j--;
					delete mysrvc;
				}
			}
		}
	}
}



void MySQL_HostGroups_Manager::generate_mysql_servers_table(int *_onlyhg) {
	int rc;
	sqlite3_stmt *statement1=NULL;
	sqlite3_stmt *statement32=NULL;

	PtrArray *lst=new PtrArray();
	//sqlite3 *mydb3=mydb->get_db();
	char *query1=(char *)"INSERT INTO mysql_servers VALUES (?1, ?2, ?3, ?4, ?5, ?6, ?7, ?8, ?9, ?10, ?11, ?12, ?13)";
	//rc=(*proxy_sqlite3_prepare_v2)(mydb3, query1, -1, &statement1, 0);
	rc = mydb->prepare_v2(query1, &statement1);
	ASSERT_SQLITE_OK(rc, mydb);
	std::string query32s = "INSERT INTO mysql_servers VALUES " + generate_multi_rows_query(32,13);
	char *query32 = (char *)query32s.c_str();
	//rc=(*proxy_sqlite3_prepare_v2)(mydb3, query32, -1, &statement32, 0);
	rc = mydb->prepare_v2(query32, &statement32);
	ASSERT_SQLITE_OK(rc, mydb);

	if (mysql_thread___hostgroup_manager_verbose) {
		if (_onlyhg==NULL) {
			proxy_info("Dumping current MySQL Servers structures for hostgroup ALL\n");
		} else {
			int hidonly=*_onlyhg;
			proxy_info("Dumping current MySQL Servers structures for hostgroup %d\n", hidonly);
		}
	}
	for (unsigned int i=0; i<MyHostGroups->len; i++) {
		MyHGC *myhgc=(MyHGC *)MyHostGroups->index(i);
		if (_onlyhg) {
			int hidonly=*_onlyhg;
			if (myhgc->hid!=(unsigned int)hidonly) {
				// skipping this HG
				continue;
			}
		}
		MySrvC *mysrvc=NULL;
		for (unsigned int j=0; j<myhgc->mysrvs->servers->len; j++) {
			mysrvc=myhgc->mysrvs->idx(j);
			if (mysql_thread___hostgroup_manager_verbose) {
				char *st;
				switch (mysrvc->status) {
					case 0:
						st=(char *)"ONLINE";
						break;
					case 2:
						st=(char *)"OFFLINE_SOFT";
						break;
					case 3:
						st=(char *)"OFFLINE_HARD";
						break;
					default:
					case 1:
					case 4:
						st=(char *)"SHUNNED";
						break;
				}
				fprintf(stderr,"HID: %d , address: %s , port: %d , gtid_port: %d , weight: %d , status: %s , max_connections: %u , max_replication_lag: %u , use_ssl: %u , max_latency_ms: %u , comment: %s\n", mysrvc->myhgc->hid, mysrvc->address, mysrvc->port, mysrvc->gtid_port, mysrvc->weight, st, mysrvc->max_connections, mysrvc->max_replication_lag, mysrvc->use_ssl, mysrvc->max_latency_us*1000, mysrvc->comment);
			}
			lst->add(mysrvc);
			if (lst->len==32) {
				while (lst->len) {
					int i=lst->len;
					i--;
					MySrvC *mysrvc=(MySrvC *)lst->remove_index_fast(0);
					uintptr_t ptr=(uintptr_t)mysrvc;
					rc=(*proxy_sqlite3_bind_int64)(statement32, (i*13)+1, mysrvc->myhgc->hid); ASSERT_SQLITE_OK(rc, mydb);
					rc=(*proxy_sqlite3_bind_text)(statement32, (i*13)+2, mysrvc->address, -1, SQLITE_TRANSIENT); ASSERT_SQLITE_OK(rc, mydb);
					rc=(*proxy_sqlite3_bind_int64)(statement32, (i*13)+3, mysrvc->port); ASSERT_SQLITE_OK(rc, mydb);
					rc=(*proxy_sqlite3_bind_int64)(statement32, (i*13)+4, mysrvc->gtid_port); ASSERT_SQLITE_OK(rc, mydb);
					rc=(*proxy_sqlite3_bind_int64)(statement32, (i*13)+5, mysrvc->weight); ASSERT_SQLITE_OK(rc, mydb);
					rc=(*proxy_sqlite3_bind_int64)(statement32, (i*13)+6, mysrvc->status); ASSERT_SQLITE_OK(rc, mydb);
					rc=(*proxy_sqlite3_bind_int64)(statement32, (i*13)+7, mysrvc->compression); ASSERT_SQLITE_OK(rc, mydb);
					rc=(*proxy_sqlite3_bind_int64)(statement32, (i*13)+8, mysrvc->max_connections); ASSERT_SQLITE_OK(rc, mydb);
					rc=(*proxy_sqlite3_bind_int64)(statement32, (i*13)+9, mysrvc->max_replication_lag); ASSERT_SQLITE_OK(rc, mydb);
					rc=(*proxy_sqlite3_bind_int64)(statement32, (i*13)+10, mysrvc->use_ssl); ASSERT_SQLITE_OK(rc, mydb);
					rc=(*proxy_sqlite3_bind_int64)(statement32, (i*13)+11, mysrvc->max_latency_us/1000); ASSERT_SQLITE_OK(rc, mydb);
					rc=(*proxy_sqlite3_bind_text)(statement32, (i*13)+12, mysrvc->comment, -1, SQLITE_TRANSIENT); ASSERT_SQLITE_OK(rc, mydb);
					rc=(*proxy_sqlite3_bind_int64)(statement32, (i*13)+13, ptr); ASSERT_SQLITE_OK(rc, mydb);
				}
				SAFE_SQLITE3_STEP2(statement32);
				rc=(*proxy_sqlite3_clear_bindings)(statement32); ASSERT_SQLITE_OK(rc, mydb);
				rc=(*proxy_sqlite3_reset)(statement32); ASSERT_SQLITE_OK(rc, mydb);
			}
		}
	}
	while (lst->len) {
		MySrvC *mysrvc=(MySrvC *)lst->remove_index_fast(0);
		uintptr_t ptr=(uintptr_t)mysrvc;
		rc=(*proxy_sqlite3_bind_int64)(statement1, 1, mysrvc->myhgc->hid); ASSERT_SQLITE_OK(rc, mydb);
		rc=(*proxy_sqlite3_bind_text)(statement1, 2, mysrvc->address, -1, SQLITE_TRANSIENT); ASSERT_SQLITE_OK(rc, mydb);
		rc=(*proxy_sqlite3_bind_int64)(statement1, 3, mysrvc->port); ASSERT_SQLITE_OK(rc, mydb);
		rc=(*proxy_sqlite3_bind_int64)(statement1, 4, mysrvc->gtid_port); ASSERT_SQLITE_OK(rc, mydb);
		rc=(*proxy_sqlite3_bind_int64)(statement1, 5, mysrvc->weight); ASSERT_SQLITE_OK(rc, mydb);
		rc=(*proxy_sqlite3_bind_int64)(statement1, 6, mysrvc->status); ASSERT_SQLITE_OK(rc, mydb);
		rc=(*proxy_sqlite3_bind_int64)(statement1, 7, mysrvc->compression); ASSERT_SQLITE_OK(rc, mydb);
		rc=(*proxy_sqlite3_bind_int64)(statement1, 8, mysrvc->max_connections); ASSERT_SQLITE_OK(rc, mydb);
		rc=(*proxy_sqlite3_bind_int64)(statement1, 9, mysrvc->max_replication_lag); ASSERT_SQLITE_OK(rc, mydb);
		rc=(*proxy_sqlite3_bind_int64)(statement1, 10, mysrvc->use_ssl); ASSERT_SQLITE_OK(rc, mydb);
		rc=(*proxy_sqlite3_bind_int64)(statement1, 11, mysrvc->max_latency_us/1000); ASSERT_SQLITE_OK(rc, mydb);
		rc=(*proxy_sqlite3_bind_text)(statement1, 12, mysrvc->comment, -1, SQLITE_TRANSIENT); ASSERT_SQLITE_OK(rc, mydb);
		rc=(*proxy_sqlite3_bind_int64)(statement1, 13, ptr); ASSERT_SQLITE_OK(rc, mydb);

		SAFE_SQLITE3_STEP2(statement1);
		rc=(*proxy_sqlite3_clear_bindings)(statement1); ASSERT_SQLITE_OK(rc, mydb);
		rc=(*proxy_sqlite3_reset)(statement1); ASSERT_SQLITE_OK(rc, mydb);
	}
	(*proxy_sqlite3_finalize)(statement1);
	(*proxy_sqlite3_finalize)(statement32);
	if (mysql_thread___hostgroup_manager_verbose) {
		char *error=NULL;
		int cols=0;
		int affected_rows=0;
		SQLite3_result *resultset=NULL;
		if (_onlyhg==NULL) {
			mydb->execute_statement((char *)"SELECT hostgroup_id hid, hostname, port, gtid_port gtid, weight, status, compression cmp, max_connections max_conns, max_replication_lag max_lag, use_ssl ssl, max_latency_ms max_lat, comment, mem_pointer FROM mysql_servers", &error , &cols , &affected_rows , &resultset);
		} else {
			int hidonly=*_onlyhg;
			char *q1 = (char *)malloc(256);
			sprintf(q1,"SELECT hostgroup_id hid, hostname, port, gtid_port gtid, weight, status, compression cmp, max_connections max_conns, max_replication_lag max_lag, use_ssl ssl, max_latency_ms max_lat, comment, mem_pointer FROM mysql_servers WHERE hostgroup_id=%d" , hidonly);
			mydb->execute_statement(q1, &error , &cols , &affected_rows , &resultset);
			free(q1);
		}
		if (error) {
			proxy_error("Error on read from mysql_servers : %s\n", error);
		} else {
			if (resultset) {
				if (_onlyhg==NULL) {
					proxy_info("Dumping mysql_servers: ALL\n");
				} else {
					int hidonly=*_onlyhg;
					proxy_info("Dumping mysql_servers: HG %d\n", hidonly);
				}
				resultset->dump_to_stderr();
			}
		}
		if (resultset) { delete resultset; resultset=NULL; }
	}
	delete lst;
}

void MySQL_HostGroups_Manager::generate_mysql_replication_hostgroups_table() {
	if (incoming_replication_hostgroups==NULL)
		return;
	if (mysql_thread___hostgroup_manager_verbose) {
		proxy_info("New mysql_replication_hostgroups table\n");
	}
	for (std::vector<SQLite3_row *>::iterator it = incoming_replication_hostgroups->rows.begin() ; it != incoming_replication_hostgroups->rows.end(); ++it) {
		SQLite3_row *r=*it;
		char *o=NULL;
		int comment_length=0;	// #issue #643
		//if (r->fields[3]) { // comment is not null
			o=escape_string_single_quotes(r->fields[3],false);
			comment_length=strlen(o);
		//}
		char *query=(char *)malloc(256+comment_length);
		//if (r->fields[3]) { // comment is not null
			sprintf(query,"INSERT INTO mysql_replication_hostgroups VALUES(%s,%s,'%s','%s')",r->fields[0], r->fields[1], r->fields[2], o);
			if (o!=r->fields[3]) { // there was a copy
				free(o);
			}
		//} else {
			//sprintf(query,"INSERT INTO mysql_replication_hostgroups VALUES(%s,%s,NULL)",r->fields[0],r->fields[1]);
		//}
		mydb->execute(query);
		if (mysql_thread___hostgroup_manager_verbose) {
			fprintf(stderr,"writer_hostgroup: %s , reader_hostgroup: %s, check_type %s, comment: %s\n", r->fields[0],r->fields[1], r->fields[2], r->fields[3]);
		}
		free(query);
	}
	incoming_replication_hostgroups=NULL;
}


void MySQL_HostGroups_Manager::generate_mysql_group_replication_hostgroups_table() {
	if (incoming_group_replication_hostgroups==NULL) {
		return;
	}
	int rc;
	sqlite3_stmt *statement=NULL;
	//sqlite3 *mydb3=mydb->get_db();
	char *query=(char *)"INSERT INTO mysql_group_replication_hostgroups(writer_hostgroup,backup_writer_hostgroup,reader_hostgroup,offline_hostgroup,active,max_writers,writer_is_also_reader,max_transactions_behind,comment) VALUES (?1, ?2, ?3, ?4, ?5, ?6, ?7, ?8, ?9)";
	//rc=(*proxy_sqlite3_prepare_v2)(mydb3, query, -1, &statement, 0);
	rc = mydb->prepare_v2(query, &statement);
	ASSERT_SQLITE_OK(rc, mydb);
	proxy_info("New mysql_group_replication_hostgroups table\n");
	pthread_mutex_lock(&Group_Replication_Info_mutex);
	for (std::map<int , Group_Replication_Info *>::iterator it1 = Group_Replication_Info_Map.begin() ; it1 != Group_Replication_Info_Map.end(); ++it1) {
		Group_Replication_Info *info=NULL;
		info=it1->second;
		info->__active=false;
	}
	for (std::vector<SQLite3_row *>::iterator it = incoming_group_replication_hostgroups->rows.begin() ; it != incoming_group_replication_hostgroups->rows.end(); ++it) {
		SQLite3_row *r=*it;
		int writer_hostgroup=atoi(r->fields[0]);
		int backup_writer_hostgroup=atoi(r->fields[1]);
		int reader_hostgroup=atoi(r->fields[2]);
		int offline_hostgroup=atoi(r->fields[3]);
		int active=atoi(r->fields[4]);
		int max_writers=atoi(r->fields[5]);
		int writer_is_also_reader=atoi(r->fields[6]);
		int max_transactions_behind=atoi(r->fields[7]);
		proxy_info("Loading MySQL Group Replication info for (%d,%d,%d,%d,%s,%d,%d,%d,\"%s\")\n", writer_hostgroup,backup_writer_hostgroup,reader_hostgroup,offline_hostgroup,(active ? "on" : "off"),max_writers,writer_is_also_reader,max_transactions_behind,r->fields[8]);
		rc=(*proxy_sqlite3_bind_int64)(statement, 1, writer_hostgroup); ASSERT_SQLITE_OK(rc, mydb);
		rc=(*proxy_sqlite3_bind_int64)(statement, 2, backup_writer_hostgroup); ASSERT_SQLITE_OK(rc, mydb);
		rc=(*proxy_sqlite3_bind_int64)(statement, 3, reader_hostgroup); ASSERT_SQLITE_OK(rc, mydb);
		rc=(*proxy_sqlite3_bind_int64)(statement, 4, offline_hostgroup); ASSERT_SQLITE_OK(rc, mydb);
		rc=(*proxy_sqlite3_bind_int64)(statement, 5, active); ASSERT_SQLITE_OK(rc, mydb);
		rc=(*proxy_sqlite3_bind_int64)(statement, 6, max_writers); ASSERT_SQLITE_OK(rc, mydb);
		rc=(*proxy_sqlite3_bind_int64)(statement, 7, writer_is_also_reader); ASSERT_SQLITE_OK(rc, mydb);
		rc=(*proxy_sqlite3_bind_int64)(statement, 8, max_transactions_behind); ASSERT_SQLITE_OK(rc, mydb);
		rc=(*proxy_sqlite3_bind_text)(statement, 9, r->fields[8], -1, SQLITE_TRANSIENT); ASSERT_SQLITE_OK(rc, mydb);

		SAFE_SQLITE3_STEP2(statement);
		rc=(*proxy_sqlite3_clear_bindings)(statement); ASSERT_SQLITE_OK(rc, mydb);
		rc=(*proxy_sqlite3_reset)(statement); ASSERT_SQLITE_OK(rc, mydb);
		std::map<int , Group_Replication_Info *>::iterator it2;
		it2 = Group_Replication_Info_Map.find(writer_hostgroup);
		Group_Replication_Info *info=NULL;
		if (it2!=Group_Replication_Info_Map.end()) {
			info=it2->second;
			bool changed=false;
			changed=info->update(backup_writer_hostgroup,reader_hostgroup,offline_hostgroup, max_writers, max_transactions_behind,  (bool)active, writer_is_also_reader, r->fields[8]);
			if (changed) {
				//info->need_converge=true;
			}
		} else {
			info=new Group_Replication_Info(writer_hostgroup,backup_writer_hostgroup,reader_hostgroup,offline_hostgroup, max_writers, max_transactions_behind,  (bool)active, writer_is_also_reader, r->fields[8]);
			//info->need_converge=true;
			Group_Replication_Info_Map.insert(Group_Replication_Info_Map.begin(), std::pair<int, Group_Replication_Info *>(writer_hostgroup,info));
		}
	}
	(*proxy_sqlite3_finalize)(statement);
	delete incoming_group_replication_hostgroups;
	incoming_group_replication_hostgroups=NULL;

	// remove missing ones
	for (auto it3 = Group_Replication_Info_Map.begin(); it3 != Group_Replication_Info_Map.end(); ) {
		Group_Replication_Info *info=it3->second;
		if (info->__active==false) {
			delete info;
			it3 = Group_Replication_Info_Map.erase(it3);
		} else {
			it3++;
		}
	}
	// TODO: it is now time to compute all the changes


	// it is now time to build a new structure in Monitor
	generate_mysql_group_replication_hostgroups_monitor_resultset();
	pthread_mutex_unlock(&Group_Replication_Info_mutex);
}

void MySQL_HostGroups_Manager::generate_mysql_group_replication_hostgroups_monitor_resultset() {
	pthread_mutex_lock(&GloMyMon->group_replication_mutex);
	{
		char *error=NULL;
		int cols=0;
		int affected_rows=0;
		SQLite3_result *resultset=NULL;
		char *query=(char *)"SELECT writer_hostgroup, hostname, port, MAX(use_ssl) use_ssl , writer_is_also_reader , max_transactions_behind FROM "
			" mysql_servers JOIN mysql_group_replication_hostgroups ON hostgroup_id=writer_hostgroup OR hostgroup_id=backup_writer_hostgroup OR "
			" hostgroup_id=reader_hostgroup OR hostgroup_id=offline_hostgroup WHERE active=1 GROUP BY hostname, port";
		mydb->execute_statement(query, &error , &cols , &affected_rows , &resultset);
		if (resultset) {
			if (GloMyMon->Group_Replication_Hosts_resultset) {
				delete GloMyMon->Group_Replication_Hosts_resultset;
			}
			GloMyMon->Group_Replication_Hosts_resultset=resultset;
		}
	}
	pthread_mutex_unlock(&GloMyMon->group_replication_mutex);
}

void MySQL_HostGroups_Manager::generate_mysql_galera_hostgroups_table() {
	if (incoming_galera_hostgroups==NULL) {
		return;
	}
	int rc;
	sqlite3_stmt *statement=NULL;
	//sqlite3 *mydb3=mydb->get_db();
	char *query=(char *)"INSERT INTO mysql_galera_hostgroups(writer_hostgroup,backup_writer_hostgroup,reader_hostgroup,offline_hostgroup,active,max_writers,writer_is_also_reader,max_transactions_behind,comment) VALUES (?1, ?2, ?3, ?4, ?5, ?6, ?7, ?8, ?9)";
	//rc=(*proxy_sqlite3_prepare_v2)(mydb3, query, -1, &statement, 0);
	rc = mydb->prepare_v2(query, &statement);
	ASSERT_SQLITE_OK(rc, mydb);
	proxy_info("New mysql_galera_hostgroups table\n");
	pthread_mutex_lock(&Galera_Info_mutex);
	for (std::map<int , Galera_Info *>::iterator it1 = Galera_Info_Map.begin() ; it1 != Galera_Info_Map.end(); ++it1) {
		Galera_Info *info=NULL;
		info=it1->second;
		info->__active=false;
	}
	for (std::vector<SQLite3_row *>::iterator it = incoming_galera_hostgroups->rows.begin() ; it != incoming_galera_hostgroups->rows.end(); ++it) {
		SQLite3_row *r=*it;
		int writer_hostgroup=atoi(r->fields[0]);
		int backup_writer_hostgroup=atoi(r->fields[1]);
		int reader_hostgroup=atoi(r->fields[2]);
		int offline_hostgroup=atoi(r->fields[3]);
		int active=atoi(r->fields[4]);
		int max_writers=atoi(r->fields[5]);
		int writer_is_also_reader=atoi(r->fields[6]);
		int max_transactions_behind=atoi(r->fields[7]);
		proxy_info("Loading Galera info for (%d,%d,%d,%d,%s,%d,%d,%d,\"%s\")\n", writer_hostgroup,backup_writer_hostgroup,reader_hostgroup,offline_hostgroup,(active ? "on" : "off"),max_writers,writer_is_also_reader,max_transactions_behind,r->fields[8]);
		rc=(*proxy_sqlite3_bind_int64)(statement, 1, writer_hostgroup); ASSERT_SQLITE_OK(rc, mydb);
		rc=(*proxy_sqlite3_bind_int64)(statement, 2, backup_writer_hostgroup); ASSERT_SQLITE_OK(rc, mydb);
		rc=(*proxy_sqlite3_bind_int64)(statement, 3, reader_hostgroup); ASSERT_SQLITE_OK(rc, mydb);
		rc=(*proxy_sqlite3_bind_int64)(statement, 4, offline_hostgroup); ASSERT_SQLITE_OK(rc, mydb);
		rc=(*proxy_sqlite3_bind_int64)(statement, 5, active); ASSERT_SQLITE_OK(rc, mydb);
		rc=(*proxy_sqlite3_bind_int64)(statement, 6, max_writers); ASSERT_SQLITE_OK(rc, mydb);
		rc=(*proxy_sqlite3_bind_int64)(statement, 7, writer_is_also_reader); ASSERT_SQLITE_OK(rc, mydb);
		rc=(*proxy_sqlite3_bind_int64)(statement, 8, max_transactions_behind); ASSERT_SQLITE_OK(rc, mydb);
		rc=(*proxy_sqlite3_bind_text)(statement, 9, r->fields[8], -1, SQLITE_TRANSIENT); ASSERT_SQLITE_OK(rc, mydb);

		SAFE_SQLITE3_STEP2(statement);
		rc=(*proxy_sqlite3_clear_bindings)(statement); ASSERT_SQLITE_OK(rc, mydb);
		rc=(*proxy_sqlite3_reset)(statement); ASSERT_SQLITE_OK(rc, mydb);
		std::map<int , Galera_Info *>::iterator it2;
		it2 = Galera_Info_Map.find(writer_hostgroup);
		Galera_Info *info=NULL;
		if (it2!=Galera_Info_Map.end()) {
			info=it2->second;
			bool changed=false;
			changed=info->update(backup_writer_hostgroup,reader_hostgroup,offline_hostgroup, max_writers, max_transactions_behind,  (bool)active, writer_is_also_reader, r->fields[8]);
			if (changed) {
				//info->need_converge=true;
			}
		} else {
			info=new Galera_Info(writer_hostgroup,backup_writer_hostgroup,reader_hostgroup,offline_hostgroup, max_writers, max_transactions_behind,  (bool)active, writer_is_also_reader, r->fields[8]);
			//info->need_converge=true;
			Galera_Info_Map.insert(Galera_Info_Map.begin(), std::pair<int, Galera_Info *>(writer_hostgroup,info));
		}
	}
	(*proxy_sqlite3_finalize)(statement);
	delete incoming_galera_hostgroups;
	incoming_galera_hostgroups=NULL;

	// remove missing ones
	for (auto it3 = Galera_Info_Map.begin(); it3 != Galera_Info_Map.end(); ) {
		Galera_Info *info=it3->second;
		if (info->__active==false) {
			delete info;
			it3 = Galera_Info_Map.erase(it3);
		} else {
			it3++;
		}
	}
	// TODO: it is now time to compute all the changes


	// it is now time to build a new structure in Monitor
	pthread_mutex_lock(&GloMyMon->galera_mutex);
	{
		char *error=NULL;
		int cols=0;
		int affected_rows=0;
		SQLite3_result *resultset=NULL;
		char *query=(char *)"SELECT writer_hostgroup, hostname, port, MAX(use_ssl) use_ssl , writer_is_also_reader , max_transactions_behind "
			" FROM mysql_servers JOIN mysql_galera_hostgroups ON hostgroup_id=writer_hostgroup OR hostgroup_id=backup_writer_hostgroup OR "
			" hostgroup_id=reader_hostgroup OR hostgroup_id=offline_hostgroup WHERE active=1 GROUP BY writer_hostgroup, hostname, port";
		mydb->execute_statement(query, &error , &cols , &affected_rows , &resultset);
		if (resultset) {
			if (GloMyMon->Galera_Hosts_resultset) {
				delete GloMyMon->Galera_Hosts_resultset;
			}
			GloMyMon->Galera_Hosts_resultset=resultset;
		}
	}
	pthread_mutex_unlock(&GloMyMon->galera_mutex);

	pthread_mutex_unlock(&Galera_Info_mutex);
}

void MySQL_HostGroups_Manager::update_table_mysql_servers_for_monitor(bool lock) {
	if (lock) {
		wrlock();
	}

	std::lock_guard<std::mutex> mysql_servers_lock(this->mysql_servers_to_monitor_mutex);

	char* error = NULL;
	int cols = 0;
	int affected_rows = 0;
	SQLite3_result* resultset = NULL;
	char* query = const_cast<char*>("SELECT hostname, port, status, use_ssl FROM mysql_servers WHERE status != 3 GROUP BY hostname, port");

	proxy_debug(PROXY_DEBUG_MYSQL_CONNPOOL, 4, "%s\n", query);
	mydb->execute_statement(query, &error , &cols , &affected_rows , &resultset);

	if (error != nullptr) {
		proxy_error("Error on read from mysql_servers : %s\n", error);
	} else {
		if (resultset != nullptr) {
			delete this->mysql_servers_to_monitor;
			this->mysql_servers_to_monitor = resultset;
		}
	}

	if (lock) {
		wrunlock();
	}

	MySQL_Monitor::trigger_dns_cache_update();
}

SQLite3_result * MySQL_HostGroups_Manager::dump_table_mysql(const string& name) {
	char * query = (char *)"";
	if (name == "mysql_aws_aurora_hostgroups") {
		query=(char *)"SELECT writer_hostgroup,reader_hostgroup,active,aurora_port,domain_name,max_lag_ms,"
					    "check_interval_ms,check_timeout_ms,writer_is_also_reader,new_reader_weight,add_lag_ms,min_lag_ms,lag_num_checks,comment FROM mysql_aws_aurora_hostgroups";
	} else if (name == "mysql_galera_hostgroups") {
		query=(char *)"SELECT writer_hostgroup,backup_writer_hostgroup,reader_hostgroup,offline_hostgroup,active,max_writers,writer_is_also_reader,max_transactions_behind,comment FROM mysql_galera_hostgroups";
	} else if (name == "mysql_group_replication_hostgroups") {
		query=(char *)"SELECT writer_hostgroup,backup_writer_hostgroup,reader_hostgroup,offline_hostgroup,active,max_writers,writer_is_also_reader,max_transactions_behind,comment FROM mysql_group_replication_hostgroups";
	} else if (name == "mysql_replication_hostgroups") {
		query=(char *)"SELECT writer_hostgroup, reader_hostgroup, check_type, comment FROM mysql_replication_hostgroups";
	} else if (name == "mysql_hostgroup_attributes") {
		query=(char *)"SELECT hostgroup_id, max_num_online_servers, autocommit, free_connections_pct, init_connect, multiplex, connection_warming, throttle_connections_per_sec, ignore_session_variables, servers_defaults, comment FROM mysql_hostgroup_attributes ORDER BY hostgroup_id";
	} else if (name == "mysql_servers") {
		query = (char *)MYHGM_GEN_ADMIN_RUNTIME_SERVERS;
	} else if (name == "cluster_mysql_servers") {
		query = (char *)MYHGM_GEN_CLUSTER_ADMIN_RUNTIME_SERVERS;
	} else {
		assert(0);
	}
	wrlock();
	if (name == "mysql_servers") {
		purge_mysql_servers_table();
		proxy_debug(PROXY_DEBUG_MYSQL_CONNPOOL, 4, "DELETE FROM mysql_servers\n");
		mydb->execute("DELETE FROM mysql_servers");
		generate_mysql_servers_table();
	}
	char *error=NULL;
	int cols=0;
	int affected_rows=0;
	SQLite3_result *resultset=NULL;
	proxy_debug(PROXY_DEBUG_MYSQL_CONNPOOL, 4, "%s\n", query);
	mydb->execute_statement(query, &error , &cols , &affected_rows , &resultset);
	wrunlock();
	return resultset;
}


MyHGC * MySQL_HostGroups_Manager::MyHGC_create(unsigned int _hid) {
	MyHGC *myhgc=new MyHGC(_hid);
	return myhgc;
}

MyHGC * MySQL_HostGroups_Manager::MyHGC_find(unsigned int _hid) {
	if (MyHostGroups->len < 100) {
		// for few HGs, we use the legacy search
		for (unsigned int i=0; i<MyHostGroups->len; i++) {
			MyHGC *myhgc=(MyHGC *)MyHostGroups->index(i);
			if (myhgc->hid==_hid) {
				return myhgc;
			}
		}
	} else {
		// for a large number of HGs, we use the unordered_map
		// this search is slower for a small number of HGs, therefore we use
		// it only for large number of HGs
		std::unordered_map<unsigned int, MyHGC *>::const_iterator it = MyHostGroups_map.find(_hid);
		if (it != MyHostGroups_map.end()) {
			MyHGC *myhgc = it->second;
			return myhgc;
		}
	}
	return NULL;
}

MyHGC * MySQL_HostGroups_Manager::MyHGC_lookup(unsigned int _hid) {
	MyHGC *myhgc=NULL;
	myhgc=MyHGC_find(_hid);
	if (myhgc==NULL) {
		myhgc=MyHGC_create(_hid);
	} else {
		return myhgc;
	}
	assert(myhgc);
	MyHostGroups->add(myhgc);
	MyHostGroups_map.emplace(_hid,myhgc);
	return myhgc;
}

void MySQL_HostGroups_Manager::increase_reset_counter() {
	wrlock();
	status.myconnpoll_reset++;
	wrunlock();
}
void MySQL_HostGroups_Manager::push_MyConn_to_pool(MySQL_Connection *c, bool _lock) {
	assert(c->parent);
	MySrvC *mysrvc=NULL;
	if (_lock)
		wrlock();
	c->auto_increment_delay_token = 0;
	status.myconnpoll_push++;
	mysrvc=(MySrvC *)c->parent;
	proxy_debug(PROXY_DEBUG_MYSQL_CONNPOOL, 7, "Returning MySQL_Connection %p, server %s:%d with status %d\n", c, mysrvc->address, mysrvc->port, mysrvc->status);
	mysrvc->ConnectionsUsed->remove(c);
	if (GloMTH == NULL) { goto __exit_push_MyConn_to_pool; }
	if (c->largest_query_length > (unsigned int)GloMTH->variables.threshold_query_length) {
		proxy_debug(PROXY_DEBUG_MYSQL_CONNPOOL, 7, "Destroying MySQL_Connection %p, server %s:%d with status %d . largest_query_length = %lu\n", c, mysrvc->address, mysrvc->port, mysrvc->status, c->largest_query_length);
		delete c;
		goto __exit_push_MyConn_to_pool;
	}
	if (mysrvc->status==MYSQL_SERVER_STATUS_ONLINE) {
		if (c->async_state_machine==ASYNC_IDLE) {
			if (GloMTH == NULL) { goto __exit_push_MyConn_to_pool; }
			if (c->local_stmts->get_num_backend_stmts() > (unsigned int)GloMTH->variables.max_stmts_per_connection) {
				proxy_debug(PROXY_DEBUG_MYSQL_CONNPOOL, 7, "Destroying MySQL_Connection %p, server %s:%d with status %d because has too many prepared statements\n", c, mysrvc->address, mysrvc->port, mysrvc->status);
//				delete c;
				mysrvc->ConnectionsUsed->add(c);
				destroy_MyConn_from_pool(c, false);
			} else {
				c->optimize();
				mysrvc->ConnectionsFree->add(c);
			}
		} else {
			proxy_debug(PROXY_DEBUG_MYSQL_CONNPOOL, 7, "Destroying MySQL_Connection %p, server %s:%d with status %d\n", c, mysrvc->address, mysrvc->port, mysrvc->status);
			delete c;
		}
	} else {
		proxy_debug(PROXY_DEBUG_MYSQL_CONNPOOL, 7, "Destroying MySQL_Connection %p, server %s:%d with status %d\n", c, mysrvc->address, mysrvc->port, mysrvc->status);
		delete c;
	}
__exit_push_MyConn_to_pool:
	if (_lock)
		wrunlock();
}

void MySQL_HostGroups_Manager::push_MyConn_to_pool_array(MySQL_Connection **ca, unsigned int cnt) {
	unsigned int i=0;
	MySQL_Connection *c=NULL;
	c=ca[i];
	wrlock();
	while (i<cnt) {
		push_MyConn_to_pool(c,false);
		i++;
		if (i<cnt)
			c=ca[i];
	}
	wrunlock();
}

MySrvC *MyHGC::get_random_MySrvC(char * gtid_uuid, uint64_t gtid_trxid, int max_lag_ms, MySQL_Session *sess) {
	MySrvC *mysrvc=NULL;
	unsigned int j;
	unsigned int sum=0;
	unsigned int TotalUsedConn=0;
	unsigned int l=mysrvs->cnt();
	static time_t last_hg_log = 0;
#ifdef TEST_AURORA
	unsigned long long a1 = array_mysrvc_total/10000;
	array_mysrvc_total += l;
	unsigned long long a2 = array_mysrvc_total/10000;
	if (a2 > a1) {
		fprintf(stderr, "Total: %llu, Candidates: %llu\n", array_mysrvc_total-l, array_mysrvc_cands);
	}
#endif // TEST_AURORA
	MySrvC *mysrvcCandidates_static[32];
	MySrvC **mysrvcCandidates = mysrvcCandidates_static;
	unsigned int num_candidates = 0;
	bool max_connections_reached = false;
	if (l>32) {
		mysrvcCandidates = (MySrvC **)malloc(sizeof(MySrvC *)*l);
	}
	if (l) {
		//int j=0;
		for (j=0; j<l; j++) {
			mysrvc=mysrvs->idx(j);
			if (mysrvc->status==MYSQL_SERVER_STATUS_ONLINE) { // consider this server only if ONLINE
				if (mysrvc->ConnectionsUsed->conns_length() < mysrvc->max_connections) { // consider this server only if didn't reach max_connections
					if ( mysrvc->current_latency_us < ( mysrvc->max_latency_us ? mysrvc->max_latency_us : mysql_thread___default_max_latency_ms*1000 ) ) { // consider the host only if not too far
						if (gtid_trxid) {
							if (MyHGM->gtid_exists(mysrvc, gtid_uuid, gtid_trxid)) {
								sum+=mysrvc->weight;
								TotalUsedConn+=mysrvc->ConnectionsUsed->conns_length();
								mysrvcCandidates[num_candidates]=mysrvc;
								num_candidates++;
							}
						} else {
							if (max_lag_ms >= 0) {
								if ((unsigned int)max_lag_ms >= mysrvc->aws_aurora_current_lag_us/1000) {
									sum+=mysrvc->weight;
									TotalUsedConn+=mysrvc->ConnectionsUsed->conns_length();
									mysrvcCandidates[num_candidates]=mysrvc;
									num_candidates++;
								} else {
									sess->thread->status_variables.stvar[st_var_aws_aurora_replicas_skipped_during_query]++;
								}
							} else {
								sum+=mysrvc->weight;
								TotalUsedConn+=mysrvc->ConnectionsUsed->conns_length();
								mysrvcCandidates[num_candidates]=mysrvc;
								num_candidates++;
							}
						}
					}
				} else {
					max_connections_reached = true;
				}
			} else {
				if (mysrvc->status==MYSQL_SERVER_STATUS_SHUNNED) {
					// try to recover shunned servers
					if (mysrvc->shunned_automatic && mysql_thread___shun_recovery_time_sec) {
						time_t t;
						t=time(NULL);
						// we do all these changes without locking . We assume the server is not used from long
						// even if the server is still in used and any of the follow command fails it is not critical
						// because this is only an attempt to recover a server that is probably dead anyway

						// the next few lines of code try to solve issue #530
						int max_wait_sec = ( mysql_thread___shun_recovery_time_sec * 1000 >= mysql_thread___connect_timeout_server_max ? mysql_thread___connect_timeout_server_max/1000 - 1 : mysql_thread___shun_recovery_time_sec );
						if (max_wait_sec < 1) { // min wait time should be at least 1 second
							max_wait_sec = 1;
						}
						if (t > mysrvc->time_last_detected_error && (t - mysrvc->time_last_detected_error) > max_wait_sec) {
							if (
								(mysrvc->shunned_and_kill_all_connections==false) // it is safe to bring it back online
								||
								(mysrvc->shunned_and_kill_all_connections==true && mysrvc->ConnectionsUsed->conns_length()==0 && mysrvc->ConnectionsFree->conns_length()==0) // if shunned_and_kill_all_connections is set, ensure all connections are already dropped
							) {
#ifdef DEBUG
								if (GloMTH->variables.hostgroup_manager_verbose >= 3) {
									proxy_info("Unshunning server %s:%d.\n", mysrvc->address, mysrvc->port);
								}
#endif
								mysrvc->status=MYSQL_SERVER_STATUS_ONLINE;
								mysrvc->shunned_automatic=false;
								mysrvc->shunned_and_kill_all_connections=false;
								mysrvc->connect_ERR_at_time_last_detected_error=0;
								mysrvc->time_last_detected_error=0;
								// note: the following function scans all the hostgroups.
								// This is ok for now because we only have a global mutex.
								// If one day we implement a mutex per hostgroup (unlikely,
								// but possible), this must be taken into consideration
								if (mysql_thread___unshun_algorithm == 1) {
									MyHGM->unshun_server_all_hostgroups(mysrvc->address, mysrvc->port, t, max_wait_sec, &mysrvc->myhgc->hid);
								}
								// if a server is taken back online, consider it immediately
								if ( mysrvc->current_latency_us < ( mysrvc->max_latency_us ? mysrvc->max_latency_us : mysql_thread___default_max_latency_ms*1000 ) ) { // consider the host only if not too far
									if (gtid_trxid) {
										if (MyHGM->gtid_exists(mysrvc, gtid_uuid, gtid_trxid)) {
											sum+=mysrvc->weight;
											TotalUsedConn+=mysrvc->ConnectionsUsed->conns_length();
											mysrvcCandidates[num_candidates]=mysrvc;
											num_candidates++;
										}
									} else {
										if (max_lag_ms >= 0) {
											if ((unsigned int)max_lag_ms >= mysrvc->aws_aurora_current_lag_us/1000) {
												sum+=mysrvc->weight;
												TotalUsedConn+=mysrvc->ConnectionsUsed->conns_length();
												mysrvcCandidates[num_candidates]=mysrvc;
												num_candidates++;
											}
										} else {
											sum+=mysrvc->weight;
											TotalUsedConn+=mysrvc->ConnectionsUsed->conns_length();
											mysrvcCandidates[num_candidates]=mysrvc;
											num_candidates++;
										}
									}
								}
							}
						}
					}
				}
			}
		}
		if (max_lag_ms > 0) { // we are using AWS Aurora, as this logic is implemented only here
			unsigned int min_num_replicas = sess->thread->variables.aurora_max_lag_ms_only_read_from_replicas;
			if (min_num_replicas) {
				if (num_candidates >= min_num_replicas) { // there are at least N replicas
					// we try to remove the writer
					unsigned int total_aws_aurora_current_lag_us=0;
					for (j=0; j<num_candidates; j++) {
						mysrvc = mysrvcCandidates[j];
						total_aws_aurora_current_lag_us += mysrvc->aws_aurora_current_lag_us;
					}
					if (total_aws_aurora_current_lag_us) { // we are just double checking that we don't have all servers with aws_aurora_current_lag_us==0
						for (j=0; j<num_candidates; j++) {
							mysrvc = mysrvcCandidates[j];
							if (mysrvc->aws_aurora_current_lag_us==0) {
								sum-=mysrvc->weight;
								TotalUsedConn-=mysrvc->ConnectionsUsed->conns_length();
								if (j < num_candidates-1) {
									mysrvcCandidates[j]=mysrvcCandidates[num_candidates-1];
								}
								num_candidates--;
							}
						}
					}
				}
			}
		}
		if (sum==0) {
			// per issue #531 , we try a desperate attempt to bring back online any shunned server
			// we do this lowering the maximum wait time to 10%
			// most of the follow code is copied from few lines above
			time_t t;
			t=time(NULL);
			int max_wait_sec = ( mysql_thread___shun_recovery_time_sec * 1000 >= mysql_thread___connect_timeout_server_max ? mysql_thread___connect_timeout_server_max/10000 - 1 : mysql_thread___shun_recovery_time_sec/10 );
			if (max_wait_sec < 1) { // min wait time should be at least 1 second
				max_wait_sec = 1;
			}
			if (t - last_hg_log > 1) { // log this at most once per second to avoid spamming the logs
				last_hg_log = time(NULL);

				if (gtid_trxid) {
					proxy_error("Hostgroup %u has no servers ready for GTID '%s:%ld'. Waiting for replication...\n", hid, gtid_uuid, gtid_trxid);
				} else {
					proxy_error("Hostgroup %u has no servers available%s! Checking servers shunned for more than %u second%s\n", hid,
						(max_connections_reached ? " or max_connections reached for all servers" : ""), max_wait_sec, max_wait_sec == 1 ? "" : "s");
				}
			}
			for (j=0; j<l; j++) {
				mysrvc=mysrvs->idx(j);
				if (mysrvc->status==MYSQL_SERVER_STATUS_SHUNNED && mysrvc->shunned_automatic==true) {
					if ((t - mysrvc->time_last_detected_error) > max_wait_sec) {
						mysrvc->status=MYSQL_SERVER_STATUS_ONLINE;
						mysrvc->shunned_automatic=false;
						mysrvc->connect_ERR_at_time_last_detected_error=0;
						mysrvc->time_last_detected_error=0;
						// if a server is taken back online, consider it immediately
						if ( mysrvc->current_latency_us < ( mysrvc->max_latency_us ? mysrvc->max_latency_us : mysql_thread___default_max_latency_ms*1000 ) ) { // consider the host only if not too far
							if (gtid_trxid) {
								if (MyHGM->gtid_exists(mysrvc, gtid_uuid, gtid_trxid)) {
									sum+=mysrvc->weight;
									TotalUsedConn+=mysrvc->ConnectionsUsed->conns_length();
									mysrvcCandidates[num_candidates]=mysrvc;
									num_candidates++;
								}
							} else {
								if (max_lag_ms >= 0) {
									if ((unsigned int)max_lag_ms >= mysrvc->aws_aurora_current_lag_us/1000) {
										sum+=mysrvc->weight;
										TotalUsedConn+=mysrvc->ConnectionsUsed->conns_length();
										mysrvcCandidates[num_candidates]=mysrvc;
										num_candidates++;
									}
								} else {
									sum+=mysrvc->weight;
									TotalUsedConn+=mysrvc->ConnectionsUsed->conns_length();
									mysrvcCandidates[num_candidates]=mysrvc;
									num_candidates++;
								}
							}
						}
					}
				}
			}
		}
		if (sum==0) {
			proxy_debug(PROXY_DEBUG_MYSQL_CONNPOOL, 7, "Returning MySrvC NULL because no backend ONLINE or with weight\n");
			if (l>32) {
				free(mysrvcCandidates);
			}
#ifdef TEST_AURORA
			array_mysrvc_cands += num_candidates;
#endif // TEST_AURORA
			return NULL; // if we reach here, we couldn't find any target
		}

/*
		unsigned int New_sum=0;
		unsigned int New_TotalUsedConn=0;
		// we will now scan again to ignore overloaded servers
		for (j=0; j<num_candidates; j++) {
			mysrvc = mysrvcCandidates[j];
			unsigned int len=mysrvc->ConnectionsUsed->conns_length();
			if ((len * sum) <= (TotalUsedConn * mysrvc->weight * 1.5 + 1)) {

				New_sum+=mysrvc->weight;
				New_TotalUsedConn+=len;
			} else {
				// remove the candidate
				if (j+1 < num_candidates) {
					mysrvcCandidates[j] = mysrvcCandidates[num_candidates-1];
				}
				j--;
				num_candidates--;
			}
		}
*/

		unsigned int New_sum=sum;

		if (New_sum==0) {
			proxy_debug(PROXY_DEBUG_MYSQL_CONNPOOL, 7, "Returning MySrvC NULL because no backend ONLINE or with weight\n");
			if (l>32) {
				free(mysrvcCandidates);
			}
#ifdef TEST_AURORA
			array_mysrvc_cands += num_candidates;
#endif // TEST_AURORA
			return NULL; // if we reach here, we couldn't find any target
		}

		// latency awareness algorithm is enabled only when compiled with USE_MYSRVC_ARRAY
		if (sess && sess->thread->variables.min_num_servers_lantency_awareness) {
			if ((int) num_candidates >= sess->thread->variables.min_num_servers_lantency_awareness) {
				unsigned int servers_with_latency = 0;
				unsigned int total_latency_us = 0;
				// scan and verify that all servers have some latency
				for (j=0; j<num_candidates; j++) {
					mysrvc = mysrvcCandidates[j];
					if (mysrvc->current_latency_us) {
						servers_with_latency++;
						total_latency_us += mysrvc->current_latency_us;
					}
				}
				if (servers_with_latency == num_candidates) {
					// all servers have some latency.
					// That is good. If any server have no latency, something is wrong
					// and we will skip this algorithm
					sess->thread->status_variables.stvar[st_var_ConnPool_get_conn_latency_awareness]++;
					unsigned int avg_latency_us = 0;
					avg_latency_us = total_latency_us/num_candidates;
					for (j=0; j<num_candidates; j++) {
						mysrvc = mysrvcCandidates[j];
						if (mysrvc->current_latency_us > avg_latency_us) {
							// remove the candidate
							if (j+1 < num_candidates) {
								mysrvcCandidates[j] = mysrvcCandidates[num_candidates-1];
							}
							j--;
							num_candidates--;
						}
					}
					// we scan again to adjust weight
					New_sum = 0;
					for (j=0; j<num_candidates; j++) {
						mysrvc = mysrvcCandidates[j];
						New_sum+=mysrvc->weight;
					}
				}
			}
		}


		unsigned int k;
		if (New_sum > 32768) {
			k=rand()%New_sum;
		} else {
			k=fastrand()%New_sum;
		}
		k++;
		New_sum=0;

		for (j=0; j<num_candidates; j++) {
			mysrvc = mysrvcCandidates[j];
			New_sum+=mysrvc->weight;
			if (k<=New_sum) {
				proxy_debug(PROXY_DEBUG_MYSQL_CONNPOOL, 7, "Returning MySrvC %p, server %s:%d\n", mysrvc, mysrvc->address, mysrvc->port);
				if (l>32) {
					free(mysrvcCandidates);
				}
#ifdef TEST_AURORA
				array_mysrvc_cands += num_candidates;
#endif // TEST_AURORA
				return mysrvc;
			}
		}
	} else {
		time_t t = time(NULL);

		if (t - last_hg_log > 1) {
			last_hg_log = time(NULL);
			proxy_error("Hostgroup %u has no servers available!\n", hid);
		}
	}
	proxy_debug(PROXY_DEBUG_MYSQL_CONNPOOL, 7, "Returning MySrvC NULL\n");
	if (l>32) {
		free(mysrvcCandidates);
	}
#ifdef TEST_AURORA
	array_mysrvc_cands += num_candidates;
#endif // TEST_AURORA
	return NULL; // if we reach here, we couldn't find any target
}

//unsigned int MySrvList::cnt() {
//	return servers->len;
//}

//MySrvC * MySrvList::idx(unsigned int i) { return (MySrvC *)servers->index(i); }

void MySrvConnList::get_random_MyConn_inner_search(unsigned int start, unsigned int end, unsigned int& conn_found_idx, unsigned int& connection_quality_level, unsigned int& number_of_matching_session_variables, const MySQL_Connection * client_conn) {
	char *schema = client_conn->userinfo->schemaname;
	MySQL_Connection * conn=NULL;
	unsigned int k;
	for (k = start;  k < end; k++) {
		conn = (MySQL_Connection *)conns->index(k);
		if (conn->match_tracked_options(client_conn)) {
			if (connection_quality_level == 0) {
				// this is our best candidate so far
				connection_quality_level = 1;
				conn_found_idx = k;
			}
			if (conn->requires_CHANGE_USER(client_conn)==false) {
				if (connection_quality_level == 1) {
					// this is our best candidate so far
					connection_quality_level = 2;
					conn_found_idx = k;
				}
				unsigned int cnt_match = 0; // number of matching session variables
				unsigned int not_match = 0; // number of not matching session variables
				cnt_match = conn->number_of_matching_session_variables(client_conn, not_match);
				if (strcmp(conn->userinfo->schemaname,schema)==0) {
					cnt_match++;
				} else {
					not_match++;
				}
				if (not_match==0) {
					// it seems we found the perfect connection
					number_of_matching_session_variables = cnt_match;
					connection_quality_level = 3;
					conn_found_idx = k;
					return; // exit immediately, we found the perfect connection
				} else {
					// we didn't find the perfect connection
					// but maybe is better than what we have so far?
					if (cnt_match > number_of_matching_session_variables) {
						// this is our best candidate so far
						number_of_matching_session_variables = cnt_match;
						conn_found_idx = k;
					}
				}
			} else {
				if (connection_quality_level == 1) {
					int rca = mysql_thread___reset_connection_algorithm;
					if (rca==1) {
						int ql = GloMTH->variables.connpoll_reset_queue_length;
						if (ql==0) {
							// if:
							// mysql-reset_connection_algorithm=1 and
							// mysql-connpoll_reset_queue_length=0
							// we will not return a connection with connection_quality_level == 1
							// because we want to run COM_CHANGE_USER
							// This change was introduced to work around Galera bug
							// https://github.com/codership/galera/issues/613
							connection_quality_level = 0;
						}
					}
				}
			}
		}
	}
}



MySQL_Connection * MySrvConnList::get_random_MyConn(MySQL_Session *sess, bool ff) {
	MySQL_Connection * conn=NULL;
	unsigned int i;
	unsigned int conn_found_idx;
	unsigned int l=conns_length();
	unsigned int connection_quality_level = 0;
	bool needs_warming = false;
	// connection_quality_level:
	// 0 : not found any good connection, tracked options are not OK
	// 1 : tracked options are OK , but CHANGE USER is required
	// 2 : tracked options are OK , CHANGE USER is not required, but some SET statement or INIT_DB needs to be executed
	// 3 : tracked options are OK , CHANGE USER is not required, and it seems that SET statements or INIT_DB ARE not required
	unsigned int number_of_matching_session_variables = 0; // this includes session variables AND schema
	bool connection_warming = mysql_thread___connection_warming;
	int free_connections_pct = mysql_thread___free_connections_pct;
	if (mysrvc->myhgc->attributes.configured == true) {
		// mysql_hostgroup_attributes takes priority
		connection_warming = mysrvc->myhgc->attributes.connection_warming;
		free_connections_pct = mysrvc->myhgc->attributes.free_connections_pct;
	}
	if (connection_warming == true) {
		unsigned int total_connections = mysrvc->ConnectionsFree->conns_length()+mysrvc->ConnectionsUsed->conns_length();
		unsigned int expected_warm_connections = free_connections_pct*mysrvc->max_connections/100;
		if (total_connections < expected_warm_connections) {
			needs_warming = true;
		}
	}
	if (l && ff==false && needs_warming==false) {
		if (l>32768) {
			i=rand()%l;
		} else {
			i=fastrand()%l;
		}
		if (sess && sess->client_myds && sess->client_myds->myconn && sess->client_myds->myconn->userinfo) {
			MySQL_Connection * client_conn = sess->client_myds->myconn;
			get_random_MyConn_inner_search(i, l, conn_found_idx, connection_quality_level, number_of_matching_session_variables, client_conn);
			if (connection_quality_level !=3 ) { // we didn't find the perfect connection
				get_random_MyConn_inner_search(0, i, conn_found_idx, connection_quality_level, number_of_matching_session_variables, client_conn);
			}
			// connection_quality_level:
			// 1 : tracked options are OK , but CHANGE USER is required
			// 2 : tracked options are OK , CHANGE USER is not required, but some SET statement or INIT_DB needs to be executed
			switch (connection_quality_level) {
				case 0: // not found any good connection, tracked options are not OK
					// we must check if connections need to be freed before
					// creating a new connection
					{
						unsigned int conns_free = mysrvc->ConnectionsFree->conns_length();
						unsigned int conns_used = mysrvc->ConnectionsUsed->conns_length();
						unsigned int pct_max_connections = (3 * mysrvc->max_connections) / 4;
						unsigned int connections_to_free = 0;

						if (conns_free >= 1) {
							// connection cleanup is triggered when connections exceed 3/4 of the total
							// allowed max connections, this cleanup ensures that at least *one connection*
							// will be freed.
							if (pct_max_connections <= (conns_free + conns_used)) {
								connections_to_free = (conns_free + conns_used) - pct_max_connections;
								if (connections_to_free == 0) connections_to_free = 1;
							}

							while (conns_free && connections_to_free) {
								MySQL_Connection* conn = mysrvc->ConnectionsFree->remove(0);
								delete conn;

								conns_free = mysrvc->ConnectionsFree->conns_length();
								connections_to_free -= 1;
							}
						}

						// we must create a new connection
						conn = new MySQL_Connection();
						conn->parent=mysrvc;
						// if attributes.multiplex == true , STATUS_MYSQL_CONNECTION_NO_MULTIPLEX_HG is set to false. And vice-versa
						conn->set_status(!conn->parent->myhgc->attributes.multiplex, STATUS_MYSQL_CONNECTION_NO_MULTIPLEX_HG);
						__sync_fetch_and_add(&MyHGM->status.server_connections_created, 1);
						proxy_debug(PROXY_DEBUG_MYSQL_CONNPOOL, 7, "Returning MySQL Connection %p, server %s:%d\n", conn, conn->parent->address, conn->parent->port);
					}
					break;
				case 1: //tracked options are OK , but CHANGE USER is required
					// we may consider creating a new connection
					{
					unsigned int conns_free = mysrvc->ConnectionsFree->conns_length();
					unsigned int conns_used = mysrvc->ConnectionsUsed->conns_length();
					if ((conns_used > conns_free) && (mysrvc->max_connections > (conns_free/2 + conns_used/2)) ) {
						conn = new MySQL_Connection();
						conn->parent=mysrvc;
						// if attributes.multiplex == true , STATUS_MYSQL_CONNECTION_NO_MULTIPLEX_HG is set to false. And vice-versa
						conn->set_status(!conn->parent->myhgc->attributes.multiplex, STATUS_MYSQL_CONNECTION_NO_MULTIPLEX_HG);
						__sync_fetch_and_add(&MyHGM->status.server_connections_created, 1);
						proxy_debug(PROXY_DEBUG_MYSQL_CONNPOOL, 7, "Returning MySQL Connection %p, server %s:%d\n", conn, conn->parent->address, conn->parent->port);
					} else {
						conn=(MySQL_Connection *)conns->remove_index_fast(conn_found_idx);
					}
					}
					break;
				case 2: // tracked options are OK , CHANGE USER is not required, but some SET statement or INIT_DB needs to be executed
				case 3: // tracked options are OK , CHANGE USER is not required, and it seems that SET statements or INIT_DB ARE not required
					// here we return the best connection we have, no matter if connection_quality_level is 2 or 3
					conn=(MySQL_Connection *)conns->remove_index_fast(conn_found_idx);
					break;
				default: // this should never happen
					// LCOV_EXCL_START
					assert(0);
					break;
					// LCOV_EXCL_STOP
			}
		} else {
			conn=(MySQL_Connection *)conns->remove_index_fast(i);
		}
		proxy_debug(PROXY_DEBUG_MYSQL_CONNPOOL, 7, "Returning MySQL Connection %p, server %s:%d\n", conn, conn->parent->address, conn->parent->port);
		return conn;
	} else {
		unsigned long long curtime = monotonic_time();
		curtime = curtime / 1000 / 1000; // convert to second
		MyHGC *_myhgc = mysrvc->myhgc;
		if (curtime > _myhgc->current_time_now) {
			_myhgc->current_time_now = curtime;
			_myhgc->new_connections_now = 0;
		}
		_myhgc->new_connections_now++;
		unsigned int throttle_connections_per_sec_to_hostgroup = (unsigned int) mysql_thread___throttle_connections_per_sec_to_hostgroup;
		if (_myhgc->attributes.configured == true) {
			// mysql_hostgroup_attributes takes priority
			throttle_connections_per_sec_to_hostgroup = _myhgc->attributes.throttle_connections_per_sec;
		}
		if (_myhgc->new_connections_now > (unsigned int) throttle_connections_per_sec_to_hostgroup) {
			__sync_fetch_and_add(&MyHGM->status.server_connections_delayed, 1);
			return NULL;
		} else {
			conn = new MySQL_Connection();
			conn->parent=mysrvc;
			// if attributes.multiplex == true , STATUS_MYSQL_CONNECTION_NO_MULTIPLEX_HG is set to false. And vice-versa
			conn->set_status(!conn->parent->myhgc->attributes.multiplex, STATUS_MYSQL_CONNECTION_NO_MULTIPLEX_HG);
			__sync_fetch_and_add(&MyHGM->status.server_connections_created, 1);
			proxy_debug(PROXY_DEBUG_MYSQL_CONNPOOL, 7, "Returning MySQL Connection %p, server %s:%d\n", conn, conn->parent->address, conn->parent->port);
			return  conn;
		}
	}
	return NULL; // never reach here
}

void MySQL_HostGroups_Manager::unshun_server_all_hostgroups(const char * address, uint16_t port, time_t t, int max_wait_sec, unsigned int *skip_hid) {
	// we scan all hostgroups looking for a specific server to unshun
	// if skip_hid is not NULL , the specific hostgroup is skipped
	if (GloMTH->variables.hostgroup_manager_verbose >= 3) {
		char buf[64];
		if (skip_hid == NULL) {
			sprintf(buf,"NULL");
		} else {
			sprintf(buf,"%u", *skip_hid);
		}
		proxy_info("Calling unshun_server_all_hostgroups() for server %s:%d . Arguments: %lu , %d , %s\n" , address, port, t, max_wait_sec, buf);
	}
	int i, j;
	for (i=0; i<(int)MyHostGroups->len; i++) {
		MyHGC *myhgc=(MyHGC *)MyHostGroups->index(i);
		if (skip_hid != NULL && myhgc->hid == *skip_hid) {
			// if skip_hid is not NULL, we skip that specific hostgroup
			continue;
		}
		bool found = false; // was this server already found in this hostgroup?
		for (j=0; found==false && j<(int)myhgc->mysrvs->cnt(); j++) {
			MySrvC *mysrvc=(MySrvC *)myhgc->mysrvs->servers->index(j);
			if (mysrvc->status==MYSQL_SERVER_STATUS_SHUNNED) {
				// we only care for SHUNNED nodes
				// Note that we check for address and port only for status==MYSQL_SERVER_STATUS_SHUNNED ,
				// that means that potentially we will pass by the matching node and still looping .
				// This is potentially an optimization because we only check status and do not perform any strcmp()
				if (strcmp(mysrvc->address,address)==0 && mysrvc->port==port) {
					// we found the server in this hostgroup
					// no need to process more servers in the same hostgroup
					found = true;
					if (t > mysrvc->time_last_detected_error && (t - mysrvc->time_last_detected_error) > max_wait_sec) {
						if (
							(mysrvc->shunned_and_kill_all_connections==false) // it is safe to bring it back online
							||
							(mysrvc->shunned_and_kill_all_connections==true && mysrvc->ConnectionsUsed->conns_length()==0 && mysrvc->ConnectionsFree->conns_length()==0) // if shunned_and_kill_all_connections is set, ensure all connections are already dropped
						) {
							if (GloMTH->variables.hostgroup_manager_verbose >= 3) {
								proxy_info("Unshunning server %d:%s:%d . time_last_detected_error=%lu\n", mysrvc->myhgc->hid, address, port, mysrvc->time_last_detected_error);
							}
							mysrvc->status=MYSQL_SERVER_STATUS_ONLINE;
							mysrvc->shunned_automatic=false;
							mysrvc->shunned_and_kill_all_connections=false;
							mysrvc->connect_ERR_at_time_last_detected_error=0;
							mysrvc->time_last_detected_error=0;
						}
					}
				}
			}
		}
	}
}

MySQL_Connection * MySQL_HostGroups_Manager::get_MyConn_from_pool(unsigned int _hid, MySQL_Session *sess, bool ff, char * gtid_uuid, uint64_t gtid_trxid, int max_lag_ms) {
	MySQL_Connection * conn=NULL;
	wrlock();
	status.myconnpoll_get++;
	MyHGC *myhgc=MyHGC_lookup(_hid);
	MySrvC *mysrvc = NULL;
#ifdef TEST_AURORA
	for (int i=0; i<10; i++)
#endif // TEST_AURORA
	mysrvc = myhgc->get_random_MySrvC(gtid_uuid, gtid_trxid, max_lag_ms, sess);
	if (mysrvc) { // a MySrvC exists. If not, we return NULL = no targets
		conn=mysrvc->ConnectionsFree->get_random_MyConn(sess, ff);
		if (conn) {
			mysrvc->ConnectionsUsed->add(conn);
			status.myconnpoll_get_ok++;
			mysrvc->update_max_connections_used();
		}
	}
	wrunlock();
	proxy_debug(PROXY_DEBUG_MYSQL_CONNPOOL, 7, "Returning MySQL Connection %p, server %s:%d\n", conn, (conn ? conn->parent->address : "") , (conn ? conn->parent->port : 0 ));
	return conn;
}

void MySQL_HostGroups_Manager::destroy_MyConn_from_pool(MySQL_Connection *c, bool _lock) {
	bool to_del=true; // the default, legacy behavior
	MySrvC *mysrvc=(MySrvC *)c->parent;
	if (mysrvc->status==MYSQL_SERVER_STATUS_ONLINE && c->send_quit && queue.size() < __sync_fetch_and_add(&GloMTH->variables.connpoll_reset_queue_length,0)) {
		if (c->async_state_machine==ASYNC_IDLE) {
			// overall, the backend seems healthy and so it is the connection. Try to reset it
			int myerr=mysql_errno(c->mysql);
			if (myerr >= 2000 && myerr < 3000) {
				// client library error . We must not try to save the connection
				proxy_debug(PROXY_DEBUG_MYSQL_CONNPOOL, 7, "Not trying to reset MySQL_Connection %p, server %s:%d . Error code %d\n", c, mysrvc->address, mysrvc->port, myerr);
			} else {
				proxy_debug(PROXY_DEBUG_MYSQL_CONNPOOL, 7, "Trying to reset MySQL_Connection %p, server %s:%d\n", c, mysrvc->address, mysrvc->port);
				to_del=false;
				queue.add(c);
			}
		} else {
		// the connection seems health, but we are trying to destroy it
		// probably because there is a long running query
		// therefore we will try to kill the connection
			if (mysql_thread___kill_backend_connection_when_disconnect) {
				int myerr=mysql_errno(c->mysql);
				switch (myerr) {
					case 1231:
						break;
					default:
					if (c->mysql->thread_id) {
						MySQL_Connection_userinfo *ui=c->userinfo;
						char *auth_password=NULL;
						if (ui->password) {
							if (ui->password[0]=='*') { // we don't have the real password, let's pass sha1
								auth_password=ui->sha1_pass;
							} else {
								auth_password=ui->password;
							}
						}
						KillArgs *ka = new KillArgs(ui->username, auth_password, c->parent->address, c->parent->port, c->parent->myhgc->hid, c->mysql->thread_id, KILL_CONNECTION, c->parent->use_ssl, NULL, c->connected_host_details.ip);
						pthread_attr_t attr;
						pthread_attr_init(&attr);
						pthread_attr_setdetachstate(&attr, PTHREAD_CREATE_DETACHED);
						pthread_attr_setstacksize (&attr, 256*1024);
						pthread_t pt;
						if (pthread_create(&pt, &attr, &kill_query_thread, ka) != 0) {
							// LCOV_EXCL_START
							proxy_error("Thread creation\n");
							assert(0);
							// LCOV_EXCL_STOP
						}
					}
						break;
				}
			}
		}
	}
	if (to_del) {
		// we lock only this part of the code because we need to remove the connection from ConnectionsUsed
		if (_lock) {
			wrlock();
		}
		proxy_debug(PROXY_DEBUG_MYSQL_CONNPOOL, 7, "Destroying MySQL_Connection %p, server %s:%d\n", c, mysrvc->address, mysrvc->port);
		mysrvc->ConnectionsUsed->remove(c);
		status.myconnpoll_destroy++;
                if (_lock) {
			wrunlock();
		}
		delete c;
	}
}

inline double get_prometheus_counter_val(
	std::map<std::string, prometheus::Counter*>& counter_map, const std::string& endpoint_id
) {
	const auto& counter_entry = counter_map.find(endpoint_id);
	double current_val = 0;

	if (counter_entry != counter_map.end()) {
		current_val = counter_entry->second->Value();
	}

	return current_val;
}

void reset_hg_attrs_server_defaults(MySrvC* mysrvc) {
	mysrvc->weight = -1;
	mysrvc->max_connections = -1;
	mysrvc->use_ssl = -1;
}

void update_hg_attrs_server_defaults(MySrvC* mysrvc, MyHGC* myhgc) {
	if (mysrvc->weight == -1) {
		if (myhgc->servers_defaults.weight != -1) {
			mysrvc->weight = myhgc->servers_defaults.weight;
		} else {
			// Same harcoded default as in 'CREATE TABLE mysql_servers ...'
			mysrvc->weight = 1;
		}
	}
	if (mysrvc->max_connections == -1) {
		if (myhgc->servers_defaults.max_connections != -1) {
			mysrvc->max_connections = myhgc->servers_defaults.max_connections;
		} else {
			// Same harcoded default as in 'CREATE TABLE mysql_servers ...'
			mysrvc->max_connections = 1000;
		}
	}
	if (mysrvc->use_ssl == -1) {
		if (myhgc->servers_defaults.use_ssl != -1) {
			mysrvc->use_ssl = myhgc->servers_defaults.use_ssl;
		} else {
			// Same harcoded default as in 'CREATE TABLE mysql_servers ...'
			mysrvc->use_ssl = 0;
		}
	}
}

void MySQL_HostGroups_Manager::add(MySrvC *mysrvc, unsigned int _hid) {
	proxy_debug(PROXY_DEBUG_MYSQL_CONNPOOL, 7, "Adding MySrvC %p (%s:%d) for hostgroup %d\n", mysrvc, mysrvc->address, mysrvc->port, _hid);

	// Since metrics for servers are stored per-endpoint; the metrics for a particular endpoint can live longer than the
	// 'MySrvC' itself. For example, a failover or a server config change could remove the server from a particular
	// hostgroup, and a subsequent one bring it back to the original hostgroup. For this reason, everytime a 'mysrvc' is
	// created and added to a particular hostgroup, we update the endpoint metrics for it.
	std::string endpoint_id { std::to_string(_hid) + ":" + string { mysrvc->address } + ":" + std::to_string(mysrvc->port) };

	mysrvc->bytes_recv = get_prometheus_counter_val(this->status.p_conn_pool_bytes_data_recv_map, endpoint_id);
	mysrvc->bytes_sent = get_prometheus_counter_val(this->status.p_conn_pool_bytes_data_sent_map, endpoint_id);
	mysrvc->connect_ERR = get_prometheus_counter_val(this->status.p_connection_pool_conn_err_map, endpoint_id);
	mysrvc->connect_OK = get_prometheus_counter_val(this->status.p_connection_pool_conn_ok_map, endpoint_id);
	mysrvc->queries_sent = get_prometheus_counter_val(this->status.p_connection_pool_queries_map, endpoint_id);

	MyHGC *myhgc=MyHGC_lookup(_hid);
	update_hg_attrs_server_defaults(mysrvc, myhgc);
	myhgc->mysrvs->add(mysrvc);
}

void MySQL_HostGroups_Manager::replication_lag_action_inner(MyHGC *myhgc, const char *address, unsigned int port, int current_replication_lag) {
	int j;
	for (j=0; j<(int)myhgc->mysrvs->cnt(); j++) {
		MySrvC *mysrvc=(MySrvC *)myhgc->mysrvs->servers->index(j);
		if (strcmp(mysrvc->address,address)==0 && mysrvc->port==port) {
			if (mysrvc->status==MYSQL_SERVER_STATUS_ONLINE) {
				if (
//					(current_replication_lag==-1 )
//					||
					(
						current_replication_lag>=0 &&
						mysrvc->max_replication_lag > 0 && // see issue #4018
						((unsigned int)current_replication_lag > mysrvc->max_replication_lag)
					)
				) {
					// always increase the counter
					mysrvc->cur_replication_lag_count += 1;
					if (mysrvc->cur_replication_lag_count >= (unsigned int)mysql_thread___monitor_replication_lag_count) {
						proxy_warning("Shunning server %s:%d from HG %u with replication lag of %d second, count number: '%d'\n", address, port, myhgc->hid, current_replication_lag, mysrvc->cur_replication_lag_count);
						mysrvc->status=MYSQL_SERVER_STATUS_SHUNNED_REPLICATION_LAG;
					} else {
						proxy_info(
							"Not shunning server %s:%d from HG %u with replication lag of %d second, count number: '%d' < replication_lag_count: '%d'\n",
							address,
							port,
							myhgc->hid,
							current_replication_lag,
							mysrvc->cur_replication_lag_count,
							mysql_thread___monitor_replication_lag_count
						);
					}
				} else {
					mysrvc->cur_replication_lag_count = 0;
				}
			} else {
				if (mysrvc->status==MYSQL_SERVER_STATUS_SHUNNED_REPLICATION_LAG) {
					if (
						(current_replication_lag>=0 && ((unsigned int)current_replication_lag <= mysrvc->max_replication_lag))
						||
						(current_replication_lag==-2) // see issue 959
					) {
						mysrvc->status=MYSQL_SERVER_STATUS_ONLINE;
						proxy_warning("Re-enabling server %s:%d from HG %u with replication lag of %d second\n", address, port, myhgc->hid, current_replication_lag);
						mysrvc->cur_replication_lag_count = 0;
					}
				}
			}
			return;
		}
	}
}

void MySQL_HostGroups_Manager::replication_lag_action(const std::list<replication_lag_server_t>& mysql_servers) {

	//this method does not use admin table, so this lock is not needed. 
	//GloAdmin->mysql_servers_wrlock();
	unsigned long long curtime1 = monotonic_time();
	wrlock();

	for (const auto& server : mysql_servers) {

		const int hid = std::get<REPLICATION_LAG_SERVER_T::RLS_HOSTGROUP_ID>(server);
		const std::string& address = std::get<REPLICATION_LAG_SERVER_T::RLS_ADDRESS>(server);
		const unsigned int port = std::get<REPLICATION_LAG_SERVER_T::RLS_PORT>(server);
		const int current_replication_lag = std::get<REPLICATION_LAG_SERVER_T::RLS_CURRENT_REPLICATION_LAG>(server);

		if (mysql_thread___monitor_replication_lag_group_by_host == false) {
			// legacy check. 1 check per server per hostgroup
			MyHGC *myhgc = MyHGC_find(hid);
			replication_lag_action_inner(myhgc,address.c_str(),port,current_replication_lag);
		}
		else {
			// only 1 check per server, no matter the hostgroup
			// all hostgroups must be searched
			for (unsigned int i=0; i<MyHostGroups->len; i++) {
				MyHGC*myhgc=(MyHGC*)MyHostGroups->index(i);
				replication_lag_action_inner(myhgc,address.c_str(),port,current_replication_lag);
			}
		}
	}

	wrunlock();
	//GloAdmin->mysql_servers_wrunlock();

	unsigned long long curtime2 = monotonic_time();
	curtime1 = curtime1 / 1000;
	curtime2 = curtime2 / 1000;
	proxy_debug(PROXY_DEBUG_MONITOR, 7, "MySQL_HostGroups_Manager::replication_lag_action() locked for %llums (server count:%ld)\n", curtime2 - curtime1, mysql_servers.size());
}

/**
 * @brief Finds the supplied server in the provided 'MyHGC' and sets the status
 *   either to 'MYSQL_SERVER_STATUS_SHUNNED_REPLICATION_LAG' if 'enable' is
 *   'false' or 'MYSQL_SERVER_STATUS_ONLINE' if 'true'. If either of the
 *   'myhgc' or 'address' params are 'NULL' the function performs no action,
 *   and returns immediately.
 *
 * @param myhgc The MySQL Hostgroup Container in which to perform the server
 *   search.
 * @param address The server address.
 * @param port The server port.
 * @param lag_count The lag count, computed by 'get_lag_behind_count'.
 * @param enable Boolean specifying if the server should be enabled or not.
 */
void MySQL_HostGroups_Manager::group_replication_lag_action_set_server_status(MyHGC* myhgc, char* address, int port, int lag_count, bool enable) {
	if (myhgc == NULL || address == NULL) return;
	proxy_debug(
		PROXY_DEBUG_MONITOR, 5, "Params - address: %s, port: %d, lag_count: %d, enable: %d\n", address, port,
		lag_count, enable
	);

	for (int j=0; j<(int)myhgc->mysrvs->cnt(); j++) {
		MySrvC *mysrvc=(MySrvC *)myhgc->mysrvs->servers->index(j);
		proxy_debug(
			PROXY_DEBUG_MONITOR, 6, "Server 'MySrvC' - address: %s, port: %d, status: %d\n", mysrvc->address,
			mysrvc->port, mysrvc->status
		);

		if (strcmp(mysrvc->address,address)==0 && mysrvc->port==port) {

			if (enable == true) {
				if (mysrvc->status==MYSQL_SERVER_STATUS_SHUNNED_REPLICATION_LAG || mysrvc->status==MYSQL_SERVER_STATUS_SHUNNED) {
					mysrvc->status=MYSQL_SERVER_STATUS_ONLINE;
					proxy_info("Re-enabling server %u:%s:%d from replication lag\n", myhgc->hid, address, port);
				}
			} else {
				if (mysrvc->status==MYSQL_SERVER_STATUS_ONLINE) {
					proxy_warning("Shunning 'soft' server %u:%s:%d with replication lag, count number: %d\n", myhgc->hid, address, port, lag_count);
					mysrvc->status=MYSQL_SERVER_STATUS_SHUNNED;
				} else {
					if (mysrvc->status==MYSQL_SERVER_STATUS_SHUNNED) {
						if (lag_count >= ( mysql_thread___monitor_groupreplication_max_transactions_behind_count * 2 )) {
							proxy_warning("Shunning 'hard' server %u:%s:%d with replication lag, count number: %d\n", myhgc->hid, address, port, lag_count);
							mysrvc->status=MYSQL_SERVER_STATUS_SHUNNED_REPLICATION_LAG;
						}
					}
				}
			}
		}
	}
}

void MySQL_HostGroups_Manager::group_replication_lag_action(
	int _hid, char *address, unsigned int port, int lag_counts, bool read_only, bool enable
) {
	GloAdmin->mysql_servers_wrlock();
	wrlock();

	int reader_hostgroup = 0;
	// bool writer_is_also_reader = false;

	// Get the reader_hostgroup for the supplied writter hostgroup
	const std::string t_reader_hostgroup_query {
		"SELECT reader_hostgroup,writer_is_also_reader FROM mysql_group_replication_hostgroups WHERE writer_hostgroup=%d"
	};
	std::string reader_hostgroup_query {};
	string_format(t_reader_hostgroup_query, reader_hostgroup_query, _hid);

	int cols=0;
	char *error=NULL;
	int affected_rows=0;
	SQLite3_result* rhid_res=NULL;
	SQLite3_row* rhid_row=nullptr;

	mydb->execute_statement(
		reader_hostgroup_query.c_str(), &error , &cols , &affected_rows , &rhid_res
	);

	// If the server isn't present in the supplied hostgroup, there is nothing to do.
	if (rhid_res->rows.empty() || rhid_res->rows[0]->get_size() == 0) {
		goto __exit_replication_lag_action;
	}

	rhid_row = rhid_res->rows[0];
	reader_hostgroup = atoi(rhid_row->fields[0]);

	{
		MyHGC* myhgc = nullptr;

		if (
			mysql_thread___monitor_groupreplication_max_transaction_behind_for_read_only == 0 ||
			mysql_thread___monitor_groupreplication_max_transaction_behind_for_read_only == 2 ||
			enable
		) {
			if (read_only == false) {
				myhgc = MyHGM->MyHGC_find(_hid);
				group_replication_lag_action_set_server_status(myhgc, address, port, lag_counts, enable);
			}
		}

		if (
			mysql_thread___monitor_groupreplication_max_transaction_behind_for_read_only == 1 ||
			mysql_thread___monitor_groupreplication_max_transaction_behind_for_read_only == 2 ||
			enable
		) {
			myhgc = MyHGM->MyHGC_find(reader_hostgroup);
			group_replication_lag_action_set_server_status(myhgc, address, port, lag_counts, enable);
		}
	}

	if (rhid_res != nullptr) {
		delete rhid_res;
		rhid_res = nullptr;
	}

__exit_replication_lag_action:

	wrunlock();
	GloAdmin->mysql_servers_wrunlock();
}

void MySQL_HostGroups_Manager::drop_all_idle_connections() {
	// NOTE: the caller should hold wrlock
	int i, j;
	for (i=0; i<(int)MyHostGroups->len; i++) {
		MyHGC *myhgc=(MyHGC *)MyHostGroups->index(i);
		for (j=0; j<(int)myhgc->mysrvs->cnt(); j++) {
			MySrvC *mysrvc=(MySrvC *)myhgc->mysrvs->servers->index(j);
			if (mysrvc->status!=MYSQL_SERVER_STATUS_ONLINE) {
				proxy_debug(PROXY_DEBUG_MYSQL_CONNPOOL, 5, "Server %s:%d is not online\n", mysrvc->address, mysrvc->port);
				//__sync_fetch_and_sub(&status.server_connections_connected, mysrvc->ConnectionsFree->conns->len);
				mysrvc->ConnectionsFree->drop_all_connections();
			}

			// Drop idle connections if beyond max_connection
			while (mysrvc->ConnectionsFree->conns_length() && mysrvc->ConnectionsUsed->conns_length()+mysrvc->ConnectionsFree->conns_length() > mysrvc->max_connections) {
				MySQL_Connection *conn=mysrvc->ConnectionsFree->remove(0);
				delete conn;
			}

			//PtrArray *pa=mysrvc->ConnectionsFree->conns;
			MySrvConnList *mscl=mysrvc->ConnectionsFree;
			int free_connections_pct = mysql_thread___free_connections_pct;
			if (mysrvc->myhgc->attributes.configured == true) {
				// mysql_hostgroup_attributes takes priority
				free_connections_pct = mysrvc->myhgc->attributes.free_connections_pct;
			}
			while (mscl->conns_length() > free_connections_pct*mysrvc->max_connections/100) {
				MySQL_Connection *mc=mscl->remove(0);
				delete mc;
			}

			// drop all connections with life exceeding mysql-connection_max_age
			if (mysql_thread___connection_max_age_ms) {
				unsigned long long curtime=monotonic_time();
				int i=0;
				for (i=0; i<(int)mscl->conns_length() ; i++) {
					MySQL_Connection *mc=mscl->index(i);
					unsigned long long intv = mysql_thread___connection_max_age_ms;
					intv *= 1000;
					if (curtime > mc->creation_time + intv) {
						mc=mscl->remove(0);
						delete mc;
						i--;
					}
				}
			}

		}
	}
}

/*
 * Prepares at most num_conn idle connections in the given hostgroup for
 * pinging. When -1 is passed as a hostgroup, all hostgroups are examined.
 *
 * The resulting idle connections are returned in conn_list. Note that not all
 * currently idle connections will be returned (some might be purged).
 *
 * Connections are purged according to 2 criteria:
 * - whenever the maximal number of connections for a server is hit, free
 *   connections will be purged
 * - also, idle connections that cause the number of free connections to rise
 *   above a certain percentage of the maximal number of connections will be
 *   dropped as well
 */
int MySQL_HostGroups_Manager::get_multiple_idle_connections(int _hid, unsigned long long _max_last_time_used, MySQL_Connection **conn_list, int num_conn) {
	wrlock();
	drop_all_idle_connections();
	int num_conn_current=0;
	int j,k;
	MyHGC* myhgc = NULL;
	// Multimap holding the required info for accesing the oldest idle connections found.
	std::multimap<uint64_t,std::pair<MySrvC*,int32_t>> oldest_idle_connections {};

	for (int i=0; i<(int)MyHostGroups->len; i++) {
		if (_hid == -1) {
			// all hostgroups must be examined
			// as of version 2.3.2 , this is always the case
			myhgc=(MyHGC *)MyHostGroups->index(i);
		} else {
			// only one hostgroup is examined
			// as of version 2.3.2 , this never happen
			// but the code support this functionality
			myhgc = MyHGC_find(_hid);
			i = (int)MyHostGroups->len; // to exit from this "for" loop
			if (myhgc == NULL)
				continue; // immediately exit
		}
		if (_hid >= 0 && _hid!=(int)myhgc->hid) continue;
		for (j=0; j<(int)myhgc->mysrvs->cnt(); j++) {
			MySrvC *mysrvc=(MySrvC *)myhgc->mysrvs->servers->index(j);
			//PtrArray *pa=mysrvc->ConnectionsFree->conns;
			MySrvConnList *mscl=mysrvc->ConnectionsFree;
			for (k=0; k<(int)mscl->conns_length(); k++) {
				MySQL_Connection *mc=mscl->index(k);
				// If the connection is idle ...
				if (mc->last_time_used && mc->last_time_used < _max_last_time_used) {
					if ((int)oldest_idle_connections.size() < num_conn) {
						oldest_idle_connections.insert({mc->last_time_used, { mysrvc, k }});
					} else if (num_conn != 0) {
						auto last_elem_it = std::prev(oldest_idle_connections.end());

						if (mc->last_time_used < last_elem_it->first) {
							oldest_idle_connections.erase(last_elem_it);
							oldest_idle_connections.insert({mc->last_time_used, { mysrvc, k }});
						}
					}
				}
			}
		}
	}

	// In order to extract the found connections, the following actions must be performed:
	//
	// 1. Filter the found connections by 'MySrvC'.
	// 2. Order by indexes on 'ConnectionsFree' in desc order.
	// 3. Move the conns from 'ConnectionsFree' into 'ConnectionsUsed'.
	std::unordered_map<MySrvC*,vector<int>> mysrvcs_conns_idxs {};

	// 1. Filter the connections by 'MySrvC'.
	//
	// We extract this for being able to later iterate through the obtained 'MySrvC' using the conn indexes.
	for (const auto& conn_info : oldest_idle_connections) {
		MySrvC* mysrvc = conn_info.second.first;
		int32_t mc_idx = conn_info.second.second;
		auto mysrcv_it = mysrvcs_conns_idxs.find(mysrvc);

		if (mysrcv_it == mysrvcs_conns_idxs.end()) {
			mysrvcs_conns_idxs.insert({ mysrvc, { mc_idx }});
		} else {
			mysrcv_it->second.push_back(mc_idx);
		}
	}

	// 2. Order by indexes on FreeConns in desc order.
	//
	// Since the conns are stored in 'ConnectionsFree', which holds the conns in a 'PtrArray', and we plan
	// to remove multiple connections using the pre-stored indexes. We need to reorder the indexes in 'desc'
	// order, otherwise we could be trashing the array while consuming it. See 'PtrArray::remove_index_fast'.
	for (auto& mysrvc_conns_idxs : mysrvcs_conns_idxs) {
		std::sort(std::begin(mysrvc_conns_idxs.second), std::end(mysrvc_conns_idxs.second),  std::greater<int>());
	}

	// 3. Move the conns from 'ConnectionsFree' into 'ConnectionsUsed'.
	for (auto& conn_info : mysrvcs_conns_idxs) {
		MySrvC* mysrvc = conn_info.first;

		for (const int conn_idx : conn_info.second) {
			MySrvConnList* mscl = mysrvc->ConnectionsFree;
			MySQL_Connection* mc = mscl->remove(conn_idx);
			mysrvc->ConnectionsUsed->add(mc);

			conn_list[num_conn_current] = mc;
			num_conn_current++;

			// Left here as a safeguard
			if (num_conn_current >= num_conn) {
				goto __exit_get_multiple_idle_connections;
			}
		}
	}

__exit_get_multiple_idle_connections:
	status.myconnpoll_get_ping+=num_conn_current;
	wrunlock();
	proxy_debug(PROXY_DEBUG_MYSQL_CONNPOOL, 7, "Returning %d idle connections\n", num_conn_current);
	return num_conn_current;
}

void MySQL_HostGroups_Manager::save_incoming_mysql_table(SQLite3_result *s, const string& name) {
	SQLite3_result ** inc = NULL;
	if (name == "mysql_aws_aurora_hostgroups") {
		inc = &incoming_aws_aurora_hostgroups;
	} else if (name == "mysql_galera_hostgroups") {
		inc = &incoming_galera_hostgroups;
	} else if (name == "mysql_group_replication_hostgroups") {
		inc = &incoming_group_replication_hostgroups;
	} else if (name == "mysql_replication_hostgroups") {
		inc = &incoming_replication_hostgroups;
	} else if (name == "mysql_hostgroup_attributes") {
		inc = &incoming_hostgroup_attributes;
	} else {
		assert(0);
	}
	if (*inc != nullptr) {
		delete *inc;
		*inc = nullptr;
	}
	*inc = s;
}

void MySQL_HostGroups_Manager::save_runtime_mysql_servers(SQLite3_result *s) {
	if (runtime_mysql_servers) {
		delete runtime_mysql_servers;
		runtime_mysql_servers = nullptr;
	}
	runtime_mysql_servers=s;
}

void MySQL_HostGroups_Manager::save_mysql_servers_v2(SQLite3_result* s) {
	if (incoming_mysql_servers_v2) {
		delete incoming_mysql_servers_v2;
		incoming_mysql_servers_v2 = nullptr;
	}
	incoming_mysql_servers_v2 = s;
}

SQLite3_result* MySQL_HostGroups_Manager::get_current_mysql_table(const string& name) {
	if (name == "mysql_aws_aurora_hostgroups") {
		return this->incoming_aws_aurora_hostgroups;
	} else if (name == "mysql_galera_hostgroups") {
		return this->incoming_galera_hostgroups;
	} else if (name == "mysql_group_replication_hostgroups") {
		return this->incoming_group_replication_hostgroups;
	} else if (name == "mysql_replication_hostgroups") {
		return this->incoming_replication_hostgroups;
	} else if (name == "mysql_hostgroup_attributes") {
		return this->incoming_hostgroup_attributes;
	} else if (name == "cluster_mysql_servers") {
		return this->runtime_mysql_servers;
	} else if (name == "mysql_servers_v2") {
		return this->incoming_mysql_servers_v2;
	} else {
		assert(0);
	}
	return NULL;
}



SQLite3_result * MySQL_HostGroups_Manager::SQL3_Free_Connections() {
	const int colnum=13;
	proxy_debug(PROXY_DEBUG_MYSQL_CONNECTION, 4, "Dumping Free Connections in Pool\n");
	SQLite3_result *result=new SQLite3_result(colnum);
	result->add_column_definition(SQLITE_TEXT,"fd");
	result->add_column_definition(SQLITE_TEXT,"hostgroup");
	result->add_column_definition(SQLITE_TEXT,"srv_host");
	result->add_column_definition(SQLITE_TEXT,"srv_port");
	result->add_column_definition(SQLITE_TEXT,"user");
	result->add_column_definition(SQLITE_TEXT,"schema");
	result->add_column_definition(SQLITE_TEXT,"init_connect");
	result->add_column_definition(SQLITE_TEXT,"time_zone");
	result->add_column_definition(SQLITE_TEXT,"sql_mode");
	result->add_column_definition(SQLITE_TEXT,"autocommit");
	result->add_column_definition(SQLITE_TEXT,"idle_ms");
	result->add_column_definition(SQLITE_TEXT,"statistics");
	result->add_column_definition(SQLITE_TEXT,"mysql_info");
	unsigned long long curtime = monotonic_time();
	wrlock();
	int i,j, k, l;
	for (i=0; i<(int)MyHostGroups->len; i++) {
		MyHGC *myhgc=(MyHGC *)MyHostGroups->index(i);
		for (j=0; j<(int)myhgc->mysrvs->cnt(); j++) {
			MySrvC *mysrvc=(MySrvC *)myhgc->mysrvs->servers->index(j);
			if (mysrvc->status!=MYSQL_SERVER_STATUS_ONLINE) {
				proxy_debug(PROXY_DEBUG_MYSQL_CONNPOOL, 5, "Server %s:%d is not online\n", mysrvc->address, mysrvc->port);
				mysrvc->ConnectionsFree->drop_all_connections();
			}
			// drop idle connections if beyond max_connection
			while (mysrvc->ConnectionsFree->conns_length() && mysrvc->ConnectionsUsed->conns_length()+mysrvc->ConnectionsFree->conns_length() > mysrvc->max_connections) {
				//MySQL_Connection *conn=(MySQL_Connection *)mysrvc->ConnectionsFree->conns->remove_index_fast(0);
				MySQL_Connection *conn=mysrvc->ConnectionsFree->remove(0);
				delete conn;
			}
			char buf[1024];
			for (l=0; l < (int) mysrvc->ConnectionsFree->conns_length(); l++) {
				char **pta=(char **)malloc(sizeof(char *)*colnum);
				MySQL_Connection *conn = mysrvc->ConnectionsFree->index(l);
				sprintf(buf,"%d", conn->fd);
				pta[0]=strdup(buf);
				sprintf(buf,"%d", (int)myhgc->hid);
				pta[1]=strdup(buf);
				pta[2]=strdup(mysrvc->address);
				sprintf(buf,"%d", mysrvc->port);
				pta[3]=strdup(buf);
				pta[4] = strdup(conn->userinfo->username);
				pta[5] = strdup(conn->userinfo->schemaname);
				pta[6] = NULL;
				if (conn->options.init_connect) {
					pta[6] = strdup(conn->options.init_connect);
				}
				pta[7] = NULL;
				if (conn->variables[SQL_TIME_ZONE].value) {
					pta[7] = strdup(conn->variables[SQL_TIME_ZONE].value);
				}
				pta[8] = NULL;
				if (conn->variables[SQL_SQL_MODE].value) {
					pta[8] = strdup(conn->variables[SQL_SQL_MODE].value);
				}
				sprintf(buf,"%d", conn->options.autocommit);
				pta[9]=strdup(buf);
				sprintf(buf,"%llu", (curtime-conn->last_time_used)/1000);
				pta[10]=strdup(buf);
				{
					json j;
					char buff[32];
					sprintf(buff,"%p",conn);
					j["address"] = buff;
					uint64_t age_ms = (curtime - conn->creation_time)/1000;
					j["age_ms"] = age_ms;
					j["bytes_recv"] = conn->bytes_info.bytes_recv;
					j["bytes_sent"] = conn->bytes_info.bytes_sent;
					j["myconnpoll_get"] = conn->statuses.myconnpoll_get;
					j["myconnpoll_put"] = conn->statuses.myconnpoll_put;
					j["questions"] = conn->statuses.questions;
					string s = j.dump();
					pta[11] = strdup(s.c_str());
				}
				{
					MYSQL *_my = conn->mysql;
					json j;
					char buff[32];
					sprintf(buff,"%p",_my);
					j["address"] = buff;
					j["host"] = _my->host;
					j["host_info"] = _my->host_info;
					j["port"] = _my->port;
					j["server_version"] = _my->server_version;
					j["user"] = _my->user;
					j["unix_socket"] = (_my->unix_socket ? _my->unix_socket : "");
					j["db"] = (_my->db ? _my->db : "");
					j["affected_rows"] = _my->affected_rows;
					j["insert_id"] = _my->insert_id;
					j["thread_id"] = _my->thread_id;
					j["server_status"] = _my->server_status;
					j["charset"] = _my->charset->nr;
					j["charset_name"] = _my->charset->csname;

					j["options"]["charset_name"] = ( _my->options.charset_name ? _my->options.charset_name : "" );
					j["options"]["use_ssl"] = _my->options.use_ssl;
					j["client_flag"]["client_found_rows"] = (_my->client_flag & CLIENT_FOUND_ROWS ? 1 : 0);
					j["client_flag"]["client_multi_statements"] = (_my->client_flag & CLIENT_MULTI_STATEMENTS ? 1 : 0);
					j["client_flag"]["client_multi_results"] = (_my->client_flag & CLIENT_MULTI_RESULTS ? 1 : 0);
					j["net"]["last_errno"] = _my->net.last_errno;
					j["net"]["fd"] = _my->net.fd;
					j["net"]["max_packet_size"] = _my->net.max_packet_size;
					j["net"]["sqlstate"] = _my->net.sqlstate;
					string s = j.dump();
					pta[12] = strdup(s.c_str());
				}
				result->add_row(pta);
				for (k=0; k<colnum; k++) {
					if (pta[k])
						free(pta[k]);
				}
				free(pta);
			}
		}
	}
	wrunlock();
	return result;
}

void MySQL_HostGroups_Manager::p_update_connection_pool_update_counter(
	const std::string& endpoint_id, const std::map<std::string, std::string>& labels, std::map<std::string,
	prometheus::Counter*>& m_map, unsigned long long value, p_hg_dyn_counter::metric idx
) {
	const auto& counter_id = m_map.find(endpoint_id);
	if (counter_id != m_map.end()) {
		const auto& cur_val = counter_id->second->Value();
		counter_id->second->Increment(value - cur_val);
	} else {
		auto& new_counter = status.p_dyn_counter_array[idx];
		m_map.insert(
			{
				endpoint_id,
				std::addressof(new_counter->Add(labels))
			}
		);
	}
}

void MySQL_HostGroups_Manager::p_update_connection_pool_update_gauge(
	const std::string& endpoint_id, const std::map<std::string, std::string>& labels,
	std::map<std::string, prometheus::Gauge*>& m_map, unsigned long long value, p_hg_dyn_gauge::metric idx
) {
	const auto& counter_id = m_map.find(endpoint_id);
	if (counter_id != m_map.end()) {
		counter_id->second->Set(value);
	} else {
		auto& new_counter = status.p_dyn_gauge_array[idx];
		m_map.insert(
			{
				endpoint_id,
				std::addressof(new_counter->Add(labels))
			}
		);
	}
}

void MySQL_HostGroups_Manager::p_update_connection_pool() {
	std::vector<string> cur_servers_ids {};
	wrlock();
	for (int i = 0; i < static_cast<int>(MyHostGroups->len); i++) {
		MyHGC *myhgc = static_cast<MyHGC*>(MyHostGroups->index(i));
		for (int j = 0; j < static_cast<int>(myhgc->mysrvs->cnt()); j++) {
			MySrvC *mysrvc = static_cast<MySrvC*>(myhgc->mysrvs->servers->index(j));
			std::string endpoint_addr = mysrvc->address;
			std::string endpoint_port = std::to_string(mysrvc->port);
			std::string hostgroup_id = std::to_string(myhgc->hid);
			std::string endpoint_id = hostgroup_id + ":" + endpoint_addr + ":" + endpoint_port;
			const std::map<std::string, std::string> common_labels {
				{"endpoint", endpoint_addr + ":" + endpoint_port},
				{"hostgroup", hostgroup_id }
			};
			cur_servers_ids.push_back(endpoint_id);

			// proxysql_connection_pool_bytes_data_recv metric
			std::map<std::string, std::string> recv_pool_bytes_labels = common_labels;
			recv_pool_bytes_labels.insert({"traffic_flow", "recv"});
			p_update_connection_pool_update_counter(endpoint_id, recv_pool_bytes_labels,
				status.p_conn_pool_bytes_data_recv_map, mysrvc->bytes_recv, p_hg_dyn_counter::conn_pool_bytes_data_recv);

			// proxysql_connection_pool_bytes_data_sent metric
			std::map<std::string, std::string> sent_pool_bytes_labels = common_labels;
			sent_pool_bytes_labels.insert({"traffic_flow", "sent"});
			p_update_connection_pool_update_counter(endpoint_id, sent_pool_bytes_labels,
				status.p_conn_pool_bytes_data_sent_map, mysrvc->bytes_sent, p_hg_dyn_counter::conn_pool_bytes_data_sent);

			// proxysql_connection_pool_conn_err metric
			std::map<std::string, std::string> pool_conn_err_labels = common_labels;
			pool_conn_err_labels.insert({"status", "err"});
			p_update_connection_pool_update_counter(endpoint_id, pool_conn_err_labels,
				status.p_connection_pool_conn_err_map, mysrvc->connect_ERR, p_hg_dyn_counter::connection_pool_conn_err);

			// proxysql_connection_pool_conn_ok metric
			std::map<std::string, std::string> pool_conn_ok_labels = common_labels;
			pool_conn_ok_labels.insert({"status", "ok"});
			p_update_connection_pool_update_counter(endpoint_id, pool_conn_ok_labels,
				status.p_connection_pool_conn_ok_map, mysrvc->connect_OK, p_hg_dyn_counter::connection_pool_conn_ok);

			// proxysql_connection_pool_conn_free metric
			std::map<std::string, std::string> pool_conn_free_labels = common_labels;
			pool_conn_free_labels.insert({"status", "free"});
			p_update_connection_pool_update_gauge(endpoint_id, pool_conn_free_labels,
				status.p_connection_pool_conn_free_map, mysrvc->ConnectionsFree->conns_length(), p_hg_dyn_gauge::connection_pool_conn_free);

			// proxysql_connection_pool_conn_used metric
			std::map<std::string, std::string> pool_conn_used_labels = common_labels;
			pool_conn_used_labels.insert({"status", "used"});
			p_update_connection_pool_update_gauge(endpoint_id, pool_conn_used_labels,
				status.p_connection_pool_conn_used_map, mysrvc->ConnectionsUsed->conns_length(), p_hg_dyn_gauge::connection_pool_conn_used);

			// proxysql_connection_pool_latency_us metric
			p_update_connection_pool_update_gauge(endpoint_id, common_labels,
				status.p_connection_pool_latency_us_map, mysrvc->current_latency_us, p_hg_dyn_gauge::connection_pool_latency_us);

			// proxysql_connection_pool_queries metric
			p_update_connection_pool_update_counter(endpoint_id, common_labels,
				status.p_connection_pool_queries_map, mysrvc->queries_sent, p_hg_dyn_counter::connection_pool_queries);

			// proxysql_connection_pool_status metric
			p_update_connection_pool_update_gauge(endpoint_id, common_labels,
				status.p_connection_pool_status_map, mysrvc->status + 1, p_hg_dyn_gauge::connection_pool_status);
		}
	}

	// Remove the non-present servers for the gauge metrics
	vector<string> missing_server_keys {};

	for (const auto& key : status.p_connection_pool_status_map) {
		if (std::find(cur_servers_ids.begin(), cur_servers_ids.end(), key.first) == cur_servers_ids.end()) {
			missing_server_keys.push_back(key.first);
		}
	}

	for (const auto& key : missing_server_keys) {
		auto gauge = status.p_connection_pool_status_map[key];
		status.p_dyn_gauge_array[p_hg_dyn_gauge::connection_pool_status]->Remove(gauge);
		status.p_connection_pool_status_map.erase(key);

		gauge = status.p_connection_pool_conn_used_map[key];
		status.p_dyn_gauge_array[p_hg_dyn_gauge::connection_pool_conn_free]->Remove(gauge);
		status.p_connection_pool_conn_used_map.erase(key);

		gauge = status.p_connection_pool_conn_free_map[key];
		status.p_dyn_gauge_array[p_hg_dyn_gauge::connection_pool_conn_used]->Remove(gauge);
		status.p_connection_pool_conn_free_map.erase(key);

		gauge = status.p_connection_pool_latency_us_map[key];
		status.p_dyn_gauge_array[p_hg_dyn_gauge::connection_pool_latency_us]->Remove(gauge);
		status.p_connection_pool_latency_us_map.erase(key);
	}

	wrunlock();
}

SQLite3_result * MySQL_HostGroups_Manager::SQL3_Connection_Pool(bool _reset, int *hid) {
  const int colnum=14;
  proxy_debug(PROXY_DEBUG_MYSQL_CONNECTION, 4, "Dumping Connection Pool\n");
  SQLite3_result *result=new SQLite3_result(colnum);
  result->add_column_definition(SQLITE_TEXT,"hostgroup");
  result->add_column_definition(SQLITE_TEXT,"srv_host");
  result->add_column_definition(SQLITE_TEXT,"srv_port");
  result->add_column_definition(SQLITE_TEXT,"status");
  result->add_column_definition(SQLITE_TEXT,"ConnUsed");
  result->add_column_definition(SQLITE_TEXT,"ConnFree");
  result->add_column_definition(SQLITE_TEXT,"ConnOK");
  result->add_column_definition(SQLITE_TEXT,"ConnERR");
  result->add_column_definition(SQLITE_TEXT,"MaxConnUsed");
  result->add_column_definition(SQLITE_TEXT,"Queries");
  result->add_column_definition(SQLITE_TEXT,"Queries_GTID_sync");
  result->add_column_definition(SQLITE_TEXT,"Bytes_sent");
  result->add_column_definition(SQLITE_TEXT,"Bytes_recv");
  result->add_column_definition(SQLITE_TEXT,"Latency_us");
	wrlock();
	int i,j, k;
	for (i=0; i<(int)MyHostGroups->len; i++) {
		MyHGC *myhgc=(MyHGC *)MyHostGroups->index(i);
		for (j=0; j<(int)myhgc->mysrvs->cnt(); j++) {
			MySrvC *mysrvc=(MySrvC *)myhgc->mysrvs->servers->index(j);
			if (hid == NULL) {
				if (mysrvc->status!=MYSQL_SERVER_STATUS_ONLINE) {
					proxy_debug(PROXY_DEBUG_MYSQL_CONNPOOL, 5, "Server %s:%d is not online\n", mysrvc->address, mysrvc->port);
					//__sync_fetch_and_sub(&status.server_connections_connected, mysrvc->ConnectionsFree->conns->len);
					mysrvc->ConnectionsFree->drop_all_connections();
				}
				// drop idle connections if beyond max_connection
				while (mysrvc->ConnectionsFree->conns_length() && mysrvc->ConnectionsUsed->conns_length()+mysrvc->ConnectionsFree->conns_length() > mysrvc->max_connections) {
					//MySQL_Connection *conn=(MySQL_Connection *)mysrvc->ConnectionsFree->conns->remove_index_fast(0);
					MySQL_Connection *conn=mysrvc->ConnectionsFree->remove(0);
					delete conn;
					//__sync_fetch_and_sub(&status.server_connections_connected, 1);
				}
			} else {
				if (*hid != (int)myhgc->hid) {
					continue;
				}
			}
			char buf[1024];
			char **pta=(char **)malloc(sizeof(char *)*colnum);
			sprintf(buf,"%d", (int)myhgc->hid);
			pta[0]=strdup(buf);
			pta[1]=strdup(mysrvc->address);
			sprintf(buf,"%d", mysrvc->port);
			pta[2]=strdup(buf);
			switch (mysrvc->status) {
				case 0:
					pta[3]=strdup("ONLINE");
					break;
				case 1:
					pta[3]=strdup("SHUNNED");
					break;
				case 2:
					pta[3]=strdup("OFFLINE_SOFT");
					break;
				case 3:
					pta[3]=strdup("OFFLINE_HARD");
					break;
				case 4:
					pta[3]=strdup("SHUNNED_REPLICATION_LAG");
					break;
				default:
					// LCOV_EXCL_START
					assert(0);
					break;
					// LCOV_EXCL_STOP
			}
			sprintf(buf,"%u", mysrvc->ConnectionsUsed->conns_length());
			pta[4]=strdup(buf);
			sprintf(buf,"%u", mysrvc->ConnectionsFree->conns_length());
			pta[5]=strdup(buf);
			sprintf(buf,"%u", mysrvc->connect_OK);
			pta[6]=strdup(buf);
			if (_reset) {
				mysrvc->connect_OK=0;
			}
			sprintf(buf,"%u", mysrvc->connect_ERR);
			pta[7]=strdup(buf);
			if (_reset) {
				mysrvc->connect_ERR=0;
			}
			sprintf(buf,"%u", mysrvc->max_connections_used);
			pta[8]=strdup(buf);
			if (_reset) {
				mysrvc->max_connections_used=0;
			}
			sprintf(buf,"%llu", mysrvc->queries_sent);
			pta[9]=strdup(buf);
			if (_reset) {
				mysrvc->queries_sent=0;
			}
			sprintf(buf,"%llu", mysrvc->queries_gtid_sync);
			pta[10]=strdup(buf);
			if (_reset) {
				mysrvc->queries_gtid_sync=0;
			}
			sprintf(buf,"%llu", mysrvc->bytes_sent);
			pta[11]=strdup(buf);
			if (_reset) {
				mysrvc->bytes_sent=0;
			}
			sprintf(buf,"%llu", mysrvc->bytes_recv);
			pta[12]=strdup(buf);
			if (_reset) {
				mysrvc->bytes_recv=0;
			}
			sprintf(buf,"%u", mysrvc->current_latency_us);
			pta[13]=strdup(buf);
			result->add_row(pta);
			for (k=0; k<colnum; k++) {
				if (pta[k])
					free(pta[k]);
			}
			free(pta);
		}
	}
	wrunlock();
	return result;
}

void MySQL_HostGroups_Manager::read_only_action(char *hostname, int port, int read_only) {
	// define queries
	const char *Q1B=(char *)"SELECT hostgroup_id,status FROM ( SELECT DISTINCT writer_hostgroup FROM mysql_replication_hostgroups JOIN mysql_servers WHERE (hostgroup_id=writer_hostgroup) AND hostname='%s' AND port=%d UNION SELECT DISTINCT writer_hostgroup FROM mysql_replication_hostgroups JOIN mysql_servers WHERE (hostgroup_id=reader_hostgroup) AND hostname='%s' AND port=%d) LEFT JOIN mysql_servers ON hostgroup_id=writer_hostgroup AND hostname='%s' AND port=%d";
	const char *Q2A=(char *)"DELETE FROM mysql_servers WHERE hostname='%s' AND port=%d AND hostgroup_id IN (SELECT writer_hostgroup FROM mysql_replication_hostgroups WHERE writer_hostgroup=mysql_servers.hostgroup_id) AND status='OFFLINE_HARD'";
	const char *Q2B=(char *)"UPDATE OR IGNORE mysql_servers SET hostgroup_id=(SELECT writer_hostgroup FROM mysql_replication_hostgroups WHERE reader_hostgroup=mysql_servers.hostgroup_id) WHERE hostname='%s' AND port=%d AND hostgroup_id IN (SELECT reader_hostgroup FROM mysql_replication_hostgroups WHERE reader_hostgroup=mysql_servers.hostgroup_id)";
	const char *Q3A=(char *)"INSERT OR IGNORE INTO mysql_servers(hostgroup_id, hostname, port, gtid_port, status, weight, max_connections, max_replication_lag, use_ssl, max_latency_ms, comment) SELECT reader_hostgroup, hostname, port, gtid_port, status, weight, max_connections, max_replication_lag, use_ssl, max_latency_ms, mysql_servers.comment FROM mysql_servers JOIN mysql_replication_hostgroups ON mysql_servers.hostgroup_id=mysql_replication_hostgroups.writer_hostgroup WHERE hostname='%s' AND port=%d";
	const char *Q3B=(char *)"DELETE FROM mysql_servers WHERE hostname='%s' AND port=%d AND hostgroup_id IN (SELECT reader_hostgroup FROM mysql_replication_hostgroups WHERE reader_hostgroup=mysql_servers.hostgroup_id)";
	const char *Q4=(char *)"UPDATE OR IGNORE mysql_servers SET hostgroup_id=(SELECT reader_hostgroup FROM mysql_replication_hostgroups WHERE writer_hostgroup=mysql_servers.hostgroup_id) WHERE hostname='%s' AND port=%d AND hostgroup_id IN (SELECT writer_hostgroup FROM mysql_replication_hostgroups WHERE writer_hostgroup=mysql_servers.hostgroup_id)";
	const char *Q5=(char *)"DELETE FROM mysql_servers WHERE hostname='%s' AND port=%d AND hostgroup_id IN (SELECT writer_hostgroup FROM mysql_replication_hostgroups WHERE writer_hostgroup=mysql_servers.hostgroup_id)";
	if (GloAdmin==NULL) {
		return;
	}

	// this prevents that multiple read_only_action() are executed at the same time
	pthread_mutex_lock(&readonly_mutex);

	// define a buffer that will be used for all queries
	char *query=(char *)malloc(strlen(hostname)*2+strlen(Q3A)+256);

	int cols=0;
	char *error=NULL;
	int affected_rows=0;
	SQLite3_result *resultset=NULL;
	int num_rows=0; // note: with the new implementation (2.1.1) , this becomes a sort of boolean, not an actual count
	wrlock();
	// we minimum the time we hold the mutex, as connection pool is being locked
	if (read_only_set1.empty()) {
		SQLite3_result *res_set1=NULL;
		const char *q1 = (const char *)"SELECT DISTINCT hostname,port FROM mysql_replication_hostgroups JOIN mysql_servers ON hostgroup_id=writer_hostgroup AND status<>3";
		mydb->execute_statement((char *)q1, &error , &cols , &affected_rows , &res_set1);
		for (std::vector<SQLite3_row *>::iterator it = res_set1->rows.begin() ; it != res_set1->rows.end(); ++it) {
			SQLite3_row *r=*it;
			std::string s = r->fields[0];
			s += ":::";
			s += r->fields[1];
			read_only_set1.insert(s);
		}
		proxy_info("Regenerating read_only_set1 with %lu servers\n", read_only_set1.size());
		if (read_only_set1.empty()) {
			// to avoid regenerating this set always with 0 entries, we generate a fake entry
			read_only_set1.insert("----:::----");
		}
		delete res_set1;
	}
	wrunlock();
	std::string ser = hostname;
	ser += ":::";
	ser += std::to_string(port);
	std::set<std::string>::iterator it;
	it = read_only_set1.find(ser);
	if (it != read_only_set1.end()) {
		num_rows=1;
	}

	if (admindb==NULL) { // we initialize admindb only if needed
		admindb=new SQLite3DB();
		admindb->open((char *)"file:mem_admindb?mode=memory&cache=shared", SQLITE_OPEN_READWRITE | SQLITE_OPEN_CREATE | SQLITE_OPEN_FULLMUTEX);	
	}

	switch (read_only) {
		case 0:
			if (num_rows==0) {
				// the server has read_only=0 , but we can't find any writer, so we perform a swap
				GloAdmin->mysql_servers_wrlock();
				if (GloMTH->variables.hostgroup_manager_verbose) {
					char *error2=NULL;
					int cols2=0;
					int affected_rows2=0;
					SQLite3_result *resultset2=NULL;
					char * query2 = NULL;
					char *q = (char *)"SELECT * FROM mysql_servers WHERE hostname=\"%s\" AND port=%d";
					query2 = (char *)malloc(strlen(q)+strlen(hostname)+32);
					sprintf(query2,q,hostname,port);
					admindb->execute_statement(query2, &error2 , &cols2 , &affected_rows2 , &resultset2);
					if (error2) {
						proxy_error("Error on read from mysql_servers : %s\n", error2);
					} else {
						if (resultset2) {
							proxy_info("read_only_action RO=0 phase 1 : Dumping mysql_servers for %s:%d\n", hostname, port);
							resultset2->dump_to_stderr();
						}
					}
					if (resultset2) { delete resultset2; resultset2=NULL; }
					free(query2);
				}
				GloAdmin->save_mysql_servers_runtime_to_database(false); // SAVE MYSQL SERVERS FROM RUNTIME
				if (GloMTH->variables.hostgroup_manager_verbose) {
					char *error2=NULL;
					int cols2=0;
					int affected_rows2=0;
					SQLite3_result *resultset2=NULL;
					char * query2 = NULL;
					char *q = (char *)"SELECT * FROM mysql_servers WHERE hostname=\"%s\" AND port=%d";
					query2 = (char *)malloc(strlen(q)+strlen(hostname)+32);
					sprintf(query2,q,hostname,port);
					admindb->execute_statement(query2, &error2 , &cols2 , &affected_rows2 , &resultset2);
					if (error2) {
						proxy_error("Error on read from mysql_servers : %s\n", error2);
					} else {
						if (resultset2) {
							proxy_info("read_only_action RO=0 phase 2 : Dumping mysql_servers for %s:%d\n", hostname, port);
							resultset2->dump_to_stderr();
						}
					}
					if (resultset2) { delete resultset2; resultset2=NULL; }
					free(query2);
				}
				sprintf(query,Q2A,hostname,port);
				admindb->execute(query);
				sprintf(query,Q2B,hostname,port);
				admindb->execute(query);
				if (mysql_thread___monitor_writer_is_also_reader) {
					sprintf(query,Q3A,hostname,port);
				} else {
					sprintf(query,Q3B,hostname,port);
				}
				admindb->execute(query);
				if (GloMTH->variables.hostgroup_manager_verbose) {
					char *error2=NULL;
					int cols2=0;
					int affected_rows2=0;
					SQLite3_result *resultset2=NULL;
					char * query2 = NULL;
					char *q = (char *)"SELECT * FROM mysql_servers WHERE hostname=\"%s\" AND port=%d";
					query2 = (char *)malloc(strlen(q)+strlen(hostname)+32);
					sprintf(query2,q,hostname,port);
					admindb->execute_statement(query2, &error2 , &cols2 , &affected_rows2 , &resultset2);
					if (error2) {
						proxy_error("Error on read from mysql_servers : %s\n", error2);
					} else {
						if (resultset2) {
							proxy_info("read_only_action RO=0 phase 3 : Dumping mysql_servers for %s:%d\n", hostname, port);
							resultset2->dump_to_stderr();
						}
					}
					if (resultset2) { delete resultset2; resultset2=NULL; }
					free(query2);
				}
				GloAdmin->load_mysql_servers_to_runtime(); // LOAD MYSQL SERVERS TO RUNTIME
				GloAdmin->mysql_servers_wrunlock();
			} else {
				// there is a server in writer hostgroup, let check the status of present and not present hosts
				bool act=false;
				wrlock();
				std::set<std::string>::iterator it;
				// read_only_set2 acts as a cache
				// if the server was RO=0 on the previous check and no action was needed,
				// it will be here
				it = read_only_set2.find(ser);
				if (it != read_only_set2.end()) {
					// the server was already detected as RO=0
					// no action required
				} else {
					// it is the first time that we detect RO on this server
					sprintf(query,Q1B,hostname,port,hostname,port,hostname,port);
					mydb->execute_statement(query, &error , &cols , &affected_rows , &resultset);
					for (std::vector<SQLite3_row *>::iterator it = resultset->rows.begin() ; it != resultset->rows.end(); ++it) {
						SQLite3_row *r=*it;
						int status=MYSQL_SERVER_STATUS_OFFLINE_HARD; // default status, even for missing
						if (r->fields[1]) { // has status
							status=atoi(r->fields[1]);
						}
						if (status==MYSQL_SERVER_STATUS_OFFLINE_HARD) {
							act=true;
						}
					}
					if (act == false) {
						// no action required, therefore we write in read_only_set2
						proxy_info("read_only_action() detected RO=0 on server %s:%d for the first time after commit(), but no need to reconfigure\n", hostname, port);
						read_only_set2.insert(ser);
					}
				}
				wrunlock();
				if (act==true) {	// there are servers either missing, or with stats=OFFLINE_HARD
					GloAdmin->mysql_servers_wrlock();
					if (GloMTH->variables.hostgroup_manager_verbose) {
						char *error2=NULL;
						int cols2=0;
						int affected_rows2=0;
						SQLite3_result *resultset2=NULL;
						char * query2 = NULL;
						char *q = (char *)"SELECT * FROM mysql_servers WHERE hostname=\"%s\" AND port=%d";
						query2 = (char *)malloc(strlen(q)+strlen(hostname)+32);
						sprintf(query2,q,hostname,port);
						admindb->execute_statement(query2, &error2 , &cols2 , &affected_rows2 , &resultset2);
						if (error2) {
							proxy_error("Error on read from mysql_servers : %s\n", error2);
						} else {
							if (resultset2) {
								proxy_info("read_only_action RO=0 , rows=%d , phase 1 : Dumping mysql_servers for %s:%d\n", num_rows, hostname, port);
								resultset2->dump_to_stderr();
							}
						}
						if (resultset2) { delete resultset2; resultset2=NULL; }
						free(query2);
					}
					GloAdmin->save_mysql_servers_runtime_to_database(false); // SAVE MYSQL SERVERS FROM RUNTIME
					sprintf(query,Q2A,hostname,port);
					admindb->execute(query);
					sprintf(query,Q2B,hostname,port);
					admindb->execute(query);
					if (GloMTH->variables.hostgroup_manager_verbose) {
						char *error2=NULL;
						int cols2=0;
						int affected_rows2=0;
						SQLite3_result *resultset2=NULL;
						char * query2 = NULL;
						char *q = (char *)"SELECT * FROM mysql_servers WHERE hostname=\"%s\" AND port=%d";
						query2 = (char *)malloc(strlen(q)+strlen(hostname)+32);
						sprintf(query2,q,hostname,port);
						admindb->execute_statement(query2, &error2 , &cols2 , &affected_rows2 , &resultset2);
						if (error2) {
							proxy_error("Error on read from mysql_servers : %s\n", error2);
						} else {
							if (resultset2) {
								proxy_info("read_only_action RO=0 , rows=%d , phase 2 : Dumping mysql_servers for %s:%d\n", num_rows, hostname, port);
								resultset2->dump_to_stderr();
							}
						}
						if (resultset2) { delete resultset2; resultset2=NULL; }
						free(query2);
					}
					if (mysql_thread___monitor_writer_is_also_reader) {
						sprintf(query,Q3A,hostname,port);
					} else {
						sprintf(query,Q3B,hostname,port);
					}
					admindb->execute(query);
					if (GloMTH->variables.hostgroup_manager_verbose) {
						char *error2=NULL;
						int cols2=0;
						int affected_rows2=0;
						SQLite3_result *resultset2=NULL;
						char * query2 = NULL;
						char *q = (char *)"SELECT * FROM mysql_servers WHERE hostname=\"%s\" AND port=%d";
						query2 = (char *)malloc(strlen(q)+strlen(hostname)+32);
						sprintf(query2,q,hostname,port);
						admindb->execute_statement(query2, &error2 , &cols2 , &affected_rows2 , &resultset2);
						if (error2) {
							proxy_error("Error on read from mysql_servers : %s\n", error2);
						} else {
							if (resultset2) {
								proxy_info("read_only_action RO=0 , rows=%d , phase 3 : Dumping mysql_servers for %s:%d\n", num_rows, hostname, port);
								resultset2->dump_to_stderr();
							}
						}
						if (resultset2) { delete resultset2; resultset2=NULL; }
						free(query2);
					}
					GloAdmin->load_mysql_servers_to_runtime(); // LOAD MYSQL SERVERS TO RUNTIME
					GloAdmin->mysql_servers_wrunlock();
				}
			}
			break;
		case 1:
			if (num_rows) {
				// the server has read_only=1 , but we find it as writer, so we perform a swap
				GloAdmin->mysql_servers_wrlock();
				if (GloMTH->variables.hostgroup_manager_verbose) {
					char *error2=NULL;
					int cols2=0;
					int affected_rows2=0;
					SQLite3_result *resultset2=NULL;
					char * query2 = NULL;
					char *q = (char *)"SELECT * FROM mysql_servers WHERE hostname=\"%s\" AND port=%d";
					query2 = (char *)malloc(strlen(q)+strlen(hostname)+32);
					sprintf(query2,q,hostname,port);
					admindb->execute_statement(query2, &error2 , &cols2 , &affected_rows2 , &resultset2);
					if (error2) {
						proxy_error("Error on read from mysql_servers : %s\n", error2);
					} else {
						if (resultset2) {
							proxy_info("read_only_action RO=1 phase 1 : Dumping mysql_servers for %s:%d\n", hostname, port);
							resultset2->dump_to_stderr();
						}
					}
					if (resultset2) { delete resultset2; resultset2=NULL; }
					free(query2);
				}
				GloAdmin->save_mysql_servers_runtime_to_database(false); // SAVE MYSQL SERVERS FROM RUNTIME
				sprintf(query,Q4,hostname,port);
				admindb->execute(query);
				if (GloMTH->variables.hostgroup_manager_verbose) {
					char *error2=NULL;
					int cols2=0;
					int affected_rows2=0;
					SQLite3_result *resultset2=NULL;
					char * query2 = NULL;
					char *q = (char *)"SELECT * FROM mysql_servers WHERE hostname=\"%s\" AND port=%d";
					query2 = (char *)malloc(strlen(q)+strlen(hostname)+32);
					sprintf(query2,q,hostname,port);
					admindb->execute_statement(query2, &error2 , &cols2 , &affected_rows2 , &resultset2);
					if (error2) {
						proxy_error("Error on read from mysql_servers : %s\n", error2);
					} else {
						if (resultset2) {
							proxy_info("read_only_action RO=1 phase 2 : Dumping mysql_servers for %s:%d\n", hostname, port);
							resultset2->dump_to_stderr();
						}
					}
					if (resultset2) { delete resultset2; resultset2=NULL; }
					free(query2);
				}
				sprintf(query,Q5,hostname,port);
				admindb->execute(query);
				if (GloMTH->variables.hostgroup_manager_verbose) {
					char *error2=NULL;
					int cols2=0;
					int affected_rows2=0;
					SQLite3_result *resultset2=NULL;
					char * query2 = NULL;
					char *q = (char *)"SELECT * FROM mysql_servers WHERE hostname=\"%s\" AND port=%d";
					query2 = (char *)malloc(strlen(q)+strlen(hostname)+32);
					sprintf(query2,q,hostname,port);
					admindb->execute_statement(query2, &error2 , &cols2 , &affected_rows2 , &resultset2);
					if (error2) {
						proxy_error("Error on read from mysql_servers : %s\n", error2);
					} else {
						if (resultset2) {
							proxy_info("read_only_action RO=1 phase 3 : Dumping mysql_servers for %s:%d\n", hostname, port);
							resultset2->dump_to_stderr();
						}
					}
					if (resultset2) { delete resultset2; resultset2=NULL; }
					free(query2);
				}
				GloAdmin->load_mysql_servers_to_runtime(); // LOAD MYSQL SERVERS TO RUNTIME
				GloAdmin->mysql_servers_wrunlock();
			}
			break;
		default:
			// LCOV_EXCL_START
			assert(0);
			break;
			// LCOV_EXCL_STOP
	}

	pthread_mutex_unlock(&readonly_mutex);
	if (resultset) {
		delete resultset;
	}
	free(query);
}

/**
 * @brief New implementation of the read_only_action method that does not depend on the admin table.
 *   The method checks each server in the provided list and adjusts the servers according to their corresponding read_only value.
 *   If any change has occured, checksum is calculated.
 *
 * @param mysql_servers List of servers having hostname, port and read only value.
 * 
 */
void MySQL_HostGroups_Manager::read_only_action_v2(const std::list<read_only_server_t>& mysql_servers) {

	bool update_mysql_servers_table = false;

	unsigned long long curtime1 = monotonic_time();
	wrlock();
	for (const auto& server : mysql_servers) {
		bool is_writer = false;
		const std::string& hostname = std::get<READ_ONLY_SERVER_T::ROS_HOSTNAME>(server);
		const int port = std::get<READ_ONLY_SERVER_T::ROS_PORT>(server);
		const int read_only = std::get<READ_ONLY_SERVER_T::ROS_READONLY>(server);
		const std::string& srv_id = hostname + ":::" + std::to_string(port);
		
		auto itr = hostgroup_server_mapping.find(srv_id);

		if (itr == hostgroup_server_mapping.end()) {
			proxy_warning("Server %s:%d not found\n", hostname.c_str(), port);
			continue;
		}

		HostGroup_Server_Mapping* host_server_mapping = itr->second.get();

		if (!host_server_mapping)
			assert(0);

		const std::vector<HostGroup_Server_Mapping::Node>& writer_map = host_server_mapping->get(HostGroup_Server_Mapping::Type::WRITER);

		is_writer = !writer_map.empty();

		if (read_only == 0) {
			if (is_writer == false) {
				// the server has read_only=0 (writer), but we can't find any writer, 
				// so we copy all reader nodes to writer
				proxy_info("Server '%s:%d' found with 'read_only=0', but not found as writer\n", hostname.c_str(), port);
				proxy_debug(PROXY_DEBUG_MONITOR, 5, "Server '%s:%d' found with 'read_only=0', but not found as writer\n", hostname.c_str(), port);
				host_server_mapping->copy_if_not_exists(HostGroup_Server_Mapping::Type::WRITER, HostGroup_Server_Mapping::Type::READER);

				if (mysql_thread___monitor_writer_is_also_reader == false) {
					// remove node from reader
					host_server_mapping->clear(HostGroup_Server_Mapping::Type::READER);
				}

				update_mysql_servers_table = true;
				proxy_info("Regenerating table 'mysql_servers' due to actions on server '%s:%d'\n", hostname.c_str(), port);
			} else {
				bool act = false;

				// if the server was RO=0 on the previous check then no action is needed
				if (host_server_mapping->get_readonly_flag() != 0) {
					// it is the first time that we detect RO on this server
					const std::vector<HostGroup_Server_Mapping::Node>& reader_map = host_server_mapping->get(HostGroup_Server_Mapping::Type::READER);

					for (const auto& reader_node : reader_map) {
						for (const auto& writer_node : writer_map) {

							if (reader_node.writer_hostgroup_id == writer_node.writer_hostgroup_id) {
								goto __writer_found;
							}
						}
						act = true;
						break;
					__writer_found:
						continue;
					}

					if (act == false) {
						// no action required, therefore we set readonly_flag to 0
						proxy_info("read_only_action_v2() detected RO=0 on server %s:%d for the first time after commit(), but no need to reconfigure\n", hostname.c_str(), port);
						host_server_mapping->set_readonly_flag(0);
					}
				} else {
					// the server was already detected as RO=0
					// no action required
				}

				if (act == true) {	// there are servers either missing, or with stats=OFFLINE_HARD

					proxy_info("Server '%s:%d' with 'read_only=0' found missing at some 'writer_hostgroup'\n", hostname.c_str(), port);
					proxy_debug(PROXY_DEBUG_MONITOR, 5, "Server '%s:%d' with 'read_only=0' found missing at some 'writer_hostgroup'\n", hostname.c_str(), port);

					// copy all reader nodes to writer
					host_server_mapping->copy_if_not_exists(HostGroup_Server_Mapping::Type::WRITER, HostGroup_Server_Mapping::Type::READER);

					if (mysql_thread___monitor_writer_is_also_reader == false) {
						// remove node from reader
						host_server_mapping->clear(HostGroup_Server_Mapping::Type::READER);
					}

					update_mysql_servers_table = true;
					proxy_info("Regenerating table 'mysql_servers' due to actions on server '%s:%d'\n", hostname.c_str(), port);
				}
			}
		} else if (read_only == 1) {
			if (is_writer) {
				// the server has read_only=1 (reader), but we find it as writer, so we copy all writer nodes to reader (previous reader nodes will be reused)
				proxy_info("Server '%s:%d' found with 'read_only=1', but not found as reader\n", hostname.c_str(), port);
				proxy_debug(PROXY_DEBUG_MONITOR, 5, "Server '%s:%d' found with 'read_only=1', but not found as reader\n", hostname.c_str(), port);
				host_server_mapping->copy_if_not_exists(HostGroup_Server_Mapping::Type::READER, HostGroup_Server_Mapping::Type::WRITER);

				// clearing all writer nodes
				host_server_mapping->clear(HostGroup_Server_Mapping::Type::WRITER);

				update_mysql_servers_table = true;
				proxy_info("Regenerating table 'mysql_servers' due to actions on server '%s:%d'\n", hostname.c_str(), port);
			}
		} else {
			// LCOV_EXCL_START
			assert(0);
			break;
			// LCOV_EXCL_STOP
		}
	}

	if (update_mysql_servers_table) {
		purge_mysql_servers_table();
		proxy_debug(PROXY_DEBUG_MYSQL_CONNPOOL, 4, "DELETE FROM mysql_servers\n");
		mydb->execute("DELETE FROM mysql_servers");
		generate_mysql_servers_table();

<<<<<<< HEAD
		//if (GloAdmin && GloAdmin->checksum_variables.checksum_mysql_servers) 
		{
			// NOTE: We are always required to remove 'OFFLINE_HARD' servers, since we are not interested in
			// their propagation to other cluster members.
			unique_ptr<SQLite3_result> runtime_servers_resultset { get_admin_runtime_mysql_servers(mydb) };
			remove_resultset_offline_hard_servers(runtime_servers_resultset);
			save_runtime_mysql_servers(runtime_servers_resultset.release());

			char* error = NULL;
			int cols = 0;
			int affected_rows = 0;
			SQLite3_result* resultset = NULL;

			// reset mysql_server checksum
			table_resultset_checksum[HGM_TABLES::MYSQL_SERVERS] = 0;
			hgsm_mysql_servers_checksum = 0;

			mydb->execute_statement(MYSQL_SERVERS_CHECKSUM_QUERY, &error, &cols, &affected_rows, &resultset);

			if (resultset) {
				if (resultset->rows_count) {
					table_resultset_checksum[HGM_TABLES::MYSQL_SERVERS] = resultset->raw_checksum();

					hgsm_mysql_servers_checksum = table_resultset_checksum[HGM_TABLES::MYSQL_SERVERS];
				}
				delete resultset;
			} else {
				proxy_info("Checksum for table %s is 0x%lX\n", "mysql_servers", (long unsigned int)0);
			}

			uint64_t hash = 0, hash2 = 0;
			SpookyHash myhash;
			bool init = false;
=======
		const auto mysql_servers_checksum = get_mysql_servers_checksum();
		hgsm_mysql_servers_checksum = mysql_servers_checksum;
>>>>>>> 8dab09ec

		char buf[ProxySQL_Checksum_Value_LENGTH];
		uint32_t d32[2];
		memcpy(&d32, &mysql_servers_checksum, sizeof(mysql_servers_checksum));
		sprintf(buf, "0x%0X%0X", d32[0], d32[1]);
		pthread_mutex_lock(&GloVars.checksum_mutex);
		GloVars.checksums_values.mysql_servers.set_checksum(buf);
		time_t t = time(NULL);

		GloVars.checksums_values.mysql_servers.epoch = t;

		GloVars.checksums_values.updates_cnt++;
		GloVars.generate_global_checksum();
		GloVars.epoch_version = t;
		pthread_mutex_unlock(&GloVars.checksum_mutex);
	}
	wrunlock();
	unsigned long long curtime2 = monotonic_time();
	curtime1 = curtime1 / 1000;
	curtime2 = curtime2 / 1000;
	proxy_debug(PROXY_DEBUG_MONITOR, 7, "MySQL_HostGroups_Manager::read_only_action_v2() locked for %llums (server count:%ld)\n", curtime2 - curtime1, mysql_servers.size());
}

// shun_and_killall
// this function is called only from MySQL_Monitor::monitor_ping()
// it temporary disables a host that is not responding to pings, and mark the host in a way that when used the connection will be dropped
// return true if the status was changed
bool MySQL_HostGroups_Manager::shun_and_killall(char *hostname, int port) {
	time_t t = time(NULL);
	bool ret = false;
	wrlock();
	MySrvC *mysrvc=NULL;
	for (unsigned int i=0; i<MyHostGroups->len; i++) {
	MyHGC *myhgc=(MyHGC *)MyHostGroups->index(i);
		unsigned int j;
		unsigned int l=myhgc->mysrvs->cnt();
		if (l) {
			for (j=0; j<l; j++) {
				mysrvc=myhgc->mysrvs->idx(j);
				if (mysrvc->port==port && strcmp(mysrvc->address,hostname)==0) {
					switch (mysrvc->status) {
						case MYSQL_SERVER_STATUS_SHUNNED:
							if (mysrvc->shunned_automatic==false) {
								break;
							}
						case MYSQL_SERVER_STATUS_ONLINE:
							if (mysrvc->status == MYSQL_SERVER_STATUS_ONLINE) {
								ret = true;
							}
							mysrvc->status=MYSQL_SERVER_STATUS_SHUNNED;
						case MYSQL_SERVER_STATUS_OFFLINE_SOFT:
							mysrvc->shunned_automatic=true;
							mysrvc->shunned_and_kill_all_connections=true;
							mysrvc->ConnectionsFree->drop_all_connections();
							break;
						default:
							break;
					}
					// if Monitor is enabled and mysql-monitor_ping_interval is
					// set too high, ProxySQL will unshun hosts that are not
					// available. For this reason time_last_detected_error will
					// be tuned in the future
					if (mysql_thread___monitor_enabled) {
						int a = mysql_thread___shun_recovery_time_sec;
						int b = mysql_thread___monitor_ping_interval;
						b = b/1000;
						if (b > a) {
							t = t + (b - a);
						}
					}
					mysrvc->time_last_detected_error = t;
				}
			}
		}
	}
	wrunlock();
	return ret;
}

// set_server_current_latency_us
// this function is called only from MySQL_Monitor::monitor_ping()
// it set the average latency for a host in the last 3 pings
// the connection pool will use this information to evaluate or exclude a specific hosts
// note that this variable is in microsecond, while user defines it in millisecond
void MySQL_HostGroups_Manager::set_server_current_latency_us(char *hostname, int port, unsigned int _current_latency_us) {
	wrlock();
	MySrvC *mysrvc=NULL;
  for (unsigned int i=0; i<MyHostGroups->len; i++) {
    MyHGC *myhgc=(MyHGC *)MyHostGroups->index(i);
		unsigned int j;
		unsigned int l=myhgc->mysrvs->cnt();
		if (l) {
			for (j=0; j<l; j++) {
				mysrvc=myhgc->mysrvs->idx(j);
				if (mysrvc->port==port && strcmp(mysrvc->address,hostname)==0) {
					mysrvc->current_latency_us=_current_latency_us;
				}
			}
		}
	}
	wrunlock();
}

void MySQL_HostGroups_Manager::p_update_metrics() {
	p_update_counter(status.p_counter_array[p_hg_counter::servers_table_version], status.servers_table_version);
	// Update *server_connections* related metrics
	status.p_gauge_array[p_hg_gauge::server_connections_connected]->Set(status.server_connections_connected);
	p_update_counter(status.p_counter_array[p_hg_counter::server_connections_aborted], status.server_connections_aborted);
	p_update_counter(status.p_counter_array[p_hg_counter::server_connections_created], status.server_connections_created);
	p_update_counter(status.p_counter_array[p_hg_counter::server_connections_delayed], status.server_connections_delayed);

	// Update *client_connections* related metrics
	p_update_counter(status.p_counter_array[p_hg_counter::client_connections_created], status.client_connections_created);
	p_update_counter(status.p_counter_array[p_hg_counter::client_connections_aborted], status.client_connections_aborted);
	status.p_gauge_array[p_hg_gauge::client_connections_connected]->Set(status.client_connections);

	// Update *acess_denied* related metrics
	p_update_counter(status.p_counter_array[p_hg_counter::access_denied_wrong_password], status.access_denied_wrong_password);
	p_update_counter(status.p_counter_array[p_hg_counter::access_denied_max_connections], status.access_denied_max_connections);
	p_update_counter(status.p_counter_array[p_hg_counter::access_denied_max_user_connections], status.access_denied_max_user_connections);

	p_update_counter(status.p_counter_array[p_hg_counter::selects_for_update__autocommit0], status.select_for_update_or_equivalent);

	// Update *com_* related metrics
	p_update_counter(status.p_counter_array[p_hg_counter::com_autocommit], status.autocommit_cnt);
	p_update_counter(status.p_counter_array[p_hg_counter::com_autocommit_filtered], status.autocommit_cnt_filtered);
	p_update_counter(status.p_counter_array[p_hg_counter::com_commit_cnt], status.commit_cnt);
	p_update_counter(status.p_counter_array[p_hg_counter::com_commit_cnt_filtered], status.commit_cnt_filtered);
	p_update_counter(status.p_counter_array[p_hg_counter::com_rollback], status.rollback_cnt);
	p_update_counter(status.p_counter_array[p_hg_counter::com_rollback_filtered], status.rollback_cnt_filtered);
	p_update_counter(status.p_counter_array[p_hg_counter::com_backend_init_db], status.backend_init_db);
	p_update_counter(status.p_counter_array[p_hg_counter::com_backend_change_user], status.backend_change_user);
	p_update_counter(status.p_counter_array[p_hg_counter::com_backend_set_names], status.backend_set_names);
	p_update_counter(status.p_counter_array[p_hg_counter::com_frontend_init_db], status.frontend_init_db);
	p_update_counter(status.p_counter_array[p_hg_counter::com_frontend_set_names], status.frontend_set_names);
	p_update_counter(status.p_counter_array[p_hg_counter::com_frontend_use_db], status.frontend_use_db);

	// Update *myconnpoll* related metrics
	p_update_counter(status.p_counter_array[p_hg_counter::myhgm_myconnpool_get], status.myconnpoll_get);
	p_update_counter(status.p_counter_array[p_hg_counter::myhgm_myconnpool_get_ok], status.myconnpoll_get_ok);
	p_update_counter(status.p_counter_array[p_hg_counter::myhgm_myconnpool_get_ping], status.myconnpoll_get_ping);
	p_update_counter(status.p_counter_array[p_hg_counter::myhgm_myconnpool_push], status.myconnpoll_push);
	p_update_counter(status.p_counter_array[p_hg_counter::myhgm_myconnpool_reset], status.myconnpoll_reset);
	p_update_counter(status.p_counter_array[p_hg_counter::myhgm_myconnpool_destroy], status.myconnpoll_destroy);

	p_update_counter(status.p_counter_array[p_hg_counter::auto_increment_delay_multiplex], status.auto_increment_delay_multiplex);

	// Update the *connection_pool* metrics
	this->p_update_connection_pool();
	// Update the *gtid_executed* metrics
	this->p_update_mysql_gtid_executed();
}

SQLite3_result * MySQL_HostGroups_Manager::SQL3_Get_ConnPool_Stats() {
	const int colnum=2;
	char buf[256];
	char **pta=(char **)malloc(sizeof(char *)*colnum);
	proxy_debug(PROXY_DEBUG_MYSQL_CONNECTION, 4, "Dumping MySQL Global Status\n");
	SQLite3_result *result=new SQLite3_result(colnum);
	result->add_column_definition(SQLITE_TEXT,"Variable_Name");
	result->add_column_definition(SQLITE_TEXT,"Variable_Value");
	wrlock();
	// NOTE: as there is no string copy, we do NOT free pta[0] and pta[1]
    {
		pta[0]=(char *)"MyHGM_myconnpoll_get";
		sprintf(buf,"%lu",status.myconnpoll_get);
		pta[1]=buf;
		result->add_row(pta);
	}
    {
		pta[0]=(char *)"MyHGM_myconnpoll_get_ok";
		sprintf(buf,"%lu",status.myconnpoll_get_ok);
		pta[1]=buf;
		result->add_row(pta);
	}
    {
		pta[0]=(char *)"MyHGM_myconnpoll_push";
		sprintf(buf,"%lu",status.myconnpoll_push);
		pta[1]=buf;
		result->add_row(pta);
	}
    {
		pta[0]=(char *)"MyHGM_myconnpoll_destroy";
		sprintf(buf,"%lu",status.myconnpoll_destroy);
		pta[1]=buf;
		result->add_row(pta);
	}
    {
		pta[0]=(char *)"MyHGM_myconnpoll_reset";
		sprintf(buf,"%lu",status.myconnpoll_reset);
		pta[1]=buf;
		result->add_row(pta);
	}
	wrunlock();
	free(pta);
	return result;
}


unsigned long long MySQL_HostGroups_Manager::Get_Memory_Stats() {
	unsigned long long intsize=0;
	wrlock();
	MySrvC *mysrvc=NULL;
  for (unsigned int i=0; i<MyHostGroups->len; i++) {
		intsize+=sizeof(MyHGC);
    MyHGC *myhgc=(MyHGC *)MyHostGroups->index(i);
		unsigned int j,k;
		unsigned int l=myhgc->mysrvs->cnt();
		if (l) {
			for (j=0; j<l; j++) {
				intsize+=sizeof(MySrvC);
				mysrvc=myhgc->mysrvs->idx(j);
				intsize+=((mysrvc->ConnectionsUsed->conns_length())*sizeof(MySQL_Connection *));
				for (k=0; k<mysrvc->ConnectionsFree->conns_length(); k++) {
					//MySQL_Connection *myconn=(MySQL_Connection *)mysrvc->ConnectionsFree->conns->index(k);
					MySQL_Connection *myconn=mysrvc->ConnectionsFree->index(k);
					intsize+=sizeof(MySQL_Connection)+sizeof(MYSQL);
					intsize+=myconn->mysql->net.max_packet;
					intsize+=(4096*15); // ASYNC_CONTEXT_DEFAULT_STACK_SIZE
					if (myconn->MyRS) {
						intsize+=myconn->MyRS->current_size();
					}
				}
				intsize+=((mysrvc->ConnectionsUsed->conns_length())*sizeof(MySQL_Connection *));
			}
		}
	}
	wrunlock();
	return intsize;
}

Group_Replication_Info::Group_Replication_Info(int w, int b, int r, int o, int mw, int mtb, bool _a, int _w, char *c) {
	comment=NULL;
	if (c) {
		comment=strdup(c);
	}
	writer_hostgroup=w;
	backup_writer_hostgroup=b;
	reader_hostgroup=r;
	offline_hostgroup=o;
	max_writers=mw;
	max_transactions_behind=mtb;
	active=_a;
	writer_is_also_reader=_w;
	current_num_writers=0;
	current_num_backup_writers=0;
	current_num_readers=0;
	current_num_offline=0;
	__active=true;
	need_converge=true;
}

Group_Replication_Info::~Group_Replication_Info() {
	if (comment) {
		free(comment);
		comment=NULL;
	}
}

bool Group_Replication_Info::update(int b, int r, int o, int mw, int mtb, bool _a, int _w, char *c) {
	bool ret=false;
	__active=true;
	if (backup_writer_hostgroup!=b) {
		backup_writer_hostgroup=b;
		ret=true;
	}
	if (reader_hostgroup!=r) {
		reader_hostgroup=r;
		ret=true;
	}
	if (offline_hostgroup!=o) {
		offline_hostgroup=o;
		ret=true;
	}
	if (max_writers!=mw) {
		max_writers=mw;
		ret=true;
	}
	if (max_transactions_behind!=mtb) {
		max_transactions_behind=mtb;
		ret=true;
	}
	if (active!=_a) {
		active=_a;
		ret=true;
	}
	if (writer_is_also_reader!=_w) {
		writer_is_also_reader=_w;
		ret=true;
	}
	// for comment we don't change return value
	if (comment) {
		if (c) {
			if (strcmp(comment,c)) {
				free(comment);
				comment=strdup(c);
			}
		} else {
			free(comment);
			comment=NULL;
		}
	} else {
		if (c) {
			comment=strdup(c);
		}
	}
	return ret;
}

void MySQL_HostGroups_Manager::update_group_replication_set_offline(char *_hostname, int _port, int _writer_hostgroup, char *_error) {
	int cols=0;
	int affected_rows=0;
	SQLite3_result *resultset=NULL;
	char *query=NULL;
	char *q=NULL;
	char *error=NULL;
	q=(char *)"SELECT hostgroup_id FROM mysql_servers JOIN mysql_group_replication_hostgroups ON hostgroup_id=writer_hostgroup OR hostgroup_id=backup_writer_hostgroup OR hostgroup_id=reader_hostgroup WHERE hostname='%s' AND port=%d AND status<>3";
	query=(char *)malloc(strlen(q)+strlen(_hostname)+32);
	sprintf(query,q,_hostname,_port);
  mydb->execute_statement(query, &error , &cols , &affected_rows , &resultset);
	if (error) {
		free(error);
		error=NULL;
	}
	free(query);
	if (resultset) { // we lock only if needed
		if (resultset->rows_count) {
			proxy_warning("Group Replication: setting host %s:%d offline because: %s\n", _hostname, _port, _error);
			GloAdmin->mysql_servers_wrlock();
			mydb->execute("DELETE FROM mysql_servers_incoming");
			mydb->execute("INSERT INTO mysql_servers_incoming SELECT hostgroup_id, hostname, port, gtid_port, weight, status, compression, max_connections, max_replication_lag, use_ssl, max_latency_ms, comment FROM mysql_servers");
			// NOTE: Only updated the servers that have belong to the same cluster.
			q=(char *)"UPDATE OR IGNORE mysql_servers_incoming SET hostgroup_id=(SELECT offline_hostgroup FROM mysql_group_replication_hostgroups WHERE writer_hostgroup=%d) WHERE hostname='%s' AND port=%d AND hostgroup_id IN ("
				" SELECT %d UNION ALL"
				" SELECT backup_writer_hostgroup FROM mysql_group_replication_hostgroups WHERE writer_hostgroup=%d UNION ALL"
				" SELECT reader_hostgroup FROM mysql_group_replication_hostgroups WHERE writer_hostgroup=%d"
			")";
			query=(char *)malloc(strlen(q)+strlen(_hostname)+64);
			sprintf(query,q,_writer_hostgroup,_hostname,_port,_writer_hostgroup,_writer_hostgroup,_writer_hostgroup);
			mydb->execute(query);
			// NOTE: Only delete the servers that have belong to the same cluster.
			q=(char*)"DELETE FROM mysql_servers_incoming WHERE hostname='%s' AND port=%d AND hostgroup_id IN ("
				" SELECT %d UNION ALL"
				" SELECT backup_writer_hostgroup FROM mysql_group_replication_hostgroups WHERE writer_hostgroup=%d UNION ALL"
				" SELECT reader_hostgroup FROM mysql_group_replication_hostgroups WHERE writer_hostgroup=%d"
			")";
			sprintf(query,q,_hostname,_port,_writer_hostgroup,_writer_hostgroup,_writer_hostgroup);
			mydb->execute(query);
			//free(query);
			// q=(char *)"UPDATE mysql_servers_incoming SET status=0 WHERE hostname='%s' AND port=%d AND hostgroup_id=(SELECT offline_hostgroup FROM mysql_group_replication_hostgroups WHERE writer_hostgroup=%d)";
			// sprintf(query,q,_hostname,_port,_writer_hostgroup);
			q=(char *)"UPDATE mysql_servers_incoming SET status=(CASE "
				" (SELECT status FROM mysql_servers_incoming WHERE hostname='%s' AND port=%d AND"
					" hostgroup_id=(SELECT offline_hostgroup FROM mysql_group_replication_hostgroups WHERE writer_hostgroup=%d)) WHEN 2 THEN 2 ELSE 0 END)"
				" WHERE hostname='%s' AND port=%d AND hostgroup_id=(SELECT offline_hostgroup FROM mysql_group_replication_hostgroups WHERE writer_hostgroup=%d)";
			sprintf(query,q,_hostname,_port,_writer_hostgroup,_hostname,_port,_writer_hostgroup);
			mydb->execute(query);
			//free(query);
			converge_group_replication_config(_writer_hostgroup);
			commit();
			wrlock();
			SQLite3_result *resultset2=NULL;
			q=(char *)"SELECT writer_hostgroup, backup_writer_hostgroup, reader_hostgroup, offline_hostgroup FROM mysql_group_replication_hostgroups WHERE writer_hostgroup=%d";
			//query=(char *)malloc(strlen(q)+strlen(_hostname)+64);
			sprintf(query,q,_writer_hostgroup);
			mydb->execute_statement(query, &error, &cols , &affected_rows , &resultset2);
			if (resultset2) {
				if (resultset2->rows_count) {
					for (std::vector<SQLite3_row *>::iterator it = resultset2->rows.begin() ; it != resultset2->rows.end(); ++it) {
						SQLite3_row *r=*it;
						int writer_hostgroup=atoi(r->fields[0]);
						int backup_writer_hostgroup=atoi(r->fields[1]);
						int reader_hostgroup=atoi(r->fields[2]);
						int offline_hostgroup=atoi(r->fields[3]);
						q=(char *)"DELETE FROM mysql_servers WHERE hostgroup_id IN (%d , %d , %d , %d)";
						sprintf(query,q,_writer_hostgroup,backup_writer_hostgroup,reader_hostgroup,offline_hostgroup);
						mydb->execute(query);
						generate_mysql_servers_table(&writer_hostgroup);
						generate_mysql_servers_table(&backup_writer_hostgroup);
						generate_mysql_servers_table(&reader_hostgroup);
						generate_mysql_servers_table(&offline_hostgroup);
					}
				}
				delete resultset2;
				resultset2=NULL;
			}
			wrunlock();
			GloAdmin->mysql_servers_wrunlock();
			free(query);
		}
	}
	if (resultset) {
		delete resultset;
		resultset=NULL;
	}
}

/**
 * @brief Set the server specified by the supplied 'hostname:port' and hostgroup as 'reader'.
 * @details Tries to find the server in any hostgroup other than in the desired on, in case of not
 *  finding it:
 *    1. Move the server to the reader hostgroup, preserving status if required.
 *    2. Deletes the server from other hostgroups in the cluster (determined by 'writer_hostgroup').
 *    3. Converge the current configuration and rebuild the hostgroups.
 *
 *  PRESERVE-OFFLINE_SOFT: When moving the target server, always preserve the OFFLINE_SOFT state.
 *
 * @param _hostname Hostname of the target server to be set as writer.
 * @param _port Port of the target server to be set as writer.
 * @param _writer_hostgroup 'writer_hostgroup' of the cluster in which server is going to be placed as writer.
 * @param _error Reason why the server has beens et as 'read_only'.
 */
void MySQL_HostGroups_Manager::update_group_replication_set_read_only(char *_hostname, int _port, int _writer_hostgroup, char *_error) {
	int cols=0;
	int affected_rows=0;
	SQLite3_result *resultset=NULL;
	char *query=NULL;
	char *q=NULL;
	char *error=NULL;
	q=(char *)"SELECT hostgroup_id FROM mysql_servers JOIN mysql_group_replication_hostgroups ON hostgroup_id=writer_hostgroup OR hostgroup_id=backup_writer_hostgroup OR hostgroup_id=offline_hostgroup WHERE hostname='%s' AND port=%d AND status<>3";
	query=(char *)malloc(strlen(q)+strlen(_hostname)+32);
	sprintf(query,q,_hostname,_port);
  mydb->execute_statement(query, &error, &cols , &affected_rows , &resultset);
	if (error) {
		free(error);
		error=NULL;
	}
	free(query);
	if (resultset) { // we lock only if needed
		if (resultset->rows_count) {
			proxy_warning("Group Replication: setting host %s:%d (part of cluster with writer_hostgroup=%d) in read_only because: %s\n", _hostname, _port, _writer_hostgroup, _error);
			GloAdmin->mysql_servers_wrlock();
			mydb->execute("DELETE FROM mysql_servers_incoming");
			mydb->execute("INSERT INTO mysql_servers_incoming SELECT hostgroup_id, hostname, port, gtid_port, weight, status, compression, max_connections, max_replication_lag, use_ssl, max_latency_ms, comment FROM mysql_servers");
			// NOTE: Only updated the servers that have belong to the same cluster.
			q=(char *)"UPDATE OR IGNORE mysql_servers_incoming SET hostgroup_id=(SELECT reader_hostgroup FROM mysql_group_replication_hostgroups WHERE writer_hostgroup=%d) WHERE hostname='%s' AND port=%d AND hostgroup_id IN ("
				" SELECT %d UNION ALL"
				" SELECT backup_writer_hostgroup FROM mysql_group_replication_hostgroups WHERE writer_hostgroup=%d UNION ALL"
				" SELECT offline_hostgroup FROM mysql_group_replication_hostgroups WHERE writer_hostgroup=%d"
			")";
			query=(char *)malloc(strlen(q)+strlen(_hostname)+64);
			sprintf(query,q,_writer_hostgroup,_hostname,_port,_writer_hostgroup,_writer_hostgroup,_writer_hostgroup);
			mydb->execute(query);
			// NOTE: Only delete the servers that have belong to the same cluster.
			q=(char*)"DELETE FROM mysql_servers_incoming WHERE hostname='%s' AND port=%d AND hostgroup_id IN ("
				" SELECT %d UNION ALL"
				" SELECT backup_writer_hostgroup FROM mysql_group_replication_hostgroups WHERE writer_hostgroup=%d UNION ALL"
				" SELECT offline_hostgroup FROM mysql_group_replication_hostgroups WHERE writer_hostgroup=%d"
			")";
			sprintf(query,q,_hostname,_port,_writer_hostgroup,_writer_hostgroup,_writer_hostgroup);
			mydb->execute(query);
			//free(query);
			// NOTE: In case of the server being 'OFFLINE_SOFT' we preserve this status. Otherwise we set the server as 'ONLINE'.
			q=(char *)"UPDATE mysql_servers_incoming SET status=(CASE "
				" (SELECT status FROM mysql_servers_incoming WHERE hostname='%s' AND port=%d AND"
					" hostgroup_id=(SELECT reader_hostgroup FROM mysql_group_replication_hostgroups WHERE writer_hostgroup=%d)) WHEN 2 THEN 2 ELSE 0 END)"
				" WHERE hostname='%s' AND port=%d AND hostgroup_id=(SELECT reader_hostgroup FROM mysql_group_replication_hostgroups WHERE writer_hostgroup=%d)";
			sprintf(query,q,_hostname,_port,_writer_hostgroup,_hostname,_port,_writer_hostgroup);
			mydb->execute(query);
			//free(query);
			converge_group_replication_config(_writer_hostgroup);
			commit();
			wrlock();
			SQLite3_result *resultset2=NULL;
			q=(char *)"SELECT writer_hostgroup, backup_writer_hostgroup, reader_hostgroup, offline_hostgroup FROM mysql_group_replication_hostgroups WHERE writer_hostgroup=%d";
			//query=(char *)malloc(strlen(q)+strlen(_hostname)+64);
			sprintf(query,q,_writer_hostgroup);
			mydb->execute_statement(query, &error, &cols , &affected_rows , &resultset2);
			if (resultset2) {
				if (resultset2->rows_count) {
					for (std::vector<SQLite3_row *>::iterator it = resultset2->rows.begin() ; it != resultset2->rows.end(); ++it) {
						SQLite3_row *r=*it;
						int writer_hostgroup=atoi(r->fields[0]);
						int backup_writer_hostgroup=atoi(r->fields[1]);
						int reader_hostgroup=atoi(r->fields[2]);
						int offline_hostgroup=atoi(r->fields[3]);
						q=(char *)"DELETE FROM mysql_servers WHERE hostgroup_id IN (%d , %d , %d , %d)";
						sprintf(query,q,writer_hostgroup,backup_writer_hostgroup,reader_hostgroup,offline_hostgroup);
						mydb->execute(query);
						generate_mysql_servers_table(&writer_hostgroup);
						generate_mysql_servers_table(&backup_writer_hostgroup);
						generate_mysql_servers_table(&reader_hostgroup);
						generate_mysql_servers_table(&offline_hostgroup);
					}
				}
				delete resultset2;
				resultset2=NULL;
			}
			wrunlock();
			GloAdmin->mysql_servers_wrunlock();
			free(query);
		}
	}
	if (resultset) {
		delete resultset;
		resultset=NULL;
	}
}

/**
 * @brief Set the server specified by the supplied 'hostname:port' and hostgroup as 'writer'.
 * @details Tries to find the server as an already present 'writer' in the desired hostgroup, in case of not
 *  finding it:
 *    1. Move the server to target writer, preserving status if required.
 *    2. Deletes the server from other hostgroups in the cluster (determined by 'writer_hostgroup').
 *    3. If 'writer_is_also_reader', place the server also in the 'reader_hostgroup'.
 *    4. Converge the current configuration and rebuild the hostgroups.
 *
 *  If the server is already found, no action should be taken, and no reconfiguration triggered.
 *
 *  FOUND_AS_SHUNNED: If writer is found as SHUNNED is considered as a found writer, since we don't take
 *  reconfiguration actions based on SHUNNED state.
 *
 *  FOUND_AS_BACKUP_WRITER: If server is found in the 'backup_writer_hostgroup' is because the server has been
 *  previously considered as a writer, and due to an exceeding number of writers, the server
 *  ended in the 'backup_writer_hostgroup'. If the server is to be removed from this hostgroup
 *  and placed in other one, is something that should be done when converging to the final state
 *  after other actions 'set_offline|set_read_only' (via 'converge_group_replication_config'),
 *  otherwise, we will continously trying to place the already WRITER server as WRITER and
 *  constantly retriggering a servers reconfiguration everytime the available number of writers
 *  exceeds 'max_writers'.
 *
 *  PRESERVE-OFFLINE_SOFT: When server is not found as writer, but is found as 'OFFLINE_SOFT' this state is
 *  present when setting this server in the 'writer_hostgroup'.
 *
 * @param _hostname Hostname of the target server to be set as writer.
 * @param _port Port of the target server to be set as writer.
 * @param _writer_hostgroup 'writer_hostgroup' of the cluster in which server is going to be placed as writer.
 */
void MySQL_HostGroups_Manager::update_group_replication_set_writer(char *_hostname, int _port, int _writer_hostgroup) {
	int cols=0;
	int affected_rows=0;
	SQLite3_result *resultset=NULL;
	char *query=NULL;
	char *q=NULL;
	char *error=NULL;
	q=(char *)"SELECT hostgroup_id, status FROM mysql_servers JOIN mysql_group_replication_hostgroups ON hostgroup_id=writer_hostgroup OR hostgroup_id=reader_hostgroup OR hostgroup_id=backup_writer_hostgroup OR hostgroup_id=offline_hostgroup WHERE hostname='%s' AND port=%d AND status<>3";
	query=(char *)malloc(strlen(q)+strlen(_hostname)+32);
	sprintf(query,q,_hostname,_port);
  mydb->execute_statement(query, &error, &cols , &affected_rows , &resultset);
	if (error) {
		free(error);
		error=NULL;
	}
	free(query);

	int writer_is_also_reader=0;
	bool found_writer=false;
	bool found_reader=false;
	int read_HG=-1;
	int offline_HG=-1;
	int backup_writer_HG=-1;
	bool need_converge=false;
	int status=0;
	bool offline_soft_found=false;

	if (resultset) {
		// let's get info about this cluster
		pthread_mutex_lock(&Group_Replication_Info_mutex);
		std::map<int , Group_Replication_Info *>::iterator it2;
		it2 = Group_Replication_Info_Map.find(_writer_hostgroup);
		Group_Replication_Info *info=NULL;
		if (it2!=Group_Replication_Info_Map.end()) {
			info=it2->second;
			writer_is_also_reader=info->writer_is_also_reader;
			read_HG=info->reader_hostgroup;
			offline_HG=info->offline_hostgroup;
			backup_writer_HG=info->backup_writer_hostgroup;
			need_converge=info->need_converge;
			info->need_converge=false;
		}
		pthread_mutex_unlock(&Group_Replication_Info_mutex);

		if (resultset->rows_count) {
			for (std::vector<SQLite3_row *>::iterator it = resultset->rows.begin() ; it != resultset->rows.end(); ++it) {
				SQLite3_row *r=*it;
				int hostgroup=atoi(r->fields[0]);
				offline_soft_found = atoi(r->fields[1]) == 2 ? true : false;

				if (hostgroup==_writer_hostgroup) {
					status = atoi(r->fields[1]);
					if (status == 0 || status == 2) {
						found_writer=true;
					}
					// NOTE: 'SHUNNED' state is possible if server has reached 'myhgm.mysql_servers' table.
					// This can occur due to a reconfiguration that triggered a call to 'generate_mysql_servers_table'
					// (e.g. selecting from 'runtime_mysql_servers' would have this effect). In this case, we
					// don't want to trigger any reconfiguration as the server is indeed found and we don't perform
					// reconfigurations based on 'SHUNNED' state.
					if (status == 1) {
						found_writer=true;
					}
				}
				if (read_HG>=0) {
					if (hostgroup==read_HG) {
						found_reader=true;
					}
				}
				// NOTE: See 'FOUND_AS_BACKUP_WRITER' on function documentation.
				if (hostgroup == backup_writer_HG) {
					found_writer = true;
				}
			}
		}

		// NOTE: In case of a writer not being found but a 'OFFLINE_SOFT' status
		// is found in a hostgroup, 'OFFLINE_SOFT' status should be preserved.
		if (found_writer == false) {
			if (offline_soft_found) {
				status = 2;
			}
		}
		if (need_converge==false) {
			if (found_writer) { // maybe no-op
				if (
					(writer_is_also_reader==0 && found_reader==false)
					||
					(writer_is_also_reader > 0 && found_reader==true)
				) { // either both true or both false
					delete resultset;
					resultset=NULL;
				}
			}
		}
	}

	if (resultset) { // if we reach there, there is some action to perform
		if (resultset->rows_count) {
			need_converge=false;
			proxy_warning("Group Replication: setting host %s:%d as writer\n", _hostname, _port);

			GloAdmin->mysql_servers_wrlock();
			mydb->execute("DELETE FROM mysql_servers_incoming");
			mydb->execute("INSERT INTO mysql_servers_incoming SELECT hostgroup_id, hostname, port, gtid_port, weight, status, compression, max_connections, max_replication_lag, use_ssl, max_latency_ms, comment FROM mysql_servers");
			// NOTE: Only updated the servers that have belong to the same cluster.
			q=(char *)"UPDATE OR IGNORE mysql_servers_incoming SET hostgroup_id=%d WHERE hostname='%s' AND port=%d AND hostgroup_id IN (%d, %d, %d)";
			query=(char *)malloc(strlen(q)+strlen(_hostname)+256);
			sprintf(query,q,_writer_hostgroup,_hostname,_port,backup_writer_HG,read_HG,offline_HG);
			mydb->execute(query);
			// NOTE: Only delete the servers that have belong to the same cluster.
			q=(char *)"DELETE FROM mysql_servers_incoming WHERE hostname='%s' AND port=%d AND hostgroup_id IN (%d, %d, %d)";
			sprintf(query,q,_hostname,_port,backup_writer_HG,read_HG,offline_HG);
			mydb->execute(query);
			q=(char *)"UPDATE mysql_servers_incoming SET status=%d WHERE hostname='%s' AND port=%d AND hostgroup_id=%d";
			// NOTE: In case of the server being 'OFFLINE_SOFT' we preserve this status. Otherwise
			// we set the server as 'ONLINE'.
			sprintf(query, q, (status == 2 ? 2 : 0 ), _hostname, _port, _writer_hostgroup);
			mydb->execute(query);
			//free(query);
			if (writer_is_also_reader && read_HG>=0) {
				q=(char *)"INSERT OR IGNORE INTO mysql_servers_incoming (hostgroup_id,hostname,port,gtid_port,status,weight,compression,max_connections,max_replication_lag,use_ssl,max_latency_ms,comment) SELECT %d,hostname,port,gtid_port,status,weight,compression,max_connections,max_replication_lag,use_ssl,max_latency_ms,comment FROM mysql_servers_incoming WHERE hostgroup_id=%d AND hostname='%s' AND port=%d";
				free(query);
				query=(char *)malloc(strlen(q)+strlen(_hostname)+256);
				sprintf(query,q,read_HG,_writer_hostgroup,_hostname,_port);
				mydb->execute(query);
			}
			converge_group_replication_config(_writer_hostgroup);
			commit();
			wrlock();
			SQLite3_result *resultset2=NULL;
			q=(char *)"SELECT writer_hostgroup, backup_writer_hostgroup, reader_hostgroup, offline_hostgroup, max_writers, writer_is_also_reader FROM mysql_group_replication_hostgroups WHERE writer_hostgroup=%d";
			//query=(char *)malloc(strlen(q)+strlen(_hostname)+64);
			sprintf(query,q,_writer_hostgroup);
			mydb->execute_statement(query, &error, &cols , &affected_rows , &resultset2);
			if (resultset2) {
				if (resultset2->rows_count) {
					for (std::vector<SQLite3_row *>::iterator it = resultset2->rows.begin() ; it != resultset2->rows.end(); ++it) {
						SQLite3_row *r=*it;
						int writer_hostgroup=atoi(r->fields[0]);
						int backup_writer_hostgroup=atoi(r->fields[1]);
						int reader_hostgroup=atoi(r->fields[2]);
						int offline_hostgroup=atoi(r->fields[3]);
//						int max_writers=atoi(r->fields[4]);
//						int int_writer_is_also_reader=atoi(r->fields[5]);
						q=(char *)"DELETE FROM mysql_servers WHERE hostgroup_id IN (%d , %d , %d , %d)";
						sprintf(query,q,_writer_hostgroup,backup_writer_hostgroup,reader_hostgroup,offline_hostgroup);
						mydb->execute(query);
						generate_mysql_servers_table(&writer_hostgroup);
						generate_mysql_servers_table(&backup_writer_hostgroup);
						generate_mysql_servers_table(&reader_hostgroup);
						generate_mysql_servers_table(&offline_hostgroup);
					}
				}
				delete resultset2;
				resultset2=NULL;
			}
			wrunlock();
			GloAdmin->mysql_servers_wrunlock();
			free(query);
		}
	}
	if (resultset) {
		delete resultset;
		resultset=NULL;
	}
}

/**
 * @brief Completes the tuning of 'mysql_servers_incoming', dealing with final writers placing.
 * @details This functions assumes this pre-conditions:
 *   - GloAdmin->mysql_servers_wrlock() was already called.
 *   - mysql_servers_incoming has already entries copied from mysql_servers and ready to be loaded.
 *
 *  Checks that the following conditions are met over the supplied hostgroup:
 *   1. Number of placed writers exceeds the max number of writers.
 *   2. Not enough writers are placed in the hostgroup, place 'backup_writers' if any.
 *   3. In case 'writer_is_also_reader' is '2', place *ONLY* 'backup_writers' as readers.
 *
 *  NOTE: Right now we consider 'SHUNNED' and 'ONLINE' writers equivalent in terms of server placement. This
 *  means that when counting writers for either placement or removal from 'backup_writer_hostgroup', we
 *  require taking into account 'SHUNNED' and 'ONLINE' writers.
 *
 * @param _writer_hostgroup Target hostgroup on which perform the final server placement.
 */
void MySQL_HostGroups_Manager::converge_group_replication_config(int _writer_hostgroup) {

	// we first gather info about the cluster
	pthread_mutex_lock(&Group_Replication_Info_mutex);
	std::map<int , Group_Replication_Info *>::iterator it2;
	it2 = Group_Replication_Info_Map.find(_writer_hostgroup);
	Group_Replication_Info *info=NULL;
	if (it2!=Group_Replication_Info_Map.end()) {
		info=it2->second;
		int cols=0;
		int affected_rows=0;
		SQLite3_result *resultset=NULL;
		char *query=NULL;
		char *q=NULL;
		char *error=NULL;
		// We are required to consider both 'ONLINE' and 'SHUNNED' servers for 'backup_writer_hostgroup'
		// placement since they are equivalent for server placement. Check 'NOTE' at function @details.
		q=(char *)"SELECT hostgroup_id,hostname,port FROM mysql_servers_incoming WHERE status=0 OR status=1 AND hostgroup_id IN (%d, %d, %d, %d) ORDER BY weight DESC, hostname DESC, port DESC";
		query=(char *)malloc(strlen(q)+256);
		sprintf(query, q, info->writer_hostgroup, info->backup_writer_hostgroup, info->reader_hostgroup, info->offline_hostgroup);
		mydb->execute_statement(query, &error, &cols , &affected_rows , &resultset);
		free(query);
		if (resultset) {
			if (resultset->rows_count) {
				int num_writers=0;
				int num_backup_writers=0;
				for (std::vector<SQLite3_row *>::iterator it = resultset->rows.begin() ; it != resultset->rows.end(); ++it) {
					SQLite3_row *r=*it;
					int hostgroup=atoi(r->fields[0]);
					if (hostgroup==info->writer_hostgroup) {
						num_writers++;
					} else {
						if (hostgroup==info->backup_writer_hostgroup) {
							num_backup_writers++;
						}
					}
				}
				if (num_writers > info->max_writers) { // there are more writers than allowed
					int to_move=num_writers-info->max_writers;
					if (GloMTH->variables.hostgroup_manager_verbose > 1) {
						proxy_info("Group replication: max_writers=%d , moving %d nodes from writer HG %d to backup HG %d\n", info->max_writers, to_move, info->writer_hostgroup, info->backup_writer_hostgroup);
					}
					for (std::vector<SQLite3_row *>::reverse_iterator it = resultset->rows.rbegin() ; it != resultset->rows.rend(); ++it) {
						SQLite3_row *r=*it;
						if (to_move) {
							int hostgroup=atoi(r->fields[0]);
							if (hostgroup==info->writer_hostgroup) {
								q=(char *)"UPDATE OR REPLACE mysql_servers_incoming SET status=0, hostgroup_id=%d WHERE hostgroup_id=%d AND hostname='%s' AND port=%d";
								query=(char *)malloc(strlen(q)+strlen(r->fields[1])+128);
								sprintf(query,q,info->backup_writer_hostgroup,info->writer_hostgroup,r->fields[1],atoi(r->fields[2]));
								mydb->execute(query);
								free(query);
								to_move--;
							}
						}
					}
				} else {
					if (num_writers < info->max_writers && num_backup_writers) { // or way too low writer
						int to_move= ( (info->max_writers - num_writers) < num_backup_writers ? (info->max_writers - num_writers) : num_backup_writers);
						if (GloMTH->variables.hostgroup_manager_verbose) {
							proxy_info("Group replication: max_writers=%d , moving %d nodes from backup HG %d to writer HG %d\n", info->max_writers, to_move, info->backup_writer_hostgroup, info->writer_hostgroup);
						}
						for (std::vector<SQLite3_row *>::iterator it = resultset->rows.begin() ; it != resultset->rows.end(); ++it) {
							SQLite3_row *r=*it;
							if (to_move) {
								int hostgroup=atoi(r->fields[0]);
								if (hostgroup==info->backup_writer_hostgroup) {
									q=(char *)"UPDATE OR REPLACE mysql_servers_incoming SET status=0, hostgroup_id=%d WHERE hostgroup_id=%d AND hostname='%s' AND port=%d";
									query=(char *)malloc(strlen(q)+strlen(r->fields[1])+128);
									sprintf(query,q,info->writer_hostgroup,info->backup_writer_hostgroup,r->fields[1],atoi(r->fields[2]));
									mydb->execute(query);
									free(query);
									to_move--;
								}
							}
						}
					}
				}
			}
		}
		if (resultset) {
			delete resultset;
			resultset=NULL;
		}
		if (info->writer_is_also_reader==2) {
			q=(char *)"SELECT hostgroup_id,hostname,port FROM mysql_servers_incoming WHERE status=0 AND hostgroup_id IN (%d, %d, %d, %d) ORDER BY weight DESC, hostname DESC, port DESC";
			query=(char *)malloc(strlen(q)+256);
			sprintf(query, q, info->writer_hostgroup, info->backup_writer_hostgroup, info->reader_hostgroup, info->offline_hostgroup);
			mydb->execute_statement(query, &error, &cols , &affected_rows , &resultset);
			free(query);
			if (resultset) {
				if (resultset->rows_count) {
					int num_writers=0;
					int num_backup_writers=0;
					for (std::vector<SQLite3_row *>::iterator it = resultset->rows.begin() ; it != resultset->rows.end(); ++it) {
						SQLite3_row *r=*it;
						int hostgroup=atoi(r->fields[0]);
						if (hostgroup==info->writer_hostgroup) {
							num_writers++;
						} else {
							if (hostgroup==info->backup_writer_hostgroup) {
								num_backup_writers++;
							}
						}
					}
					if (num_backup_writers) { // there are backup writers, only these will be used as readers
						q=(char *)"DELETE FROM mysql_servers_incoming WHERE hostgroup_id=%d";
						query=(char *)malloc(strlen(q) + 128);
						sprintf(query,q, info->reader_hostgroup);
						mydb->execute(query);
						free(query);
						q=(char *)"INSERT OR IGNORE INTO mysql_servers_incoming (hostgroup_id,hostname,port,gtid_port,status,weight,compression,max_connections,max_replication_lag,use_ssl,max_latency_ms,comment) SELECT %d,hostname,port,gtid_port,status,weight,compression,max_connections,max_replication_lag,use_ssl,max_latency_ms,comment FROM mysql_servers_incoming WHERE hostgroup_id=%d";
						query=(char *)malloc(strlen(q) + 128);
						sprintf(query,q, info->reader_hostgroup, info->backup_writer_hostgroup);
						mydb->execute(query);
						free(query);
					}
				}
				delete resultset;
				resultset=NULL;
			}
		}
	} else {
		// we couldn't find the cluster, exits
	}
	pthread_mutex_unlock(&Group_Replication_Info_mutex);
}

void MySQL_HostGroups_Manager::update_group_replication_add_autodiscovered(
	const string& _host, int _port, int _wr_hg
) {
	pthread_mutex_lock(&Group_Replication_Info_mutex);
	const auto gr_info_map_it = this->Group_Replication_Info_Map.find(_wr_hg);
	int32_t reader_hg = -1;

	if (gr_info_map_it == Group_Replication_Info_Map.end()) {
		assert(0);
	} else {
		reader_hg = gr_info_map_it->second->reader_hostgroup;
	}
	pthread_mutex_unlock(&Group_Replication_Info_mutex);

	wrlock();

	MyHGC *myhgc = MyHGC_lookup(reader_hg);
	bool srv_found = false;
	bool srv_found_offline = false;

	for (uint32_t j = 0; j < myhgc->mysrvs->cnt(); j++) {
		MySrvC* mysrvc = static_cast<MySrvC*>(myhgc->mysrvs->servers->index(j));

		// If the server is found as 'OFFLINE_HARD' we reset the 'MySrvC' values corresponding with the
		// 'servers_defaults' (as in a new 'MySrvC' creation). We then later update these values with the
		// 'servers_defaults' attributes from its corresponding 'MyHGC'. This way we ensure uniform behavior
		// of new servers, and 'OFFLINE_HARD' ones when a user update 'servers_defaults' values, and reloads
		// the servers to runtime.
		if (strcmp(mysrvc->address,_host.c_str())==0 && mysrvc->port==_port) {
			srv_found = true;
			if (mysrvc->status == MYSQL_SERVER_STATUS_OFFLINE_HARD) {
				reset_hg_attrs_server_defaults(mysrvc);
				update_hg_attrs_server_defaults(mysrvc, mysrvc->myhgc);
				proxy_info(
					"Found healthy previously discovered GR node %s:%d as 'OFFLINE_HARD', setting back as 'ONLINE' with:"
						" hostgroup=%d, weight=%ld, max_connections=%ld, use_ssl=%d\n",
					_host.c_str(), _port, reader_hg, mysrvc->weight, mysrvc->max_connections, mysrvc->use_ssl
				);
				mysrvc->status = MYSQL_SERVER_STATUS_ONLINE;
				srv_found_offline = true;
			}
		}
	}

	if (srv_found == false) {
		MySrvC* mysrvc = new MySrvC(
			const_cast<char*>(_host.c_str()), _port, 0, -1, MYSQL_SERVER_STATUS_ONLINE, 0, -1, 0, -1, 0, const_cast<char*>("")
		);
		add(mysrvc, reader_hg);
		proxy_info(
			"Adding new discovered GR node %s:%d with: hostgroup=%d, weight=%ld, max_connections=%ld, use_ssl=%d\n",
			_host.c_str(), _port, reader_hg, mysrvc->weight, mysrvc->max_connections, mysrvc->use_ssl
		);
	}

	if (srv_found == false || srv_found_offline) {
		purge_mysql_servers_table();

		mydb->execute("DELETE FROM mysql_servers");
		proxy_debug(PROXY_DEBUG_MYSQL_CONNPOOL, 4, "DELETE FROM mysql_servers\n");

		generate_mysql_servers_table();
		update_table_mysql_servers_for_monitor(false);
		generate_mysql_group_replication_hostgroups_monitor_resultset();
	}

	wrunlock();
}

Galera_Info::Galera_Info(int w, int b, int r, int o, int mw, int mtb, bool _a, int _w, char *c) {
	comment=NULL;
	if (c) {
		comment=strdup(c);
	}
	writer_hostgroup=w;
	backup_writer_hostgroup=b;
	reader_hostgroup=r;
	offline_hostgroup=o;
	max_writers=mw;
	max_transactions_behind=mtb;
	active=_a;
	writer_is_also_reader=_w;
	current_num_writers=0;
	current_num_backup_writers=0;
	current_num_readers=0;
	current_num_offline=0;
	__active=true;
	need_converge=true;
}

Galera_Info::~Galera_Info() {
	if (comment) {
		free(comment);
		comment=NULL;
	}
}

bool Galera_Info::update(int b, int r, int o, int mw, int mtb, bool _a, int _w, char *c) {
	bool ret=false;
	__active=true;
	if (backup_writer_hostgroup!=b) {
		backup_writer_hostgroup=b;
		ret=true;
	}
	if (reader_hostgroup!=r) {
		reader_hostgroup=r;
		ret=true;
	}
	if (offline_hostgroup!=o) {
		offline_hostgroup=o;
		ret=true;
	}
	if (max_writers!=mw) {
		max_writers=mw;
		ret=true;
	}
	if (max_transactions_behind!=mtb) {
		max_transactions_behind=mtb;
		ret=true;
	}
	if (active!=_a) {
		active=_a;
		ret=true;
	}
	if (writer_is_also_reader!=_w) {
		writer_is_also_reader=_w;
		ret=true;
	}
	// for comment we don't change return value
	if (comment) {
		if (c) {
			if (strcmp(comment,c)) {
				free(comment);
				comment=strdup(c);
			}
		} else {
			free(comment);
			comment=NULL;
		}
	} else {
		if (c) {
			comment=strdup(c);
		}
	}
	return ret;
}

void print_galera_nodes_last_status() {
	std::unique_ptr<SQLite3_result> result { new SQLite3_result(13) };

	result->add_column_definition(SQLITE_TEXT,"hostname");
	result->add_column_definition(SQLITE_TEXT,"port");
	result->add_column_definition(SQLITE_TEXT,"start_time");
	result->add_column_definition(SQLITE_TEXT,"check_time");
	result->add_column_definition(SQLITE_TEXT,"primary_partition");
	result->add_column_definition(SQLITE_TEXT,"read_only");
	result->add_column_definition(SQLITE_TEXT,"wsrep_local_recv_queue");
	result->add_column_definition(SQLITE_TEXT,"wsrep_local_state");
	result->add_column_definition(SQLITE_TEXT,"wsrep_desync");
	result->add_column_definition(SQLITE_TEXT,"wsrep_reject_queries");
	result->add_column_definition(SQLITE_TEXT,"wsrep_sst_donor_rejects_queries");
	result->add_column_definition(SQLITE_TEXT,"pxc_maint_mode");
	result->add_column_definition(SQLITE_TEXT,"error");

	pthread_mutex_lock(&GloMyMon->galera_mutex);

	for (auto node_it = GloMyMon->Galera_Hosts_Map.begin(); node_it != GloMyMon->Galera_Hosts_Map.end(); node_it++) {
		std::string s { node_it->first };
		std::size_t colon_pos { s.find_last_of(":") };
		std::string host { s.substr(0, colon_pos) };
		std::string port { s.substr(colon_pos + 1) };
		Galera_monitor_node* node { node_it->second };

		if (node->last_entry()->start_time) {
			std::string error { "" };

			if (node->last_entry()->error) {
				error = std::string { node->last_entry()->error };
			}

			result->add_row(
				host.c_str(),
				port.c_str(),
				std::to_string(node->last_entry()->start_time).c_str(),
				std::to_string(node->last_entry()->check_time).c_str(),
				std::to_string(node->last_entry()->primary_partition).c_str(),
				std::to_string(node->last_entry()->read_only).c_str(),
				std::to_string(node->last_entry()->wsrep_local_recv_queue).c_str(),
				std::to_string(node->last_entry()->wsrep_local_state).c_str(),
				std::to_string(node->last_entry()->wsrep_desync).c_str(),
				std::to_string(node->last_entry()->wsrep_reject_queries).c_str(),
				std::to_string(node->last_entry()->wsrep_sst_donor_rejects_queries).c_str(),
				std::to_string(node->last_entry()->pxc_maint_mode).c_str(),
				error.c_str(),
				NULL
			);
		}
	}

	pthread_mutex_unlock(&GloMyMon->galera_mutex);

	proxy_info("Galera: Node status changed by ProxySQL, dumping all galera nodes status:\n");
	result->dump_to_stderr();
}

void MySQL_HostGroups_Manager::update_galera_set_offline(char *_hostname, int _port, int _writer_hostgroup, char *_error, bool soft) {
	bool set_offline = false;
	int cols=0;
	int affected_rows=0;
	SQLite3_result *resultset=NULL;
	char *query=NULL;
	char *q=NULL;
	char *error=NULL;
	q=(char *)"SELECT hostgroup_id FROM mysql_servers JOIN mysql_galera_hostgroups ON hostgroup_id=writer_hostgroup OR hostgroup_id=backup_writer_hostgroup OR hostgroup_id=reader_hostgroup WHERE hostname='%s' AND port=%d AND status=0";
	query=(char *)malloc(strlen(q)+strlen(_hostname)+1024); // increased this buffer as it is used for other queries too
	sprintf(query,q,_hostname,_port);
	mydb->execute_statement(query, &error , &cols , &affected_rows , &resultset);
	if (error) {
//		free(error);
		error=NULL;
	}
	//free(query);
	GloAdmin->mysql_servers_wrlock();
	if (resultset) { // we lock only if needed
		if (resultset->rows_count) {
			// the server was found. It needs to be set offline
			set_offline = true;
		} else { // the server is already offline, but we check if needs to be taken back online because there are no other writers
			SQLite3_result *numw_result = NULL;
			// we search for writers
			q=(char *)"SELECT 1 FROM mysql_servers WHERE hostgroup_id=%d AND status=0";
			//query=(char *)malloc(strlen(q) + (sizeof(_writer_hostgroup) * 8 + 1));
			sprintf(query,q,_writer_hostgroup);
			mydb->execute_statement(query, &error , &cols , &affected_rows , &numw_result);
			//free(query);
			if (numw_result) {
				if (numw_result->rows_count == 0) { // we have no writers
					set_offline = true;
				}
				delete numw_result;
			}
		}

		auto info = get_galera_node_info(_writer_hostgroup);
		if (set_offline && info) {
			mydb->execute("DELETE FROM mysql_servers_incoming");
			mydb->execute("INSERT INTO mysql_servers_incoming SELECT hostgroup_id, hostname, port, gtid_port, weight, status, compression, max_connections, max_replication_lag, use_ssl, max_latency_ms, comment FROM mysql_servers");
			if (soft==false) { // default behavior
				q=(char *)"UPDATE OR REPLACE mysql_servers_incoming SET hostgroup_id=%d, status=0 WHERE hostname='%s' AND port=%d AND hostgroup_id in (%d, %d, %d)";
				//query=(char *)malloc(strlen(q)+strlen(_hostname)+128);
				sprintf(query,q,info->offline_hostgroup,_hostname,_port,_writer_hostgroup, info->backup_writer_hostgroup, info->reader_hostgroup);
				mydb->execute(query);
				//free(query);
				q=(char *)"DELETE FROM mysql_servers_incoming WHERE hostname='%s' AND port=%d AND hostgroup_id in (%d, %d, %d)";
				//query=(char *)malloc(strlen(q)+strlen(_hostname)+64);
				sprintf(query,q,_hostname,_port,_writer_hostgroup, info->backup_writer_hostgroup, info->reader_hostgroup);
				mydb->execute(query);
				//free(query);
				q=(char *)"UPDATE mysql_servers_incoming SET status=0 WHERE hostname='%s' AND port=%d AND hostgroup_id in (%d, %d, %d)";
				//query=(char *)malloc(strlen(q)+strlen(_hostname)+64);
				sprintf(query,q,_hostname,_port,_writer_hostgroup, info->backup_writer_hostgroup, info->reader_hostgroup);
				mydb->execute(query);
				//free(query);
			} else {
				q=(char *)"INSERT OR REPLACE INTO mysql_servers_incoming SELECT %d, hostname, port, gtid_port, weight, 0, compression, max_connections, max_replication_lag, use_ssl, max_latency_ms, comment FROM mysql_servers_incoming WHERE hostname='%s' AND port=%d AND hostgroup_id in (%d, %d, %d)";
				sprintf(query,q,info->offline_hostgroup,_hostname,_port,_writer_hostgroup, info->backup_writer_hostgroup, info->reader_hostgroup);
				mydb->execute(query);
				// we just delete the servers from the 'backup_writer_hostgroup', to keep servers from reader hostgroup,
				// so they can be 'SHUNNED'. See #3182
				q=(char *)"DELETE FROM mysql_servers_incoming WHERE hostname='%s' AND port=%d AND hostgroup_id=%d";
				sprintf(query,q,_hostname,_port, info->backup_writer_hostgroup);
				mydb->execute(query);
				// we update the servers from 'mysql_servers_incoming' to be SHUNNED in both, 'writer_hostgroup' and 'reader_hostgroup'
				// this way we prevent it's removal from the hostgroup, and the closing of its current connections. See #3182
				q=(char *)"UPDATE mysql_servers_incoming SET status=1 WHERE hostname='%s' AND port=%d AND hostgroup_id in (%d, %d)";
				sprintf(query,q,_hostname,_port,_writer_hostgroup,info->reader_hostgroup);
				mydb->execute(query);
			}
			converge_galera_config(_writer_hostgroup);
			uint64_t checksum_current = 0;
			uint64_t checksum_incoming = 0;
			{
				int cols=0;
				int affected_rows=0;
				SQLite3_result *resultset_servers=NULL;
				char *query_local=NULL;
				char *q1 = NULL;
				char *q2 = NULL;
				char *error=NULL;
				q1 = (char *)"SELECT DISTINCT hostgroup_id, hostname, port, gtid_port, weight, status, compression, max_connections, max_replication_lag, use_ssl, max_latency_ms, mysql_servers.comment FROM mysql_servers JOIN mysql_galera_hostgroups ON hostgroup_id=writer_hostgroup OR hostgroup_id=backup_writer_hostgroup OR hostgroup_id=reader_hostgroup WHERE writer_hostgroup=%d ORDER BY hostgroup_id, hostname, port";
				q2 = (char *)"SELECT DISTINCT hostgroup_id, hostname, port, gtid_port, weight, status, compression, max_connections, max_replication_lag, use_ssl, max_latency_ms, mysql_servers_incoming.comment FROM mysql_servers_incoming JOIN mysql_galera_hostgroups ON hostgroup_id=writer_hostgroup OR hostgroup_id=backup_writer_hostgroup OR hostgroup_id=reader_hostgroup WHERE writer_hostgroup=%d ORDER BY hostgroup_id, hostname, port";
				query_local = (char *)malloc(strlen(q2)+128);
				sprintf(query_local,q1,_writer_hostgroup);
				mydb->execute_statement(query_local, &error , &cols , &affected_rows , &resultset_servers);
				if (error == NULL) {
					if (resultset_servers) {
						checksum_current = resultset_servers->raw_checksum();
					}
				}
				if (resultset_servers) {
					delete resultset_servers;
					resultset_servers = NULL;
				}
				sprintf(query_local,q2,_writer_hostgroup);
				mydb->execute_statement(query_local, &error , &cols , &affected_rows , &resultset_servers);
				if (error == NULL) {
					if (resultset_servers) {
						checksum_incoming = resultset_servers->raw_checksum();
					}
				}
				if (resultset_servers) {
					delete resultset_servers;
					resultset_servers = NULL;
				}
				free(query_local);
			}
			if (checksum_incoming!=checksum_current) {
				proxy_warning("Galera: setting host %s:%d offline because: %s\n", _hostname, _port, _error);
				print_galera_nodes_last_status();
				commit();
				wrlock();
				SQLite3_result *resultset2=NULL;
				q=(char *)"SELECT writer_hostgroup, backup_writer_hostgroup, reader_hostgroup, offline_hostgroup FROM mysql_galera_hostgroups WHERE writer_hostgroup=%d";
				//query=(char *)malloc(strlen(q)+strlen(_hostname)+64);
				sprintf(query,q,_writer_hostgroup);
				mydb->execute_statement(query, &error, &cols , &affected_rows , &resultset2);
				if (resultset2) {
					if (resultset2->rows_count) {
						for (std::vector<SQLite3_row *>::iterator it = resultset2->rows.begin() ; it != resultset2->rows.end(); ++it) {
							SQLite3_row *r=*it;
							int writer_hostgroup=atoi(r->fields[0]);
							int backup_writer_hostgroup=atoi(r->fields[1]);
							int reader_hostgroup=atoi(r->fields[2]);
							int offline_hostgroup=atoi(r->fields[3]);
							q=(char *)"DELETE FROM mysql_servers WHERE hostgroup_id IN (%d , %d , %d , %d)";
							sprintf(query,q,_writer_hostgroup,backup_writer_hostgroup,reader_hostgroup,offline_hostgroup);
							mydb->execute(query);
							generate_mysql_servers_table(&writer_hostgroup);
							generate_mysql_servers_table(&backup_writer_hostgroup);
							generate_mysql_servers_table(&reader_hostgroup);
							generate_mysql_servers_table(&offline_hostgroup);
						}
					}
					delete resultset2;
					resultset2=NULL;
				}
				wrunlock();
			} else {
				proxy_warning("Galera: skipping setting offline node %s:%d from hostgroup %d because won't change the list of ONLINE nodes\n", _hostname, _port, _writer_hostgroup);
				print_galera_nodes_last_status();
			}
		}
	}
	free(query);
	GloAdmin->mysql_servers_wrunlock();
	if (resultset) {
		delete resultset;
		resultset=NULL;
	}
}

void MySQL_HostGroups_Manager::update_galera_set_read_only(char *_hostname, int _port, int _writer_hostgroup, char *_error) {
	int cols=0;
	int affected_rows=0;
	SQLite3_result *resultset=NULL;
	char *query=NULL;
	char *q=NULL;
	char *error=NULL;
	q=(char *)"SELECT hostgroup_id FROM mysql_servers JOIN mysql_galera_hostgroups ON hostgroup_id=writer_hostgroup OR hostgroup_id=backup_writer_hostgroup OR hostgroup_id=offline_hostgroup WHERE hostname='%s' AND port=%d";
	query=(char *)malloc(strlen(q)+strlen(_hostname)+32);
	sprintf(query,q,_hostname,_port);
  mydb->execute_statement(query, &error, &cols , &affected_rows , &resultset);
	if (error) {
		free(error);
		error=NULL;
	}
	free(query);

	auto info = get_galera_node_info(_writer_hostgroup);
	if (resultset && info) { // we lock only if needed
		if (resultset->rows_count) {
			proxy_warning("Galera: setting host %s:%d (part of cluster with writer_hostgroup=%d) in read_only because: %s\n", _hostname, _port, _writer_hostgroup, _error);
			print_galera_nodes_last_status();
			GloAdmin->mysql_servers_wrlock();
			mydb->execute("DELETE FROM mysql_servers_incoming");
			mydb->execute("INSERT INTO mysql_servers_incoming SELECT hostgroup_id, hostname, port, gtid_port, weight, status, compression, max_connections, max_replication_lag, use_ssl, max_latency_ms, comment FROM mysql_servers");
			q=(char *)"UPDATE OR IGNORE mysql_servers_incoming SET hostgroup_id=%d WHERE hostname='%s' AND port=%d AND hostgroup_id in (%d, %d, %d)";
			query=(char *)malloc(strlen(q)+strlen(_hostname)+512);
			sprintf(query, q, info->reader_hostgroup, _hostname, _port, info->writer_hostgroup, info->backup_writer_hostgroup, info->offline_hostgroup);
			mydb->execute(query);
			//free(query);
			q=(char *)"DELETE FROM mysql_servers_incoming WHERE hostname='%s' AND port=%d AND hostgroup_id in (%d, %d, %d)";
			//query=(char *)malloc(strlen(q)+strlen(_hostname)+64);
			sprintf(query,q,_hostname,_port, info->offline_hostgroup, info->backup_writer_hostgroup, info->writer_hostgroup, info->writer_hostgroup);
			mydb->execute(query);
			//free(query);
			q=(char *)"UPDATE mysql_servers_incoming SET status=0 WHERE hostname='%s' AND port=%d AND hostgroup_id=%d";
			//query=(char *)malloc(strlen(q)+strlen(_hostname)+64);
			sprintf(query,q,_hostname,_port,info->reader_hostgroup);
			mydb->execute(query);
			//free(query);
			converge_galera_config(_writer_hostgroup);
			commit();
			wrlock();
			SQLite3_result *resultset2=NULL;
			q=(char *)"SELECT writer_hostgroup, backup_writer_hostgroup, reader_hostgroup, offline_hostgroup FROM mysql_galera_hostgroups WHERE writer_hostgroup=%d";
			//query=(char *)malloc(strlen(q)+strlen(_hostname)+64);
			sprintf(query,q,_writer_hostgroup);
			mydb->execute_statement(query, &error, &cols , &affected_rows , &resultset2);
			if (resultset2) {
				if (resultset2->rows_count) {
					for (std::vector<SQLite3_row *>::iterator it = resultset2->rows.begin() ; it != resultset2->rows.end(); ++it) {
						SQLite3_row *r=*it;
						int writer_hostgroup=atoi(r->fields[0]);
						int backup_writer_hostgroup=atoi(r->fields[1]);
						int reader_hostgroup=atoi(r->fields[2]);
						int offline_hostgroup=atoi(r->fields[3]);
						q=(char *)"DELETE FROM mysql_servers WHERE hostgroup_id IN (%d , %d , %d , %d)";
						sprintf(query,q,writer_hostgroup,backup_writer_hostgroup,reader_hostgroup,offline_hostgroup);
						mydb->execute(query);
						generate_mysql_servers_table(&writer_hostgroup);
						generate_mysql_servers_table(&backup_writer_hostgroup);
						generate_mysql_servers_table(&reader_hostgroup);
						generate_mysql_servers_table(&offline_hostgroup);
					}
				}
				delete resultset2;
				resultset2=NULL;
			}
			wrunlock();
			GloAdmin->mysql_servers_wrunlock();
			free(query);
		}
	}
	if (resultset) {
		delete resultset;
		resultset=NULL;
	}
}

Galera_Info *MySQL_HostGroups_Manager::get_galera_node_info(int hostgroup) {
	pthread_mutex_lock(&Galera_Info_mutex);
	auto it2 = Galera_Info_Map.find(hostgroup);
	Galera_Info *info = nullptr;
	if (it2 != Galera_Info_Map.end()) {
		info = it2->second;
	}
	pthread_mutex_unlock(&Galera_Info_mutex);

	return info;
}

void MySQL_HostGroups_Manager::update_galera_set_writer(char *_hostname, int _port, int _writer_hostgroup) {
	std::lock_guard<std::mutex> lock(galera_set_writer_mutex);
	int cols=0;
	int affected_rows=0;
	SQLite3_result *resultset=NULL;
	char *query=NULL;
	char *q=NULL;
	char *error=NULL;
	q=(char *)"SELECT hostgroup_id,status FROM mysql_servers JOIN mysql_galera_hostgroups ON hostgroup_id=writer_hostgroup OR hostgroup_id=reader_hostgroup OR hostgroup_id=backup_writer_hostgroup OR hostgroup_id=offline_hostgroup WHERE hostname='%s' AND port=%d";
	query=(char *)malloc(strlen(q)+strlen(_hostname)+32);
	sprintf(query,q,_hostname,_port);
	mydb->execute_statement(query, &error, &cols , &affected_rows , &resultset);
	if (error) {
		free(error);
		error=NULL;
	}
	free(query);

	int writer_is_also_reader=0;
	bool found_writer=false;
	bool found_reader=false;
	int read_HG=-1;
	bool need_converge=false;
	int max_writers = 0;
	Galera_Info *info=NULL;

	if (resultset) {
		// let's get info about this cluster
		pthread_mutex_lock(&Galera_Info_mutex);
		std::map<int , Galera_Info *>::iterator it2;
		it2 = Galera_Info_Map.find(_writer_hostgroup);

		if (it2!=Galera_Info_Map.end()) {
			info=it2->second;
			writer_is_also_reader=info->writer_is_also_reader;
			read_HG=info->reader_hostgroup;
			need_converge=info->need_converge;
			info->need_converge=false;
			max_writers = info->max_writers;
		}
		pthread_mutex_unlock(&Galera_Info_mutex);

		if (resultset->rows_count) {
			for (std::vector<SQLite3_row *>::iterator it = resultset->rows.begin() ; it != resultset->rows.end(); ++it) {
				SQLite3_row *r=*it;
				int hostgroup=atoi(r->fields[0]);
				if (hostgroup==_writer_hostgroup) {
					int status=atoi(r->fields[1]);
					if (status==0)
						found_writer=true;
				}
				if (read_HG>=0) {
					if (hostgroup==read_HG) {
						found_reader=true;
					}
				}
			}
		}

		if (need_converge == false) {
			SQLite3_result *resultset2=NULL;
			q = (char *)"SELECT COUNT(*) FROM mysql_servers WHERE hostgroup_id=%d AND status=0";
			query=(char *)malloc(strlen(q)+32);
			sprintf(query,q,_writer_hostgroup);
			mydb->execute_statement(query, &error, &cols , &affected_rows , &resultset2);
			if (resultset2) {
				if (resultset2->rows_count) {
					for (std::vector<SQLite3_row *>::iterator it = resultset2->rows.begin() ; it != resultset2->rows.end(); ++it) {
						SQLite3_row *r=*it;
						int nwriters = atoi(r->fields[0]);
						if (nwriters > max_writers) {
							proxy_warning("Galera: too many writers in HG %d. Max=%d, current=%d\n", _writer_hostgroup, max_writers, nwriters);
							need_converge = true;
						}
					}
				}
				delete resultset2;
			}
			free(query);
		}

		if (need_converge==false) {
			if (found_writer) { // maybe no-op
				if (
					(writer_is_also_reader==0 && found_reader==false)
					||
					(writer_is_also_reader == 1 && found_reader==true)
					||
					(writer_is_also_reader == 2)
				) { // either both true or both false
					delete resultset;
					resultset=NULL;
				}
			}
		}
	}

	if (resultset) { // if we reach there, there is some action to perform
		if (resultset->rows_count) {
			need_converge=false;

			GloAdmin->mysql_servers_wrlock();
			mydb->execute("DELETE FROM mysql_servers_incoming");
			mydb->execute("INSERT INTO mysql_servers_incoming SELECT hostgroup_id, hostname, port, gtid_port, weight, status, compression, max_connections, max_replication_lag, use_ssl, max_latency_ms, comment FROM mysql_servers");
			q=(char *)"UPDATE OR IGNORE mysql_servers_incoming SET hostgroup_id=%d WHERE hostname='%s' AND port=%d AND hostgroup_id in (%d, %d, %d, %d)";
			query=(char *)malloc(strlen(q)+strlen(_hostname)+1024); // increased this buffer as it is used for other queries too
			sprintf(query,q,_writer_hostgroup,_hostname,_port,_writer_hostgroup, info->reader_hostgroup, info->backup_writer_hostgroup, info->offline_hostgroup);
			mydb->execute(query);
			q=(char *)"UPDATE mysql_servers_incoming SET status=0 WHERE hostname='%s' AND port=%d AND hostgroup_id=%d";
			sprintf(query,q,_hostname,_port,_writer_hostgroup);
			mydb->execute(query);
			//free(query);
			q=(char *)"DELETE FROM mysql_servers_incoming WHERE hostname='%s' AND port=%d AND hostgroup_id in (%d, %d, %d)";
			//query=(char *)malloc(strlen(q)+strlen(_hostname)+64);
			sprintf(query,q,_hostname,_port, info->reader_hostgroup, info->backup_writer_hostgroup, info->offline_hostgroup);
			mydb->execute(query);
			//free(query);
			q=(char *)"UPDATE mysql_servers_incoming SET status=0 WHERE hostname='%s' AND port=%d AND hostgroup_id=%d";
			//query=(char *)malloc(strlen(q)+strlen(_hostname)+64);
			sprintf(query,q,_hostname,_port,_writer_hostgroup);
			mydb->execute(query);
			//free(query);
			if (writer_is_also_reader && read_HG>=0) {
				q=(char *)"INSERT OR IGNORE INTO mysql_servers_incoming (hostgroup_id,hostname,port,gtid_port,status,weight,compression,max_connections,max_replication_lag,use_ssl,max_latency_ms,comment) SELECT %d,hostname,port,gtid_port,status,weight,compression,max_connections,max_replication_lag,use_ssl,max_latency_ms,comment FROM mysql_servers_incoming WHERE hostgroup_id=%d AND hostname='%s' AND port=%d";
				sprintf(query,q,read_HG,_writer_hostgroup,_hostname,_port);
				mydb->execute(query);
			}
			converge_galera_config(_writer_hostgroup);
			uint64_t checksum_current = 0;
			uint64_t checksum_incoming = 0;
			{
				int cols=0;
				int affected_rows=0;
				SQLite3_result *resultset_servers=NULL;
				char *query=NULL;
				char *q1 = NULL;
				char *q2 = NULL;
				char *error=NULL;
				q1 = (char *)"SELECT DISTINCT hostgroup_id, hostname, port, gtid_port, weight, status, compression, max_connections, max_replication_lag, use_ssl, max_latency_ms, mysql_servers.comment FROM mysql_servers JOIN mysql_galera_hostgroups ON hostgroup_id=writer_hostgroup OR hostgroup_id=backup_writer_hostgroup OR hostgroup_id=reader_hostgroup WHERE writer_hostgroup=%d ORDER BY hostgroup_id, hostname, port";
				q2 = (char *)"SELECT DISTINCT hostgroup_id, hostname, port, gtid_port, weight, status, compression, max_connections, max_replication_lag, use_ssl, max_latency_ms, mysql_servers_incoming.comment FROM mysql_servers_incoming JOIN mysql_galera_hostgroups ON hostgroup_id=writer_hostgroup OR hostgroup_id=backup_writer_hostgroup OR hostgroup_id=reader_hostgroup WHERE writer_hostgroup=%d ORDER BY hostgroup_id, hostname, port";
				query = (char *)malloc(strlen(q2)+128);
				sprintf(query,q1,_writer_hostgroup);
				mydb->execute_statement(query, &error , &cols , &affected_rows , &resultset_servers);
				if (error == NULL) {
					if (resultset_servers) {
						checksum_current = resultset_servers->raw_checksum();
					}
				}
				if (resultset_servers) {
					delete resultset_servers;
					resultset_servers = NULL;
				}
				sprintf(query,q2,_writer_hostgroup);
				mydb->execute_statement(query, &error , &cols , &affected_rows , &resultset_servers);
				if (error == NULL) {
					if (resultset_servers) {
						checksum_incoming = resultset_servers->raw_checksum();
					}
				}
				if (resultset_servers) {
					delete resultset_servers;
					resultset_servers = NULL;
				}
				free(query);
			}
			if (checksum_incoming!=checksum_current) {
				proxy_warning("Galera: setting host %s:%d as writer\n", _hostname, _port);
				print_galera_nodes_last_status();
				commit();
				wrlock();
				SQLite3_result *resultset2=NULL;
				q=(char *)"SELECT writer_hostgroup, backup_writer_hostgroup, reader_hostgroup, offline_hostgroup, max_writers, writer_is_also_reader FROM mysql_galera_hostgroups WHERE writer_hostgroup=%d";
				sprintf(query,q,_writer_hostgroup);
				mydb->execute_statement(query, &error, &cols , &affected_rows , &resultset2);
				if (resultset2) {
					if (resultset2->rows_count) {
						for (std::vector<SQLite3_row *>::iterator it = resultset2->rows.begin() ; it != resultset2->rows.end(); ++it) {
							SQLite3_row *r=*it;
							int writer_hostgroup=atoi(r->fields[0]);
							int backup_writer_hostgroup=atoi(r->fields[1]);
							int reader_hostgroup=atoi(r->fields[2]);
							int offline_hostgroup=atoi(r->fields[3]);
							q=(char *)"DELETE FROM mysql_servers WHERE hostgroup_id IN (%d , %d , %d , %d)";
							sprintf(query,q,_writer_hostgroup,backup_writer_hostgroup,reader_hostgroup,offline_hostgroup);
							mydb->execute(query);
							generate_mysql_servers_table(&writer_hostgroup);
							generate_mysql_servers_table(&backup_writer_hostgroup);
							generate_mysql_servers_table(&reader_hostgroup);
							generate_mysql_servers_table(&offline_hostgroup);
						}
					}
					delete resultset2;
					resultset2=NULL;
				}
				wrunlock();
			} else {
				if (GloMTH->variables.hostgroup_manager_verbose > 1) {
					proxy_warning("Galera: skipping setting node %s:%d from hostgroup %d as writer because won't change the list of ONLINE nodes in writer hostgroup\n", _hostname, _port, _writer_hostgroup);
				}
			}
			GloAdmin->mysql_servers_wrunlock();
			free(query);
		}
	}
	if (resultset) {
		delete resultset;
		resultset=NULL;
	}
}

// this function completes the tuning of mysql_servers_incoming
// it assumes that before calling converge_galera_config()
// * GloAdmin->mysql_servers_wrlock() was already called
// * mysql_servers_incoming has already entries copied from mysql_servers and ready to be loaded
// at this moment, it is only used to check if there are more than one writer
void MySQL_HostGroups_Manager::converge_galera_config(int _writer_hostgroup) {

	// we first gather info about the cluster
	pthread_mutex_lock(&Galera_Info_mutex);
	std::map<int , Galera_Info *>::iterator it2;
	it2 = Galera_Info_Map.find(_writer_hostgroup);
	Galera_Info *info=NULL;
	if (it2!=Galera_Info_Map.end()) {
		info=it2->second;
		int cols=0;
		int affected_rows=0;
		SQLite3_result *resultset=NULL;
		char *query=NULL;
		char *q=NULL;
		char *error=NULL;
		q=(char *)"SELECT hostgroup_id,hostname,port FROM mysql_servers_incoming WHERE status=0 AND hostgroup_id IN (%d, %d, %d, %d) ORDER BY weight DESC, hostname DESC, port DESC";
		query=(char *)malloc(strlen(q)+256);
		sprintf(query, q, info->writer_hostgroup, info->backup_writer_hostgroup, info->reader_hostgroup, info->offline_hostgroup);
		mydb->execute_statement(query, &error, &cols , &affected_rows , &resultset);
		free(query);
		if (resultset) {
			if (resultset->rows_count) {
				int num_writers=0;
				int num_backup_writers=0;
				for (std::vector<SQLite3_row *>::iterator it = resultset->rows.begin() ; it != resultset->rows.end(); ++it) {
					SQLite3_row *r=*it;
					int hostgroup=atoi(r->fields[0]);
					if (hostgroup==info->writer_hostgroup) {
						num_writers++;
					} else {
						if (hostgroup==info->backup_writer_hostgroup) {
							num_backup_writers++;
						}
					}
				}
				if (num_writers > info->max_writers) { // there are more writers than allowed
					int to_move=num_writers-info->max_writers;
					int to_keep = info->max_writers;
					if (GloMTH->variables.hostgroup_manager_verbose > 1) {
						proxy_info("Galera: max_writers=%d , moving %d nodes from writer HG %d to backup HG %d\n", info->max_writers, to_move, info->writer_hostgroup, info->backup_writer_hostgroup);
					}
					//for (std::vector<SQLite3_row *>::reverse_iterator it = resultset->rows.rbegin() ; it != resultset->rows.rend(); ++it) {
					// note: we change the iterator from reverse_iterator to forward iterator
					for (std::vector<SQLite3_row *>::iterator it = resultset->rows.begin() ; it != resultset->rows.end(); ++it) {
						SQLite3_row *r=*it;
						int hostgroup=atoi(r->fields[0]);
						if (hostgroup==info->writer_hostgroup) {
							if (to_keep) {
								q=(char *)"UPDATE OR REPLACE mysql_servers_incoming SET status=0 WHERE hostgroup_id=%d AND hostname='%s' AND port=%d";
								query=(char *)malloc(strlen(q)+strlen(r->fields[1])+128);
								sprintf(query,q,info->writer_hostgroup,r->fields[1],atoi(r->fields[2]));
								mydb->execute(query);
								free(query);
								to_keep--;
								continue;
							}
							if (to_move) {
								// if the  server is already in writer hostgroup, we set to shunned #2656
								q=(char *)"UPDATE OR REPLACE mysql_servers_incoming SET status=1 WHERE hostgroup_id=%d AND hostname='%s' AND port=%d";
								query=(char *)malloc(strlen(q)+strlen(r->fields[1])+128);
								sprintf(query,q,info->writer_hostgroup,r->fields[1],atoi(r->fields[2]));
								mydb->execute(query);
								free(query);
								//q=(char *)"UPDATE OR REPLACE mysql_servers_incoming SET status=0, hostgroup_id=%d WHERE hostgroup_id=%d AND hostname='%s' AND port=%d";
								// we copy the server from the writer hostgroup in the backup writer hostgroup #2656
								q=(char *)"INSERT OR IGNORE INTO mysql_servers_incoming SELECT %d, hostname, port, gtid_port, weight, 0, compression, max_connections, max_replication_lag, use_ssl, max_latency_ms, comment FROM mysql_servers_incoming WHERE hostgroup_id=%d AND hostname='%s' AND port=%d";
								query=(char *)malloc(strlen(q)+strlen(r->fields[1])+128);
								sprintf(query,q,info->backup_writer_hostgroup,info->writer_hostgroup,r->fields[1],atoi(r->fields[2]));
								mydb->execute(query);
								free(query);
								to_move--;
							}
						}
					}
				} else {
					if (num_writers < info->max_writers && num_backup_writers) { // or way too low writer
						int to_move= ( (info->max_writers - num_writers) < num_backup_writers ? (info->max_writers - num_writers) : num_backup_writers);
						if (GloMTH->variables.hostgroup_manager_verbose) {
							proxy_info("Galera: max_writers=%d , moving %d nodes from backup HG %d to writer HG %d\n", info->max_writers, to_move, info->backup_writer_hostgroup, info->writer_hostgroup);
						}
						for (std::vector<SQLite3_row *>::iterator it = resultset->rows.begin() ; it != resultset->rows.end(); ++it) {
							SQLite3_row *r=*it;
							if (to_move) {
								int hostgroup=atoi(r->fields[0]);
								if (hostgroup==info->backup_writer_hostgroup) {
									q=(char *)"UPDATE OR REPLACE mysql_servers_incoming SET status=0, hostgroup_id=%d WHERE hostgroup_id=%d AND hostname='%s' AND port=%d";
									query=(char *)malloc(strlen(q)+strlen(r->fields[1])+128);
									sprintf(query,q,info->writer_hostgroup,info->backup_writer_hostgroup,r->fields[1],atoi(r->fields[2]));
									if (GloMTH->variables.hostgroup_manager_verbose) {
										proxy_info("Galera: %s\n", query);
									}
									mydb->execute(query);
									free(query);
									to_move--;
								}
							}
						}
					} else {
						if (num_writers == 0 && num_backup_writers == 0) {
							proxy_warning("Galera: we couldn't find any healthy node for writer HG %d\n", info->writer_hostgroup);
							// ask Monitor to get the status of the whole cluster
							std::vector<string> * pn = GloMyMon->galera_find_possible_last_nodes(info->writer_hostgroup);
							if (pn->size()) {
								std::vector<string>::iterator it2;
								for (it2=pn->begin(); it2!=pn->end(); ++it2) {
									string s0 = *it2;
									proxy_info("Galera: possible writer candidate for HG %d: %s\n", info->writer_hostgroup, s0.c_str());
								}
								char *error=NULL;
								int cols;
								int affected_rows;
								SQLite3_result *resultset2=NULL;
								q = (char *)"SELECT hostname, port FROM mysql_servers_incoming WHERE hostgroup_id IN (%d, %d, %d, %d) ORDER BY weight DESC, hostname DESC, port DESC";
								query=(char *)malloc(strlen(q) + 256);
								sprintf(query,q, info->writer_hostgroup, info->backup_writer_hostgroup, info->reader_hostgroup, info->offline_hostgroup);
								mydb->execute_statement(query, &error , &cols , &affected_rows , &resultset2);
								free(query);
								if (resultset2) {
									bool stop = false;
									for (std::vector<SQLite3_row *>::iterator it = resultset2->rows.begin() ; (it != resultset2->rows.end()) && !stop ; ++it) {
										SQLite3_row *r=*it;
										char *h = r->fields[0];
										int p = atoi(r->fields[1]);
										if (h) {
											for (it2=pn->begin(); (it2!=pn->end()) && !stop; ++it2) {
												std::string s = string(*it2);
												std::size_t found=s.find_last_of(":");
												std::string host=s.substr(0,found);
												std::string port=s.substr(found+1);
												int port_n = atoi(port.c_str());
												if (strcmp(h,host.c_str())==0) {
													if (p == port_n) {
														stop = true; // we found a host to make a writer
														proxy_info("Galera: trying to use server %s:%s as a writer for HG %d\n", host.c_str(), port.c_str(), info->writer_hostgroup);
														q=(char *)"UPDATE OR REPLACE mysql_servers_incoming SET status=0, hostgroup_id=%d WHERE hostgroup_id IN (%d, %d, %d, %d)  AND hostname='%s' AND port=%d";
														query=(char *)malloc(strlen(q) + s.length() + 512);
														sprintf(query,q,info->writer_hostgroup, info->writer_hostgroup, info->backup_writer_hostgroup, info->reader_hostgroup, info->offline_hostgroup, host.c_str(), port_n);
														mydb->execute(query);
														free(query);
														int writer_is_also_reader = info->writer_is_also_reader;
														if (writer_is_also_reader) {
															int read_HG = info->reader_hostgroup;
															q=(char *)"INSERT OR IGNORE INTO mysql_servers_incoming (hostgroup_id,hostname,port,gtid_port,status,weight,compression,max_connections,max_replication_lag,use_ssl,max_latency_ms,comment) SELECT %d,hostname,port,gtid_port,status,weight,compression,max_connections,max_replication_lag,use_ssl,max_latency_ms,comment FROM mysql_servers_incoming WHERE hostgroup_id=%d AND hostname='%s' AND port=%d";
															query=(char *)malloc(strlen(q) + s.length() + 128);
															sprintf(query,q,read_HG, info->writer_hostgroup, host.c_str(), port_n);
															mydb->execute(query);
															free(query);
														}
													}
												}
											}
										}
									}
									delete resultset2;
								}
							}
							delete pn;
						}
					}
				}
			}
		}
		if (resultset) {
			delete resultset;
			resultset=NULL;
		}
		if (info->writer_is_also_reader==2) {
			q=(char *)"SELECT hostgroup_id,hostname,port FROM mysql_servers_incoming WHERE status=0 AND hostgroup_id IN (%d, %d, %d, %d) ORDER BY weight DESC, hostname DESC, port DESC";
			query=(char *)malloc(strlen(q)+256);
			sprintf(query, q, info->writer_hostgroup, info->backup_writer_hostgroup, info->reader_hostgroup, info->offline_hostgroup);
			mydb->execute_statement(query, &error, &cols , &affected_rows , &resultset);
			free(query);
			if (resultset) {
				if (resultset->rows_count) {
					int num_writers=0;
					int num_backup_writers=0;
					for (std::vector<SQLite3_row *>::iterator it = resultset->rows.begin() ; it != resultset->rows.end(); ++it) {
						SQLite3_row *r=*it;
						int hostgroup=atoi(r->fields[0]);
						if (hostgroup==info->writer_hostgroup) {
							num_writers++;
						} else {
							if (hostgroup==info->backup_writer_hostgroup) {
								num_backup_writers++;
							}
						}
					}
					// just delete the readers which are right now part of the writer hostgroup, preserving
					// any current reader which is only in the reader hostgroup. This is because if a server
					// is only part of the reader hostgroup at this point, means that it's there because of a
					// reason beyond ProxySQL control, e.g. having READ_ONLY=1.
					// Update for #3182:
					// We just want to remove 'readers' which are 'ONLINE' right now, otherwise,
					// we could be removing the introduced 'SHUNNED' readers, placed there by an 'offline soft'
					// operation.
					q=(char*)"DELETE FROM mysql_servers_incoming where hostgroup_id=%d and (hostname,port) in (SELECT hostname,port FROM mysql_servers_incoming WHERE hostgroup_id=%d AND status=0)";
					query=(char*)malloc(strlen(q) + 128);
					sprintf(query, q, info->reader_hostgroup, info->writer_hostgroup);
					mydb->execute(query);
					free(query);

					if (num_backup_writers) { // there are backup writers, only these will be used as readers
						q=(char *)"INSERT OR IGNORE INTO mysql_servers_incoming (hostgroup_id,hostname,port,gtid_port,status,weight,compression,max_connections,max_replication_lag,use_ssl,max_latency_ms,comment) SELECT %d,hostname,port,gtid_port,status,weight,compression,max_connections,max_replication_lag,use_ssl,max_latency_ms,comment FROM mysql_servers_incoming WHERE hostgroup_id=%d";
						query=(char *)malloc(strlen(q) + 128);
						sprintf(query,q, info->reader_hostgroup, info->backup_writer_hostgroup);
						mydb->execute(query);
						free(query);
					}
				}
				delete resultset;
				resultset=NULL;
			}
		}
	} else {
		// we couldn't find the cluster, exits
	}
	pthread_mutex_unlock(&Galera_Info_mutex);
}

void MySQL_HostGroups_Manager::p_update_mysql_gtid_executed() {
	pthread_rwlock_wrlock(&gtid_rwlock);

	std::unordered_map<string, GTID_Server_Data*>::iterator it = gtid_map.begin();
	while(it != gtid_map.end()) {
		GTID_Server_Data* gtid_si = it->second;
		std::string address {};
		std::string port {};
		std::string endpoint_id {};

		if (gtid_si) {
			address = std::string(gtid_si->address);
			port = std::to_string(gtid_si->mysql_port);
		} else {
			std::string s = it->first;
			std::size_t found = s.find_last_of(":");
			address = s.substr(0, found);
			port = s.substr(found + 1);
		}
		endpoint_id = address + ":" + port;

		const auto& gitd_id_counter = this->status.p_gtid_executed_map.find(endpoint_id);
		prometheus::Counter* gtid_counter = nullptr;

		if (gitd_id_counter == this->status.p_gtid_executed_map.end()) {
			auto& gitd_counter =
				this->status.p_dyn_counter_array[p_hg_dyn_counter::gtid_executed];

			gtid_counter = std::addressof(gitd_counter->Add({
				{ "hostname", address },
				{ "port", port },
			}));

			this->status.p_gtid_executed_map.insert(
				{
					endpoint_id,
					gtid_counter
				}
			);
		} else {
			gtid_counter = gitd_id_counter->second;
		}

		if (gtid_si) {
			const auto& cur_executed_gtid = gtid_counter->Value();
			gtid_counter->Increment(gtid_si->events_read - cur_executed_gtid);
		}

		it++;
	}

	pthread_rwlock_unlock(&gtid_rwlock);
}

SQLite3_result * MySQL_HostGroups_Manager::get_stats_mysql_gtid_executed() {
	const int colnum = 4;
	SQLite3_result * result = new SQLite3_result(colnum);
	result->add_column_definition(SQLITE_TEXT,"hostname");
	result->add_column_definition(SQLITE_TEXT,"port");
	result->add_column_definition(SQLITE_TEXT,"gtid_executed");
	result->add_column_definition(SQLITE_TEXT,"events");
	int k;
	pthread_rwlock_wrlock(&gtid_rwlock);
	std::unordered_map<string, GTID_Server_Data *>::iterator it = gtid_map.begin();
	while(it != gtid_map.end()) {
		GTID_Server_Data * gtid_si = it->second;
		char buf[64];
		char **pta=(char **)malloc(sizeof(char *)*colnum);
		if (gtid_si) {
			pta[0]=strdup(gtid_si->address);
			sprintf(buf,"%d", (int)gtid_si->mysql_port);
			pta[1]=strdup(buf);
			//sprintf(buf,"%d", mysrvc->port);
			string s1 = gtid_executed_to_string(gtid_si->gtid_executed);
			pta[2]=strdup(s1.c_str());
			sprintf(buf,"%llu", gtid_si->events_read);
			pta[3]=strdup(buf);
		} else {
			std::string s = it->first;
			std::size_t found=s.find_last_of(":");
			std::string host=s.substr(0,found);
			std::string port=s.substr(found+1);
			pta[0]=strdup(host.c_str());
			pta[1]=strdup(port.c_str());
			pta[2]=strdup((char *)"NULL");
			pta[3]=strdup((char *)"0");
		}
		result->add_row(pta);
		for (k=0; k<colnum; k++) {
			if (pta[k])
				free(pta[k]);
		}
		free(pta);
		it++;
	}
	pthread_rwlock_unlock(&gtid_rwlock);
	return result;
}



class MySQL_Errors_stats {
	public:
	int hostgroup;
	char *hostname;
	int port;
	char *username;
	char *client_address;
	char *schemaname;
	int err_no;
	char *last_error;
	time_t first_seen;
	time_t last_seen;
	unsigned long long count_star;
	MySQL_Errors_stats(int hostgroup_, char *hostname_, int port_, char *username_, char *address_, char *schemaname_, int err_no_, char *last_error_, time_t tn) {
		hostgroup = hostgroup_;
		if (hostname_) {
			hostname = strdup(hostname_);
		} else {
			hostname = strdup((char *)"");
		}
		port = port_;
		if (username_) {
			username = strdup(username_);
		} else {
			username = strdup((char *)"");
		}
		if (address_) {
			client_address = strdup(address_);
		} else {
			client_address = strdup((char *)"");
		}
		if (schemaname_) {
			schemaname = strdup(schemaname_);
		} else {
			schemaname = strdup((char *)"");
		}
		err_no = err_no_;
		if (last_error_) {
			last_error = strdup(last_error_);
		} else {
			last_error = strdup((char *)"");
		}
		last_seen = tn;
		first_seen = tn;
		count_star = 1;
	}
	~MySQL_Errors_stats() {
		if (hostname) {
			free(hostname);
			hostname=NULL;
		}
		if (username) {
			free(username);
			username=NULL;
		}
		if (client_address) {
			free(client_address);
			client_address=NULL;
		}
		if (schemaname) {
			free(schemaname);
			schemaname=NULL;
		}
		if (last_error) {
			free(last_error);
			last_error=NULL;
		}
	}
	char **get_row() {
		char buf[128];
		char **pta=(char **)malloc(sizeof(char *)*11);
		sprintf(buf,"%d",hostgroup);
		pta[0]=strdup(buf);
		assert(hostname);
		pta[1]=strdup(hostname);
		sprintf(buf,"%d",port);
		pta[2]=strdup(buf);
		assert(username);
		pta[3]=strdup(username);
		assert(client_address);
		pta[4]=strdup(client_address);
		assert(schemaname);
		pta[5]=strdup(schemaname);
		sprintf(buf,"%d",err_no);
		pta[6]=strdup(buf);

		sprintf(buf,"%llu",count_star);
		pta[7]=strdup(buf);

		sprintf(buf,"%ld", first_seen);
		pta[8]=strdup(buf);

		sprintf(buf,"%ld", last_seen);
		pta[9]=strdup(buf);

		assert(last_error);
		pta[10]=strdup(last_error);
		return pta;
	}
	void add_time(unsigned long long n, char *le) {
		count_star++;
		if (first_seen==0) {
			first_seen=n;
		}
		last_seen=n;
		if (strcmp(last_error,le)){
			free(last_error);
			last_error=strdup(le);
		}
	}
	void free_row(char **pta) {
		int i;
		for (i=0;i<11;i++) {
			assert(pta[i]);
			free(pta[i]);
		}
		free(pta);
	}
};

void MySQL_HostGroups_Manager::add_mysql_errors(int hostgroup, char *hostname, int port, char *username, char *address, char *schemaname, int err_no, char *last_error) {
	SpookyHash myhash;
	uint64_t hash1;
	uint64_t hash2;
	MySQL_Errors_stats *mes = NULL;
	size_t rand_del_len=strlen(rand_del);
	time_t tn = time(NULL);
	myhash.Init(11,4);
	myhash.Update(&hostgroup,sizeof(hostgroup));
	myhash.Update(rand_del,rand_del_len);
	if (hostname) {
		myhash.Update(hostname,strlen(hostname));
	}
	myhash.Update(rand_del,rand_del_len);
	myhash.Update(&port,sizeof(port));
	if (username) {
		myhash.Update(username,strlen(username));
	}
	myhash.Update(rand_del,rand_del_len);
	if (address) {
		myhash.Update(address,strlen(address));
	}
	myhash.Update(rand_del,rand_del_len);
	if (schemaname) {
		myhash.Update(schemaname,strlen(schemaname));
	}
	myhash.Update(rand_del,rand_del_len);
	myhash.Update(&err_no,sizeof(err_no));

	myhash.Final(&hash1,&hash2);

	std::unordered_map<uint64_t, void *>::iterator it;
	pthread_mutex_lock(&mysql_errors_mutex);

	it=mysql_errors_umap.find(hash1);

	if (it != mysql_errors_umap.end()) {
		// found
		mes=(MySQL_Errors_stats *)it->second;
		mes->add_time(tn, last_error);
/*
		mes->last_seen = tn;
		if (strcmp(mes->last_error,last_error)) {
			free(mes->last_error);
			mes->last_error = strdup(last_error);
			mes->count_star++;
		}
*/
	} else {
		mes = new MySQL_Errors_stats(hostgroup, hostname, port, username, address, schemaname, err_no, last_error, tn);
		mysql_errors_umap.insert(std::make_pair(hash1,(void *)mes));
	}
	pthread_mutex_unlock(&mysql_errors_mutex);
}

SQLite3_result * MySQL_HostGroups_Manager::get_mysql_errors(bool reset) {
	SQLite3_result *result=new SQLite3_result(11);
	pthread_mutex_lock(&mysql_errors_mutex);
	result->add_column_definition(SQLITE_TEXT,"hid");
	result->add_column_definition(SQLITE_TEXT,"hostname");
	result->add_column_definition(SQLITE_TEXT,"port");
	result->add_column_definition(SQLITE_TEXT,"username");
	result->add_column_definition(SQLITE_TEXT,"client_address");
	result->add_column_definition(SQLITE_TEXT,"schemaname");
	result->add_column_definition(SQLITE_TEXT,"err_no");
	result->add_column_definition(SQLITE_TEXT,"count_star");
	result->add_column_definition(SQLITE_TEXT,"first_seen");
	result->add_column_definition(SQLITE_TEXT,"last_seen");
	result->add_column_definition(SQLITE_TEXT,"last_error");
	for (std::unordered_map<uint64_t, void *>::iterator it=mysql_errors_umap.begin(); it!=mysql_errors_umap.end(); ++it) {
		MySQL_Errors_stats *mes=(MySQL_Errors_stats *)it->second;
		char **pta=mes->get_row();
		result->add_row(pta);
		mes->free_row(pta);
		if (reset) {
			delete mes;
		}
	}
	if (reset) {
		mysql_errors_umap.erase(mysql_errors_umap.begin(),mysql_errors_umap.end());
	}
	pthread_mutex_unlock(&mysql_errors_mutex);
	return result;
}

AWS_Aurora_Info::AWS_Aurora_Info(int w, int r, int _port, char *_end_addr, int maxl, int al, int minl, int lnc, int ci, int ct, bool _a, int wiar, int nrw, char *c) {
	comment=NULL;
	if (c) {
		comment=strdup(c);
	}
	writer_hostgroup=w;
	reader_hostgroup=r;
	max_lag_ms=maxl;
	add_lag_ms=al;
	min_lag_ms=minl;
	lag_num_checks=lnc;
	check_interval_ms=ci;
	check_timeout_ms=ct;
	writer_is_also_reader=wiar;
	new_reader_weight=nrw;
	active=_a;
	__active=true;
	//need_converge=true;
	aurora_port = _port;
	domain_name = strdup(_end_addr);
}

AWS_Aurora_Info::~AWS_Aurora_Info() {
	if (comment) {
		free(comment);
		comment=NULL;
	}
	if (domain_name) {
		free(domain_name);
		domain_name=NULL;
	}
}

bool AWS_Aurora_Info::update(int r, int _port, char *_end_addr, int maxl, int al, int minl, int lnc, int ci, int ct, bool _a, int wiar, int nrw, char *c) {
	bool ret=false;
	__active=true;
	if (reader_hostgroup!=r) {
		reader_hostgroup=r;
		ret=true;
	}
	if (max_lag_ms!=maxl) {
		max_lag_ms=maxl;
		ret=true;
	}
	if (add_lag_ms!=al) {
		add_lag_ms=al;
		ret=true;
	}
	if (min_lag_ms!=minl) {
		min_lag_ms=minl;
		ret=true;
	}
	if (lag_num_checks!=lnc) {
		lag_num_checks=lnc;
		ret=true;
	}
	if (check_interval_ms!=ci) {
		check_interval_ms=ci;
		ret=true;
	}
	if (check_timeout_ms!=ct) {
		check_timeout_ms=ct;
		ret=true;
	}
	if (writer_is_also_reader != wiar) {
		writer_is_also_reader = wiar;
		ret = true;
	}
	if (new_reader_weight != nrw) {
		new_reader_weight = nrw;
		ret = true;
	}
	if (active!=_a) {
		active=_a;
		ret=true;
	}
	if (aurora_port != _port) {
		aurora_port = _port;
		ret = true;
	}
	if (domain_name) {
		if (_end_addr) {
			if (strcmp(domain_name,_end_addr)) {
				free(domain_name);
				domain_name = strdup(_end_addr);
				ret = true;
			}
		} else {
			free(domain_name);
			domain_name=NULL;
			ret = true;
		}
	} else {
		if (_end_addr) {
			domain_name=strdup(_end_addr);
			ret = true;
		}
	}
	// for comment we don't change return value
	if (comment) {
		if (c) {
			if (strcmp(comment,c)) {
				free(comment);
				comment=strdup(c);
			}
		} else {
			free(comment);
			comment=NULL;
		}
	} else {
		if (c) {
			comment=strdup(c);
		}
	}
	return ret;
}

/**
 * @brief Helper function used to try to extract a value from the JSON field 'servers_defaults'.
 *
 * @param j JSON object constructed from 'servers_defaults' field.
 * @param hid Hostgroup for which the 'servers_defaults' is defined in 'mysql_hostgroup_attributes'. Used for
 *  error logging.
 * @param key The key for the value to be extracted.
 * @param val_check A validation function, checks if the value is within a expected range.
 *
 * @return The value extracted from the supplied JSON. In case of error '-1', and error cause is logged.
 */
template <typename T, typename std::enable_if<std::is_integral<T>::value, bool>::type = true>
T j_get_srv_default_int_val(
	const json& j, uint32_t hid, const string& key, const function<bool(T)>& val_check
) {
	if (j.find(key) != j.end()) {
		const json::value_t val_type = j[key].type();
		const char* type_name = j[key].type_name();

		if (val_type == json::value_t::number_integer || val_type == json::value_t::number_unsigned) {
			T val = j[key].get<T>();

			if (val_check(val)) {
				return val;
			} else {
				proxy_error(
					"Invalid value %ld supplied for 'mysql_hostgroup_attributes.servers_defaults.%s' for hostgroup %d."
						" Value NOT UPDATED.\n",
					static_cast<int64_t>(val), key.c_str(), hid
				);
			}
		} else {
			proxy_error(
				"Invalid type '%s'(%hhu) supplied for 'mysql_hostgroup_attributes.servers_defaults.%s' for hostgroup %d."
					" Value NOT UPDATED.\n",
				type_name, val_type, key.c_str(), hid
			);
		}
	}

	return static_cast<T>(-1);
}

/**
 * @brief Initializes the supplied 'MyHGC' with the specified 'servers_defaults'.
 * @details Input verification is performed in the supplied 'server_defaults'. It's expected to be a valid
 *  JSON that may contain the following fields:
 *   - weight: Must be an unsigned integer >= 0.
 *   - max_connections: Must be an unsigned integer >= 0.
 *   - use_ssl: Must be a integer with either value 0 or 1.
 *
 *  In case input verification fails for a field, supplied 'MyHGC' is NOT updated for that field. An error
 *  message is logged specifying the source of the error.
 *
 * @param servers_defaults String containing a JSON defined in 'mysql_hostgroup_attributes'.
 * @param myhgc The 'MyHGC' of the target hostgroup of the supplied 'servers_defaults'.
 */
void init_myhgc_servers_defaults(char* servers_defaults, MyHGC* myhgc) {
	uint32_t hid = myhgc->hid;

	if (strcmp(servers_defaults, "") != 0) {
		try {
		    nlohmann::json j = nlohmann::json::parse(servers_defaults);

			const auto weight_check = [] (int64_t weight) -> bool { return weight >= 0; };
			int64_t weight = j_get_srv_default_int_val<int64_t>(j, hid, "weight", weight_check);

			myhgc->servers_defaults.weight = weight;

			const auto max_conns_check = [] (int64_t max_conns) -> bool { return max_conns >= 0; };
			int64_t max_conns = j_get_srv_default_int_val<int64_t>(j, hid, "max_connections", max_conns_check);

			myhgc->servers_defaults.max_connections = max_conns;

			const auto use_ssl_check = [] (int32_t use_ssl) -> bool { return use_ssl == 0 || use_ssl == 1; };
			int32_t use_ssl = j_get_srv_default_int_val<int32_t>(j, hid, "use_ssl", use_ssl_check);

			myhgc->servers_defaults.use_ssl = use_ssl;
		} catch (const json::exception& e) {
			proxy_error(
				"JSON parsing for 'mysql_hostgroup_attributes.servers_defaults' for hostgroup %d failed with exception `%s`.\n",
				hid, e.what()
			);
		}
	}
}

void MySQL_HostGroups_Manager::generate_mysql_hostgroup_attributes_table() {
	if (incoming_hostgroup_attributes==NULL) {
		return;
	}
	int rc;
	sqlite3_stmt *statement=NULL;

	const char * query=(const char *)"INSERT INTO mysql_hostgroup_attributes ( "
		"hostgroup_id, max_num_online_servers, autocommit, free_connections_pct, "
		"init_connect, multiplex, connection_warming, throttle_connections_per_sec, "
		"ignore_session_variables, servers_defaults, comment) VALUES "
		"(?1, ?2, ?3, ?4, ?5, ?6, ?7, ?8, ?9, ?10, ?11)";

	//rc=(*proxy_sqlite3_prepare_v2)(mydb3, query, -1, &statement, 0);
	rc = mydb->prepare_v2(query, &statement);
	ASSERT_SQLITE_OK(rc, mydb);
	proxy_info("New mysql_hostgroup_attributes table\n");
	bool current_configured[MyHostGroups->len];
	// set configured = false to all
	// in this way later we can known which HG were updated
	for (unsigned int i=0; i<MyHostGroups->len; i++) {
		MyHGC *myhgc=(MyHGC *)MyHostGroups->index(i);
		current_configured[i] = myhgc->attributes.configured;
		myhgc->attributes.configured = false;
	}

	/**
	 * @brief We iterate the whole resultset incoming_hostgroup_attributes and configure
	 * both the hostgroup in memory, but also pupulate table mysql_hostgroup_attributes
	 *   connection errors.
	 * @details for each row in incoming_hostgroup_attributes:
	 *   1. it finds (or create) the hostgroup
	 *   2. it writes the in mysql_hostgroup_attributes
	 *   3. it finds (or create) the attributes of the hostgroup
	*/
	for (std::vector<SQLite3_row *>::iterator it = incoming_hostgroup_attributes->rows.begin() ; it != incoming_hostgroup_attributes->rows.end(); ++it) {
		SQLite3_row *r=*it;
		unsigned int hid = (unsigned int)atoi(r->fields[0]);
		MyHGC *myhgc = MyHGC_lookup(hid); // note: MyHGC_lookup() will create the HG if doesn't exist!
		int max_num_online_servers       = atoi(r->fields[1]);
		int autocommit                   = atoi(r->fields[2]);
		int free_connections_pct         = atoi(r->fields[3]);
		char * init_connect              = r->fields[4];
		int multiplex                    = atoi(r->fields[5]);
		int connection_warming           = atoi(r->fields[6]);
		int throttle_connections_per_sec = atoi(r->fields[7]);
		char * ignore_session_variables  = r->fields[8];
		char * servers_defaults          = r->fields[9];
		char * comment                   = r->fields[10];
		proxy_info("Loading MySQL Hostgroup Attributes info for (%d,%d,%d,%d,\"%s\",%d,%d,%d,\"%s\",'%s',\"%s\")\n",
			hid, max_num_online_servers, autocommit, free_connections_pct,
			init_connect, multiplex, connection_warming, throttle_connections_per_sec,
			ignore_session_variables, servers_defaults, comment
		);
		rc=(*proxy_sqlite3_bind_int64)(statement, 1, hid);                          ASSERT_SQLITE_OK(rc, mydb);
		rc=(*proxy_sqlite3_bind_int64)(statement, 2, max_num_online_servers);       ASSERT_SQLITE_OK(rc, mydb);
		rc=(*proxy_sqlite3_bind_int64)(statement, 3, autocommit);                   ASSERT_SQLITE_OK(rc, mydb);
		rc=(*proxy_sqlite3_bind_int64)(statement, 4, free_connections_pct);         ASSERT_SQLITE_OK(rc, mydb);
		rc=(*proxy_sqlite3_bind_text)(statement,  5, init_connect,              -1, SQLITE_TRANSIENT); ASSERT_SQLITE_OK(rc, mydb);
		rc=(*proxy_sqlite3_bind_int64)(statement, 6, multiplex);                    ASSERT_SQLITE_OK(rc, mydb);
		rc=(*proxy_sqlite3_bind_int64)(statement, 7, connection_warming);           ASSERT_SQLITE_OK(rc, mydb);
		rc=(*proxy_sqlite3_bind_int64)(statement, 8, throttle_connections_per_sec); ASSERT_SQLITE_OK(rc, mydb);
		rc=(*proxy_sqlite3_bind_text)(statement,  9, ignore_session_variables,  -1, SQLITE_TRANSIENT); ASSERT_SQLITE_OK(rc, mydb);
		rc=(*proxy_sqlite3_bind_text)(statement, 10, servers_defaults,          -1, SQLITE_TRANSIENT); ASSERT_SQLITE_OK(rc, mydb);
		rc=(*proxy_sqlite3_bind_text)(statement, 11, comment,                   -1, SQLITE_TRANSIENT); ASSERT_SQLITE_OK(rc, mydb);
		SAFE_SQLITE3_STEP2(statement);
		rc=(*proxy_sqlite3_clear_bindings)(statement); ASSERT_SQLITE_OK(rc, mydb);
		rc=(*proxy_sqlite3_reset)(statement); ASSERT_SQLITE_OK(rc, mydb);
		myhgc->attributes.configured                   = true;
		myhgc->attributes.max_num_online_servers       = max_num_online_servers;
		myhgc->attributes.autocommit                   = autocommit;
		myhgc->attributes.free_connections_pct         = free_connections_pct;
		myhgc->attributes.multiplex                    = multiplex;
		myhgc->attributes.connection_warming           = connection_warming;
		myhgc->attributes.throttle_connections_per_sec = throttle_connections_per_sec;
		if (myhgc->attributes.init_connect != NULL)
			free(myhgc->attributes.init_connect);
		myhgc->attributes.init_connect = strdup(init_connect);
		if (myhgc->attributes.comment != NULL)
			free(myhgc->attributes.comment);
		myhgc->attributes.comment = strdup(comment);
		// for ignore_session_variables we store 2 versions:
		// 1. the text
		// 2. the JSON
		// Because calling JSON functions is expensive, we first verify if it changes
		if (myhgc->attributes.ignore_session_variables_text == NULL) {
			myhgc->attributes.ignore_session_variables_text = strdup(ignore_session_variables);
			if (strlen(ignore_session_variables) != 0) { // only if there is a valid JSON
				myhgc->attributes.ignore_session_variables_json = json::parse(ignore_session_variables);
			}
		} else {
			if (strcmp(myhgc->attributes.ignore_session_variables_text, ignore_session_variables) != 0) {
				free(myhgc->attributes.ignore_session_variables_text);
				myhgc->attributes.ignore_session_variables_text = strdup(ignore_session_variables);
				if (strlen(ignore_session_variables) != 0) { // only if there is a valid JSON
					myhgc->attributes.ignore_session_variables_json = json::parse(ignore_session_variables);
				}
				// TODO: assign the variables
			}
		}
		init_myhgc_servers_defaults(servers_defaults, myhgc);
	}
	for (unsigned int i=0; i<MyHostGroups->len; i++) {
		MyHGC *myhgc=(MyHGC *)MyHostGroups->index(i);
		if (myhgc->attributes.configured == false) {
			if (current_configured[i] == true) {
				// if configured == false and previously it was configured == true , reset to defaults
				proxy_info("Resetting hostgroup attributes for hostgroup %u\n", myhgc->hid);
				myhgc->reset_attributes();
			}
		}
	}

	delete incoming_hostgroup_attributes;
	incoming_hostgroup_attributes=NULL;
}

void MySQL_HostGroups_Manager::generate_mysql_aws_aurora_hostgroups_table() {
	if (incoming_aws_aurora_hostgroups==NULL) {
		return;
	}
	int rc;
	sqlite3_stmt *statement=NULL;
	//sqlite3 *mydb3=mydb->get_db();
	char *query=(char *)"INSERT INTO mysql_aws_aurora_hostgroups(writer_hostgroup,reader_hostgroup,active,aurora_port,domain_name,max_lag_ms,check_interval_ms,"
					    "check_timeout_ms,writer_is_also_reader,new_reader_weight,add_lag_ms,min_lag_ms,lag_num_checks,comment) VALUES "
					    "(?1, ?2, ?3, ?4, ?5, ?6, ?7, ?8, ?9, ?10, ?11, ?12, ?13, ?14)";
	//rc=(*proxy_sqlite3_prepare_v2)(mydb3, query, -1, &statement, 0);
	rc = mydb->prepare_v2(query, &statement);
	ASSERT_SQLITE_OK(rc, mydb);
	proxy_info("New mysql_aws_aurora_hostgroups table\n");
	pthread_mutex_lock(&AWS_Aurora_Info_mutex);
	for (std::map<int , AWS_Aurora_Info *>::iterator it1 = AWS_Aurora_Info_Map.begin() ; it1 != AWS_Aurora_Info_Map.end(); ++it1) {
		AWS_Aurora_Info *info=NULL;
		info=it1->second;
		info->__active=false;
	}
	for (std::vector<SQLite3_row *>::iterator it = incoming_aws_aurora_hostgroups->rows.begin() ; it != incoming_aws_aurora_hostgroups->rows.end(); ++it) {
		SQLite3_row *r=*it;
		int writer_hostgroup=atoi(r->fields[0]);
		int reader_hostgroup=atoi(r->fields[1]);
		int active=atoi(r->fields[2]);
		int aurora_port = atoi(r->fields[3]);
		int max_lag_ms = atoi(r->fields[5]);
		int check_interval_ms = atoi(r->fields[6]);
		int check_timeout_ms = atoi(r->fields[7]);
		int writer_is_also_reader = atoi(r->fields[8]);
		int new_reader_weight = atoi(r->fields[9]);
		int add_lag_ms = atoi(r->fields[10]);
		int min_lag_ms = atoi(r->fields[11]);
		int lag_num_checks = atoi(r->fields[12]);
		proxy_info("Loading AWS Aurora info for (%d,%d,%s,%d,\"%s\",%d,%d,%d,%d,%d,%d,\"%s\")\n", writer_hostgroup,reader_hostgroup,(active ? "on" : "off"),aurora_port,
				   r->fields[4],max_lag_ms,add_lag_ms,min_lag_ms,lag_num_checks,check_interval_ms,check_timeout_ms,r->fields[13]);
		rc=(*proxy_sqlite3_bind_int64)(statement, 1, writer_hostgroup); ASSERT_SQLITE_OK(rc, mydb);
		rc=(*proxy_sqlite3_bind_int64)(statement, 2, reader_hostgroup); ASSERT_SQLITE_OK(rc, mydb);
		rc=(*proxy_sqlite3_bind_int64)(statement, 3, active); ASSERT_SQLITE_OK(rc, mydb);
		rc=(*proxy_sqlite3_bind_int64)(statement, 4, aurora_port); ASSERT_SQLITE_OK(rc, mydb);
		rc=(*proxy_sqlite3_bind_text)(statement, 5, r->fields[4], -1, SQLITE_TRANSIENT); ASSERT_SQLITE_OK(rc, mydb);
		rc=(*proxy_sqlite3_bind_int64)(statement, 6, max_lag_ms); ASSERT_SQLITE_OK(rc, mydb);
		rc=(*proxy_sqlite3_bind_int64)(statement, 7, check_interval_ms); ASSERT_SQLITE_OK(rc, mydb);
		rc=(*proxy_sqlite3_bind_int64)(statement, 8, check_timeout_ms); ASSERT_SQLITE_OK(rc, mydb);
		rc=(*proxy_sqlite3_bind_int64)(statement, 9, writer_is_also_reader); ASSERT_SQLITE_OK(rc, mydb);
		rc=(*proxy_sqlite3_bind_int64)(statement, 10, new_reader_weight); ASSERT_SQLITE_OK(rc, mydb);
		rc=(*proxy_sqlite3_bind_int64)(statement, 11, add_lag_ms); ASSERT_SQLITE_OK(rc, mydb);
		rc=(*proxy_sqlite3_bind_int64)(statement, 12, min_lag_ms); ASSERT_SQLITE_OK(rc, mydb);
		rc=(*proxy_sqlite3_bind_int64)(statement, 13, lag_num_checks); ASSERT_SQLITE_OK(rc, mydb);
		rc=(*proxy_sqlite3_bind_text)(statement, 14, r->fields[13], -1, SQLITE_TRANSIENT); ASSERT_SQLITE_OK(rc, mydb);

		SAFE_SQLITE3_STEP2(statement);
		rc=(*proxy_sqlite3_clear_bindings)(statement); ASSERT_SQLITE_OK(rc, mydb);
		rc=(*proxy_sqlite3_reset)(statement); ASSERT_SQLITE_OK(rc, mydb);
		std::map<int , AWS_Aurora_Info *>::iterator it2;
		it2 = AWS_Aurora_Info_Map.find(writer_hostgroup);
		AWS_Aurora_Info *info=NULL;
		if (it2!=AWS_Aurora_Info_Map.end()) {
			info=it2->second;
			bool changed=false;
			changed=info->update(reader_hostgroup, aurora_port, r->fields[4], max_lag_ms, add_lag_ms, min_lag_ms, lag_num_checks, check_interval_ms, check_timeout_ms,  (bool)active, writer_is_also_reader, new_reader_weight, r->fields[10]);
			if (changed) {
				//info->need_converge=true;
			}
		} else {
			info=new AWS_Aurora_Info(writer_hostgroup, reader_hostgroup, aurora_port, r->fields[4], max_lag_ms, add_lag_ms, min_lag_ms, lag_num_checks, check_interval_ms, check_timeout_ms,  (bool)active, writer_is_also_reader, new_reader_weight, r->fields[10]);
			//info->need_converge=true;
			AWS_Aurora_Info_Map.insert(AWS_Aurora_Info_Map.begin(), std::pair<int, AWS_Aurora_Info *>(writer_hostgroup,info));
		}
	}
	(*proxy_sqlite3_finalize)(statement);
	delete incoming_aws_aurora_hostgroups;
	incoming_aws_aurora_hostgroups=NULL;

	// remove missing ones
	for (auto it3 = AWS_Aurora_Info_Map.begin(); it3 != AWS_Aurora_Info_Map.end(); ) {
		AWS_Aurora_Info *info=it3->second;
		if (info->__active==false) {
			delete info;
			it3 = AWS_Aurora_Info_Map.erase(it3);
		} else {
			it3++;
		}
	}
	// TODO: it is now time to compute all the changes


	// it is now time to build a new structure in Monitor
	pthread_mutex_lock(&GloMyMon->aws_aurora_mutex);
	update_aws_aurora_hosts_monitor_resultset(false);
	pthread_mutex_unlock(&GloMyMon->aws_aurora_mutex);

	pthread_mutex_unlock(&AWS_Aurora_Info_mutex);
}



//void MySQL_HostGroups_Manager::aws_aurora_replication_lag_action(int _whid, int _rhid, char *address, unsigned int port, float current_replication_lag, bool enable, bool verbose) {
// this function returns false is the server is in the wrong HG
bool MySQL_HostGroups_Manager::aws_aurora_replication_lag_action(int _whid, int _rhid, char *_server_id, float current_replication_lag_ms, bool enable, bool is_writer, bool verbose) {
	bool ret = false; // return false by default
	bool reader_found_in_whg = false;
	if (is_writer) {
		// if the server is a writer, we will set ret back to true once found
		ret = false;
	}
	unsigned port = 3306;
	char *domain_name = strdup((char *)"");
	{
		pthread_mutex_lock(&AWS_Aurora_Info_mutex);
		std::map<int , AWS_Aurora_Info *>::iterator it2;
		it2 = AWS_Aurora_Info_Map.find(_whid);
		AWS_Aurora_Info *info=NULL;
		if (it2!=AWS_Aurora_Info_Map.end()) {
			info=it2->second;
			if (info->domain_name) {
				free(domain_name);
				domain_name = strdup(info->domain_name);
			}
			port = info->aurora_port;
		}
		pthread_mutex_unlock(&AWS_Aurora_Info_mutex);
	}
	char *address = (char *)malloc(strlen(_server_id)+strlen(domain_name)+1);
	sprintf(address,"%s%s",_server_id,domain_name);
	GloAdmin->mysql_servers_wrlock();
	wrlock();
	int i,j;
	for (i=0; i<(int)MyHostGroups->len; i++) {
		MyHGC *myhgc=(MyHGC *)MyHostGroups->index(i);
		if (_whid!=(int)myhgc->hid && _rhid!=(int)myhgc->hid) continue;
		for (j=0; j<(int)myhgc->mysrvs->cnt(); j++) {
			MySrvC *mysrvc=(MySrvC *)myhgc->mysrvs->servers->index(j);
			if (strcmp(mysrvc->address,address)==0 && mysrvc->port==port) {
				// we found the server
				if (enable==false) {
					if (mysrvc->status == MYSQL_SERVER_STATUS_ONLINE) {
						if (verbose) {
							proxy_warning("Shunning server %s:%d from HG %u with replication lag of %f microseconds\n", address, port, myhgc->hid, current_replication_lag_ms);
						}
						mysrvc->status = MYSQL_SERVER_STATUS_SHUNNED_REPLICATION_LAG;
					}
				} else {
					if (mysrvc->status == MYSQL_SERVER_STATUS_SHUNNED_REPLICATION_LAG) {
						if (verbose) {
							proxy_warning("Re-enabling server %s:%d from HG %u with replication lag of %f microseconds\n", address, port, myhgc->hid, current_replication_lag_ms);
						}
						mysrvc->status = MYSQL_SERVER_STATUS_ONLINE;
					}
				}
				mysrvc->aws_aurora_current_lag_us = current_replication_lag_ms * 1000;
				if (mysrvc->status == MYSQL_SERVER_STATUS_ONLINE || mysrvc->status == MYSQL_SERVER_STATUS_SHUNNED_REPLICATION_LAG) {
					// we perform check only if ONLINE or lagging
					if (ret) {
						if (_whid==(int)myhgc->hid && is_writer==false) {
							// the server should be a reader
							// but it is in the writer hostgroup
							ret = false;
							reader_found_in_whg = true;
						}
					} else {
						if (is_writer==true) {
							if (_whid==(int)myhgc->hid) {
								// the server should be a writer
								// and we found it in the writer hostgroup
								ret = true;
							}
						} else {
							if (_rhid==(int)myhgc->hid) {
								// the server should be a reader
								// and we found it in the reader hostgroup
								ret = true;
							}
						}
					}
				}
				if (ret==false)
					if (is_writer==true)
						if (enable==true)
							if (_whid==(int)myhgc->hid)
								if (mysrvc->status == MYSQL_SERVER_STATUS_OFFLINE_HARD) {
									mysrvc->status = MYSQL_SERVER_STATUS_ONLINE;
									proxy_warning("Re-enabling server %s:%d from HG %u because it is a writer\n", address, port, myhgc->hid);
									ret = true;
								}
				//goto __exit_aws_aurora_replication_lag_action;
			}
		}
	}
//__exit_aws_aurora_replication_lag_action:
	wrunlock();
	GloAdmin->mysql_servers_wrunlock();
	if (ret == true) {
		if (reader_found_in_whg == true) {
			ret = false;
		}
	}
	free(address);
	free(domain_name);
	return ret;
}

int MySQL_HostGroups_Manager::create_new_server_in_hg(
	uint32_t hid, const srv_info_t& srv_info, const srv_opts_t& srv_opts
) {
	int32_t res = -1;
	MySrvC* mysrvc = find_server_in_hg(hid, srv_info.addr, srv_info.port);

	if (mysrvc == nullptr) {
		char* c_hostname { const_cast<char*>(srv_info.addr.c_str()) };
		MySrvC* mysrvc = new MySrvC(
			c_hostname, srv_info.port, 0, srv_opts.weigth, MYSQL_SERVER_STATUS_ONLINE, 0, srv_opts.max_conns, 0,
			srv_opts.use_ssl, 0, const_cast<char*>("")
		);
		add(mysrvc,hid);
		proxy_info(
			"Adding new discovered %s node %s:%d with: hostgroup=%d, weight=%ld, max_connections=%ld, use_ssl=%d\n",
			srv_info.kind.c_str(), c_hostname, srv_info.port, hid, mysrvc->weight, mysrvc->max_connections,
			mysrvc->use_ssl
		);

		res = 0;
	} else {
		// If the server is found as 'OFFLINE_HARD' we reset the 'MySrvC' values corresponding with the
		// 'servers_defaults' (as in a new 'MySrvC' creation). We then later update these values with the
		// 'servers_defaults' attributes from its corresponding 'MyHGC'. This way we ensure uniform behavior
		// of new servers, and 'OFFLINE_HARD' ones when a user update 'servers_defaults' values, and reloads
		// the servers to runtime.
		if (mysrvc && mysrvc->status == MYSQL_SERVER_STATUS_OFFLINE_HARD) {
			reset_hg_attrs_server_defaults(mysrvc);
			update_hg_attrs_server_defaults(mysrvc, mysrvc->myhgc);
			mysrvc->status = MYSQL_SERVER_STATUS_ONLINE;

			proxy_info(
				"Found healthy previously discovered %s node %s:%d as 'OFFLINE_HARD', setting back as 'ONLINE' with:"
					" hostgroup=%d, weight=%ld, max_connections=%ld, use_ssl=%d\n",
				srv_info.kind.c_str(), srv_info.addr.c_str(), srv_info.port, hid, mysrvc->weight,
				mysrvc->max_connections, mysrvc->use_ssl
			);

			res = 0;
		}
	}

	return res;
}

int MySQL_HostGroups_Manager::remove_server_in_hg(uint32_t hid, const string& addr, uint16_t port) {
	MySrvC* mysrvc = find_server_in_hg(hid, addr, port);
	if (mysrvc == nullptr) {
		return -1;
	}

	uint64_t mysrvc_addr = reinterpret_cast<uint64_t>(mysrvc);

	proxy_warning(
		"Removed server at address %ld, hostgroup %d, address %s port %d."
		" Setting status OFFLINE HARD and immediately dropping all free connections."
		" Used connections will be dropped when trying to use them\n",
		mysrvc_addr, hid, mysrvc->address, mysrvc->port
	);

	// Set the server status
	mysrvc->status=MYSQL_SERVER_STATUS_OFFLINE_HARD;
	mysrvc->ConnectionsFree->drop_all_connections();

	// TODO-NOTE: This is only required in case the caller isn't going to perform:
	//   - Full deletion of servers in the target 'hid'.
	//   - Table regeneration for the servers in the target 'hid'.
	// This is a very common pattern when further operations have been performed over the
	// servers, e.g. a set of servers additions and deletions over the target hostgroups.
	// ////////////////////////////////////////////////////////////////////////

	// Remove the server from the table
	const string del_srv_query { "DELETE FROM mysql_servers WHERE mem_pointer=" + std::to_string(mysrvc_addr) };
	mydb->execute(del_srv_query.c_str());

	// ////////////////////////////////////////////////////////////////////////

	return 0;
}

// FIXME: complete this!!
void MySQL_HostGroups_Manager::update_aws_aurora_set_writer(int _whid, int _rhid, char *_server_id, bool verbose) {
	int cols=0;
	int affected_rows=0;
	SQLite3_result *resultset=NULL;
	char *query=NULL;
	char *q=NULL;
	char *error=NULL;
	//q=(char *)"SELECT hostgroup_id FROM mysql_servers JOIN mysql_galera_hostgroups ON hostgroup_id=writer_hostgroup OR hostgroup_id=reader_hostgroup OR hostgroup_id=backup_writer_hostgroup OR hostgroup_id=offline_hostgroup WHERE hostname='%s' AND port=%d AND status<>3";
	q=(char *)"SELECT hostgroup_id FROM mysql_servers JOIN mysql_aws_aurora_hostgroups ON hostgroup_id=writer_hostgroup OR hostgroup_id=reader_hostgroup WHERE hostname='%s%s' AND port=%d AND status<>3 AND hostgroup_id IN (%d, %d)";

	int writer_is_also_reader=0;
	int new_reader_weight = 1;
	bool found_writer=false;
	bool found_reader=false;
	int _writer_hostgroup = _whid;
	int aurora_port = 3306;
	char *domain_name = strdup((char *)"");
	int read_HG=-1;
	{
		pthread_mutex_lock(&AWS_Aurora_Info_mutex);
		std::map<int , AWS_Aurora_Info *>::iterator it2;
		it2 = AWS_Aurora_Info_Map.find(_writer_hostgroup);
		AWS_Aurora_Info *info=NULL;
		if (it2!=AWS_Aurora_Info_Map.end()) {
			info=it2->second;
			writer_is_also_reader=info->writer_is_also_reader;
			new_reader_weight = info->new_reader_weight;
			read_HG = info->reader_hostgroup;
			if (info->domain_name) {
				free(domain_name);
				domain_name = strdup(info->domain_name);
			}
			aurora_port = info->aurora_port;
		}
		pthread_mutex_unlock(&AWS_Aurora_Info_mutex);
	}

	query=(char *)malloc(strlen(q)+strlen(_server_id)+strlen(domain_name)+1024*1024);
	sprintf(query, q, _server_id, domain_name, aurora_port, _whid, _rhid);
	mydb->execute_statement(query, &error, &cols , &affected_rows , &resultset);
	if (error) {
		free(error);
		error=NULL;
	}
	//free(query);

	if (resultset) {
/*
		// let's get info about this cluster
		pthread_mutex_lock(&AWS_Aurora_Info_mutex);
		std::map<int , AWS_Aurora_Info *>::iterator it2;
		it2 = AWS_Aurora_Info_Map.find(_writer_hostgroup);
		AWS_Aurora_Info *info=NULL;
		if (it2!=AWS_Aurora_Info_Map.end()) {
			info=it2->second;
			writer_is_also_reader=info->writer_is_also_reader;
			new_reader_weight = info->new_reader_weight;
			read_HG = info->reader_hostgroup;
			//need_converge=info->need_converge;
			//info->need_converge=false;
			//max_writers = info->max_writers;
		}
		pthread_mutex_unlock(&AWS_Aurora_Info_mutex);
*/
		if (resultset->rows_count) {
			for (std::vector<SQLite3_row *>::iterator it = resultset->rows.begin() ; it != resultset->rows.end(); ++it) {
				SQLite3_row *r=*it;
				int hostgroup=atoi(r->fields[0]);
				if (hostgroup==_writer_hostgroup) {
					found_writer=true;
				}
				if (read_HG>=0) {
					if (hostgroup==read_HG) {
						found_reader=true;
					}
				}
			}
		}
/*
		if (need_converge == false) {
			SQLite3_result *resultset2=NULL;
			q = (char *)"SELECT COUNT(*) FROM mysql_servers WHERE hostgroup_id=%d AND status=0";
			query=(char *)malloc(strlen(q)+32);
			sprintf(query,q,_writer_hostgroup);
			mydb->execute_statement(query, &error, &cols , &affected_rows , &resultset2);
			if (resultset2) {
				if (resultset2->rows_count) {
					for (std::vector<SQLite3_row *>::iterator it = resultset2->rows.begin() ; it != resultset2->rows.end(); ++it) {
						SQLite3_row *r=*it;
						int nwriters = atoi(r->fields[0]);
						if (nwriters > max_writers) {
							proxy_warning("Galera: too many writers in HG %d. Max=%d, current=%d\n", _writer_hostgroup, max_writers, nwriters);
							need_converge = true;
						}
					}
				}
				delete resultset2;
			}
			free(query);
		}
*/
//		if (need_converge==false) {
			if (found_writer) { // maybe no-op
				if (
					(writer_is_also_reader==0 && found_reader==false)
					||
					(writer_is_also_reader > 0 && found_reader==true)
				) { // either both true or both false
					delete resultset;
					resultset=NULL;
				}
			}
//		}
	}

	if (resultset) {
		// If we reach there, there is some action to perform.
		// This should be the case most of the time,
		// because the calling function knows if an action is required.
		if (resultset->rows_count) {
			//need_converge=false;

			GloAdmin->mysql_servers_wrlock();
			mydb->execute("DELETE FROM mysql_servers_incoming");
			q=(char *)"INSERT INTO mysql_servers_incoming SELECT hostgroup_id, hostname, port, gtid_port, weight, status, compression, max_connections, max_replication_lag, use_ssl, max_latency_ms, comment FROM mysql_servers WHERE hostgroup_id=%d";
			sprintf(query,q,_rhid);
			mydb->execute(query);
			q=(char *)"INSERT INTO mysql_servers_incoming SELECT hostgroup_id, hostname, port, gtid_port, weight, status, compression, max_connections, max_replication_lag, use_ssl, max_latency_ms, comment FROM mysql_servers WHERE hostgroup_id=%d AND hostname='%s%s' AND port=%d";
			sprintf(query, q, _writer_hostgroup, _server_id, domain_name, aurora_port);
			mydb->execute(query);
			q=(char *)"UPDATE OR IGNORE mysql_servers_incoming SET hostgroup_id=%d WHERE hostname='%s%s' AND port=%d AND hostgroup_id<>%d";
			//query=(char *)malloc(strlen(q)+strlen(_hostname)+1024); // increased this buffer as it is used for other queries too
			sprintf(query, q, _writer_hostgroup, _server_id, domain_name, aurora_port, _writer_hostgroup);
			mydb->execute(query);
			//free(query);
			q=(char *)"DELETE FROM mysql_servers_incoming WHERE hostname='%s%s' AND port=%d AND hostgroup_id<>%d";
			//query=(char *)malloc(strlen(q)+strlen(_hostname)+64);
			sprintf(query, q, _server_id, domain_name, aurora_port, _writer_hostgroup);
			mydb->execute(query);
			//free(query);
			q=(char *)"UPDATE mysql_servers_incoming SET status=0 WHERE hostname='%s%s' AND port=%d AND hostgroup_id=%d";
			//query=(char *)malloc(strlen(q)+strlen(_hostname)+64);
			sprintf(query, q, _server_id, domain_name, aurora_port, _writer_hostgroup);
			mydb->execute(query);

			// we need to move the old writer into the reader HG
			q=(char *)"DELETE FROM mysql_servers_incoming WHERE status=3 AND hostgroup_id=%d";
			sprintf(query,q,_rhid);
			mydb->execute(query);
			q=(char *)"INSERT OR IGNORE INTO mysql_servers_incoming SELECT %d, hostname, port, gtid_port, %d, status, compression, max_connections, max_replication_lag, use_ssl, max_latency_ms, comment FROM mysql_servers WHERE hostgroup_id=%d AND status=0";
			sprintf(query,q,_rhid, new_reader_weight, _whid);
			mydb->execute(query);

			//free(query);
			if (writer_is_also_reader && read_HG>=0) {
				q=(char *)"INSERT OR IGNORE INTO mysql_servers_incoming (hostgroup_id,hostname,port,gtid_port,status,weight,compression,max_connections,max_replication_lag,use_ssl,max_latency_ms,comment) SELECT %d,hostname,port,gtid_port,status,weight,compression,max_connections,max_replication_lag,use_ssl,max_latency_ms,comment FROM mysql_servers_incoming WHERE hostgroup_id=%d AND hostname='%s%s' AND port=%d";
				sprintf(query, q, read_HG, _writer_hostgroup, _server_id, domain_name, aurora_port);
				mydb->execute(query);
				q = (char *)"UPDATE mysql_servers_incoming SET weight=%d WHERE hostgroup_id=%d AND hostname='%s%s' AND port=%d";
				sprintf(query, q, new_reader_weight, read_HG, _server_id, domain_name, aurora_port);
				mydb->execute(query);
			}
			uint64_t checksum_current = 0;
			uint64_t checksum_incoming = 0;
			{
				int cols=0;
				int affected_rows=0;
				SQLite3_result *resultset_servers=NULL;
				char *query=NULL;
				char *q1 = NULL;
				char *q2 = NULL;
				char *error=NULL;
				q1 = (char *)"SELECT DISTINCT hostgroup_id, hostname, port, gtid_port, weight, status, compression, max_connections, max_replication_lag, use_ssl, max_latency_ms, mysql_servers.comment FROM mysql_servers JOIN mysql_aws_aurora_hostgroups ON hostgroup_id=writer_hostgroup OR hostgroup_id=reader_hostgroup WHERE writer_hostgroup=%d ORDER BY hostgroup_id, hostname, port";
				q2 = (char *)"SELECT DISTINCT hostgroup_id, hostname, port, gtid_port, weight, status, compression, max_connections, max_replication_lag, use_ssl, max_latency_ms, mysql_servers_incoming.comment FROM mysql_servers_incoming JOIN mysql_aws_aurora_hostgroups ON hostgroup_id=writer_hostgroup OR hostgroup_id=reader_hostgroup WHERE writer_hostgroup=%d ORDER BY hostgroup_id, hostname, port";
				query = (char *)malloc(strlen(q2)+128);
				sprintf(query,q1,_writer_hostgroup);
				mydb->execute_statement(query, &error , &cols , &affected_rows , &resultset_servers);
				if (error == NULL) {
					if (resultset_servers) {
						checksum_current = resultset_servers->raw_checksum();
					}
				}
				if (resultset_servers) {
					delete resultset_servers;
					resultset_servers = NULL;
				}
				sprintf(query,q2,_writer_hostgroup);
				mydb->execute_statement(query, &error , &cols , &affected_rows , &resultset_servers);
				if (error == NULL) {
					if (resultset_servers) {
						checksum_incoming = resultset_servers->raw_checksum();
					}
				}
				if (resultset_servers) {
					delete resultset_servers;
					resultset_servers = NULL;
				}
				free(query);
			}
			if (checksum_incoming!=checksum_current) {
				proxy_warning("AWS Aurora: setting host %s%s:%d as writer\n", _server_id, domain_name, aurora_port);
				q = (char *)"INSERT INTO mysql_servers_incoming SELECT hostgroup_id, hostname, port, gtid_port, weight, status, compression, max_connections, max_replication_lag, use_ssl, max_latency_ms, comment FROM mysql_servers WHERE hostgroup_id NOT IN (%d, %d)";
				sprintf(query, q, _rhid, _whid);
				mydb->execute(query);
				commit();
				wrlock();
/*
				SQLite3_result *resultset2=NULL;
				q=(char *)"SELECT writer_hostgroup, reader_hostgroup FROM mysql_aws_aurora_hostgroups WHERE writer_hostgroup=%d";
				sprintf(query,q,_writer_hostgroup);
				mydb->execute_statement(query, &error, &cols , &affected_rows , &resultset2);
				if (resultset2) {
					if (resultset2->rows_count) {
						for (std::vector<SQLite3_row *>::iterator it = resultset2->rows.begin() ; it != resultset2->rows.end(); ++it) {
							SQLite3_row *r=*it;
							int writer_hostgroup=atoi(r->fields[0]);
							int reader_hostgroup=atoi(r->fields[1]);
*/
							q=(char *)"DELETE FROM mysql_servers WHERE hostgroup_id IN (%d , %d)";
							sprintf(query,q,_whid,_rhid);
							mydb->execute(query);
							generate_mysql_servers_table(&_whid);
							generate_mysql_servers_table(&_rhid);
/*
						}
					}
					delete resultset2;
					resultset2=NULL;
				}
*/
				wrunlock();
			} else {
				if (GloMTH->variables.hostgroup_manager_verbose > 1) {
					proxy_warning("AWS Aurora: skipping setting node %s%s:%d from hostgroup %d as writer because won't change the list of ONLINE nodes in writer hostgroup\n", _server_id, domain_name, aurora_port, _writer_hostgroup);
				}
			}
			GloAdmin->mysql_servers_wrunlock();
			free(query);
			query = NULL;
		} else {
			string full_hostname { string { _server_id } + string { domain_name } };

			GloAdmin->mysql_servers_wrlock();
			wrlock();

			srv_info_t srv_info { full_hostname, static_cast<uint16_t>(aurora_port), "Aurora AWS" };
			srv_opts_t wr_srv_opts { -1, -1, -1 };

			int wr_res = create_new_server_in_hg(_writer_hostgroup, srv_info, wr_srv_opts);
			int rd_res = -1;

			// WRITER can also be placed as READER, or could previously be one
			if (writer_is_also_reader && read_HG >= 0) {
				srv_opts_t rd_srv_opts { new_reader_weight, -1, -1 };
				rd_res = create_new_server_in_hg(read_HG, srv_info, rd_srv_opts);
			}

			// A new server has been created, or an OFFLINE_HARD brought back as ONLINE
			if (wr_res == 0 || rd_res == 0) {
				proxy_info(
					"AWS Aurora: setting new auto-discovered host %s:%d as writer\n", full_hostname.c_str(), aurora_port
				);
				purge_mysql_servers_table();

				const char del_srvs_query_t[] { "DELETE FROM mysql_servers WHERE hostgroup_id IN (%d , %d)" };
				const string del_srvs_query { cstr_format(del_srvs_query_t, _whid, _rhid).str };
				mydb->execute(del_srvs_query.c_str());

				generate_mysql_servers_table(&_whid);
				generate_mysql_servers_table(&_rhid);

				// Update the global checksums after 'mysql_servers' regeneration
				{
					unique_ptr<SQLite3_result> resultset { get_admin_runtime_mysql_servers(mydb) };
					remove_resultset_offline_hard_servers(resultset);
					save_runtime_mysql_servers(resultset.release());

					string mysrvs_checksum { gen_global_mysql_servers_checksum() };
					pthread_mutex_lock(&GloVars.checksum_mutex);
					update_glovars_mysql_servers_checksum(mysrvs_checksum);
					pthread_mutex_unlock(&GloVars.checksum_mutex);
				}

				// Because 'commit' isn't called, we are required to update 'mysql_servers_for_monitor'.
				update_table_mysql_servers_for_monitor(false);
				// Update AWS Aurora resultset used for monitoring
				update_aws_aurora_hosts_monitor_resultset(true);
			}

			wrunlock();
			GloAdmin->mysql_servers_wrunlock();
		}
	}
	if (resultset) {
		delete resultset;
		resultset=NULL;
	}
	if (query) {
		free(query);
	}
	free(domain_name);
}

void MySQL_HostGroups_Manager::update_aws_aurora_set_reader(int _whid, int _rhid, char *_server_id) {
	int cols=0;
	int affected_rows=0;
	SQLite3_result *resultset=NULL;
	char *query=NULL;
	char *q=NULL;
	char *error=NULL;
	int _writer_hostgroup = _whid;
	int aurora_port = 3306;
	int new_reader_weight = 0;
	char *domain_name = strdup((char *)"");
	{
		pthread_mutex_lock(&AWS_Aurora_Info_mutex);
		std::map<int , AWS_Aurora_Info *>::iterator it2;
		it2 = AWS_Aurora_Info_Map.find(_writer_hostgroup);
		AWS_Aurora_Info *info=NULL;
		if (it2!=AWS_Aurora_Info_Map.end()) {
			info=it2->second;
			if (info->domain_name) {
				free(domain_name);
				domain_name = strdup(info->domain_name);
			}
			aurora_port = info->aurora_port;
			new_reader_weight = info->new_reader_weight;
		}
		pthread_mutex_unlock(&AWS_Aurora_Info_mutex);
	}
	q = (char*)"SELECT hostgroup_id FROM mysql_servers JOIN mysql_aws_aurora_hostgroups ON hostgroup_id=writer_hostgroup OR hostgroup_id=reader_hostgroup WHERE hostname='%s%s' AND port=%d AND status<>3 AND hostgroup_id IN (%d,%d)";
	query=(char *)malloc(strlen(q)+strlen(_server_id)+strlen(domain_name)+32+32+32);
	sprintf(query, q, _server_id, domain_name, aurora_port, _whid, _rhid);
	mydb->execute_statement(query, &error, &cols , &affected_rows , &resultset);
	if (error) {
		free(error);
		error=NULL;
	}
	free(query);
	if (resultset) { // we lock only if needed
		if (resultset->rows_count) {
			proxy_warning("AWS Aurora: setting host %s%s:%d (part of cluster with writer_hostgroup=%d) in a reader, moving from writer_hostgroup %d to reader_hostgroup %d\n", _server_id, domain_name, aurora_port, _whid, _whid, _rhid);
			GloAdmin->mysql_servers_wrlock();
			mydb->execute("DELETE FROM mysql_servers_incoming");
			mydb->execute("INSERT INTO mysql_servers_incoming SELECT hostgroup_id, hostname, port, gtid_port, weight, status, compression, max_connections, max_replication_lag, use_ssl, max_latency_ms, comment FROM mysql_servers");
			// If server present as WRITER try moving it to 'reader_hostgroup'.
			q=(char *)"UPDATE OR IGNORE mysql_servers_incoming SET hostgroup_id=%d WHERE hostname='%s%s' AND port=%d AND hostgroup_id=%d";
			query=(char *)malloc(strlen(q)+strlen(_server_id)+strlen(domain_name)+512);
			sprintf(query, q, _rhid, _server_id, domain_name, aurora_port, _whid);
			mydb->execute(query);
			//free(query);
			// Reader could previously be also a reader, in which case previous operation 'UPDATE OR IGNORE'
			// did nothing. If server is still in the 'writer_hostgroup', we should remove it.
			q=(char *)"DELETE FROM mysql_servers_incoming WHERE hostname='%s%s' AND port=%d AND hostgroup_id=%d";
			//query=(char *)malloc(strlen(q)+strlen(_hostname)+64);
			sprintf(query, q, _server_id, domain_name, aurora_port, _whid);
			mydb->execute(query);
			//free(query);
			q=(char *)"UPDATE mysql_servers_incoming SET status=0 WHERE hostname='%s%s' AND port=%d AND hostgroup_id=%d";
			sprintf(query, q, _server_id, domain_name, aurora_port, _rhid);
			mydb->execute(query);
			//free(query);
			//converge_galera_config(_writer_hostgroup);
			commit();
			wrlock();
/*
			SQLite3_result *resultset2=NULL;
			q=(char *)"SELECT writer_hostgroup, reader_hostgroup FROM mysql_galera_hostgroups WHERE writer_hostgroup=%d";
			//query=(char *)malloc(strlen(q)+strlen(_hostname)+64);
			sprintf(query,q,_writer_hostgroup);
			mydb->execute_statement(query, &error, &cols , &affected_rows , &resultset2);
			if (resultset2) {
				if (resultset2->rows_count) {
					for (std::vector<SQLite3_row *>::iterator it = resultset2->rows.begin() ; it != resultset2->rows.end(); ++it) {
						SQLite3_row *r=*it;
						int writer_hostgroup=atoi(r->fields[0]);
						int backup_writer_hostgroup=atoi(r->fields[1]);
						int reader_hostgroup=atoi(r->fields[2]);
						int offline_hostgroup=atoi(r->fields[3]);
*/
						q=(char *)"DELETE FROM mysql_servers WHERE hostgroup_id IN (%d , %d)";
						sprintf(query,q,_whid,_rhid);
						mydb->execute(query);
						generate_mysql_servers_table(&_whid);
						generate_mysql_servers_table(&_rhid);
/*
						generate_mysql_servers_table(&writer_hostgroup);
						generate_mysql_servers_table(&backup_writer_hostgroup);
						generate_mysql_servers_table(&reader_hostgroup);
						generate_mysql_servers_table(&offline_hostgroup);
					}
				}
				delete resultset2;
				resultset2=NULL;
			}
*/
			wrunlock();
			GloAdmin->mysql_servers_wrunlock();
			free(query);
		} else {
			// we couldn't find the server
			// autodiscovery algorithm here
			string full_hostname { string { _server_id } + string { domain_name } };
			GloAdmin->mysql_servers_wrlock();
			wrlock();

			srv_info_t srv_info { full_hostname, static_cast<uint16_t>(aurora_port), "Aurora AWS" };
			srv_opts_t srv_opts { new_reader_weight, -1, -1 };
			int wr_res = create_new_server_in_hg(_rhid, srv_info, srv_opts);

			// A new server has been created, or an OFFLINE_HARD brought back as ONLINE
			if (wr_res == 0) {
				purge_mysql_servers_table();

				const char del_srvs_query_t[] { "DELETE FROM mysql_servers WHERE hostgroup_id IN (%d , %d)" };
				const string del_srvs_query { cstr_format(del_srvs_query_t, _whid, _rhid).str };
				mydb->execute(del_srvs_query.c_str());

				generate_mysql_servers_table(&_whid);
				generate_mysql_servers_table(&_rhid);

				// Update the global checksums after 'mysql_servers' regeneration
				{
					unique_ptr<SQLite3_result> resultset { get_admin_runtime_mysql_servers(mydb) };
					remove_resultset_offline_hard_servers(resultset);
					save_runtime_mysql_servers(resultset.release());

					string mysrvs_checksum { gen_global_mysql_servers_checksum() };
					proxy_info("New computed global checksum for 'mysql_servers' is '%s'\n", mysrvs_checksum.c_str());
					pthread_mutex_lock(&GloVars.checksum_mutex);
					update_glovars_mysql_servers_checksum(mysrvs_checksum);
					pthread_mutex_unlock(&GloVars.checksum_mutex);
				}

				// Because 'commit' isn't called, we are required to update 'mysql_servers_for_monitor'.
				update_table_mysql_servers_for_monitor(false);
				// Update AWS Aurora resultset used for monitoring
				update_aws_aurora_hosts_monitor_resultset(true);
			}

			wrunlock();
			GloAdmin->mysql_servers_wrunlock();
		}
	}
	if (resultset) {
		delete resultset;
		resultset=NULL;
	}
	free(domain_name);
}

const char SELECT_AWS_AURORA_SERVERS_FOR_MONITOR[] {
	"SELECT writer_hostgroup, reader_hostgroup, hostname, port, MAX(use_ssl) use_ssl, max_lag_ms, check_interval_ms,"
		" check_timeout_ms, add_lag_ms, min_lag_ms, lag_num_checks FROM mysql_servers"
	" JOIN mysql_aws_aurora_hostgroups ON"
		" hostgroup_id=writer_hostgroup OR hostgroup_id=reader_hostgroup WHERE active=1 AND status NOT IN (2,3)"
	" GROUP BY writer_hostgroup, hostname, port"
};

void MySQL_HostGroups_Manager::update_aws_aurora_hosts_monitor_resultset(bool lock) {
	if (lock) {
		pthread_mutex_lock(&AWS_Aurora_Info_mutex);
		pthread_mutex_lock(&GloMyMon->aws_aurora_mutex);
	}

	SQLite3_result* resultset = nullptr;
	{
		char* error = nullptr;
		int cols = 0;
		int affected_rows = 0;
		mydb->execute_statement(SELECT_AWS_AURORA_SERVERS_FOR_MONITOR, &error, &cols, &affected_rows, &resultset);
	}

	if (resultset) {
		if (GloMyMon->AWS_Aurora_Hosts_resultset) {
			delete GloMyMon->AWS_Aurora_Hosts_resultset;
		}
		GloMyMon->AWS_Aurora_Hosts_resultset=resultset;
		GloMyMon->AWS_Aurora_Hosts_resultset_checksum=resultset->raw_checksum();
	}

	if (lock) {
		pthread_mutex_unlock(&GloMyMon->aws_aurora_mutex);
		pthread_mutex_unlock(&AWS_Aurora_Info_mutex);
	}
}

MySrvC* MySQL_HostGroups_Manager::find_server_in_hg(unsigned int _hid, const std::string& addr, int port) {
	MySrvC* f_server = nullptr;

	MyHGC* myhgc = nullptr;
	for (uint32_t i = 0; i < MyHostGroups->len; i++) {
		myhgc = static_cast<MyHGC*>(MyHostGroups->index(i));

		if (myhgc->hid == _hid) {
			break;
		}
	}

	if (myhgc != nullptr) {
		for (uint32_t j = 0; j < myhgc->mysrvs->cnt(); j++) {
			MySrvC* mysrvc = static_cast<MySrvC*>(myhgc->mysrvs->servers->index(j));

			if (strcmp(mysrvc->address, addr.c_str()) == 0 && mysrvc->port == port) {
				f_server = mysrvc;
			}
		}
	}

	return f_server;
}

void MySQL_HostGroups_Manager::HostGroup_Server_Mapping::copy_if_not_exists(Type dest_type, Type src_type) {

	assert(dest_type != src_type);

	const std::vector<Node>& src_nodes = mapping[src_type];

	if (src_nodes.empty()) return;

	std::vector<Node>& dest_nodes = mapping[dest_type];
	std::list<Node> append;

	for (const auto& src_node : src_nodes) {

		for (auto& dest_node : dest_nodes) {

			if (src_node.reader_hostgroup_id == dest_node.reader_hostgroup_id &&
				src_node.writer_hostgroup_id == dest_node.writer_hostgroup_id) {
				goto __skip;
			}
		}

		append.push_back(src_node);

	__skip:
		continue;
	}

	if (append.empty()) {
		return;
	}

	if (dest_nodes.capacity() < (dest_nodes.size() + append.size()))
		dest_nodes.reserve(dest_nodes.size() + append.size());
	//dest_nodes.insert(dest_nodes.end(), append.begin(), append.end());

	for (auto& node : append) {

		if (node.srv->status == MYSQL_SERVER_STATUS_SHUNNED ||
			node.srv->status == MYSQL_SERVER_STATUS_SHUNNED_REPLICATION_LAG) {
			// Status updated from "*SHUNNED" to "ONLINE" as "read_only" value was successfully 
			// retrieved from the backend server, indicating server is now online.
			node.srv->status = MYSQL_SERVER_STATUS_ONLINE;
		}

		MySrvC* new_srv = insert_HGM(get_hostgroup_id(dest_type, node), node.srv);
			
		if (!new_srv) assert(0);
			
		node.srv = new_srv;
		dest_nodes.push_back(node);
	}
}

void MySQL_HostGroups_Manager::HostGroup_Server_Mapping::remove(Type type, size_t index) {

	std::vector<Node>& nodes = mapping[type];

	// ensure that we're not attempting to access out of the bounds of the container.
	assert(index < nodes.size());

	remove_HGM(nodes[index].srv);

	//Swap the element with the back element, except in the case when we're the last element.
	if (index + 1 != nodes.size())
		std::swap(nodes[index], nodes.back());

	//Pop the back of the container, deleting our old element.
	nodes.pop_back();
}

void MySQL_HostGroups_Manager::HostGroup_Server_Mapping::clear(Type type) {

	for (const auto& node : mapping[type]) {
		remove_HGM(node.srv);
	}

	mapping[type].clear();
}

unsigned int MySQL_HostGroups_Manager::HostGroup_Server_Mapping::get_hostgroup_id(Type type, const Node& node) const {

	if (type == Type::WRITER)
		return node.writer_hostgroup_id;
	else if (type == Type::READER)
		return node.reader_hostgroup_id;
	else
		assert(0);
}

MySrvC* MySQL_HostGroups_Manager::HostGroup_Server_Mapping::insert_HGM(unsigned int hostgroup_id, const MySrvC* srv) {

	MyHGC* hostgroup_container = myHGM->MyHGC_lookup(hostgroup_id);

	if (!hostgroup_container)
		return NULL;

	if (GloMTH->variables.hostgroup_manager_verbose) {
		proxy_info("Creating new server in HG %d : %s:%d , gtid_port=%d, weight=%d, status=%d\n", hostgroup_id, srv->address, srv->port, srv->gtid_port, srv->weight, srv->status);
	}

	proxy_debug(PROXY_DEBUG_MYSQL_CONNPOOL, 5, "Adding new server %s:%d , weight=%d, status=%d, mem_ptr=%p into hostgroup=%d\n", srv->address, srv->port, srv->weight, srv->status, srv, hostgroup_id);

	MySrvC* new_srv = new MySrvC(srv->address, srv->port, srv->gtid_port, srv->weight, srv->status, srv->compression,
		srv->max_connections, srv->max_replication_lag, srv->use_ssl, (srv->max_latency_us/1000), srv->comment);

	hostgroup_container->mysrvs->add(new_srv);

	return new_srv;
}

void MySQL_HostGroups_Manager::HostGroup_Server_Mapping::remove_HGM(MySrvC* srv) {
	proxy_warning("Removed server at address %p, hostgroup %d, address %s port %d. Setting status OFFLINE HARD and immediately dropping all free connections. Used connections will be dropped when trying to use them\n", (void*)srv, srv->myhgc->hid, srv->address, srv->port);
	srv->status = MYSQL_SERVER_STATUS_OFFLINE_HARD;
	srv->ConnectionsFree->drop_all_connections();
}<|MERGE_RESOLUTION|>--- conflicted
+++ resolved
@@ -1608,19 +1608,6 @@
 	}
 }
 
-<<<<<<< HEAD
-void MySQL_HostGroups_Manager::commit_update_checksums_from_tables(SpookyHash& myhash, bool& init) {
-	// Always reset the current table values before recomputing
-	for (size_t i = 0; i < table_resultset_checksum.size(); i++) {
-		if (i != HGM_TABLES::MYSQL_SERVERS) { table_resultset_checksum[i] = 0; }
-	}
-
-	CUCFT1(myhash,init,"mysql_replication_hostgroups","writer_hostgroup", table_resultset_checksum[HGM_TABLES::MYSQL_REPLICATION_HOSTGROUPS]);
-	CUCFT1(myhash,init,"mysql_group_replication_hostgroups","writer_hostgroup", table_resultset_checksum[HGM_TABLES::MYSQL_GROUP_REPLICATION_HOSTGROUPS]);
-	CUCFT1(myhash,init,"mysql_galera_hostgroups","writer_hostgroup", table_resultset_checksum[HGM_TABLES::MYSQL_GALERA_HOSTGROUPS]);
-	CUCFT1(myhash,init,"mysql_aws_aurora_hostgroups","writer_hostgroup", table_resultset_checksum[HGM_TABLES::MYSQL_AWS_AURORA_HOSTGROUPS]);
-	CUCFT1(myhash,init,"mysql_hostgroup_attributes","hostgroup_id", table_resultset_checksum[HGM_TABLES::MYSQL_HOSTGROUP_ATTRIBUTES]);
-=======
 void MySQL_HostGroups_Manager::commit_update_checksums_from_tables() {
 	CUCFT1("mysql_replication_hostgroups","writer_hostgroup", table_resultset_checksum[HGM_TABLES::MYSQL_REPLICATION_HOSTGROUPS]);
 	CUCFT1("mysql_group_replication_hostgroups","writer_hostgroup", table_resultset_checksum[HGM_TABLES::MYSQL_GROUP_REPLICATION_HOSTGROUPS]);
@@ -1700,7 +1687,6 @@
 		hgsm_mysql_servers_checksum = table_resultset_checksum[HGM_TABLES::MYSQL_SERVERS];
 		hgsm_mysql_replication_hostgroups_checksum = table_resultset_checksum[HGM_TABLES::MYSQL_REPLICATION_HOSTGROUPS];
 	}
->>>>>>> 8dab09ec
 }
 
 const char MYSQL_SERVERS_CHECKSUM_QUERY[] {
@@ -2094,36 +2080,6 @@
 
 	uint64_t mysql_servers_v2_checksum = 0;
 
-<<<<<<< HEAD
-	// hostgroup attributes
-	if (incoming_hostgroup_attributes) {
-		proxy_debug(PROXY_DEBUG_MYSQL_CONNPOOL, 4, "DELETE FROM mysql_hostgroup_attributes\n");
-		mydb->execute("DELETE FROM mysql_hostgroup_attributes");
-		generate_mysql_hostgroup_attributes_table();
-	}
-
-	// Checksums are always generated - 'admin-checksum_*' deprecated
-	{
-		commit_generate_mysql_servers_table(runtime_mysql_servers);
-
-		SpookyHash myhash;
-		bool init = false;
-
-		commit_update_checksum_from_mysql_servers(myhash, init);
-		commit_update_checksums_from_tables(myhash, init);
-
-		uint64_t hash1 = 0, hash2 = 0;
-		if (init == true) {
-			myhash.Final(&hash1, &hash2);
-		}
-
-		string new_checksum { get_checksum_from_hash(hash1) };
-		proxy_info("New computed global checksum for 'mysql_servers' is '%s'\n", new_checksum.c_str());
-
-		pthread_mutex_lock(&GloVars.checksum_mutex);
-		update_glovars_mysql_servers_checksum(new_checksum, checksum, epoch);
-		pthread_mutex_unlock(&GloVars.checksum_mutex);
-=======
 	if (only_commit_runtime_mysql_servers == false) {
 		// replication
 		if (incoming_replication_hostgroups) { // this IF is extremely important, otherwise replication hostgroups may disappear
@@ -2161,7 +2117,6 @@
 		}
 
 		mysql_servers_v2_checksum = get_mysql_servers_v2_checksum(mysql_servers_v2);
->>>>>>> 8dab09ec
 	}
 
 	proxy_debug(PROXY_DEBUG_MYSQL_CONNPOOL, 4, "DELETE FROM mysql_servers_incoming\n");
@@ -5115,44 +5070,8 @@
 		mydb->execute("DELETE FROM mysql_servers");
 		generate_mysql_servers_table();
 
-<<<<<<< HEAD
-		//if (GloAdmin && GloAdmin->checksum_variables.checksum_mysql_servers) 
-		{
-			// NOTE: We are always required to remove 'OFFLINE_HARD' servers, since we are not interested in
-			// their propagation to other cluster members.
-			unique_ptr<SQLite3_result> runtime_servers_resultset { get_admin_runtime_mysql_servers(mydb) };
-			remove_resultset_offline_hard_servers(runtime_servers_resultset);
-			save_runtime_mysql_servers(runtime_servers_resultset.release());
-
-			char* error = NULL;
-			int cols = 0;
-			int affected_rows = 0;
-			SQLite3_result* resultset = NULL;
-
-			// reset mysql_server checksum
-			table_resultset_checksum[HGM_TABLES::MYSQL_SERVERS] = 0;
-			hgsm_mysql_servers_checksum = 0;
-
-			mydb->execute_statement(MYSQL_SERVERS_CHECKSUM_QUERY, &error, &cols, &affected_rows, &resultset);
-
-			if (resultset) {
-				if (resultset->rows_count) {
-					table_resultset_checksum[HGM_TABLES::MYSQL_SERVERS] = resultset->raw_checksum();
-
-					hgsm_mysql_servers_checksum = table_resultset_checksum[HGM_TABLES::MYSQL_SERVERS];
-				}
-				delete resultset;
-			} else {
-				proxy_info("Checksum for table %s is 0x%lX\n", "mysql_servers", (long unsigned int)0);
-			}
-
-			uint64_t hash = 0, hash2 = 0;
-			SpookyHash myhash;
-			bool init = false;
-=======
 		const auto mysql_servers_checksum = get_mysql_servers_checksum();
 		hgsm_mysql_servers_checksum = mysql_servers_checksum;
->>>>>>> 8dab09ec
 
 		char buf[ProxySQL_Checksum_Value_LENGTH];
 		uint32_t d32[2];
