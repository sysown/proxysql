#include "MySQL_HostGroups_Manager.h"
#include "proxysql.h"
#include "cpp.h"

#include "MySQL_PreparedStatement.h"
#include "MySQL_Data_Stream.h"

#include <memory>
#include <pthread.h>
#include <string>

#include <prometheus/counter.h>
#include <prometheus/detail/builder.h>
#include <prometheus/family.h>
#include <prometheus/gauge.h>

#include "prometheus_helpers.h"
#include "proxysql_utils.h"

#define char_malloc (char *)malloc
#define itostr(__s, __i)  { __s=char_malloc(32); sprintf(__s, "%lld", __i); }

#include "thread.h"
#include "wqueue.h"

#include "ev.h"

#include <functional>
#include <mutex>
#include <type_traits>

using std::function;

#ifdef TEST_AURORA
static unsigned long long array_mysrvc_total = 0;
static unsigned long long array_mysrvc_cands = 0;
#endif // TEST_AURORA

#define SAFE_SQLITE3_STEP(_stmt) do {\
  do {\
    rc=(*proxy_sqlite3_step)(_stmt);\
    if (rc!=SQLITE_DONE) {\
      assert(rc==SQLITE_LOCKED);\
      usleep(100);\
    }\
  } while (rc!=SQLITE_DONE);\
} while (0)

extern ProxySQL_Admin *GloAdmin;

extern MySQL_Threads_Handler *GloMTH;

extern MySQL_Monitor *GloMyMon;

class MySrvConnList;
class MySrvC;
class MySrvList;
class MyHGC;

//static struct ev_async * gtid_ev_async;

static pthread_mutex_t ev_loop_mutex;

//static std::unordered_map <string, Gtid_Server_Info *> gtid_map;

static void gtid_async_cb(struct ev_loop *loop, struct ev_async *watcher, int revents) {
	if (glovars.shutdown) {
		ev_break(loop);
	}
	pthread_mutex_lock(&ev_loop_mutex);
	MyHGM->gtid_missing_nodes = false;
	MyHGM->generate_mysql_gtid_executed_tables();
	pthread_mutex_unlock(&ev_loop_mutex);
	return;
}

static void gtid_timer_cb (struct ev_loop *loop, struct ev_timer *timer, int revents) {
	if (GloMTH == nullptr) { return; }
	ev_timer_stop(loop, timer);
	ev_timer_set(timer, __sync_add_and_fetch(&GloMTH->variables.binlog_reader_connect_retry_msec,0)/1000, 0);
	if (glovars.shutdown) {
		ev_break(loop);
	}
	if (MyHGM->gtid_missing_nodes) {
		pthread_mutex_lock(&ev_loop_mutex);
		MyHGM->gtid_missing_nodes = false;
		MyHGM->generate_mysql_gtid_executed_tables();
		pthread_mutex_unlock(&ev_loop_mutex);
	}
	ev_timer_start(loop, timer);
	return;
}

static int wait_for_mysql(MYSQL *mysql, int status) {
	struct pollfd pfd;
	int timeout, res;

	pfd.fd = mysql_get_socket(mysql);
	pfd.events =
		(status & MYSQL_WAIT_READ ? POLLIN : 0) |
		(status & MYSQL_WAIT_WRITE ? POLLOUT : 0) |
		(status & MYSQL_WAIT_EXCEPT ? POLLPRI : 0);
	timeout = 1;
	res = poll(&pfd, 1, timeout);
	if (res == 0)
		return MYSQL_WAIT_TIMEOUT | status;
	else if (res < 0)
		return MYSQL_WAIT_TIMEOUT;
	else {
		int status = 0;
		if (pfd.revents & POLLIN) status |= MYSQL_WAIT_READ;
		if (pfd.revents & POLLOUT) status |= MYSQL_WAIT_WRITE;
		if (pfd.revents & POLLPRI) status |= MYSQL_WAIT_EXCEPT;
		return status;
	}
}

void reader_cb(struct ev_loop *loop, struct ev_io *w, int revents) {
	pthread_mutex_lock(&ev_loop_mutex);
	if (revents & EV_READ) {
		GTID_Server_Data *sd = (GTID_Server_Data *)w->data;
		bool rc = true;
		rc = sd->readall();
		if (rc == false) {
			//delete sd;
			std::string s1 = sd->address;
			s1.append(":");
			s1.append(std::to_string(sd->mysql_port));
			MyHGM->gtid_missing_nodes = true;
			proxy_warning("GTID: failed to connect to ProxySQL binlog reader on port %d for server %s:%d\n", sd->port, sd->address, sd->mysql_port);
			std::unordered_map <string, GTID_Server_Data *>::iterator it2;
			it2 = MyHGM->gtid_map.find(s1);
			if (it2 != MyHGM->gtid_map.end()) {
				//MyHGM->gtid_map.erase(it2);
				it2->second = NULL;
				delete sd;
			}
			ev_io_stop(MyHGM->gtid_ev_loop, w);
			free(w);
		} else {
			sd->dump();
		}
	}
	pthread_mutex_unlock(&ev_loop_mutex);
}

void connect_cb(EV_P_ ev_io *w, int revents) {
	pthread_mutex_lock(&ev_loop_mutex);
	struct ev_io * c = w;
	if (revents & EV_WRITE) {
		int optval = 0;
		socklen_t optlen = sizeof(optval);
		if ((getsockopt(w->fd, SOL_SOCKET, SO_ERROR, &optval, &optlen) == -1) ||
			(optval != 0)) {
			/* Connection failed; try the next address in the list. */
			//int errnum = optval ? optval : errno;
			ev_io_stop(MyHGM->gtid_ev_loop, w);
			close(w->fd);
			MyHGM->gtid_missing_nodes = true;
			GTID_Server_Data * custom_data = (GTID_Server_Data *)w->data;
			GTID_Server_Data *sd = custom_data;
			std::string s1 = sd->address;
			s1.append(":");
			s1.append(std::to_string(sd->mysql_port));
			proxy_warning("GTID: failed to connect to ProxySQL binlog reader on port %d for server %s:%d\n", sd->port, sd->address, sd->mysql_port);
			std::unordered_map <string, GTID_Server_Data *>::iterator it2;
			it2 = MyHGM->gtid_map.find(s1);
			if (it2 != MyHGM->gtid_map.end()) {
				//MyHGM->gtid_map.erase(it2);
				it2->second = NULL;
				delete sd;
			}
			//delete custom_data;
			free(c);
		} else {
			ev_io_stop(MyHGM->gtid_ev_loop, w);
			int fd=w->fd;
			struct ev_io * new_w = (struct ev_io*) malloc(sizeof(struct ev_io));
			new_w->data = w->data;
			GTID_Server_Data * custom_data = (GTID_Server_Data *)new_w->data;
			custom_data->w = new_w;
			free(w);
			ev_io_init(new_w, reader_cb, fd, EV_READ);
			ev_io_start(MyHGM->gtid_ev_loop, new_w);
		}
	}
	pthread_mutex_unlock(&ev_loop_mutex);
}

struct ev_io * new_connector(char *address, uint16_t gtid_port, uint16_t mysql_port) {
	//struct sockaddr_in a;
	int s;

	if ((s = socket(AF_INET, SOCK_STREAM, 0)) == -1) {
		perror("socket");
		close(s);
		return NULL;
	}
/*
	memset(&a, 0, sizeof(a));
	a.sin_port = htons(gtid_port);
	a.sin_family = AF_INET;
	if (!inet_aton(address, (struct in_addr *) &a.sin_addr.s_addr)) {
		perror("bad IP address format");
		close(s);
		return NULL;
	}
*/
	ioctl_FIONBIO(s,1);

	struct addrinfo hints;
	struct addrinfo *res = NULL;
	memset(&hints, 0, sizeof(hints));
	hints.ai_protocol= IPPROTO_TCP;
	hints.ai_family= AF_UNSPEC;
	hints.ai_socktype= SOCK_STREAM;

	char str_port[NI_MAXSERV+1];
	sprintf(str_port,"%d", gtid_port);
	int gai_rc = getaddrinfo(address, str_port, &hints, &res);
	if (gai_rc) {
		freeaddrinfo(res);
		//exit here
		return NULL;
	}

	//int status = connect(s, (struct sockaddr *) &a, sizeof(a));
	int status = connect(s, res->ai_addr, res->ai_addrlen);
	if ((status == 0) || ((status == -1) && (errno == EINPROGRESS))) {
		struct ev_io *c = (struct ev_io *)malloc(sizeof(struct ev_io));
		if (c) {
			ev_io_init(c, connect_cb, s, EV_WRITE);
			GTID_Server_Data * custom_data = new GTID_Server_Data(c, address, gtid_port, mysql_port);
			c->data = (void *)custom_data;
			return c;
		}
		/* else error */
	}
	return NULL;
}



GTID_Server_Data::GTID_Server_Data(struct ev_io *_w, char *_address, uint16_t _port, uint16_t _mysql_port) {
	active = true;
	w = _w;
	size = 1024; // 1KB buffer
	data = (char *)malloc(size);
	memset(uuid_server, 0, sizeof(uuid_server));
	pos = 0;
	len = 0;
	address = strdup(_address);
	port = _port;
	mysql_port = _mysql_port;
	events_read = 0;
}

void GTID_Server_Data::resize(size_t _s) {
	char *data_ = (char *)malloc(_s);
	memcpy(data_, data, (_s > size ? size : _s));
	size = _s;
	free(data);
	data = data_;
}

GTID_Server_Data::~GTID_Server_Data() {
	free(address);
	free(data);
}

bool GTID_Server_Data::readall() {
	bool ret = true;
	if (size == len) {
		// buffer is full, expand
		resize(len*2);
	}
	int rc = 0;
	rc = read(w->fd,data+len,size-len);
	if (rc > 0) {
		len += rc;
	} else {
		int myerr = errno;
		proxy_error("Read returned %d bytes, error %d\n", rc, myerr);
		if (
			(rc == 0) ||
			(rc==-1 && myerr != EINTR && myerr != EAGAIN)
		) {
			ret = false;
		}
	}
	return ret;
}


bool GTID_Server_Data::gtid_exists(char *gtid_uuid, uint64_t gtid_trxid) {
	std::string s = gtid_uuid;
	auto it = gtid_executed.find(s);
//	fprintf(stderr,"Checking if server %s:%d has GTID %s:%lu ... ", address, port, gtid_uuid, gtid_trxid);
	if (it == gtid_executed.end()) {
//		fprintf(stderr,"NO\n");
		return false;
	}
	for (auto itr = it->second.begin(); itr != it->second.end(); ++itr) {
		if ((int64_t)gtid_trxid >= itr->first && (int64_t)gtid_trxid <= itr->second) {
//			fprintf(stderr,"YES\n");
			return true;
		}
	}
//	fprintf(stderr,"NO\n");
	return false;
}

void GTID_Server_Data::read_all_gtids() {
		while (read_next_gtid()) {
		}
	}

void GTID_Server_Data::dump() {
	if (len==0) {
		return;
	}
	read_all_gtids();
	//int rc = write(1,data+pos,len-pos);
	fflush(stdout);
	///pos += rc;
	if (pos >= len/2) {
		memmove(data,data+pos,len-pos);
		len = len-pos;
		pos = 0;
	}
}

bool GTID_Server_Data::writeout() {
	bool ret = true;
	if (len==0) {
		return ret;
	}
	int rc = 0;
	rc = write(w->fd,data+pos,len-pos);
	if (rc > 0) {
		pos += rc;
		if (pos >= len/2) {
			memmove(data,data+pos,len-pos);
			len = len-pos;
			pos = 0;
		}
	}
	return ret;
}

bool GTID_Server_Data::read_next_gtid() {
	if (len==0) {
		return false;
	}
	void *nlp = NULL;
	nlp = memchr(data+pos,'\n',len-pos);
	if (nlp == NULL) {
		return false;
	}
	int l = (char *)nlp - (data+pos);
	char rec_msg[80];
	if (strncmp(data+pos,(char *)"ST=",3)==0) {
		// we are reading the bootstrap
		char *bs = (char *)malloc(l+1-3); // length + 1 (null byte) - 3 (header)
		memcpy(bs, data+pos+3, l-3);
		bs[l-3] = '\0';
		char *saveptr1=NULL;
		char *saveptr2=NULL;
		//char *saveptr3=NULL;
		char *token = NULL;
		char *subtoken = NULL;
		//char *subtoken2 = NULL;
		char *str1 = NULL;
		char *str2 = NULL;
		//char *str3 = NULL;
		for (str1 = bs; ; str1 = NULL) {
			token = strtok_r(str1, ",", &saveptr1);
			if (token == NULL) {
				break;
			}
			int j = 0;
			for (str2 = token; ; str2 = NULL) {
				subtoken = strtok_r(str2, ":", &saveptr2);
				if (subtoken == NULL) {
					break;
					}
				j++;
				if (j%2 == 1) { // we are reading the uuid
					char *p = uuid_server;
					for (unsigned int k=0; k<strlen(subtoken); k++) {
						if (subtoken[k]!='-') {
							*p = subtoken[k];
							p++;
						}
					}
					//fprintf(stdout,"BS from %s\n", uuid_server);
				} else { // we are reading the trxids
					uint64_t trx_from;
					uint64_t trx_to;
					sscanf(subtoken,"%lu-%lu",&trx_from,&trx_to);
					//fprintf(stdout,"BS from %s:%lu-%lu\n", uuid_server, trx_from, trx_to);
					std::string s = uuid_server;
					gtid_executed[s].emplace_back(trx_from, trx_to);
			   }
			}
		}
		pos += l+1;
		free(bs);
		//return true;
	} else {
		strncpy(rec_msg,data+pos,l);
		pos += l+1;
		rec_msg[l]=0;
		//int rc = write(1,data+pos,l+1);
		//fprintf(stdout,"%s\n", rec_msg);
		if (rec_msg[0]=='I') {
			//char rec_uuid[80];
			uint64_t rec_trxid;
			char *a = NULL;
			int ul = 0;
			switch (rec_msg[1]) {
				case '1':
					//sscanf(rec_msg+3,"%s\:%lu",uuid_server,&rec_trxid);
					a = strchr(rec_msg+3,':');
					ul = a-rec_msg-3;
					strncpy(uuid_server,rec_msg+3,ul);
					uuid_server[ul] = 0;
					rec_trxid=atoll(a+1);
					break;
				case '2':
					//sscanf(rec_msg+3,"%lu",&rec_trxid);
					rec_trxid=atoll(rec_msg+3);
					break;
				default:
					break;
			}
			//fprintf(stdout,"%s:%lu\n", uuid_server, rec_trxid);
			std::string s = uuid_server;
			gtid_t new_gtid = std::make_pair(s,rec_trxid);
			addGtid(new_gtid,gtid_executed);
			events_read++;
			//return true;
		}
	}
	//std::cout << "current pos " << gtid_executed_to_string(gtid_executed) << std::endl << std::endl;
	return true;
}

std::string gtid_executed_to_string(gtid_set_t& gtid_executed) {
	std::string gtid_set;
	for (auto it=gtid_executed.begin(); it!=gtid_executed.end(); ++it) {
		std::string s = it->first;
		s.insert(8,"-");
		s.insert(13,"-");
		s.insert(18,"-");
		s.insert(23,"-");
		s = s + ":";
		for (auto itr = it->second.begin(); itr != it->second.end(); ++itr) {
			std::string s2 = s;
			s2 = s2 + std::to_string(itr->first);
			s2 = s2 + "-";
			s2 = s2 + std::to_string(itr->second);
			s2 = s2 + ",";
			gtid_set = gtid_set + s2;
		}
	}
	// Extract latest comma only in case 'gtid_executed' isn't empty
	if (gtid_set.empty() == false) {
		gtid_set.pop_back();
	}
	return gtid_set;
}



void addGtid(const gtid_t& gtid, gtid_set_t& gtid_executed) {
	auto it = gtid_executed.find(gtid.first);
	if (it == gtid_executed.end())
	{
		gtid_executed[gtid.first].emplace_back(gtid.second, gtid.second);
		return;
	}

	bool flag = true;
	for (auto itr = it->second.begin(); itr != it->second.end(); ++itr)
	{
		if (gtid.second >= itr->first && gtid.second <= itr->second)
			return;
		if (gtid.second + 1 == itr->first)
		{
			--itr->first;
			flag = false;
			break;
		}
		else if (gtid.second == itr->second + 1)
		{
			++itr->second;
			flag = false;
			break;
		}
		else if (gtid.second < itr->first)
		{
			it->second.emplace(itr, gtid.second, gtid.second);
			return;
		}
	}

	if (flag)
		it->second.emplace_back(gtid.second, gtid.second);

	for (auto itr = it->second.begin(); itr != it->second.end(); ++itr)
	{
		auto next_itr = std::next(itr);
		if (next_itr != it->second.end() && itr->second + 1 == next_itr->first)
		{
			itr->second = next_itr->second;
			it->second.erase(next_itr);
			break;
		}
	}
}

static void * GTID_syncer_run() {
	//struct ev_loop * gtid_ev_loop;
	//gtid_ev_loop = NULL;
	MyHGM->gtid_ev_loop = ev_loop_new (EVBACKEND_POLL | EVFLAG_NOENV);
	if (MyHGM->gtid_ev_loop == NULL) {
		proxy_error("could not initialise GTID sync loop\n");
		exit(EXIT_FAILURE);
	}
	//ev_async_init(gtid_ev_async, gtid_async_cb);
	//ev_async_start(gtid_ev_loop, gtid_ev_async);
	MyHGM->gtid_ev_timer = (struct ev_timer *)malloc(sizeof(struct ev_timer));
	ev_async_init(MyHGM->gtid_ev_async, gtid_async_cb);
	ev_async_start(MyHGM->gtid_ev_loop, MyHGM->gtid_ev_async);
	//ev_timer_init(MyHGM->gtid_ev_timer, gtid_timer_cb, __sync_add_and_fetch(&GloMTH->variables.binlog_reader_connect_retry_msec,0)/1000, 0);
	ev_timer_init(MyHGM->gtid_ev_timer, gtid_timer_cb, 3, 0);
	ev_timer_start(MyHGM->gtid_ev_loop, MyHGM->gtid_ev_timer);
	//ev_ref(gtid_ev_loop);
	ev_run(MyHGM->gtid_ev_loop, 0);
	//sleep(1000);
	return NULL;
}

//static void * HGCU_thread_run() {
static void * HGCU_thread_run() {
	PtrArray *conn_array=new PtrArray();
	while(1) {
		MySQL_Connection *myconn= NULL;
		myconn = (MySQL_Connection *)MyHGM->queue.remove();
		if (myconn==NULL) {
			// intentionally exit immediately
			delete conn_array;
			return NULL;
		}
		conn_array->add(myconn);
		while (MyHGM->queue.size()) {
			myconn=(MySQL_Connection *)MyHGM->queue.remove();
			if (myconn==NULL) {
				delete conn_array;
				return NULL;
			}
			conn_array->add(myconn);
		}
		unsigned int l=conn_array->len;
		int *errs=(int *)malloc(sizeof(int)*l);
		int *statuses=(int *)malloc(sizeof(int)*l);
		my_bool *ret=(my_bool *)malloc(sizeof(my_bool)*l);
		int i;
		for (i=0;i<(int)l;i++) {
			myconn->reset();
			MyHGM->increase_reset_counter();
			myconn=(MySQL_Connection *)conn_array->index(i);
			if (myconn->mysql->net.pvio && myconn->mysql->net.fd && myconn->mysql->net.buff) {
				MySQL_Connection_userinfo *userinfo = myconn->userinfo;
				char *auth_password = NULL;
				if (userinfo->password) {
					if (userinfo->password[0]=='*') { // we don't have the real password, let's pass sha1
						auth_password=userinfo->sha1_pass;
					} else {
						auth_password=userinfo->password;
					}
				}
				//async_exit_status = mysql_change_user_start(&ret_bool,mysql,_ui->username, auth_password, _ui->schemaname);
				// we first reset the charset to a default one.
				// this to solve the problem described here:
				// https://github.com/sysown/proxysql/pull/3249#issuecomment-761887970
				if (myconn->mysql->charset->nr >= 255)
					mysql_options(myconn->mysql, MYSQL_SET_CHARSET_NAME, myconn->mysql->charset->csname);
				statuses[i]=mysql_change_user_start(&ret[i], myconn->mysql, myconn->userinfo->username, auth_password, myconn->userinfo->schemaname);
				if (myconn->mysql->net.pvio==NULL || myconn->mysql->net.fd==0 || myconn->mysql->net.buff==NULL) {
					statuses[i]=0; ret[i]=1;
				}
			} else {
				statuses[i]=0;
				ret[i]=1;
			}
		}
		for (i=0;i<(int)conn_array->len;i++) {
			if (statuses[i]==0) {
				myconn=(MySQL_Connection *)conn_array->remove_index_fast(i);
				if (!ret[i]) {
					MyHGM->push_MyConn_to_pool(myconn);
				} else {
					myconn->send_quit=false;
					MyHGM->destroy_MyConn_from_pool(myconn);
				}
				statuses[i]=statuses[conn_array->len];
				ret[i]=ret[conn_array->len];
				i--;
			}
		}
		unsigned long long now=monotonic_time();
		while (conn_array->len && ((monotonic_time() - now) < 1000000)) {
			usleep(50);
			for (i=0;i<(int)conn_array->len;i++) {
				myconn=(MySQL_Connection *)conn_array->index(i);
				if (myconn->mysql->net.pvio && myconn->mysql->net.fd && myconn->mysql->net.buff) {
					statuses[i]=wait_for_mysql(myconn->mysql, statuses[i]);
					if (myconn->mysql->net.pvio && myconn->mysql->net.fd && myconn->mysql->net.buff) {
						if ((statuses[i] & MYSQL_WAIT_TIMEOUT) == 0) {
							statuses[i]=mysql_change_user_cont(&ret[i], myconn->mysql, statuses[i]);
							if (myconn->mysql->net.pvio==NULL || myconn->mysql->net.fd==0 || myconn->mysql->net.buff==NULL ) {
								statuses[i]=0; ret[i]=1;
							}
						}
					} else {
						statuses[i]=0; ret[i]=1;
					}
				} else {
					statuses[i]=0; ret[i]=1;
				}
			}
			for (i=0;i<(int)conn_array->len;i++) {
				if (statuses[i]==0) {
					myconn=(MySQL_Connection *)conn_array->remove_index_fast(i);
					if (!ret[i]) {
						myconn->reset();
						MyHGM->push_MyConn_to_pool(myconn);
					} else {
						myconn->send_quit=false;
						MyHGM->destroy_MyConn_from_pool(myconn);
					}
					statuses[i]=statuses[conn_array->len];
					ret[i]=ret[conn_array->len];
					i--;
				}
			}
		}
		while (conn_array->len) {
			// we reached here, and there are still connections
			myconn=(MySQL_Connection *)conn_array->remove_index_fast(0);
			myconn->send_quit=false;
			MyHGM->destroy_MyConn_from_pool(myconn);
		}
		free(statuses);
		free(errs);
		free(ret);
	}
	delete conn_array;
}


MySQL_Connection *MySrvConnList::index(unsigned int _k) {
	return (MySQL_Connection *)conns->index(_k);
}

MySQL_Connection * MySrvConnList::remove(int _k) {
	return (MySQL_Connection *)conns->remove_index_fast(_k);
}

/*
unsigned int MySrvConnList::conns_length() {
	return conns->len;
}
*/

MySrvConnList::MySrvConnList(MySrvC *_mysrvc) {
	mysrvc=_mysrvc;
	conns=new PtrArray();
}

void MySrvConnList::add(MySQL_Connection *c) {
	conns->add(c);
}

MySrvConnList::~MySrvConnList() {
	mysrvc=NULL;
	while (conns_length()) {
		MySQL_Connection *conn=(MySQL_Connection *)conns->remove_index_fast(0);
		delete conn;
	}
	delete conns;
}

MySrvList::MySrvList(MyHGC *_myhgc) {
	myhgc=_myhgc;
	servers=new PtrArray();
}

void MySrvList::add(MySrvC *s) {
	if (s->myhgc==NULL) {
		s->myhgc=myhgc;
	}
	servers->add(s);
}


int MySrvList::find_idx(MySrvC *s) {
  for (unsigned int i=0; i<servers->len; i++) {
    MySrvC *mysrv=(MySrvC *)servers->index(i);
    if (mysrv==s) {
      return (unsigned int)i;
    }
  }
  return -1;
}

void MySrvList::remove(MySrvC *s) {
	int i=find_idx(s);
	assert(i>=0);
	servers->remove_index_fast((unsigned int)i);
}

void MySrvConnList::drop_all_connections() {
	proxy_debug(PROXY_DEBUG_MYSQL_CONNPOOL, 7, "Dropping all connections (%u total) on MySrvConnList %p for server %s:%d , hostgroup=%d , status=%d\n", conns_length(), this, mysrvc->address, mysrvc->port, mysrvc->myhgc->hid, mysrvc->status);
	while (conns_length()) {
		MySQL_Connection *conn=(MySQL_Connection *)conns->remove_index_fast(0);
		delete conn;
	}
}


MySrvC::MySrvC(
	char* add, uint16_t p, uint16_t gp, int64_t _weight, enum MySerStatus _status, unsigned int _compression,
	int64_t _max_connections, unsigned int _max_replication_lag, int32_t _use_ssl, unsigned int _max_latency_ms,
	char* _comment
) {
	address=strdup(add);
	port=p;
	gtid_port=gp;
	weight=_weight;
	status=_status;
	compression=_compression;
	max_connections=_max_connections;
	max_replication_lag=_max_replication_lag;
	use_ssl=_use_ssl;
	cur_replication_lag_count=0;
	max_latency_us=_max_latency_ms*1000;
	current_latency_us=0;
	aws_aurora_current_lag_us = 0;
	connect_OK=0;
	connect_ERR=0;
	queries_sent=0;
	bytes_sent=0;
	bytes_recv=0;
	max_connections_used=0;
	queries_gtid_sync=0;
	time_last_detected_error=0;
	connect_ERR_at_time_last_detected_error=0;
	shunned_automatic=false;
	shunned_and_kill_all_connections=false;	// false to default
	//charset=_charset;
	myhgc=NULL;
	comment=strdup(_comment);
	ConnectionsUsed=new MySrvConnList(this);
	ConnectionsFree=new MySrvConnList(this);
}

void MySrvC::connect_error(int err_num, bool get_mutex) {
	// NOTE: this function operates without any mutex
	// although, it is not extremely important if any counter is lost
	// as a single connection failure won't make a significant difference
	proxy_debug(PROXY_DEBUG_MYSQL_CONNECTION, 5, "Connect failed with code '%d'\n", err_num);
	__sync_fetch_and_add(&connect_ERR,1);
	__sync_fetch_and_add(&MyHGM->status.server_connections_aborted,1);
	if (err_num >= 1048 && err_num <= 1052)
		return;
	if (err_num >= 1054 && err_num <= 1075)
		return;
	if (err_num >= 1099 && err_num <= 1104)
		return;
	if (err_num >= 1106 && err_num <= 1113)
		return;
	if (err_num >= 1116 && err_num <= 1118)
		return;
	if (err_num == 1136 || (err_num >= 1138 && err_num <= 1149))
		return;
	switch (err_num) {
		case 1007: // Can't create database
		case 1008: // Can't drop database
		case 1044: // access denied
		case 1045: // access denied
/*
		case 1048: // Column cannot be null
		case 1049: // Unknown database
		case 1050: // Table already exists
		case 1051: // Unknown table
		case 1052: // Column is ambiguous
*/
		case 1120:
		case 1203: // User %s already has more than 'max_user_connections' active connections
		case 1226: // User '%s' has exceeded the '%s' resource (current value: %ld)
		case 3118: // Access denied for user '%s'. Account is locked..
			return;
			break;
		default:
			break;
	}
	time_t t=time(NULL);
	if (t > time_last_detected_error) {
		time_last_detected_error=t;
		connect_ERR_at_time_last_detected_error=1;
	} else {
		if (t < time_last_detected_error) {
			// time_last_detected_error is in the future
			// this means that monitor has a ping interval too big and tuned that in the future
			return;
		}
		// same time
		/**
		 * @brief The expected configured retries set by 'mysql-connect_retries_on_failure' + '2' extra expected
		 *   connection errors.
		 * @details This two extra connections errors are expected:
		 *   1. An initial connection error generated by the datastream and the connection when being created,
		 *     this is, right after the session has requested a connection to the connection pool. This error takes
		 *     places directly in the state machine from 'MySQL_Connection'. Because of this, we consider this
		 *     additional error to be a consequence of the two states machines, and it's not considered for
		 *     'connect_retries'.
		 *   2. A second connection connection error, which is the initial connection error generated by 'MySQL_Session'
		 *     when already in the 'CONNECTING_SERVER' state. This error is an 'extra error' to always consider, since
		 *     it's not part of the retries specified by 'mysql_thread___connect_retries_on_failure', thus, we set the
		 *     'connect_retries' to be 'mysql_thread___connect_retries_on_failure + 1'.
		 */
		int connect_retries = mysql_thread___connect_retries_on_failure + 1;
		int max_failures = mysql_thread___shun_on_failures > connect_retries ? connect_retries : mysql_thread___shun_on_failures;

		if (__sync_add_and_fetch(&connect_ERR_at_time_last_detected_error,1) >= (unsigned int)max_failures) {
			bool _shu=false;
			if (get_mutex==true)
				MyHGM->wrlock(); // to prevent race conditions, lock here. See #627
			if (status==MYSQL_SERVER_STATUS_ONLINE) {
				status=MYSQL_SERVER_STATUS_SHUNNED;
				shunned_automatic=true;
				_shu=true;
			} else {
				_shu=false;
			}
			if (get_mutex==true)
				MyHGM->wrunlock();
			if (_shu) {
			proxy_error("Shunning server %s:%d with %u errors/sec. Shunning for %u seconds\n", address, port, connect_ERR_at_time_last_detected_error , mysql_thread___shun_recovery_time_sec);
			}
		}
	}
}

void MySrvC::shun_and_killall() {
	status=MYSQL_SERVER_STATUS_SHUNNED;
	shunned_automatic=true;
	shunned_and_kill_all_connections=true;
}

MySrvC::~MySrvC() {
	if (address) free(address);
	if (comment) free(comment);
	delete ConnectionsUsed;
	delete ConnectionsFree;
}

MySrvList::~MySrvList() {
	myhgc=NULL;
	while (servers->len) {
		MySrvC *mysrvc=(MySrvC *)servers->remove_index_fast(0);
		delete mysrvc;
	}
	delete servers;
}


MyHGC::MyHGC(int _hid) {
	hid=_hid;
	mysrvs=new MySrvList(this);
	current_time_now = 0;
	new_connections_now = 0;
	attributes.initialized = false;
	reset_attributes();
	// Uninitialized server defaults. Should later be initialized via 'mysql_hostgroup_attributes'.
	servers_defaults.weight = -1;
	servers_defaults.max_connections = -1;
	servers_defaults.use_ssl = -1;
}

void MyHGC::reset_attributes() {
	if (attributes.initialized == false) {
		attributes.init_connect = NULL;
		attributes.comment = NULL;
		attributes.ignore_session_variables_text = NULL;
	}
	attributes.initialized = true;
	attributes.configured = false;
	attributes.max_num_online_servers = 1000000;
	attributes.throttle_connections_per_sec = 1000000;
	attributes.autocommit = -1;
	attributes.free_connections_pct = 10;
	attributes.multiplex = true;
	attributes.connection_warming = false;
	free(attributes.init_connect);
	attributes.init_connect = NULL;
	free(attributes.comment);
	attributes.comment = NULL;
	free(attributes.ignore_session_variables_text);
	attributes.ignore_session_variables_text = NULL;
	attributes.ignore_session_variables_json = json();
}

MyHGC::~MyHGC() {
	reset_attributes(); // free all memory
	delete mysrvs;
}

using metric_name = std::string;
using metric_help = std::string;
using metric_tags = std::map<std::string, std::string>;

using hg_counter_tuple =
	std::tuple<
		p_hg_counter::metric,
		metric_name,
		metric_help,
		metric_tags
	>;

using hg_gauge_tuple =
	std::tuple<
		p_hg_gauge::metric,
		metric_name,
		metric_help,
		metric_tags
	>;

using hg_dyn_counter_tuple =
	std::tuple<
		p_hg_dyn_counter::metric,
		metric_name,
		metric_help,
		metric_tags
	>;

using hg_dyn_gauge_tuple =
	std::tuple<
		p_hg_dyn_gauge::metric,
		metric_name,
		metric_help,
		metric_tags
	>;

using hg_counter_vector = std::vector<hg_counter_tuple>;
using hg_gauge_vector = std::vector<hg_gauge_tuple>;
using hg_dyn_counter_vector = std::vector<hg_dyn_counter_tuple>;
using hg_dyn_gauge_vector = std::vector<hg_dyn_gauge_tuple>;

/**
 * @brief Metrics map holding the metrics for the 'MySQL_HostGroups_Manager' module.
 *
 * @note Many metrics in this map, share a common "id name", because
 *  they differ only by label, because of this, HELP is shared between
 *  them. For better visual identification of this groups they are
 *  sepparated using a line separator comment.
 */
const std::tuple<
	hg_counter_vector,
	hg_gauge_vector,
	hg_dyn_counter_vector,
	hg_dyn_gauge_vector
>
hg_metrics_map = std::make_tuple(
	hg_counter_vector {
		std::make_tuple (
			p_hg_counter::servers_table_version,
			"proxysql_servers_table_version_total",
			"Number of times the \"servers_table\" have been modified.",
			metric_tags {}
		),

		// ====================================================================
		std::make_tuple (
			p_hg_counter::server_connections_created,
			"proxysql_server_connections_total",
			"Total number of server connections (created|delayed|aborted).",
			metric_tags {
				{ "status", "created" }
			}
		),
		std::make_tuple (
			p_hg_counter::server_connections_delayed,
			"proxysql_server_connections_total",
			"Total number of server connections (created|delayed|aborted).",
			metric_tags {
				{ "status", "delayed" }
			}
		),
		std::make_tuple (
			p_hg_counter::server_connections_aborted,
			"proxysql_server_connections_total",
			"Total number of server connections (created|delayed|aborted).",
			metric_tags {
				{ "status", "aborted" }
			}
		),
		// ====================================================================

		// ====================================================================
		std::make_tuple (
			p_hg_counter::client_connections_created,
			"proxysql_client_connections_total",
			"Total number of client connections created.",
			metric_tags {
				{ "status", "created" }
			}
		),
		std::make_tuple (
			p_hg_counter::client_connections_aborted,
			"proxysql_client_connections_total",
			"Total number of client failed connections (or closed improperly).",
			metric_tags {
				{ "status", "aborted" }
			}
		),
		// ====================================================================

		std::make_tuple (
			p_hg_counter::com_autocommit,
			"proxysql_com_autocommit_total",
			"Total queries autocommited.",
			metric_tags {}
		),
		std::make_tuple (
			p_hg_counter::com_autocommit_filtered,
			"proxysql_com_autocommit_filtered_total",
			"Total queries filtered autocommit.",
			metric_tags {}
		),
		std::make_tuple (
			p_hg_counter::com_rollback,
			"proxysql_com_rollback_total",
			"Total queries rollbacked.",
			metric_tags {}
		),
		std::make_tuple (
			p_hg_counter::com_rollback_filtered,
			"proxysql_com_rollback_filtered_total",
			"Total queries filtered rollbacked.",
			metric_tags {}
		),
		std::make_tuple (
			p_hg_counter::com_backend_change_user,
			"proxysql_com_backend_change_user_total",
			"Total CHANGE_USER queries backend.",
			metric_tags {}
		),
		std::make_tuple (
			p_hg_counter::com_backend_init_db,
			"proxysql_com_backend_init_db_total",
			"Total queries backend INIT DB.",
			metric_tags {}
		),
		std::make_tuple (
			p_hg_counter::com_backend_set_names,
			"proxysql_com_backend_set_names_total",
			"Total queries backend SET NAMES.",
			metric_tags {}
		),
		std::make_tuple (
			p_hg_counter::com_frontend_init_db,
			"proxysql_com_frontend_init_db_total",
			"Total INIT DB queries frontend.",
			metric_tags {}
		),
		std::make_tuple (
			p_hg_counter::com_frontend_set_names,
			"proxysql_com_frontend_set_names_total",
			"Total SET NAMES frontend queries.",
			metric_tags {}
		),
		std::make_tuple (
			p_hg_counter::com_frontend_use_db,
			"proxysql_com_frontend_use_db_total",
			"Total USE DB queries frontend.",
			metric_tags {}
		),
		std::make_tuple (
			p_hg_counter::com_commit_cnt,
			"proxysql_com_commit_cnt_total",
			"Total queries commit.",
			metric_tags {}
		),
		std::make_tuple (
			p_hg_counter::com_commit_cnt_filtered,
			"proxysql_com_commit_cnt_filtered_total",
			"Total queries commit filtered.",
			metric_tags {}
		),
		std::make_tuple (
			p_hg_counter::selects_for_update__autocommit0,
			"proxysql_selects_for_update__autocommit0_total",
			"Total queries that are SELECT for update or equivalent.",
			metric_tags {}
		),
		std::make_tuple (
			p_hg_counter::access_denied_wrong_password,
			"proxysql_access_denied_wrong_password_total",
			"Total access denied \"wrong password\".",
			metric_tags {}
		),
		std::make_tuple (
			p_hg_counter::access_denied_max_connections,
			"proxysql_access_denied_max_connections_total",
			"Total access denied \"max connections\".",
			metric_tags {}
		),
		std::make_tuple (
			p_hg_counter::access_denied_max_user_connections,
			"proxysql_access_denied_max_user_connections_total",
			"Total access denied \"max user connections\".",
			metric_tags {}
		),

		// ====================================================================
		std::make_tuple (
			p_hg_counter::myhgm_myconnpool_get,
			"proxysql_myhgm_myconnpool_get_total",
			"The number of requests made to the connection pool.",
			metric_tags {}
		),
		std::make_tuple (
			p_hg_counter::myhgm_myconnpool_get_ok,
			"proxysql_myhgm_myconnpool_get_ok_total",
			"The number of successful requests to the connection pool (i.e. where a connection was available).",
			metric_tags {}
		),
		std::make_tuple (
			p_hg_counter::myhgm_myconnpool_get_ping,
			"proxysql_myhgm_myconnpool_get_ping_total",
			"The number of connections that were taken from the pool to run a ping to keep them alive.",
			metric_tags {}
		),
		// ====================================================================

		std::make_tuple (
			p_hg_counter::myhgm_myconnpool_push,
			"proxysql_myhgm_myconnpool_push_total",
			"The number of connections returned to the connection pool.",
			metric_tags {}
		),
		std::make_tuple (
			p_hg_counter::myhgm_myconnpool_reset,
			"proxysql_myhgm_myconnpool_reset_total",
			"The number of connections that have been reset / re-initialized using \"COM_CHANGE_USER\"",
			metric_tags {}
		),
		std::make_tuple (
			p_hg_counter::myhgm_myconnpool_destroy,
			"proxysql_myhgm_myconnpool_destroy_total",
			"The number of connections considered unhealthy and therefore closed.",
			metric_tags {}
		),

		// ====================================================================

		std::make_tuple (
			p_hg_counter::auto_increment_delay_multiplex,
			"proxysql_myhgm_auto_increment_multiplex_total",
			"The number of times that 'auto_increment_delay_multiplex' has been triggered.",
			metric_tags {}
		),
	},
	// prometheus gauges
	hg_gauge_vector {
		std::make_tuple (
			p_hg_gauge::server_connections_connected,
			"proxysql_server_connections_connected",
			"Backend connections that are currently connected.",
			metric_tags {}
		),
		std::make_tuple (
			p_hg_gauge::client_connections_connected,
			"proxysql_client_connections_connected",
			"Client connections that are currently connected.",
			metric_tags {}
		)
	},
	// prometheus dynamic counters
	hg_dyn_counter_vector {
		// connection_pool
		// ====================================================================

		// ====================================================================
		std::make_tuple (
			p_hg_dyn_counter::conn_pool_bytes_data_recv,
			"proxysql_connpool_data_bytes_total",
			"Amount of data (sent|recv) from the backend, excluding metadata.",
			metric_tags {
				{ "traffic_flow", "recv" }
			}
		),
		std::make_tuple (
			p_hg_dyn_counter::conn_pool_bytes_data_sent,
			"proxysql_connpool_data_bytes_total",
			"Amount of data (sent|recv) from the backend, excluding metadata.",
			metric_tags {
				{ "traffic_flow", "sent" }
			}
		),
		// ====================================================================

		// ====================================================================
		std::make_tuple (
			p_hg_dyn_counter::connection_pool_conn_err,
			"proxysql_connpool_conns_total",
			"How many connections have been tried to be established.",
			metric_tags {
				{ "status", "err" }
			}
		),
		std::make_tuple (
			p_hg_dyn_counter::connection_pool_conn_ok,
			"proxysql_connpool_conns_total",
			"How many connections have been tried to be established.",
			metric_tags {
				{ "status", "ok" }
			}
		),
		// ====================================================================

		std::make_tuple (
			p_hg_dyn_counter::connection_pool_queries,
			"proxysql_connpool_conns_queries_total",
			"The number of queries routed towards this particular backend server.",
			metric_tags {}
		),
		// gtid
		std::make_tuple (
			p_hg_dyn_counter::gtid_executed,
			"proxysql_gtid_executed_total",
			"Tracks the number of executed gtid per host and port.",
			metric_tags {}
		),
		// mysql_error
		std::make_tuple (
			p_hg_dyn_counter::proxysql_mysql_error,
			"proxysql_mysql_error_total",
			"Tracks the mysql errors generated by proxysql.",
			metric_tags {}
		),
		std::make_tuple (
			p_hg_dyn_counter::mysql_error,
			"mysql_error_total",
			"Tracks the mysql errors encountered.",
			metric_tags {}
		)
	},
	// prometheus dynamic gauges
	hg_dyn_gauge_vector {
		std::make_tuple (
			p_hg_dyn_gauge::connection_pool_conn_free,
			"proxysql_connpool_conns",
			"How many backend connections are currently (free|used).",
			metric_tags {
				{ "status", "free" }
			}
		),
		std::make_tuple (
			p_hg_dyn_gauge::connection_pool_conn_used,
			"proxysql_connpool_conns",
			"How many backend connections are currently (free|used).",
			metric_tags {
				{ "status", "used" }
			}
		),
		std::make_tuple (
			p_hg_dyn_gauge::connection_pool_latency_us,
			"proxysql_connpool_conns_latency_us",
			"The currently ping time in microseconds, as reported from Monitor.",
			metric_tags {}
		),
		std::make_tuple (
			p_hg_dyn_gauge::connection_pool_status,
			"proxysql_connpool_conns_status",
			"The status of the backend server (1 - ONLINE, 2 - SHUNNED, 3 - OFFLINE_SOFT, 4 - OFFLINE_HARD).",
			metric_tags {}
		)
	}
);

MySQL_HostGroups_Manager::MySQL_HostGroups_Manager() {
	pthread_mutex_init(&ev_loop_mutex, NULL);
	status.client_connections=0;
	status.client_connections_aborted=0;
	status.client_connections_created=0;
	status.server_connections_connected=0;
	status.server_connections_aborted=0;
	status.server_connections_created=0;
	status.server_connections_delayed=0;
	status.servers_table_version=0;
	pthread_mutex_init(&status.servers_table_version_lock, NULL);
	pthread_cond_init(&status.servers_table_version_cond, NULL);
	status.myconnpoll_get=0;
	status.myconnpoll_get_ok=0;
	status.myconnpoll_get_ping=0;
	status.myconnpoll_push=0;
	status.myconnpoll_destroy=0;
	status.myconnpoll_reset=0;
	status.autocommit_cnt=0;
	status.commit_cnt=0;
	status.rollback_cnt=0;
	status.autocommit_cnt_filtered=0;
	status.commit_cnt_filtered=0;
	status.rollback_cnt_filtered=0;
	status.backend_change_user=0;
	status.backend_init_db=0;
	status.backend_set_names=0;
	status.frontend_init_db=0;
	status.frontend_set_names=0;
	status.frontend_use_db=0;
	status.access_denied_wrong_password=0;
	status.access_denied_max_connections=0;
	status.access_denied_max_user_connections=0;
	status.select_for_update_or_equivalent=0;
	status.auto_increment_delay_multiplex=0;
	pthread_mutex_init(&readonly_mutex, NULL);
	pthread_mutex_init(&Group_Replication_Info_mutex, NULL);
	pthread_mutex_init(&Galera_Info_mutex, NULL);
	pthread_mutex_init(&AWS_Aurora_Info_mutex, NULL);
#ifdef MHM_PTHREAD_MUTEX
	pthread_mutex_init(&lock, NULL);
#else
	spinlock_rwlock_init(&rwlock);
#endif
	admindb=NULL;	// initialized only if needed
	mydb=new SQLite3DB();
#ifdef DEBUG
	mydb->open((char *)"file:mem_mydb?mode=memory&cache=shared", SQLITE_OPEN_READWRITE | SQLITE_OPEN_CREATE | SQLITE_OPEN_FULLMUTEX);
#else
	mydb->open((char *)"file:mem_mydb?mode=memory", SQLITE_OPEN_READWRITE | SQLITE_OPEN_CREATE | SQLITE_OPEN_FULLMUTEX);
#endif /* DEBUG */
	mydb->execute(MYHGM_MYSQL_SERVERS);
	mydb->execute(MYHGM_MYSQL_SERVERS_INCOMING);
	mydb->execute(MYHGM_MYSQL_REPLICATION_HOSTGROUPS);
	mydb->execute(MYHGM_MYSQL_GROUP_REPLICATION_HOSTGROUPS);
	mydb->execute(MYHGM_MYSQL_GALERA_HOSTGROUPS);
	mydb->execute(MYHGM_MYSQL_AWS_AURORA_HOSTGROUPS);
	mydb->execute(MYHGM_MYSQL_HOSTGROUP_ATTRIBUTES);
	mydb->execute("CREATE INDEX IF NOT EXISTS idx_mysql_servers_hostname_port ON mysql_servers (hostname,port)");
	MyHostGroups=new PtrArray();
	runtime_mysql_servers=NULL;
	incoming_replication_hostgroups=NULL;
	incoming_group_replication_hostgroups=NULL;
	incoming_galera_hostgroups=NULL;
	incoming_aws_aurora_hostgroups = NULL;
	incoming_hostgroup_attributes = NULL;
	incoming_mysql_servers_v2 = NULL;
	pthread_rwlock_init(&gtid_rwlock, NULL);
	gtid_missing_nodes = false;
	gtid_ev_loop=NULL;
	gtid_ev_timer=NULL;
	gtid_ev_async = (struct ev_async *)malloc(sizeof(struct ev_async));
	mysql_servers_to_monitor = NULL;

	{
		static const char alphanum[] = "0123456789ABCDEFGHIJKLMNOPQRSTUVWXYZabcdefghijklmnopqrstuvwxyz";
		rand_del[0] = '-';
		for (int i = 1; i < 6; i++) {
			rand_del[i] = alphanum[rand() % (sizeof(alphanum) - 1)];
		}
		rand_del[6] = '-';
		rand_del[7] = 0;
	}
	pthread_mutex_init(&mysql_errors_mutex, NULL);

	// Initialize prometheus metrics
	init_prometheus_counter_array<hg_metrics_map_idx, p_hg_counter>(hg_metrics_map, this->status.p_counter_array);
	init_prometheus_gauge_array<hg_metrics_map_idx, p_hg_gauge>(hg_metrics_map, this->status.p_gauge_array);
	init_prometheus_dyn_counter_array<hg_metrics_map_idx, p_hg_dyn_counter>(hg_metrics_map, this->status.p_dyn_counter_array);
	init_prometheus_dyn_gauge_array<hg_metrics_map_idx, p_hg_dyn_gauge>(hg_metrics_map, this->status.p_dyn_gauge_array);

	pthread_mutex_init(&mysql_errors_mutex, NULL);
}

void MySQL_HostGroups_Manager::init() {
	//conn_reset_queue = NULL;
	//conn_reset_queue = new wqueue<MySQL_Connection *>();
	HGCU_thread = new std::thread(&HGCU_thread_run);
	//pthread_create(&HGCU_thread_id, NULL, HGCU_thread_run , NULL);

	// gtid initialization;
	GTID_syncer_thread = new std::thread(&GTID_syncer_run);

	//pthread_create(&GTID_syncer_thread_id, NULL, GTID_syncer_run , NULL);
}

void MySQL_HostGroups_Manager::shutdown() {
	queue.add(NULL);
	HGCU_thread->join();
	delete HGCU_thread;
	ev_async_send(gtid_ev_loop, gtid_ev_async);
	GTID_syncer_thread->join();
	delete GTID_syncer_thread;
}

MySQL_HostGroups_Manager::~MySQL_HostGroups_Manager() {
	while (MyHostGroups->len) {
		MyHGC *myhgc=(MyHGC *)MyHostGroups->remove_index_fast(0);
		delete myhgc;
	}
	delete MyHostGroups;
	delete mydb;
	if (admindb) {
		delete admindb;
	}
	for (auto  info : AWS_Aurora_Info_Map)
		delete info.second;
	free(gtid_ev_async);
	if (gtid_ev_loop)
		ev_loop_destroy(gtid_ev_loop);
	if (gtid_ev_timer)
		free(gtid_ev_timer);
#ifdef MHM_PTHREAD_MUTEX
	pthread_mutex_destroy(&lock);
#endif
}

// wrlock() is only required during commit()
void MySQL_HostGroups_Manager::wrlock() {
#ifdef MHM_PTHREAD_MUTEX
	pthread_mutex_lock(&lock);
#else
	spin_wrlock(&rwlock);
#endif
}

void MySQL_HostGroups_Manager::p_update_mysql_error_counter(p_mysql_error_type err_type, unsigned int hid, char* address, uint16_t port, unsigned int code) {
	p_hg_dyn_counter::metric metric = p_hg_dyn_counter::mysql_error;
	if (err_type == p_mysql_error_type::proxysql) {
		metric = p_hg_dyn_counter::proxysql_mysql_error;
	}

	std::string s_hostgroup = std::to_string(hid);
	std::string s_address = std::string(address);
	std::string s_port = std::to_string(port);
	// TODO: Create switch here to classify error codes
	std::string s_code = std::to_string(code);
	std::string metric_id = s_hostgroup + ":" + address + ":" + s_port;
	std::map<string, string> metric_labels {
		{ "hostgroup", s_hostgroup },
		{ "address", address },
		{ "port", s_port },
		{ "code", s_code }
	};

	pthread_mutex_lock(&mysql_errors_mutex);

	p_inc_map_counter(
		status.p_mysql_errors_map,
		status.p_dyn_counter_array[metric],
		metric_id,
		metric_labels
	);

	pthread_mutex_unlock(&mysql_errors_mutex);
}

void MySQL_HostGroups_Manager::wrunlock() {
#ifdef MHM_PTHREAD_MUTEX
	pthread_mutex_unlock(&lock);
#else
	spin_wrunlock(&rwlock);
#endif
}


void MySQL_HostGroups_Manager::wait_servers_table_version(unsigned v, unsigned w) {
	struct timespec ts;
	clock_gettime(CLOCK_REALTIME, &ts);
	//ts.tv_sec += w;
	unsigned int i = 0;
	int rc = 0;
	pthread_mutex_lock(&status.servers_table_version_lock);
	while ((rc == 0 || rc == ETIMEDOUT) && (i < w) && (__sync_fetch_and_add(&glovars.shutdown,0)==0) && (__sync_fetch_and_add(&status.servers_table_version,0) < v)) {
		i++;
		ts.tv_sec += 1;
		rc = pthread_cond_timedwait( &status.servers_table_version_cond, &status.servers_table_version_lock, &ts);
	}
	pthread_mutex_unlock(&status.servers_table_version_lock);
}

unsigned int MySQL_HostGroups_Manager::get_servers_table_version() {
	return __sync_fetch_and_add(&status.servers_table_version,0);
}

///**
// * @brief Generates runtime mysql server records and checksum.
// *
// *  IMPORTANT: It's assumed that the previous queries were successful and that the resultsets are received in
// *  the specified order.
// * @param can be null or previously generated runtime_mysql_servers resultset can be passed.
// */
//void MySQL_HostGroups_Manager::update_runtime_mysql_servers_table(SQLite3_result* runtime_mysql_servers, 
//	const runtime_mysql_servers_checksum_t& peer_runtime_mysql_server) {
//	char* error = NULL;
//	int cols = 0;
//	int affected_rows = 0;
//	SQLite3_result* resultset = NULL;
//	// if any server has gtid_port enabled, use_gtid is set to true
//	// and then has_gtid_port is set too
//	bool use_gtid = false;
//
//	mydb->execute("DELETE FROM mysql_servers");
//	generate_mysql_servers_table();
//
//	const char* query = "SELECT mem_pointer, t1.hostgroup_id, t1.hostname, t1.port FROM mysql_servers t1 LEFT OUTER JOIN mysql_servers_incoming t2 ON (t1.hostgroup_id=t2.hostgroup_id AND t1.hostname=t2.hostname AND t1.port=t2.port) WHERE t2.hostgroup_id IS NULL";
//	mydb->execute_statement(query, &error, &cols, &affected_rows, &resultset);
//	if (error) {
//		proxy_error("Error on %s : %s\n", query, error);
//	} else {
//		if (GloMTH->variables.hostgroup_manager_verbose) {
//			proxy_info("Dumping mysql_servers LEFT JOIN mysql_servers_incoming\n");
//			resultset->dump_to_stderr();
//		}
//
//		for (std::vector<SQLite3_row*>::iterator it = resultset->rows.begin(); it != resultset->rows.end(); ++it) {
//			SQLite3_row* r = *it;
//			long long ptr = atoll(r->fields[0]);
//			proxy_warning("Removed server at address %lld, hostgroup %s, address %s port %s. Setting status OFFLINE HARD and immediately dropping all free connections. Used connections will be dropped when trying to use them\n", ptr, r->fields[1], r->fields[2], r->fields[3]);
//			MySrvC* mysrvc = (MySrvC*)ptr;
//			mysrvc->status = MYSQL_SERVER_STATUS_OFFLINE_HARD;
//			mysrvc->ConnectionsFree->drop_all_connections();
//			char* q1 = (char*)"DELETE FROM mysql_servers WHERE mem_pointer=%lld";
//			char* q2 = (char*)malloc(strlen(q1) + 32);
//			sprintf(q2, q1, ptr);
//			mydb->execute(q2);
//			free(q2);
//		}
//	}
//	if (resultset) { delete resultset; resultset = NULL; }
//
//	mydb->execute("INSERT OR IGNORE INTO mysql_servers(hostgroup_id, hostname, port, gtid_port, weight, status, compression, max_connections, max_replication_lag, use_ssl, max_latency_ms, comment) SELECT hostgroup_id, hostname, port, gtid_port, weight, status, compression, max_connections, max_replication_lag, use_ssl, max_latency_ms, comment FROM mysql_servers_incoming");
//
//	// SELECT FROM mysql_servers whatever is not identical in mysql_servers_incoming, or where mem_pointer=0 (where there is no pointer yet)
//	query = (char*)"SELECT t1.*, t2.gtid_port, t2.weight, t2.status, t2.compression, t2.max_connections, t2.max_replication_lag, t2.use_ssl, t2.max_latency_ms, t2.comment FROM mysql_servers t1 JOIN mysql_servers_incoming t2 ON (t1.hostgroup_id=t2.hostgroup_id AND t1.hostname=t2.hostname AND t1.port=t2.port) WHERE mem_pointer=0 OR t1.gtid_port<>t2.gtid_port OR t1.weight<>t2.weight OR t1.status<>t2.status OR t1.compression<>t2.compression OR t1.max_connections<>t2.max_connections OR t1.max_replication_lag<>t2.max_replication_lag OR t1.use_ssl<>t2.use_ssl OR t1.max_latency_ms<>t2.max_latency_ms or t1.comment<>t2.comment";
//	proxy_debug(PROXY_DEBUG_MYSQL_CONNPOOL, 4, "%s\n", query);
//	mydb->execute_statement(query, &error, &cols, &affected_rows, &resultset);
//	if (error) {
//		proxy_error("Error on %s : %s\n", query, error);
//	} else {
//
//		if (GloMTH->variables.hostgroup_manager_verbose) {
//			proxy_info("Dumping mysql_servers JOIN mysql_servers_incoming\n");
//			resultset->dump_to_stderr();
//		}
//		// optimization #829
//		int rc;
//		sqlite3_stmt* statement1 = NULL;
//		sqlite3_stmt* statement2 = NULL;
//		//sqlite3 *mydb3=mydb->get_db();
//		char* query1 = (char*)"UPDATE mysql_servers SET mem_pointer = ?1 WHERE hostgroup_id = ?2 AND hostname = ?3 AND port = ?4";
//		//rc=(*proxy_sqlite3_prepare_v2)(mydb3, query1, -1, &statement1, 0);
//		rc = mydb->prepare_v2(query1, &statement1);
//		ASSERT_SQLITE_OK(rc, mydb);
//		char* query2 = (char*)"UPDATE mysql_servers SET weight = ?1 , status = ?2 , compression = ?3 , max_connections = ?4 , max_replication_lag = ?5 , use_ssl = ?6 , max_latency_ms = ?7 , comment = ?8 , gtid_port = ?9 WHERE hostgroup_id = ?10 AND hostname = ?11 AND port = ?12";
//		//rc=(*proxy_sqlite3_prepare_v2)(mydb3, query2, -1, &statement2, 0);
//		rc = mydb->prepare_v2(query2, &statement2);
//		ASSERT_SQLITE_OK(rc, mydb);
//
//		for (std::vector<SQLite3_row*>::iterator it = resultset->rows.begin(); it != resultset->rows.end(); ++it) {
//			SQLite3_row* r = *it;
//			long long ptr = atoll(r->fields[12]); // increase this index every time a new column is added
//			proxy_debug(PROXY_DEBUG_MYSQL_CONNPOOL, 5, "Server %s:%d , weight=%d, status=%d, mem_pointer=%llu, hostgroup=%d, compression=%d\n", r->fields[1], atoi(r->fields[2]), atoi(r->fields[4]), (MySerStatus)atoi(r->fields[5]), ptr, atoi(r->fields[0]), atoi(r->fields[6]));
//			//fprintf(stderr,"%lld\n", ptr);
//			if (ptr == 0) {
//				if (GloMTH->variables.hostgroup_manager_verbose) {
//					proxy_info("Creating new server in HG %d : %s:%d , gtid_port=%d, weight=%d, status=%d\n", atoi(r->fields[0]), r->fields[1], atoi(r->fields[2]), atoi(r->fields[3]), atoi(r->fields[4]), (MySerStatus)atoi(r->fields[5]));
//				}
//				MySrvC* mysrvc = new MySrvC(r->fields[1], atoi(r->fields[2]), atoi(r->fields[3]), atoi(r->fields[4]), (MySerStatus)atoi(r->fields[5]), atoi(r->fields[6]), atoi(r->fields[7]), atoi(r->fields[8]), atoi(r->fields[9]), atoi(r->fields[10]), r->fields[11]); // add new fields here if adding more columns in mysql_servers
//				proxy_debug(PROXY_DEBUG_MYSQL_CONNPOOL, 5, "Adding new server %s:%d , weight=%d, status=%d, mem_ptr=%p into hostgroup=%d\n", r->fields[1], atoi(r->fields[2]), atoi(r->fields[4]), (MySerStatus)atoi(r->fields[5]), mysrvc, atoi(r->fields[0]));
//				MyHGM->add(mysrvc, atoi(r->fields[0]));
//				ptr = (uintptr_t)mysrvc;
//				rc = (*proxy_sqlite3_bind_int64)(statement1, 1, ptr); ASSERT_SQLITE_OK(rc, mydb);
//				rc = (*proxy_sqlite3_bind_int64)(statement1, 2, atoi(r->fields[0])); ASSERT_SQLITE_OK(rc, mydb);
//				rc = (*proxy_sqlite3_bind_text)(statement1, 3, r->fields[1], -1, SQLITE_TRANSIENT); ASSERT_SQLITE_OK(rc, mydb);
//				rc = (*proxy_sqlite3_bind_int64)(statement1, 4, atoi(r->fields[2])); ASSERT_SQLITE_OK(rc, mydb);
//				SAFE_SQLITE3_STEP2(statement1);
//				rc = (*proxy_sqlite3_clear_bindings)(statement1); ASSERT_SQLITE_OK(rc, mydb);
//				rc = (*proxy_sqlite3_reset)(statement1); ASSERT_SQLITE_OK(rc, mydb);
//				if (mysrvc->gtid_port) {
//					// this server has gtid_port configured, we set use_gtid
//					proxy_debug(PROXY_DEBUG_MYSQL_CONNPOOL, 6, "Server %u:%s:%d has gtid_port enabled, setting use_gitd=true if not already set\n", mysrvc->myhgc->hid, mysrvc->address, mysrvc->port);
//					use_gtid = true;
//				}
//			} else {
//				bool run_update = false;
//				MySrvC* mysrvc = (MySrvC*)ptr;
//				// carefully increase the 2nd index by 1 for every new column added
//				if (atoi(r->fields[3]) != atoi(r->fields[13])) {
//					if (GloMTH->variables.hostgroup_manager_verbose)
//						proxy_info("Changing gtid_port for server %u:%s:%d (%s:%d) from %d (%d) to %d\n", mysrvc->myhgc->hid, mysrvc->address, mysrvc->port, r->fields[1], atoi(r->fields[2]), atoi(r->fields[3]), mysrvc->gtid_port, atoi(r->fields[13]));
//					mysrvc->gtid_port = atoi(r->fields[13]);
//				}
//
//				if (atoi(r->fields[4]) != atoi(r->fields[14])) {
//					if (GloMTH->variables.hostgroup_manager_verbose)
//						proxy_debug(PROXY_DEBUG_MYSQL_CONNPOOL, 5, "Changing weight for server %d:%s:%d (%s:%d) from %d (%d) to %d\n", mysrvc->myhgc->hid, mysrvc->address, mysrvc->port, r->fields[1], atoi(r->fields[2]), atoi(r->fields[4]), mysrvc->weight, atoi(r->fields[14]));
//					mysrvc->weight = atoi(r->fields[14]);
//				}
//				if (atoi(r->fields[5]) != atoi(r->fields[15])) {
//					if (GloMTH->variables.hostgroup_manager_verbose)
//						proxy_info("Changing status for server %d:%s:%d (%s:%d) from %d (%d) to %d\n", mysrvc->myhgc->hid, mysrvc->address, mysrvc->port, r->fields[1], atoi(r->fields[2]), atoi(r->fields[5]), mysrvc->status, atoi(r->fields[15]));
//					mysrvc->status = (MySerStatus)atoi(r->fields[15]);
//					if (mysrvc->status == MYSQL_SERVER_STATUS_SHUNNED) {
//						mysrvc->shunned_automatic = false;
//					}
//				}
//				if (atoi(r->fields[6]) != atoi(r->fields[16])) {
//					if (GloMTH->variables.hostgroup_manager_verbose)
//						proxy_info("Changing compression for server %d:%s:%d (%s:%d) from %d (%d) to %d\n", mysrvc->myhgc->hid, mysrvc->address, mysrvc->port, r->fields[1], atoi(r->fields[2]), atoi(r->fields[6]), mysrvc->compression, atoi(r->fields[16]));
//					mysrvc->compression = atoi(r->fields[16]);
//				}
//				if (atoi(r->fields[7]) != atoi(r->fields[17])) {
//					if (GloMTH->variables.hostgroup_manager_verbose)
//						proxy_info("Changing max_connections for server %d:%s:%d (%s:%d) from %d (%d) to %d\n", mysrvc->myhgc->hid, mysrvc->address, mysrvc->port, r->fields[1], atoi(r->fields[2]), atoi(r->fields[7]), mysrvc->max_connections, atoi(r->fields[17]));
//					mysrvc->max_connections = atoi(r->fields[17]);
//				}
//				if (atoi(r->fields[8]) != atoi(r->fields[18])) {
//					if (GloMTH->variables.hostgroup_manager_verbose)
//						proxy_info("Changing max_replication_lag for server %u:%s:%d (%s:%d) from %d (%d) to %d\n", mysrvc->myhgc->hid, mysrvc->address, mysrvc->port, r->fields[1], atoi(r->fields[2]), atoi(r->fields[8]), mysrvc->max_replication_lag, atoi(r->fields[18]));
//					mysrvc->max_replication_lag = atoi(r->fields[18]);
//					if (mysrvc->max_replication_lag == 0) { // we just changed it to 0
//						if (mysrvc->status == MYSQL_SERVER_STATUS_SHUNNED_REPLICATION_LAG) {
//							// the server is currently shunned due to replication lag
//							// but we reset max_replication_lag to 0
//							// therefore we immediately reset the status too
//							mysrvc->status = MYSQL_SERVER_STATUS_ONLINE;
//						}
//					}
//				}
//				if (atoi(r->fields[9]) != atoi(r->fields[19])) {
//					if (GloMTH->variables.hostgroup_manager_verbose)
//						proxy_info("Changing use_ssl for server %d:%s:%d (%s:%d) from %d (%d) to %d\n", mysrvc->myhgc->hid, mysrvc->address, mysrvc->port, r->fields[1], atoi(r->fields[2]), atoi(r->fields[9]), mysrvc->use_ssl, atoi(r->fields[19]));
//					mysrvc->use_ssl = atoi(r->fields[19]);
//				}
//				if (atoi(r->fields[10]) != atoi(r->fields[20])) {
//					if (GloMTH->variables.hostgroup_manager_verbose)
//						proxy_info("Changing max_latency_ms for server %d:%s:%d (%s:%d) from %d (%d) to %d\n", mysrvc->myhgc->hid, mysrvc->address, mysrvc->port, r->fields[1], atoi(r->fields[2]), atoi(r->fields[10]), mysrvc->max_latency_us / 1000, atoi(r->fields[20]));
//					mysrvc->max_latency_us = 1000 * atoi(r->fields[20]);
//				}
//				if (strcmp(r->fields[11], r->fields[21])) {
//					if (GloMTH->variables.hostgroup_manager_verbose)
//						proxy_info("Changing comment for server %d:%s:%d (%s:%d) from '%s' to '%s'\n", mysrvc->myhgc->hid, mysrvc->address, mysrvc->port, r->fields[1], atoi(r->fields[2]), r->fields[11], r->fields[21]);
//					free(mysrvc->comment);
//					mysrvc->comment = strdup(r->fields[21]);
//				}
//				if (run_update) {
//					rc = (*proxy_sqlite3_bind_int64)(statement2, 1, mysrvc->weight); ASSERT_SQLITE_OK(rc, mydb);
//					rc = (*proxy_sqlite3_bind_int64)(statement2, 2, mysrvc->status); ASSERT_SQLITE_OK(rc, mydb);
//					rc = (*proxy_sqlite3_bind_int64)(statement2, 3, mysrvc->compression); ASSERT_SQLITE_OK(rc, mydb);
//					rc = (*proxy_sqlite3_bind_int64)(statement2, 4, mysrvc->max_connections); ASSERT_SQLITE_OK(rc, mydb);
//					rc = (*proxy_sqlite3_bind_int64)(statement2, 5, mysrvc->max_replication_lag); ASSERT_SQLITE_OK(rc, mydb);
//					rc = (*proxy_sqlite3_bind_int64)(statement2, 6, mysrvc->use_ssl); ASSERT_SQLITE_OK(rc, mydb);
//					rc = (*proxy_sqlite3_bind_int64)(statement2, 7, mysrvc->max_latency_us / 1000); ASSERT_SQLITE_OK(rc, mydb);
//					rc = (*proxy_sqlite3_bind_text)(statement2, 8, mysrvc->comment, -1, SQLITE_TRANSIENT); ASSERT_SQLITE_OK(rc, mydb);
//					rc = (*proxy_sqlite3_bind_int64)(statement2, 9, mysrvc->gtid_port); ASSERT_SQLITE_OK(rc, mydb);
//					rc = (*proxy_sqlite3_bind_int64)(statement2, 10, mysrvc->myhgc->hid); ASSERT_SQLITE_OK(rc, mydb);
//					rc = (*proxy_sqlite3_bind_text)(statement2, 11, mysrvc->address, -1, SQLITE_TRANSIENT); ASSERT_SQLITE_OK(rc, mydb);
//					rc = (*proxy_sqlite3_bind_int64)(statement2, 12, mysrvc->port); ASSERT_SQLITE_OK(rc, mydb);
//					SAFE_SQLITE3_STEP2(statement2);
//					rc = (*proxy_sqlite3_clear_bindings)(statement2); ASSERT_SQLITE_OK(rc, mydb);
//					rc = (*proxy_sqlite3_reset)(statement2); ASSERT_SQLITE_OK(rc, mydb);
//				}
//				if (mysrvc->gtid_port) {
//					// this server has gtid_port configured, we set use_gtid
//					proxy_debug(PROXY_DEBUG_MYSQL_CONNPOOL, 6, "Server %u:%s:%d has gtid_port enabled, setting use_gitd=true if not already set\n", mysrvc->myhgc->hid, mysrvc->address, mysrvc->port);
//					use_gtid = true;
//				}
//			}
//		}
//		(*proxy_sqlite3_finalize)(statement1);
//		(*proxy_sqlite3_finalize)(statement2);
//	}
//	if (use_gtid) {
//		has_gtid_port = true;
//	} else {
//		has_gtid_port = false;
//	}
//	if (resultset) { delete resultset; resultset = NULL; }
//
//	purge_mysql_servers_table();
//	proxy_debug(PROXY_DEBUG_MYSQL_CONNPOOL, 4, "DELETE FROM mysql_servers\n");
//	mydb->execute("DELETE FROM mysql_servers");
//	generate_mysql_servers_table();
//
//	const auto mysql_servers_checksum = get_mysql_servers_checksum();
//
//	char buf[80];
//	uint32_t d32[2];
//	memcpy(&d32, &mysql_servers_checksum, sizeof(mysql_servers_checksum));
//	sprintf(buf, "0x%0X%0X", d32[0], d32[1]);
//	pthread_mutex_lock(&GloVars.checksum_mutex);
//	GloVars.checksums_values.mysql_servers.set_checksum(buf);
//	GloVars.checksums_values.mysql_servers.version++;
//	//struct timespec ts;
//	//clock_gettime(CLOCK_REALTIME, &ts);
//	time_t t = time(NULL);
//
//	if (peer_runtime_mysql_server.epoch != 0 && peer_runtime_mysql_server.checksum.empty() == false &&
//		GloVars.checksums_values.mysql_servers.checksum == peer_runtime_mysql_server.checksum) {
//		GloVars.checksums_values.mysql_servers.epoch = peer_runtime_mysql_server.epoch;
//	} else {
//		GloVars.checksums_values.mysql_servers.epoch = t;
//	}
//
//	GloVars.checksums_values.updates_cnt++;
//	GloVars.generate_global_checksum();
//	GloVars.epoch_version = t;
//	pthread_mutex_unlock(&GloVars.checksum_mutex);
//
//	update_hostgroup_manager_mappings();
//	update_table_mysql_servers_for_monitor(false);
//}

// we always assume that the calling thread has acquired a rdlock()
int MySQL_HostGroups_Manager::servers_add(SQLite3_result *resultset) {
	if (resultset==NULL) {
		return 0;
	}
	int rc;
	mydb->execute("DELETE FROM mysql_servers_incoming");
	sqlite3_stmt *statement1=NULL;
	sqlite3_stmt *statement32=NULL;
	//sqlite3 *mydb3=mydb->get_db();
	char *query1=(char *)"INSERT INTO mysql_servers_incoming VALUES (?1, ?2, ?3, ?4, ?5, ?6, ?7, ?8, ?9, ?10, ?11, ?12)";
	std::string query32s = "INSERT INTO mysql_servers_incoming VALUES " + generate_multi_rows_query(32,12);
	char *query32 = (char *)query32s.c_str();
	//rc=(*proxy_sqlite3_prepare_v2)(mydb3, query1, -1, &statement1, 0);
	rc = mydb->prepare_v2(query1, &statement1);
	ASSERT_SQLITE_OK(rc, mydb);
	//rc=(*proxy_sqlite3_prepare_v2)(mydb3, query32, -1, &statement32, 0);
	rc = mydb->prepare_v2(query32, &statement32);
	ASSERT_SQLITE_OK(rc, mydb);
	MySerStatus status1=MYSQL_SERVER_STATUS_ONLINE;
	int row_idx=0;
	int max_bulk_row_idx=resultset->rows_count/32;
	max_bulk_row_idx=max_bulk_row_idx*32;
	for (std::vector<SQLite3_row *>::iterator it = resultset->rows.begin() ; it != resultset->rows.end(); ++it) {
		SQLite3_row *r1=*it;
		status1=MYSQL_SERVER_STATUS_ONLINE;
		if (strcasecmp(r1->fields[4],"ONLINE")) {
			if (!strcasecmp(r1->fields[4],"SHUNNED")) {
				status1=MYSQL_SERVER_STATUS_SHUNNED;
			} else {
				if (!strcasecmp(r1->fields[4],"OFFLINE_SOFT")) {
					status1=MYSQL_SERVER_STATUS_OFFLINE_SOFT;
				} else {
					if (!strcasecmp(r1->fields[4],"OFFLINE_HARD")) {
						status1=MYSQL_SERVER_STATUS_OFFLINE_HARD;
					}
				}
			}
		}
		int idx=row_idx%32;
		if (row_idx<max_bulk_row_idx) { // bulk
			rc=(*proxy_sqlite3_bind_int64)(statement32, (idx*12)+1, atoi(r1->fields[0])); ASSERT_SQLITE_OK(rc, mydb);
			rc=(*proxy_sqlite3_bind_text)(statement32, (idx*12)+2, r1->fields[1], -1, SQLITE_TRANSIENT); ASSERT_SQLITE_OK(rc, mydb);
			rc=(*proxy_sqlite3_bind_int64)(statement32, (idx*12)+3, atoi(r1->fields[2])); ASSERT_SQLITE_OK(rc, mydb);
			rc=(*proxy_sqlite3_bind_int64)(statement32, (idx*12)+4, atoi(r1->fields[3])); ASSERT_SQLITE_OK(rc, mydb);
			rc=(*proxy_sqlite3_bind_int64)(statement32, (idx*12)+5, atoi(r1->fields[5])); ASSERT_SQLITE_OK(rc, mydb);
			rc=(*proxy_sqlite3_bind_int64)(statement32, (idx*12)+6, status1); ASSERT_SQLITE_OK(rc, mydb);
			rc=(*proxy_sqlite3_bind_int64)(statement32, (idx*12)+7, atoi(r1->fields[6])); ASSERT_SQLITE_OK(rc, mydb);
			rc=(*proxy_sqlite3_bind_int64)(statement32, (idx*12)+8, atoi(r1->fields[7])); ASSERT_SQLITE_OK(rc, mydb);
			rc=(*proxy_sqlite3_bind_int64)(statement32, (idx*12)+9, atoi(r1->fields[8])); ASSERT_SQLITE_OK(rc, mydb);
			rc=(*proxy_sqlite3_bind_int64)(statement32, (idx*12)+10, atoi(r1->fields[9])); ASSERT_SQLITE_OK(rc, mydb);
			rc=(*proxy_sqlite3_bind_int64)(statement32, (idx*12)+11, atoi(r1->fields[10])); ASSERT_SQLITE_OK(rc, mydb);
			rc=(*proxy_sqlite3_bind_text)(statement32, (idx*12)+12, r1->fields[11], -1, SQLITE_TRANSIENT); ASSERT_SQLITE_OK(rc, mydb);
			if (idx==31) {
				SAFE_SQLITE3_STEP2(statement32);
				rc=(*proxy_sqlite3_clear_bindings)(statement32); ASSERT_SQLITE_OK(rc, mydb);
				rc=(*proxy_sqlite3_reset)(statement32); ASSERT_SQLITE_OK(rc, mydb);
			}
		} else { // single row
			rc=(*proxy_sqlite3_bind_int64)(statement1, 1, atoi(r1->fields[0])); ASSERT_SQLITE_OK(rc, mydb);
			rc=(*proxy_sqlite3_bind_text)(statement1, 2, r1->fields[1], -1, SQLITE_TRANSIENT); ASSERT_SQLITE_OK(rc, mydb);
			rc=(*proxy_sqlite3_bind_int64)(statement1, 3, atoi(r1->fields[2])); ASSERT_SQLITE_OK(rc, mydb);
			rc=(*proxy_sqlite3_bind_int64)(statement1, 4, atoi(r1->fields[3])); ASSERT_SQLITE_OK(rc, mydb);
			rc=(*proxy_sqlite3_bind_int64)(statement1, 5, atoi(r1->fields[5])); ASSERT_SQLITE_OK(rc, mydb);
			rc=(*proxy_sqlite3_bind_int64)(statement1, 6, status1); ASSERT_SQLITE_OK(rc, mydb);
			rc=(*proxy_sqlite3_bind_int64)(statement1, 7, atoi(r1->fields[6])); ASSERT_SQLITE_OK(rc, mydb);
			rc=(*proxy_sqlite3_bind_int64)(statement1, 8, atoi(r1->fields[7])); ASSERT_SQLITE_OK(rc, mydb);
			rc=(*proxy_sqlite3_bind_int64)(statement1, 9, atoi(r1->fields[8])); ASSERT_SQLITE_OK(rc, mydb);
			rc=(*proxy_sqlite3_bind_int64)(statement1, 10, atoi(r1->fields[9])); ASSERT_SQLITE_OK(rc, mydb);
			rc=(*proxy_sqlite3_bind_int64)(statement1, 11, atoi(r1->fields[10])); ASSERT_SQLITE_OK(rc, mydb);
			rc=(*proxy_sqlite3_bind_text)(statement1, 12, r1->fields[11], -1, SQLITE_TRANSIENT); ASSERT_SQLITE_OK(rc, mydb);
			SAFE_SQLITE3_STEP2(statement1);
			rc=(*proxy_sqlite3_clear_bindings)(statement1); ASSERT_SQLITE_OK(rc, mydb);
			rc=(*proxy_sqlite3_reset)(statement1); ASSERT_SQLITE_OK(rc, mydb);
		}
		row_idx++;
	}
	(*proxy_sqlite3_finalize)(statement1);
	(*proxy_sqlite3_finalize)(statement32);
	return 0;
}

SQLite3_result * MySQL_HostGroups_Manager::execute_query(char *query, char **error) {
	int cols=0;
	int affected_rows=0;
	SQLite3_result *resultset=NULL;
	wrlock();
  mydb->execute_statement(query, error , &cols , &affected_rows , &resultset);
	wrunlock();
	return resultset;
}

void MySQL_HostGroups_Manager::CUCFT1(const string& TableName, const string& ColumnName, uint64_t& raw_checksum) {
	char *error=NULL;
	int cols=0;
	int affected_rows=0;
	SQLite3_result *resultset=NULL;
	string query = "SELECT * FROM " + TableName + " ORDER BY " + ColumnName;
	mydb->execute_statement(query.c_str(), &error , &cols , &affected_rows , &resultset);
	if (resultset) {
		if (resultset->rows_count) {
			raw_checksum = resultset->raw_checksum();
			proxy_info("Checksum for table %s is 0x%lX\n", TableName.c_str(), raw_checksum);
		}
		delete resultset;
	} else {
		proxy_info("Checksum for table %s is 0x%lX\n", TableName.c_str(), (long unsigned int)0);
	}
}

void MySQL_HostGroups_Manager::commit_update_checksums_from_tables() {
	CUCFT1("mysql_replication_hostgroups","writer_hostgroup", table_resultset_checksum[HGM_TABLES::MYSQL_REPLICATION_HOSTGROUPS]);
	CUCFT1("mysql_group_replication_hostgroups","writer_hostgroup", table_resultset_checksum[HGM_TABLES::MYSQL_GROUP_REPLICATION_HOSTGROUPS]);
	CUCFT1("mysql_galera_hostgroups","writer_hostgroup", table_resultset_checksum[HGM_TABLES::MYSQL_GALERA_HOSTGROUPS]);
	CUCFT1("mysql_aws_aurora_hostgroups","writer_hostgroup", table_resultset_checksum[HGM_TABLES::MYSQL_AWS_AURORA_HOSTGROUPS]);
	CUCFT1("mysql_hostgroup_attributes","hostgroup_id", table_resultset_checksum[HGM_TABLES::MYSQL_HOSTGROUP_ATTRIBUTES]);
}

/**
 * @brief This code updates the 'hostgroup_server_mapping' table with the most recent mysql_servers and mysql_replication_hostgroups 
 *	  records while utilizing checksums to prevent unnecessary updates.
 * 
 * IMPORTANT: Make sure wrlock() is called before calling this method.
 * 
*/
void MySQL_HostGroups_Manager::update_hostgroup_manager_mappings() {

	if (hgsm_mysql_servers_checksum != table_resultset_checksum[HGM_TABLES::MYSQL_SERVERS] ||
		hgsm_mysql_replication_hostgroups_checksum != table_resultset_checksum[HGM_TABLES::MYSQL_REPLICATION_HOSTGROUPS])
	{
		proxy_info("Rebuilding 'Hostgroup_Manager_Mapping' due to checksums change - mysql_servers { old: 0x%lX, new: 0x%lX }, mysql_replication_hostgroups { old:0x%lX, new:0x%lX }\n",
			hgsm_mysql_servers_checksum, table_resultset_checksum[HGM_TABLES::MYSQL_SERVERS],
			hgsm_mysql_replication_hostgroups_checksum, table_resultset_checksum[HGM_TABLES::MYSQL_REPLICATION_HOSTGROUPS]);

		char* error = NULL;
		int cols = 0;
		int affected_rows = 0;
		SQLite3_result* resultset = NULL;

		hostgroup_server_mapping.clear();

		const char* query = "SELECT DISTINCT hostname, port, '1' is_writer, status, reader_hostgroup, writer_hostgroup, mem_pointer FROM mysql_replication_hostgroups JOIN mysql_servers ON hostgroup_id=writer_hostgroup WHERE status<>3 \
							 UNION \
							 SELECT DISTINCT hostname, port, '0' is_writer, status, reader_hostgroup, writer_hostgroup, mem_pointer FROM mysql_replication_hostgroups JOIN mysql_servers ON hostgroup_id=reader_hostgroup WHERE status<>3 \
							 ORDER BY hostname, port";

		mydb->execute_statement(query, &error, &cols, &affected_rows, &resultset);

		if (resultset && resultset->rows_count) {
			std::string fetched_server_id;
			HostGroup_Server_Mapping* fetched_server_mapping = NULL;

			for (std::vector<SQLite3_row*>::iterator it = resultset->rows.begin(); it != resultset->rows.end(); ++it) {
				SQLite3_row* r = *it;

				const std::string& server_id = std::string(r->fields[0]) + ":::" + r->fields[1];

				if (fetched_server_mapping == NULL || server_id != fetched_server_id) {

					auto itr = hostgroup_server_mapping.find(server_id);

					if (itr == hostgroup_server_mapping.end()) {
						std::unique_ptr<HostGroup_Server_Mapping> server_mapping(new HostGroup_Server_Mapping(this));
						fetched_server_mapping = server_mapping.get();
						hostgroup_server_mapping.insert( std::pair<std::string,std::unique_ptr<MySQL_HostGroups_Manager::HostGroup_Server_Mapping>> {
															server_id, std::move(server_mapping)
															} );
					} else {
						fetched_server_mapping = itr->second.get();
					}

					fetched_server_id = server_id;
				}

				HostGroup_Server_Mapping::Node node;
				//node.server_status = static_cast<MySerStatus>(atoi(r->fields[3]));
				node.reader_hostgroup_id = atoi(r->fields[4]);
				node.writer_hostgroup_id = atoi(r->fields[5]);
				node.srv = reinterpret_cast<MySrvC*>(atoll(r->fields[6]));

				HostGroup_Server_Mapping::Type type = (r->fields[2] && r->fields[2][0] == '1') ? HostGroup_Server_Mapping::Type::WRITER : HostGroup_Server_Mapping::Type::READER;
				fetched_server_mapping->add(type, node);
			}
		}
		delete resultset;

		hgsm_mysql_servers_checksum = table_resultset_checksum[HGM_TABLES::MYSQL_SERVERS];
		hgsm_mysql_replication_hostgroups_checksum = table_resultset_checksum[HGM_TABLES::MYSQL_REPLICATION_HOSTGROUPS];
	}
}

bool MySQL_HostGroups_Manager::commit(
	SQLite3_result* runtime_mysql_servers, const runtime_mysql_servers_checksum_t& peer_runtime_mysql_server,
	SQLite3_result* mysql_servers_v2, const mysql_servers_v2_checksum_t& peer_mysql_server_v2,
	bool only_commit_runtime_mysql_servers, bool update_version
) {
	// if only_commit_runtime_mysql_servers is true, mysql_servers_v2 resultset will not be entertained and will cause memory leak.
	if (only_commit_runtime_mysql_servers) {
		proxy_info("Generating runtime mysql servers records only.\n");
	} else {
		proxy_info("Generating runtime mysql servers and mysql servers v2 records.\n");
	}

	unsigned long long curtime1=monotonic_time();
	wrlock();
	// purge table
	purge_mysql_servers_table();
	// if any server has gtid_port enabled, use_gtid is set to true
	// and then has_gtid_port is set too
	bool use_gtid = false;
	proxy_debug(PROXY_DEBUG_MYSQL_CONNPOOL, 4, "DELETE FROM mysql_servers\n");
	mydb->execute("DELETE FROM mysql_servers");
	generate_mysql_servers_table();

	char *error=NULL;
	int cols=0;
	int affected_rows=0;
	SQLite3_result *resultset=NULL;
	if (GloMTH->variables.hostgroup_manager_verbose) {
		mydb->execute_statement((char *)"SELECT * FROM mysql_servers_incoming", &error , &cols , &affected_rows , &resultset);
		if (error) {
			proxy_error("Error on read from mysql_servers_incoming : %s\n", error);
		} else {
			if (resultset) {
				proxy_info("Dumping mysql_servers_incoming\n");
				resultset->dump_to_stderr();
			}
		}
		if (resultset) { delete resultset; resultset=NULL; }
	}
	char *query=NULL;
	query=(char *)"SELECT mem_pointer, t1.hostgroup_id, t1.hostname, t1.port FROM mysql_servers t1 LEFT OUTER JOIN mysql_servers_incoming t2 ON (t1.hostgroup_id=t2.hostgroup_id AND t1.hostname=t2.hostname AND t1.port=t2.port) WHERE t2.hostgroup_id IS NULL";
	mydb->execute_statement(query, &error , &cols , &affected_rows , &resultset);
	if (error) {
		proxy_error("Error on %s : %s\n", query, error);
	} else {
		if (GloMTH->variables.hostgroup_manager_verbose) {
			proxy_info("Dumping mysql_servers LEFT JOIN mysql_servers_incoming\n");
			resultset->dump_to_stderr();
		}
		for (std::vector<SQLite3_row *>::iterator it = resultset->rows.begin() ; it != resultset->rows.end(); ++it) {
			SQLite3_row *r=*it;
			long long ptr=atoll(r->fields[0]);
			proxy_warning("Removed server at address %lld, hostgroup %s, address %s port %s. Setting status OFFLINE HARD and immediately dropping all free connections. Used connections will be dropped when trying to use them\n", ptr, r->fields[1], r->fields[2], r->fields[3]);
			MySrvC *mysrvc=(MySrvC *)ptr;
			mysrvc->status=MYSQL_SERVER_STATUS_OFFLINE_HARD;
			mysrvc->ConnectionsFree->drop_all_connections();
			char *q1=(char *)"DELETE FROM mysql_servers WHERE mem_pointer=%lld";
			char *q2=(char *)malloc(strlen(q1)+32);
			sprintf(q2,q1,ptr);
			mydb->execute(q2);
			free(q2);
		}
	}
	if (resultset) { delete resultset; resultset=NULL; }

	// This seems unnecessary. Removed as part of issue #829
	//mydb->execute("DELETE FROM mysql_servers");
	//generate_mysql_servers_table();

	// INSERT OR IGNORE INTO mysql_servers SELECT ... FROM mysql_servers_incoming
	// proxy_debug(PROXY_DEBUG_MYSQL_CONNPOOL, 4, "INSERT OR IGNORE INTO mysql_servers(hostgroup_id, hostname, port, weight, status, compression, max_connections) SELECT hostgroup_id, hostname, port, weight, status, compression, max_connections FROM mysql_servers_incoming\n");
	mydb->execute("INSERT OR IGNORE INTO mysql_servers(hostgroup_id, hostname, port, gtid_port, weight, status, compression, max_connections, max_replication_lag, use_ssl, max_latency_ms, comment) SELECT hostgroup_id, hostname, port, gtid_port, weight, status, compression, max_connections, max_replication_lag, use_ssl, max_latency_ms, comment FROM mysql_servers_incoming");

	// SELECT FROM mysql_servers whatever is not identical in mysql_servers_incoming, or where mem_pointer=0 (where there is no pointer yet)
	query=(char *)"SELECT t1.*, t2.gtid_port, t2.weight, t2.status, t2.compression, t2.max_connections, t2.max_replication_lag, t2.use_ssl, t2.max_latency_ms, t2.comment FROM mysql_servers t1 JOIN mysql_servers_incoming t2 ON (t1.hostgroup_id=t2.hostgroup_id AND t1.hostname=t2.hostname AND t1.port=t2.port) WHERE mem_pointer=0 OR t1.gtid_port<>t2.gtid_port OR t1.weight<>t2.weight OR t1.status<>t2.status OR t1.compression<>t2.compression OR t1.max_connections<>t2.max_connections OR t1.max_replication_lag<>t2.max_replication_lag OR t1.use_ssl<>t2.use_ssl OR t1.max_latency_ms<>t2.max_latency_ms or t1.comment<>t2.comment";
	proxy_debug(PROXY_DEBUG_MYSQL_CONNPOOL, 4, "%s\n", query);
	mydb->execute_statement(query, &error , &cols , &affected_rows , &resultset);
	if (error) {
		proxy_error("Error on %s : %s\n", query, error);
	} else {

		if (GloMTH->variables.hostgroup_manager_verbose) {
			proxy_info("Dumping mysql_servers JOIN mysql_servers_incoming\n");
			resultset->dump_to_stderr();
		}
		// optimization #829
		int rc;
		sqlite3_stmt *statement1=NULL;
		sqlite3_stmt *statement2=NULL;
		//sqlite3 *mydb3=mydb->get_db();
		char *query1=(char *)"UPDATE mysql_servers SET mem_pointer = ?1 WHERE hostgroup_id = ?2 AND hostname = ?3 AND port = ?4";
		//rc=(*proxy_sqlite3_prepare_v2)(mydb3, query1, -1, &statement1, 0);
		rc = mydb->prepare_v2(query1, &statement1);
		ASSERT_SQLITE_OK(rc, mydb);
		char *query2=(char *)"UPDATE mysql_servers SET weight = ?1 , status = ?2 , compression = ?3 , max_connections = ?4 , max_replication_lag = ?5 , use_ssl = ?6 , max_latency_ms = ?7 , comment = ?8 , gtid_port = ?9 WHERE hostgroup_id = ?10 AND hostname = ?11 AND port = ?12";
		//rc=(*proxy_sqlite3_prepare_v2)(mydb3, query2, -1, &statement2, 0);
		rc = mydb->prepare_v2(query2, &statement2);
		ASSERT_SQLITE_OK(rc, mydb);

		for (std::vector<SQLite3_row *>::iterator it = resultset->rows.begin() ; it != resultset->rows.end(); ++it) {
			SQLite3_row *r=*it;
			long long ptr=atoll(r->fields[12]); // increase this index every time a new column is added
			proxy_debug(PROXY_DEBUG_MYSQL_CONNPOOL, 5, "Server %s:%d , weight=%d, status=%d, mem_pointer=%llu, hostgroup=%d, compression=%d\n", r->fields[1], atoi(r->fields[2]), atoi(r->fields[4]), (MySerStatus) atoi(r->fields[5]), ptr, atoi(r->fields[0]), atoi(r->fields[6]));
			//fprintf(stderr,"%lld\n", ptr);
			if (ptr==0) {
				if (GloMTH->variables.hostgroup_manager_verbose) {
					proxy_info("Creating new server in HG %d : %s:%d , gtid_port=%d, weight=%d, status=%d\n", atoi(r->fields[0]), r->fields[1], atoi(r->fields[2]), atoi(r->fields[3]), atoi(r->fields[4]), (MySerStatus) atoi(r->fields[5]));
				}
				MySrvC *mysrvc=new MySrvC(r->fields[1], atoi(r->fields[2]), atoi(r->fields[3]), atoi(r->fields[4]), (MySerStatus) atoi(r->fields[5]), atoi(r->fields[6]), atoi(r->fields[7]), atoi(r->fields[8]), atoi(r->fields[9]), atoi(r->fields[10]), r->fields[11]); // add new fields here if adding more columns in mysql_servers
				proxy_debug(PROXY_DEBUG_MYSQL_CONNPOOL, 5, "Adding new server %s:%d , weight=%d, status=%d, mem_ptr=%p into hostgroup=%d\n", r->fields[1], atoi(r->fields[2]), atoi(r->fields[4]), (MySerStatus) atoi(r->fields[5]), mysrvc, atoi(r->fields[0]));
				add(mysrvc,atoi(r->fields[0]));
				ptr=(uintptr_t)mysrvc;
				rc=(*proxy_sqlite3_bind_int64)(statement1, 1, ptr); ASSERT_SQLITE_OK(rc, mydb);
				rc=(*proxy_sqlite3_bind_int64)(statement1, 2, atoi(r->fields[0])); ASSERT_SQLITE_OK(rc, mydb);
				rc=(*proxy_sqlite3_bind_text)(statement1, 3,  r->fields[1], -1, SQLITE_TRANSIENT); ASSERT_SQLITE_OK(rc, mydb);
				rc=(*proxy_sqlite3_bind_int64)(statement1, 4, atoi(r->fields[2])); ASSERT_SQLITE_OK(rc, mydb);
				SAFE_SQLITE3_STEP2(statement1);
				rc=(*proxy_sqlite3_clear_bindings)(statement1); ASSERT_SQLITE_OK(rc, mydb);
				rc=(*proxy_sqlite3_reset)(statement1); ASSERT_SQLITE_OK(rc, mydb);
				if (mysrvc->gtid_port) {
					// this server has gtid_port configured, we set use_gtid
					proxy_debug(PROXY_DEBUG_MYSQL_CONNPOOL, 6, "Server %u:%s:%d has gtid_port enabled, setting use_gitd=true if not already set\n", mysrvc->myhgc->hid , mysrvc->address, mysrvc->port);
					use_gtid = true;
				}
			} else {
				bool run_update=false;
				MySrvC *mysrvc=(MySrvC *)ptr;
				// carefully increase the 2nd index by 1 for every new column added
				if (atoi(r->fields[3])!=atoi(r->fields[13])) {
					if (GloMTH->variables.hostgroup_manager_verbose)
						proxy_info("Changing gtid_port for server %u:%s:%d (%s:%d) from %d (%d) to %d\n" , mysrvc->myhgc->hid , mysrvc->address, mysrvc->port, r->fields[1], atoi(r->fields[2]), atoi(r->fields[3]) , mysrvc->gtid_port , atoi(r->fields[13]));
					mysrvc->gtid_port=atoi(r->fields[13]);
				}

				if (atoi(r->fields[4])!=atoi(r->fields[14])) {
					if (GloMTH->variables.hostgroup_manager_verbose)
						proxy_debug(PROXY_DEBUG_MYSQL_CONNPOOL, 5, "Changing weight for server %d:%s:%d (%s:%d) from %d (%d) to %d\n" , mysrvc->myhgc->hid , mysrvc->address, mysrvc->port, r->fields[1], atoi(r->fields[2]), atoi(r->fields[4]) , mysrvc->weight , atoi(r->fields[14]));
					mysrvc->weight=atoi(r->fields[14]);
				}
				if (atoi(r->fields[5])!=atoi(r->fields[15])) {
					if (GloMTH->variables.hostgroup_manager_verbose)
						proxy_info("Changing status for server %d:%s:%d (%s:%d) from %d (%d) to %d\n" , mysrvc->myhgc->hid , mysrvc->address, mysrvc->port, r->fields[1], atoi(r->fields[2]), atoi(r->fields[5]) , mysrvc->status , atoi(r->fields[15]));
					mysrvc->status=(MySerStatus)atoi(r->fields[15]);
					if (mysrvc->status==MYSQL_SERVER_STATUS_SHUNNED) {
						mysrvc->shunned_automatic=false;
					}
				}
				if (atoi(r->fields[6])!=atoi(r->fields[16])) {
					if (GloMTH->variables.hostgroup_manager_verbose)
						proxy_info("Changing compression for server %d:%s:%d (%s:%d) from %d (%d) to %d\n" , mysrvc->myhgc->hid , mysrvc->address, mysrvc->port, r->fields[1], atoi(r->fields[2]), atoi(r->fields[6]) , mysrvc->compression , atoi(r->fields[16]));
					mysrvc->compression=atoi(r->fields[16]);
				}
				if (atoi(r->fields[7])!=atoi(r->fields[17])) {
					if (GloMTH->variables.hostgroup_manager_verbose)
					proxy_info("Changing max_connections for server %d:%s:%d (%s:%d) from %d (%d) to %d\n" , mysrvc->myhgc->hid , mysrvc->address, mysrvc->port, r->fields[1], atoi(r->fields[2]), atoi(r->fields[7]) , mysrvc->max_connections , atoi(r->fields[17]));
					mysrvc->max_connections=atoi(r->fields[17]);
				}
				if (atoi(r->fields[8])!=atoi(r->fields[18])) {
					if (GloMTH->variables.hostgroup_manager_verbose)
						proxy_info("Changing max_replication_lag for server %u:%s:%d (%s:%d) from %d (%d) to %d\n" , mysrvc->myhgc->hid , mysrvc->address, mysrvc->port, r->fields[1], atoi(r->fields[2]), atoi(r->fields[8]) , mysrvc->max_replication_lag , atoi(r->fields[18]));
					mysrvc->max_replication_lag=atoi(r->fields[18]);
					if (mysrvc->max_replication_lag == 0) { // we just changed it to 0
						if (mysrvc->status == MYSQL_SERVER_STATUS_SHUNNED_REPLICATION_LAG) {
							// the server is currently shunned due to replication lag
							// but we reset max_replication_lag to 0
							// therefore we immediately reset the status too
							mysrvc->status = MYSQL_SERVER_STATUS_ONLINE;
						}
					}
				}
				if (atoi(r->fields[9])!=atoi(r->fields[19])) {
					if (GloMTH->variables.hostgroup_manager_verbose)
						proxy_info("Changing use_ssl for server %d:%s:%d (%s:%d) from %d (%d) to %d\n" , mysrvc->myhgc->hid , mysrvc->address, mysrvc->port, r->fields[1], atoi(r->fields[2]), atoi(r->fields[9]) , mysrvc->use_ssl , atoi(r->fields[19]));
					mysrvc->use_ssl=atoi(r->fields[19]);
				}
				if (atoi(r->fields[10])!=atoi(r->fields[20])) {
					if (GloMTH->variables.hostgroup_manager_verbose)
						proxy_info("Changing max_latency_ms for server %d:%s:%d (%s:%d) from %d (%d) to %d\n" , mysrvc->myhgc->hid , mysrvc->address, mysrvc->port, r->fields[1], atoi(r->fields[2]), atoi(r->fields[10]) , mysrvc->max_latency_us/1000 , atoi(r->fields[20]));
					mysrvc->max_latency_us=1000*atoi(r->fields[20]);
				}
				if (strcmp(r->fields[11],r->fields[21])) {
					if (GloMTH->variables.hostgroup_manager_verbose)
						proxy_info("Changing comment for server %d:%s:%d (%s:%d) from '%s' to '%s'\n" , mysrvc->myhgc->hid , mysrvc->address, mysrvc->port, r->fields[1], atoi(r->fields[2]), r->fields[11], r->fields[21]);
					free(mysrvc->comment);
					mysrvc->comment=strdup(r->fields[21]);
				}
				if (run_update) {
					rc=(*proxy_sqlite3_bind_int64)(statement2, 1, mysrvc->weight); ASSERT_SQLITE_OK(rc, mydb);
					rc=(*proxy_sqlite3_bind_int64)(statement2, 2, mysrvc->status); ASSERT_SQLITE_OK(rc, mydb);
					rc=(*proxy_sqlite3_bind_int64)(statement2, 3, mysrvc->compression); ASSERT_SQLITE_OK(rc, mydb);
					rc=(*proxy_sqlite3_bind_int64)(statement2, 4, mysrvc->max_connections); ASSERT_SQLITE_OK(rc, mydb);
					rc=(*proxy_sqlite3_bind_int64)(statement2, 5, mysrvc->max_replication_lag); ASSERT_SQLITE_OK(rc, mydb);
					rc=(*proxy_sqlite3_bind_int64)(statement2, 6, mysrvc->use_ssl); ASSERT_SQLITE_OK(rc, mydb);
					rc=(*proxy_sqlite3_bind_int64)(statement2, 7, mysrvc->max_latency_us/1000); ASSERT_SQLITE_OK(rc, mydb);
					rc=(*proxy_sqlite3_bind_text)(statement2, 8,  mysrvc->comment, -1, SQLITE_TRANSIENT); ASSERT_SQLITE_OK(rc, mydb);
					rc=(*proxy_sqlite3_bind_int64)(statement2, 9, mysrvc->gtid_port); ASSERT_SQLITE_OK(rc, mydb);
					rc=(*proxy_sqlite3_bind_int64)(statement2, 10, mysrvc->myhgc->hid); ASSERT_SQLITE_OK(rc, mydb);
					rc=(*proxy_sqlite3_bind_text)(statement2, 11,  mysrvc->address, -1, SQLITE_TRANSIENT); ASSERT_SQLITE_OK(rc, mydb);
					rc=(*proxy_sqlite3_bind_int64)(statement2, 12, mysrvc->port); ASSERT_SQLITE_OK(rc, mydb);
					SAFE_SQLITE3_STEP2(statement2);
					rc=(*proxy_sqlite3_clear_bindings)(statement2); ASSERT_SQLITE_OK(rc, mydb);
					rc=(*proxy_sqlite3_reset)(statement2); ASSERT_SQLITE_OK(rc, mydb);
				}
				if (mysrvc->gtid_port) {
					// this server has gtid_port configured, we set use_gtid
					proxy_debug(PROXY_DEBUG_MYSQL_CONNPOOL, 6, "Server %u:%s:%d has gtid_port enabled, setting use_gitd=true if not already set\n", mysrvc->myhgc->hid , mysrvc->address, mysrvc->port);
					use_gtid = true;
				}
			}
		}
		(*proxy_sqlite3_finalize)(statement1);
		(*proxy_sqlite3_finalize)(statement2);
	}
	if (use_gtid) {
		has_gtid_port = true;
	} else {
		has_gtid_port = false;
	}
	if (resultset) { delete resultset; resultset=NULL; }

	uint64_t mysql_servers_v2_checksum = 0;

	if (only_commit_runtime_mysql_servers == false) {
		// replication
		if (incoming_replication_hostgroups) { // this IF is extremely important, otherwise replication hostgroups may disappear
			proxy_debug(PROXY_DEBUG_MYSQL_CONNPOOL, 4, "DELETE FROM mysql_replication_hostgroups\n");
			mydb->execute("DELETE FROM mysql_replication_hostgroups");
			generate_mysql_replication_hostgroups_table();
		}

		// group replication
		if (incoming_group_replication_hostgroups) {
			proxy_debug(PROXY_DEBUG_MYSQL_CONNPOOL, 4, "DELETE FROM mysql_group_replication_hostgroups\n");
			mydb->execute("DELETE FROM mysql_group_replication_hostgroups");
			generate_mysql_group_replication_hostgroups_table();
		}

		// galera
		if (incoming_galera_hostgroups) {
			proxy_debug(PROXY_DEBUG_MYSQL_CONNPOOL, 4, "DELETE FROM mysql_galera_hostgroups\n");
			mydb->execute("DELETE FROM mysql_galera_hostgroups");
			generate_mysql_galera_hostgroups_table();
		}

		// AWS Aurora
		if (incoming_aws_aurora_hostgroups) {
			proxy_debug(PROXY_DEBUG_MYSQL_CONNPOOL, 4, "DELETE FROM mysql_aws_aurora_hostgroups\n");
			mydb->execute("DELETE FROM mysql_aws_aurora_hostgroups");
			generate_mysql_aws_aurora_hostgroups_table();
		}

		// hostgroup attributes
		if (incoming_hostgroup_attributes) {
			proxy_debug(PROXY_DEBUG_MYSQL_CONNPOOL, 4, "DELETE FROM mysql_hostgroup_attributes\n");
			mydb->execute("DELETE FROM mysql_hostgroup_attributes");
			generate_mysql_hostgroup_attributes_table();
		}

		mysql_servers_v2_checksum = get_mysql_servers_v2_checksum(mysql_servers_v2);
	}

	proxy_debug(PROXY_DEBUG_MYSQL_CONNPOOL, 4, "DELETE FROM mysql_servers_incoming\n");
	mydb->execute("DELETE FROM mysql_servers_incoming");
	
	// regenerating mysql_servers records
	mydb->execute("DELETE FROM mysql_servers");
	generate_mysql_servers_table();

	const auto mysql_servers_checksum = get_mysql_servers_checksum(runtime_mysql_servers);

	char buf[80];
	uint32_t d32[2];
	const time_t t = time(NULL);

	memcpy(&d32, &mysql_servers_checksum, sizeof(mysql_servers_checksum));
	sprintf(buf, "0x%0X%0X", d32[0], d32[1]);
	pthread_mutex_lock(&GloVars.checksum_mutex);
	GloVars.checksums_values.mysql_servers.set_checksum(buf);

	if (update_version)
		GloVars.checksums_values.mysql_servers.version++;

	//struct timespec ts;
	//clock_gettime(CLOCK_REALTIME, &ts);
	if (peer_runtime_mysql_server.epoch != 0 && peer_runtime_mysql_server.checksum.empty() == false &&
		GloVars.checksums_values.mysql_servers.checksum == peer_runtime_mysql_server.checksum) {
		GloVars.checksums_values.mysql_servers.epoch = peer_runtime_mysql_server.epoch;
	} else {
		GloVars.checksums_values.mysql_servers.epoch = t;
	}
	
	if (only_commit_runtime_mysql_servers == false) {
		memcpy(&d32, &mysql_servers_v2_checksum, sizeof(mysql_servers_v2_checksum));
		sprintf(buf, "0x%0X%0X", d32[0], d32[1]);
		GloVars.checksums_values.mysql_servers_v2.set_checksum(buf);

		if (update_version)
			GloVars.checksums_values.mysql_servers_v2.version++;

		if (peer_mysql_server_v2.epoch != 0 && peer_mysql_server_v2.checksum.empty() == false &&
			GloVars.checksums_values.mysql_servers_v2.checksum == peer_mysql_server_v2.checksum) {
			GloVars.checksums_values.mysql_servers_v2.epoch = peer_mysql_server_v2.epoch;
		} else {
			GloVars.checksums_values.mysql_servers_v2.epoch = t;
		}
	}

	GloVars.checksums_values.updates_cnt++;
	GloVars.generate_global_checksum();
	GloVars.epoch_version = t;
	pthread_mutex_unlock(&GloVars.checksum_mutex);

	// fill Hostgroup_Manager_Mapping with latest records
	update_hostgroup_manager_mappings();

	ev_async_send(gtid_ev_loop, gtid_ev_async);

	__sync_fetch_and_add(&status.servers_table_version,1);

	// We completely reset read_only_set1. It will generated (completely) again in read_only_action()
	// Note: read_only_set1 will be regenerated all at once
	read_only_set1.erase(read_only_set1.begin(), read_only_set1.end());
	// We completely reset read_only_set2. It will be again written in read_only_action()
	// Note: read_only_set2 will be regenerated one server at the time
	read_only_set2.erase(read_only_set2.begin(), read_only_set2.end());

	this->status.p_counter_array[p_hg_counter::servers_table_version]->Increment();
	pthread_cond_broadcast(&status.servers_table_version_cond);
	pthread_mutex_unlock(&status.servers_table_version_lock);

	// NOTE: In order to guarantee the latest generated version, this should be kept after all the
	// calls to 'generate_mysql_servers'.
	update_table_mysql_servers_for_monitor(false);

	wrunlock();
	unsigned long long curtime2=monotonic_time();
	curtime1 = curtime1/1000;
	curtime2 = curtime2/1000;
	proxy_info("MySQL_HostGroups_Manager::commit() locked for %llums\n", curtime2-curtime1);

	if (GloMTH) {
		GloMTH->signal_all_threads(1);
	}

<<<<<<< HEAD
	return true;
}

/** 
 * @brief Calculate the checksum for the runtime mysql_servers record, after excluding all the rows
 *    with the status OFFLINE_HARD from the result set
 * 
 * @details The runtime mysql_servers is now considered as a distinct module and have a separate checksum calculation.
 *    This is because the records in the runtime module may differ from those in the admin mysql_servers module, which
 *	  can cause synchronization issues within the cluster.
 * 
 * @param runtime_mysql_servers resultset of runtime mysql_servers or can be a nullptr.
*/
uint64_t MySQL_HostGroups_Manager::get_mysql_servers_checksum(SQLite3_result* runtime_mysql_servers) {

	//Note: GloVars.checksum_mutex needs to be locked
	SQLite3_result* resultset = nullptr;

	if (runtime_mysql_servers == nullptr) {
		char* error = NULL;
		int cols = 0;
		int affected_rows = 0;
=======
	// Checksums are always generated - 'admin-checksum_*' deprecated
	{
		uint64_t hash1 = 0, hash2 = 0;
		SpookyHash myhash;
		char buf[ProxySQL_Checksum_Value_LENGTH];
		bool init = false;
		{
			mydb->execute("DELETE FROM mysql_servers");
			generate_mysql_servers_table();
			char *error=NULL;
			int cols=0;
			int affected_rows=0;
			SQLite3_result *resultset=NULL;
			char *query=(char *)"SELECT hostgroup_id, hostname, port, gtid_port, CASE status WHEN 0 OR 1 OR 4 THEN 0 ELSE status END status, weight, compression, max_connections, max_replication_lag, use_ssl, max_latency_ms, comment FROM mysql_servers WHERE status<>3 ORDER BY hostgroup_id, hostname, port";
			mydb->execute_statement(query, &error , &cols , &affected_rows , &resultset);
			if (runtime_mysql_servers == nullptr) {
				char* error = NULL;
				int cols = 0;
				int affected_rows = 0;
				SQLite3_result* resultset = NULL;

				mydb->execute_statement(MYHGM_GEN_ADMIN_RUNTIME_SERVERS, &error, &cols, &affected_rows, &resultset);
>>>>>>> 96016c3b

		mydb->execute_statement(MYHGM_GEN_ADMIN_RUNTIME_SERVERS, &error, &cols, &affected_rows, &resultset);

		if (resultset) {
			if (resultset->rows_count) {
				// Remove 'OFFLINE_HARD' servers since they are not relevant to propagate to other Cluster
				// nodes, or relevant for checksum computation.
				const size_t init_row_count = resultset->rows_count;
				size_t rm_rows_count = 0;
				const auto is_offline_server = [&rm_rows_count](SQLite3_row* row) {
					if (strcasecmp(row->fields[4], "OFFLINE_HARD") == 0) {
						rm_rows_count += 1;
						return true;
					} else {
						return false;
					}
				};
				resultset->rows.erase(
					std::remove_if(resultset->rows.begin(), resultset->rows.end(), is_offline_server),
					resultset->rows.end()
				);
				resultset->rows_count = init_row_count - rm_rows_count;

				save_runtime_mysql_servers(resultset);
			} else {
				delete resultset;
				resultset = nullptr;
			}
		} else {
			proxy_info("Checksum for table %s is 0x%lX\n", "mysql_servers", (long unsigned int)0);
		}
	} else {
		resultset = runtime_mysql_servers;
		save_runtime_mysql_servers(runtime_mysql_servers);
	}

	table_resultset_checksum[HGM_TABLES::MYSQL_SERVERS] = compute_mysql_servers_raw_checksum(resultset);
	proxy_info("Checksum for table %s is 0x%lX\n", "mysql_servers", table_resultset_checksum[HGM_TABLES::MYSQL_SERVERS]);

	return table_resultset_checksum[HGM_TABLES::MYSQL_SERVERS];
}

/** 
 * @brief Computes checksum for the admin mysql_server resultset and generates an accumulated checksum by including the following modules: 
 *    MYSQL_REPLICATION_HOSTGROUPS, MYSQL_GROUP_REPLICATION_HOSTGROUPS, MYSQL_GALERA_HOSTGROUPS, and MYSQL_HOSTGROUP_ATTRIBUTES.
 *
 * @details The 'incoming_mysql_servers_v2' includes the same records as 'main.mysql_servers'. If this set of records is empty, then the
 *    records are retrieved from 'main.mysql_servers'.
 *
 * @param incoming_mysql_servers_v2 resultset of admin mysql_servers or can be a nullptr.
 */
uint64_t MySQL_HostGroups_Manager::get_mysql_servers_v2_checksum(SQLite3_result* incoming_mysql_servers_v2) {

	//Note: GloVars.checksum_mutex needs to be locked
	SQLite3_result* resultset = nullptr;
	
	if (incoming_mysql_servers_v2 == nullptr) 
	{
		char* error = nullptr;
		int cols = 0;
		int affected_rows = 0;

		GloAdmin->admindb->execute_statement(MYHGM_GEN_ADMIN_MYSQL_SERVERS, &error, &cols, &affected_rows, &resultset);

		if (resultset) {
			if (resultset->rows_count) {

				const size_t init_row_count = resultset->rows_count;
				size_t rm_rows_count = 0;
				const auto is_offline_server = [&rm_rows_count](SQLite3_row* row) {
					if (strcasecmp(row->fields[4], "OFFLINE_HARD") == 0) {
						rm_rows_count += 1;
						return true;
					} else {
						return false;
					}
				};
				resultset->rows.erase(
					std::remove_if(resultset->rows.begin(), resultset->rows.end(), is_offline_server),
					resultset->rows.end()
				);
				resultset->rows_count = init_row_count - rm_rows_count;

				save_mysql_servers_v2(resultset);
			} else {
				delete resultset;
				resultset = nullptr;
			}
		} else {
			proxy_info("Checksum for table %s is 0x%lX\n", "mysql_servers_v2", (long unsigned int)0);
		}
	} else {
		resultset = incoming_mysql_servers_v2;
		save_mysql_servers_v2(incoming_mysql_servers_v2);
	}

	// reset checksum excluding MYSQL_SERVERS_V2
	table_resultset_checksum[MYSQL_REPLICATION_HOSTGROUPS] = 0;
	table_resultset_checksum[MYSQL_GROUP_REPLICATION_HOSTGROUPS] = 0;
	table_resultset_checksum[MYSQL_GALERA_HOSTGROUPS] = 0;
	table_resultset_checksum[MYSQL_AWS_AURORA_HOSTGROUPS] = 0;
	table_resultset_checksum[MYSQL_HOSTGROUP_ATTRIBUTES] = 0;

	table_resultset_checksum[MYSQL_SERVERS_V2] = compute_mysql_servers_raw_checksum(resultset);
	proxy_info("Checksum for table %s is 0x%lX\n", "mysql_servers_v2", table_resultset_checksum[MYSQL_SERVERS_V2]);

	commit_update_checksums_from_tables();

	uint64_t hash1 = 0, hash2 = 0;
	SpookyHash myhash;
	bool init = false;

	hash1 = table_resultset_checksum[MYSQL_SERVERS_V2];
	if (hash1) {
		if (init == false) {
			init = true;
			myhash.Init(19, 3);
		}

		myhash.Update(&hash1, sizeof(hash1));
	}

	hash1 = table_resultset_checksum[MYSQL_REPLICATION_HOSTGROUPS];
	if (hash1) {
		if (init == false) {
			init = true;
			myhash.Init(19, 3);
		}

		myhash.Update(&hash1, sizeof(hash1));
	}

	hash1 = table_resultset_checksum[MYSQL_GROUP_REPLICATION_HOSTGROUPS];
	if (hash1) {
		if (init == false) {
			init = true;
			myhash.Init(19, 3);
		}

		myhash.Update(&hash1, sizeof(hash1));
	}

	hash1 = table_resultset_checksum[MYSQL_GALERA_HOSTGROUPS];
	if (hash1) {
		if (init == false) {
			init = true;
			myhash.Init(19, 3);
		}

		myhash.Update(&hash1, sizeof(hash1));
	}

	hash1 = table_resultset_checksum[MYSQL_AWS_AURORA_HOSTGROUPS];
	if (hash1) {
		if (init == false) {
			init = true;
			myhash.Init(19, 3);
		}

		myhash.Update(&hash1, sizeof(hash1));
	}

	hash1 = table_resultset_checksum[MYSQL_HOSTGROUP_ATTRIBUTES];
	if (hash1) {
		if (init == false) {
			init = true;
			myhash.Init(19, 3);
		}

		myhash.Update(&hash1, sizeof(hash1));
	}

	if (init == true) {
		myhash.Final(&hash1, &hash2);
	}

	return hash1;
}

bool MySQL_HostGroups_Manager::gtid_exists(MySrvC *mysrvc, char * gtid_uuid, uint64_t gtid_trxid) {
	bool ret = false;
	pthread_rwlock_rdlock(&gtid_rwlock);
	std::string s1 = mysrvc->address;
	s1.append(":");
	s1.append(std::to_string(mysrvc->port));
	std::unordered_map <string, GTID_Server_Data *>::iterator it2;
	it2 = gtid_map.find(s1);
	GTID_Server_Data *gtid_is=NULL;
	if (it2!=gtid_map.end()) {
		gtid_is=it2->second;
		if (gtid_is) {
			if (gtid_is->active == true) {
				ret = gtid_is->gtid_exists(gtid_uuid,gtid_trxid);
			}
		}
	}
	//proxy_info("Checking if server %s has GTID %s:%lu . %s\n", s1.c_str(), gtid_uuid, gtid_trxid, (ret ? "YES" : "NO"));
	pthread_rwlock_unlock(&gtid_rwlock);
	return ret;
}

void MySQL_HostGroups_Manager::generate_mysql_gtid_executed_tables() {
	pthread_rwlock_wrlock(&gtid_rwlock);
	// first, set them all as active = false
	std::unordered_map<string, GTID_Server_Data *>::iterator it = gtid_map.begin();
	while(it != gtid_map.end()) {
		GTID_Server_Data * gtid_si = it->second;
		if (gtid_si) {
			gtid_si->active = false;
		}
		it++;
	}

	// NOTE: We are required to lock while iterating over 'MyHostGroups'. Otherwise race conditions could take place,
	// e.g. servers could be purged by 'purge_mysql_servers_table' and invalid memory be accessed.
	wrlock();
	for (unsigned int i=0; i<MyHostGroups->len; i++) {
		MyHGC *myhgc=(MyHGC *)MyHostGroups->index(i);
		MySrvC *mysrvc=NULL;
		for (unsigned int j=0; j<myhgc->mysrvs->servers->len; j++) {
			mysrvc=myhgc->mysrvs->idx(j);
			if (mysrvc->gtid_port) {
				std::string s1 = mysrvc->address;
				s1.append(":");
				s1.append(std::to_string(mysrvc->port));
				std::unordered_map <string, GTID_Server_Data *>::iterator it2;
				it2 = gtid_map.find(s1);
				GTID_Server_Data *gtid_is=NULL;
				if (it2!=gtid_map.end()) {
					gtid_is=it2->second;
					if (gtid_is == NULL) {
						gtid_map.erase(it2);
					}
				}
				if (gtid_is) {
					gtid_is->active = true;
				} else if (mysrvc->status != MYSQL_SERVER_STATUS_OFFLINE_HARD) {
					// we didn't find it. Create it
					/*
					struct ev_io *watcher = (struct ev_io *)malloc(sizeof(struct ev_io));
					gtid_is = new GTID_Server_Data(watcher, mysrvc->address, mysrvc->port, mysrvc->gtid_port);
					gtid_map.emplace(s1,gtid_is);
					*/
					struct ev_io * c = NULL;
					c = new_connector(mysrvc->address, mysrvc->gtid_port, mysrvc->port);
					if (c) {
						gtid_is = (GTID_Server_Data *)c->data;
						gtid_map.emplace(s1,gtid_is);
						//pthread_mutex_lock(&ev_loop_mutex);
						ev_io_start(MyHGM->gtid_ev_loop,c);
						//pthread_mutex_unlock(&ev_loop_mutex);
					}
				}
			}
		}
	}
	wrunlock();
	std::vector<string> to_remove;
	it = gtid_map.begin();
	while(it != gtid_map.end()) {
		GTID_Server_Data * gtid_si = it->second;
		if (gtid_si && gtid_si->active == false) {
			to_remove.push_back(it->first);
		}
		it++;
	}
	for (std::vector<string>::iterator it3=to_remove.begin(); it3!=to_remove.end(); ++it3) {
		it = gtid_map.find(*it3);
		GTID_Server_Data * gtid_si = it->second;
		ev_io_stop(MyHGM->gtid_ev_loop, gtid_si->w);
		close(gtid_si->w->fd);
		free(gtid_si->w);
		gtid_map.erase(*it3);
	}
	pthread_rwlock_unlock(&gtid_rwlock);
}

void MySQL_HostGroups_Manager::purge_mysql_servers_table() {
	for (unsigned int i=0; i<MyHostGroups->len; i++) {
		MyHGC *myhgc=(MyHGC *)MyHostGroups->index(i);
		MySrvC *mysrvc=NULL;
		for (unsigned int j=0; j<myhgc->mysrvs->servers->len; j++) {
			mysrvc=myhgc->mysrvs->idx(j);
			if (mysrvc->status==MYSQL_SERVER_STATUS_OFFLINE_HARD) {
				if (mysrvc->ConnectionsUsed->conns_length()==0 && mysrvc->ConnectionsFree->conns_length()==0) {
					// no more connections for OFFLINE_HARD server, removing it
					mysrvc=(MySrvC *)myhgc->mysrvs->servers->remove_index_fast(j);
					j--;
					delete mysrvc;
				}
			}
		}
	}
}



void MySQL_HostGroups_Manager::generate_mysql_servers_table(int *_onlyhg) {
	int rc;
	sqlite3_stmt *statement1=NULL;
	sqlite3_stmt *statement32=NULL;

	PtrArray *lst=new PtrArray();
	//sqlite3 *mydb3=mydb->get_db();
	char *query1=(char *)"INSERT INTO mysql_servers VALUES (?1, ?2, ?3, ?4, ?5, ?6, ?7, ?8, ?9, ?10, ?11, ?12, ?13)";
	//rc=(*proxy_sqlite3_prepare_v2)(mydb3, query1, -1, &statement1, 0);
	rc = mydb->prepare_v2(query1, &statement1);
	ASSERT_SQLITE_OK(rc, mydb);
	std::string query32s = "INSERT INTO mysql_servers VALUES " + generate_multi_rows_query(32,13);
	char *query32 = (char *)query32s.c_str();
	//rc=(*proxy_sqlite3_prepare_v2)(mydb3, query32, -1, &statement32, 0);
	rc = mydb->prepare_v2(query32, &statement32);
	ASSERT_SQLITE_OK(rc, mydb);

	if (mysql_thread___hostgroup_manager_verbose) {
		if (_onlyhg==NULL) {
			proxy_info("Dumping current MySQL Servers structures for hostgroup ALL\n");
		} else {
			int hidonly=*_onlyhg;
			proxy_info("Dumping current MySQL Servers structures for hostgroup %d\n", hidonly);
		}
	}
	for (unsigned int i=0; i<MyHostGroups->len; i++) {
		MyHGC *myhgc=(MyHGC *)MyHostGroups->index(i);
		if (_onlyhg) {
			int hidonly=*_onlyhg;
			if (myhgc->hid!=(unsigned int)hidonly) {
				// skipping this HG
				continue;
			}
		}
		MySrvC *mysrvc=NULL;
		for (unsigned int j=0; j<myhgc->mysrvs->servers->len; j++) {
			mysrvc=myhgc->mysrvs->idx(j);
			if (mysql_thread___hostgroup_manager_verbose) {
				char *st;
				switch (mysrvc->status) {
					case 0:
						st=(char *)"ONLINE";
						break;
					case 2:
						st=(char *)"OFFLINE_SOFT";
						break;
					case 3:
						st=(char *)"OFFLINE_HARD";
						break;
					default:
					case 1:
					case 4:
						st=(char *)"SHUNNED";
						break;
				}
				fprintf(stderr,"HID: %d , address: %s , port: %d , gtid_port: %d , weight: %d , status: %s , max_connections: %u , max_replication_lag: %u , use_ssl: %u , max_latency_ms: %u , comment: %s\n", mysrvc->myhgc->hid, mysrvc->address, mysrvc->port, mysrvc->gtid_port, mysrvc->weight, st, mysrvc->max_connections, mysrvc->max_replication_lag, mysrvc->use_ssl, mysrvc->max_latency_us*1000, mysrvc->comment);
			}
			lst->add(mysrvc);
			if (lst->len==32) {
				while (lst->len) {
					int i=lst->len;
					i--;
					MySrvC *mysrvc=(MySrvC *)lst->remove_index_fast(0);
					uintptr_t ptr=(uintptr_t)mysrvc;
					rc=(*proxy_sqlite3_bind_int64)(statement32, (i*13)+1, mysrvc->myhgc->hid); ASSERT_SQLITE_OK(rc, mydb);
					rc=(*proxy_sqlite3_bind_text)(statement32, (i*13)+2, mysrvc->address, -1, SQLITE_TRANSIENT); ASSERT_SQLITE_OK(rc, mydb);
					rc=(*proxy_sqlite3_bind_int64)(statement32, (i*13)+3, mysrvc->port); ASSERT_SQLITE_OK(rc, mydb);
					rc=(*proxy_sqlite3_bind_int64)(statement32, (i*13)+4, mysrvc->gtid_port); ASSERT_SQLITE_OK(rc, mydb);
					rc=(*proxy_sqlite3_bind_int64)(statement32, (i*13)+5, mysrvc->weight); ASSERT_SQLITE_OK(rc, mydb);
					rc=(*proxy_sqlite3_bind_int64)(statement32, (i*13)+6, mysrvc->status); ASSERT_SQLITE_OK(rc, mydb);
					rc=(*proxy_sqlite3_bind_int64)(statement32, (i*13)+7, mysrvc->compression); ASSERT_SQLITE_OK(rc, mydb);
					rc=(*proxy_sqlite3_bind_int64)(statement32, (i*13)+8, mysrvc->max_connections); ASSERT_SQLITE_OK(rc, mydb);
					rc=(*proxy_sqlite3_bind_int64)(statement32, (i*13)+9, mysrvc->max_replication_lag); ASSERT_SQLITE_OK(rc, mydb);
					rc=(*proxy_sqlite3_bind_int64)(statement32, (i*13)+10, mysrvc->use_ssl); ASSERT_SQLITE_OK(rc, mydb);
					rc=(*proxy_sqlite3_bind_int64)(statement32, (i*13)+11, mysrvc->max_latency_us/1000); ASSERT_SQLITE_OK(rc, mydb);
					rc=(*proxy_sqlite3_bind_text)(statement32, (i*13)+12, mysrvc->comment, -1, SQLITE_TRANSIENT); ASSERT_SQLITE_OK(rc, mydb);
					rc=(*proxy_sqlite3_bind_int64)(statement32, (i*13)+13, ptr); ASSERT_SQLITE_OK(rc, mydb);
				}
				SAFE_SQLITE3_STEP2(statement32);
				rc=(*proxy_sqlite3_clear_bindings)(statement32); ASSERT_SQLITE_OK(rc, mydb);
				rc=(*proxy_sqlite3_reset)(statement32); ASSERT_SQLITE_OK(rc, mydb);
			}
		}
	}
	while (lst->len) {
		MySrvC *mysrvc=(MySrvC *)lst->remove_index_fast(0);
		uintptr_t ptr=(uintptr_t)mysrvc;
		rc=(*proxy_sqlite3_bind_int64)(statement1, 1, mysrvc->myhgc->hid); ASSERT_SQLITE_OK(rc, mydb);
		rc=(*proxy_sqlite3_bind_text)(statement1, 2, mysrvc->address, -1, SQLITE_TRANSIENT); ASSERT_SQLITE_OK(rc, mydb);
		rc=(*proxy_sqlite3_bind_int64)(statement1, 3, mysrvc->port); ASSERT_SQLITE_OK(rc, mydb);
		rc=(*proxy_sqlite3_bind_int64)(statement1, 4, mysrvc->gtid_port); ASSERT_SQLITE_OK(rc, mydb);
		rc=(*proxy_sqlite3_bind_int64)(statement1, 5, mysrvc->weight); ASSERT_SQLITE_OK(rc, mydb);
		rc=(*proxy_sqlite3_bind_int64)(statement1, 6, mysrvc->status); ASSERT_SQLITE_OK(rc, mydb);
		rc=(*proxy_sqlite3_bind_int64)(statement1, 7, mysrvc->compression); ASSERT_SQLITE_OK(rc, mydb);
		rc=(*proxy_sqlite3_bind_int64)(statement1, 8, mysrvc->max_connections); ASSERT_SQLITE_OK(rc, mydb);
		rc=(*proxy_sqlite3_bind_int64)(statement1, 9, mysrvc->max_replication_lag); ASSERT_SQLITE_OK(rc, mydb);
		rc=(*proxy_sqlite3_bind_int64)(statement1, 10, mysrvc->use_ssl); ASSERT_SQLITE_OK(rc, mydb);
		rc=(*proxy_sqlite3_bind_int64)(statement1, 11, mysrvc->max_latency_us/1000); ASSERT_SQLITE_OK(rc, mydb);
		rc=(*proxy_sqlite3_bind_text)(statement1, 12, mysrvc->comment, -1, SQLITE_TRANSIENT); ASSERT_SQLITE_OK(rc, mydb);
		rc=(*proxy_sqlite3_bind_int64)(statement1, 13, ptr); ASSERT_SQLITE_OK(rc, mydb);

		SAFE_SQLITE3_STEP2(statement1);
		rc=(*proxy_sqlite3_clear_bindings)(statement1); ASSERT_SQLITE_OK(rc, mydb);
		rc=(*proxy_sqlite3_reset)(statement1); ASSERT_SQLITE_OK(rc, mydb);
	}
	(*proxy_sqlite3_finalize)(statement1);
	(*proxy_sqlite3_finalize)(statement32);
	if (mysql_thread___hostgroup_manager_verbose) {
		char *error=NULL;
		int cols=0;
		int affected_rows=0;
		SQLite3_result *resultset=NULL;
		if (_onlyhg==NULL) {
			mydb->execute_statement((char *)"SELECT hostgroup_id hid, hostname, port, gtid_port gtid, weight, status, compression cmp, max_connections max_conns, max_replication_lag max_lag, use_ssl ssl, max_latency_ms max_lat, comment, mem_pointer FROM mysql_servers", &error , &cols , &affected_rows , &resultset);
		} else {
			int hidonly=*_onlyhg;
			char *q1 = (char *)malloc(256);
			sprintf(q1,"SELECT hostgroup_id hid, hostname, port, gtid_port gtid, weight, status, compression cmp, max_connections max_conns, max_replication_lag max_lag, use_ssl ssl, max_latency_ms max_lat, comment, mem_pointer FROM mysql_servers WHERE hostgroup_id=%d" , hidonly);
			mydb->execute_statement(q1, &error , &cols , &affected_rows , &resultset);
			free(q1);
		}
		if (error) {
			proxy_error("Error on read from mysql_servers : %s\n", error);
		} else {
			if (resultset) {
				if (_onlyhg==NULL) {
					proxy_info("Dumping mysql_servers: ALL\n");
				} else {
					int hidonly=*_onlyhg;
					proxy_info("Dumping mysql_servers: HG %d\n", hidonly);
				}
				resultset->dump_to_stderr();
			}
		}
		if (resultset) { delete resultset; resultset=NULL; }
	}
	delete lst;
}

void MySQL_HostGroups_Manager::generate_mysql_replication_hostgroups_table() {
	if (incoming_replication_hostgroups==NULL)
		return;
	if (mysql_thread___hostgroup_manager_verbose) {
		proxy_info("New mysql_replication_hostgroups table\n");
	}
	for (std::vector<SQLite3_row *>::iterator it = incoming_replication_hostgroups->rows.begin() ; it != incoming_replication_hostgroups->rows.end(); ++it) {
		SQLite3_row *r=*it;
		char *o=NULL;
		int comment_length=0;	// #issue #643
		//if (r->fields[3]) { // comment is not null
			o=escape_string_single_quotes(r->fields[3],false);
			comment_length=strlen(o);
		//}
		char *query=(char *)malloc(256+comment_length);
		//if (r->fields[3]) { // comment is not null
			sprintf(query,"INSERT INTO mysql_replication_hostgroups VALUES(%s,%s,'%s','%s')",r->fields[0], r->fields[1], r->fields[2], o);
			if (o!=r->fields[3]) { // there was a copy
				free(o);
			}
		//} else {
			//sprintf(query,"INSERT INTO mysql_replication_hostgroups VALUES(%s,%s,NULL)",r->fields[0],r->fields[1]);
		//}
		mydb->execute(query);
		if (mysql_thread___hostgroup_manager_verbose) {
			fprintf(stderr,"writer_hostgroup: %s , reader_hostgroup: %s, check_type %s, comment: %s\n", r->fields[0],r->fields[1], r->fields[2], r->fields[3]);
		}
		free(query);
	}
	incoming_replication_hostgroups=NULL;
}


void MySQL_HostGroups_Manager::generate_mysql_group_replication_hostgroups_table() {
	if (incoming_group_replication_hostgroups==NULL) {
		return;
	}
	int rc;
	sqlite3_stmt *statement=NULL;
	//sqlite3 *mydb3=mydb->get_db();
	char *query=(char *)"INSERT INTO mysql_group_replication_hostgroups(writer_hostgroup,backup_writer_hostgroup,reader_hostgroup,offline_hostgroup,active,max_writers,writer_is_also_reader,max_transactions_behind,comment) VALUES (?1, ?2, ?3, ?4, ?5, ?6, ?7, ?8, ?9)";
	//rc=(*proxy_sqlite3_prepare_v2)(mydb3, query, -1, &statement, 0);
	rc = mydb->prepare_v2(query, &statement);
	ASSERT_SQLITE_OK(rc, mydb);
	proxy_info("New mysql_group_replication_hostgroups table\n");
	pthread_mutex_lock(&Group_Replication_Info_mutex);
	for (std::map<int , Group_Replication_Info *>::iterator it1 = Group_Replication_Info_Map.begin() ; it1 != Group_Replication_Info_Map.end(); ++it1) {
		Group_Replication_Info *info=NULL;
		info=it1->second;
		info->__active=false;
	}
	for (std::vector<SQLite3_row *>::iterator it = incoming_group_replication_hostgroups->rows.begin() ; it != incoming_group_replication_hostgroups->rows.end(); ++it) {
		SQLite3_row *r=*it;
		int writer_hostgroup=atoi(r->fields[0]);
		int backup_writer_hostgroup=atoi(r->fields[1]);
		int reader_hostgroup=atoi(r->fields[2]);
		int offline_hostgroup=atoi(r->fields[3]);
		int active=atoi(r->fields[4]);
		int max_writers=atoi(r->fields[5]);
		int writer_is_also_reader=atoi(r->fields[6]);
		int max_transactions_behind=atoi(r->fields[7]);
		proxy_info("Loading MySQL Group Replication info for (%d,%d,%d,%d,%s,%d,%d,%d,\"%s\")\n", writer_hostgroup,backup_writer_hostgroup,reader_hostgroup,offline_hostgroup,(active ? "on" : "off"),max_writers,writer_is_also_reader,max_transactions_behind,r->fields[8]);
		rc=(*proxy_sqlite3_bind_int64)(statement, 1, writer_hostgroup); ASSERT_SQLITE_OK(rc, mydb);
		rc=(*proxy_sqlite3_bind_int64)(statement, 2, backup_writer_hostgroup); ASSERT_SQLITE_OK(rc, mydb);
		rc=(*proxy_sqlite3_bind_int64)(statement, 3, reader_hostgroup); ASSERT_SQLITE_OK(rc, mydb);
		rc=(*proxy_sqlite3_bind_int64)(statement, 4, offline_hostgroup); ASSERT_SQLITE_OK(rc, mydb);
		rc=(*proxy_sqlite3_bind_int64)(statement, 5, active); ASSERT_SQLITE_OK(rc, mydb);
		rc=(*proxy_sqlite3_bind_int64)(statement, 6, max_writers); ASSERT_SQLITE_OK(rc, mydb);
		rc=(*proxy_sqlite3_bind_int64)(statement, 7, writer_is_also_reader); ASSERT_SQLITE_OK(rc, mydb);
		rc=(*proxy_sqlite3_bind_int64)(statement, 8, max_transactions_behind); ASSERT_SQLITE_OK(rc, mydb);
		rc=(*proxy_sqlite3_bind_text)(statement, 9, r->fields[8], -1, SQLITE_TRANSIENT); ASSERT_SQLITE_OK(rc, mydb);

		SAFE_SQLITE3_STEP2(statement);
		rc=(*proxy_sqlite3_clear_bindings)(statement); ASSERT_SQLITE_OK(rc, mydb);
		rc=(*proxy_sqlite3_reset)(statement); ASSERT_SQLITE_OK(rc, mydb);
		std::map<int , Group_Replication_Info *>::iterator it2;
		it2 = Group_Replication_Info_Map.find(writer_hostgroup);
		Group_Replication_Info *info=NULL;
		if (it2!=Group_Replication_Info_Map.end()) {
			info=it2->second;
			bool changed=false;
			changed=info->update(backup_writer_hostgroup,reader_hostgroup,offline_hostgroup, max_writers, max_transactions_behind,  (bool)active, writer_is_also_reader, r->fields[8]);
			if (changed) {
				//info->need_converge=true;
			}
		} else {
			info=new Group_Replication_Info(writer_hostgroup,backup_writer_hostgroup,reader_hostgroup,offline_hostgroup, max_writers, max_transactions_behind,  (bool)active, writer_is_also_reader, r->fields[8]);
			//info->need_converge=true;
			Group_Replication_Info_Map.insert(Group_Replication_Info_Map.begin(), std::pair<int, Group_Replication_Info *>(writer_hostgroup,info));
		}
	}
	(*proxy_sqlite3_finalize)(statement);
	delete incoming_group_replication_hostgroups;
	incoming_group_replication_hostgroups=NULL;

	// remove missing ones
	for (auto it3 = Group_Replication_Info_Map.begin(); it3 != Group_Replication_Info_Map.end(); ) {
		Group_Replication_Info *info=it3->second;
		if (info->__active==false) {
			delete info;
			it3 = Group_Replication_Info_Map.erase(it3);
		} else {
			it3++;
		}
	}
	// TODO: it is now time to compute all the changes


	// it is now time to build a new structure in Monitor
	pthread_mutex_lock(&GloMyMon->group_replication_mutex);
	{
		char *error=NULL;
		int cols=0;
		int affected_rows=0;
		SQLite3_result *resultset=NULL;
		char *query=(char *)"SELECT writer_hostgroup, hostname, port, MAX(use_ssl) use_ssl , writer_is_also_reader , max_transactions_behind FROM "
			" mysql_servers JOIN mysql_group_replication_hostgroups ON hostgroup_id=writer_hostgroup OR hostgroup_id=backup_writer_hostgroup OR "
			" hostgroup_id=reader_hostgroup OR hostgroup_id=offline_hostgroup WHERE active=1 GROUP BY hostname, port";
		mydb->execute_statement(query, &error , &cols , &affected_rows , &resultset);
		if (resultset) {
			if (GloMyMon->Group_Replication_Hosts_resultset) {
				delete GloMyMon->Group_Replication_Hosts_resultset;
			}
			GloMyMon->Group_Replication_Hosts_resultset=resultset;
		}
	}
	pthread_mutex_unlock(&GloMyMon->group_replication_mutex);

	pthread_mutex_unlock(&Group_Replication_Info_mutex);
}

void MySQL_HostGroups_Manager::generate_mysql_galera_hostgroups_table() {
	if (incoming_galera_hostgroups==NULL) {
		return;
	}
	int rc;
	sqlite3_stmt *statement=NULL;
	//sqlite3 *mydb3=mydb->get_db();
	char *query=(char *)"INSERT INTO mysql_galera_hostgroups(writer_hostgroup,backup_writer_hostgroup,reader_hostgroup,offline_hostgroup,active,max_writers,writer_is_also_reader,max_transactions_behind,comment) VALUES (?1, ?2, ?3, ?4, ?5, ?6, ?7, ?8, ?9)";
	//rc=(*proxy_sqlite3_prepare_v2)(mydb3, query, -1, &statement, 0);
	rc = mydb->prepare_v2(query, &statement);
	ASSERT_SQLITE_OK(rc, mydb);
	proxy_info("New mysql_galera_hostgroups table\n");
	pthread_mutex_lock(&Galera_Info_mutex);
	for (std::map<int , Galera_Info *>::iterator it1 = Galera_Info_Map.begin() ; it1 != Galera_Info_Map.end(); ++it1) {
		Galera_Info *info=NULL;
		info=it1->second;
		info->__active=false;
	}
	for (std::vector<SQLite3_row *>::iterator it = incoming_galera_hostgroups->rows.begin() ; it != incoming_galera_hostgroups->rows.end(); ++it) {
		SQLite3_row *r=*it;
		int writer_hostgroup=atoi(r->fields[0]);
		int backup_writer_hostgroup=atoi(r->fields[1]);
		int reader_hostgroup=atoi(r->fields[2]);
		int offline_hostgroup=atoi(r->fields[3]);
		int active=atoi(r->fields[4]);
		int max_writers=atoi(r->fields[5]);
		int writer_is_also_reader=atoi(r->fields[6]);
		int max_transactions_behind=atoi(r->fields[7]);
		proxy_info("Loading Galera info for (%d,%d,%d,%d,%s,%d,%d,%d,\"%s\")\n", writer_hostgroup,backup_writer_hostgroup,reader_hostgroup,offline_hostgroup,(active ? "on" : "off"),max_writers,writer_is_also_reader,max_transactions_behind,r->fields[8]);
		rc=(*proxy_sqlite3_bind_int64)(statement, 1, writer_hostgroup); ASSERT_SQLITE_OK(rc, mydb);
		rc=(*proxy_sqlite3_bind_int64)(statement, 2, backup_writer_hostgroup); ASSERT_SQLITE_OK(rc, mydb);
		rc=(*proxy_sqlite3_bind_int64)(statement, 3, reader_hostgroup); ASSERT_SQLITE_OK(rc, mydb);
		rc=(*proxy_sqlite3_bind_int64)(statement, 4, offline_hostgroup); ASSERT_SQLITE_OK(rc, mydb);
		rc=(*proxy_sqlite3_bind_int64)(statement, 5, active); ASSERT_SQLITE_OK(rc, mydb);
		rc=(*proxy_sqlite3_bind_int64)(statement, 6, max_writers); ASSERT_SQLITE_OK(rc, mydb);
		rc=(*proxy_sqlite3_bind_int64)(statement, 7, writer_is_also_reader); ASSERT_SQLITE_OK(rc, mydb);
		rc=(*proxy_sqlite3_bind_int64)(statement, 8, max_transactions_behind); ASSERT_SQLITE_OK(rc, mydb);
		rc=(*proxy_sqlite3_bind_text)(statement, 9, r->fields[8], -1, SQLITE_TRANSIENT); ASSERT_SQLITE_OK(rc, mydb);

		SAFE_SQLITE3_STEP2(statement);
		rc=(*proxy_sqlite3_clear_bindings)(statement); ASSERT_SQLITE_OK(rc, mydb);
		rc=(*proxy_sqlite3_reset)(statement); ASSERT_SQLITE_OK(rc, mydb);
		std::map<int , Galera_Info *>::iterator it2;
		it2 = Galera_Info_Map.find(writer_hostgroup);
		Galera_Info *info=NULL;
		if (it2!=Galera_Info_Map.end()) {
			info=it2->second;
			bool changed=false;
			changed=info->update(backup_writer_hostgroup,reader_hostgroup,offline_hostgroup, max_writers, max_transactions_behind,  (bool)active, writer_is_also_reader, r->fields[8]);
			if (changed) {
				//info->need_converge=true;
			}
		} else {
			info=new Galera_Info(writer_hostgroup,backup_writer_hostgroup,reader_hostgroup,offline_hostgroup, max_writers, max_transactions_behind,  (bool)active, writer_is_also_reader, r->fields[8]);
			//info->need_converge=true;
			Galera_Info_Map.insert(Galera_Info_Map.begin(), std::pair<int, Galera_Info *>(writer_hostgroup,info));
		}
	}
	(*proxy_sqlite3_finalize)(statement);
	delete incoming_galera_hostgroups;
	incoming_galera_hostgroups=NULL;

	// remove missing ones
	for (auto it3 = Galera_Info_Map.begin(); it3 != Galera_Info_Map.end(); ) {
		Galera_Info *info=it3->second;
		if (info->__active==false) {
			delete info;
			it3 = Galera_Info_Map.erase(it3);
		} else {
			it3++;
		}
	}
	// TODO: it is now time to compute all the changes


	// it is now time to build a new structure in Monitor
	pthread_mutex_lock(&GloMyMon->galera_mutex);
	{
		char *error=NULL;
		int cols=0;
		int affected_rows=0;
		SQLite3_result *resultset=NULL;
		char *query=(char *)"SELECT writer_hostgroup, hostname, port, MAX(use_ssl) use_ssl , writer_is_also_reader , max_transactions_behind "
			" FROM mysql_servers JOIN mysql_galera_hostgroups ON hostgroup_id=writer_hostgroup OR hostgroup_id=backup_writer_hostgroup OR "
			" hostgroup_id=reader_hostgroup OR hostgroup_id=offline_hostgroup WHERE active=1 GROUP BY writer_hostgroup, hostname, port";
		mydb->execute_statement(query, &error , &cols , &affected_rows , &resultset);
		if (resultset) {
			if (GloMyMon->Galera_Hosts_resultset) {
				delete GloMyMon->Galera_Hosts_resultset;
			}
			GloMyMon->Galera_Hosts_resultset=resultset;
		}
	}
	pthread_mutex_unlock(&GloMyMon->galera_mutex);

	pthread_mutex_unlock(&Galera_Info_mutex);
}

void MySQL_HostGroups_Manager::update_table_mysql_servers_for_monitor(bool lock) {
	if (lock) {
		wrlock();
	}

	std::lock_guard<std::mutex> mysql_servers_lock(this->mysql_servers_to_monitor_mutex);

	char* error = NULL;
	int cols = 0;
	int affected_rows = 0;
	SQLite3_result* resultset = NULL;
	char* query = const_cast<char*>("SELECT hostname, port, status, use_ssl FROM mysql_servers WHERE status != 3 GROUP BY hostname, port");

	proxy_debug(PROXY_DEBUG_MYSQL_CONNPOOL, 4, "%s\n", query);
	mydb->execute_statement(query, &error , &cols , &affected_rows , &resultset);

	if (error != nullptr) {
		proxy_error("Error on read from mysql_servers : %s\n", error);
	} else {
		if (resultset != nullptr) {
			delete this->mysql_servers_to_monitor;
			this->mysql_servers_to_monitor = resultset;
		}
	}

	if (lock) {
		wrunlock();
	}

	MySQL_Monitor::trigger_dns_cache_update();
}

SQLite3_result * MySQL_HostGroups_Manager::dump_table_mysql(const string& name) {
	char * query = (char *)"";
	if (name == "mysql_aws_aurora_hostgroups") {
		query=(char *)"SELECT writer_hostgroup,reader_hostgroup,active,aurora_port,domain_name,max_lag_ms,"
					    "check_interval_ms,check_timeout_ms,writer_is_also_reader,new_reader_weight,add_lag_ms,min_lag_ms,lag_num_checks,comment FROM mysql_aws_aurora_hostgroups";
	} else if (name == "mysql_galera_hostgroups") {
		query=(char *)"SELECT writer_hostgroup,backup_writer_hostgroup,reader_hostgroup,offline_hostgroup,active,max_writers,writer_is_also_reader,max_transactions_behind,comment FROM mysql_galera_hostgroups";
	} else if (name == "mysql_group_replication_hostgroups") {
		query=(char *)"SELECT writer_hostgroup,backup_writer_hostgroup,reader_hostgroup,offline_hostgroup,active,max_writers,writer_is_also_reader,max_transactions_behind,comment FROM mysql_group_replication_hostgroups";
	} else if (name == "mysql_replication_hostgroups") {
		query=(char *)"SELECT writer_hostgroup, reader_hostgroup, check_type, comment FROM mysql_replication_hostgroups";
	} else if (name == "mysql_hostgroup_attributes") {
		query=(char *)"SELECT hostgroup_id, max_num_online_servers, autocommit, free_connections_pct, init_connect, multiplex, connection_warming, throttle_connections_per_sec, ignore_session_variables, servers_defaults, comment FROM mysql_hostgroup_attributes ORDER BY hostgroup_id";
	} else if (name == "mysql_servers") {
		query = (char *)MYHGM_GEN_ADMIN_RUNTIME_SERVERS;	
	} else {
		assert(0);
	}
	wrlock();
	if (name == "mysql_servers") {
		purge_mysql_servers_table();
		proxy_debug(PROXY_DEBUG_MYSQL_CONNPOOL, 4, "DELETE FROM mysql_servers\n");
		mydb->execute("DELETE FROM mysql_servers");
		generate_mysql_servers_table();
	}
	char *error=NULL;
	int cols=0;
	int affected_rows=0;
	SQLite3_result *resultset=NULL;
	proxy_debug(PROXY_DEBUG_MYSQL_CONNPOOL, 4, "%s\n", query);
	mydb->execute_statement(query, &error , &cols , &affected_rows , &resultset);
	wrunlock();
	return resultset;
}


MyHGC * MySQL_HostGroups_Manager::MyHGC_create(unsigned int _hid) {
	MyHGC *myhgc=new MyHGC(_hid);
	return myhgc;
}

MyHGC * MySQL_HostGroups_Manager::MyHGC_find(unsigned int _hid) {
	if (MyHostGroups->len < 100) {
		// for few HGs, we use the legacy search
		for (unsigned int i=0; i<MyHostGroups->len; i++) {
			MyHGC *myhgc=(MyHGC *)MyHostGroups->index(i);
			if (myhgc->hid==_hid) {
				return myhgc;
			}
		}
	} else {
		// for a large number of HGs, we use the unordered_map
		// this search is slower for a small number of HGs, therefore we use
		// it only for large number of HGs
		std::unordered_map<unsigned int, MyHGC *>::const_iterator it = MyHostGroups_map.find(_hid);
		if (it != MyHostGroups_map.end()) {
			MyHGC *myhgc = it->second;
			return myhgc;
		}
	}
	return NULL;
}

MyHGC * MySQL_HostGroups_Manager::MyHGC_lookup(unsigned int _hid) {
	MyHGC *myhgc=NULL;
	myhgc=MyHGC_find(_hid);
	if (myhgc==NULL) {
		myhgc=MyHGC_create(_hid);
	} else {
		return myhgc;
	}
	assert(myhgc);
	MyHostGroups->add(myhgc);
	MyHostGroups_map.emplace(_hid,myhgc);
	return myhgc;
}

void MySQL_HostGroups_Manager::increase_reset_counter() {
	wrlock();
	status.myconnpoll_reset++;
	wrunlock();
}
void MySQL_HostGroups_Manager::push_MyConn_to_pool(MySQL_Connection *c, bool _lock) {
	assert(c->parent);
	MySrvC *mysrvc=NULL;
	if (_lock)
		wrlock();
	c->auto_increment_delay_token = 0;
	status.myconnpoll_push++;
	mysrvc=(MySrvC *)c->parent;
	proxy_debug(PROXY_DEBUG_MYSQL_CONNPOOL, 7, "Returning MySQL_Connection %p, server %s:%d with status %d\n", c, mysrvc->address, mysrvc->port, mysrvc->status);
	mysrvc->ConnectionsUsed->remove(c);
	if (GloMTH == NULL) { goto __exit_push_MyConn_to_pool; }
	if (c->largest_query_length > (unsigned int)GloMTH->variables.threshold_query_length) {
		proxy_debug(PROXY_DEBUG_MYSQL_CONNPOOL, 7, "Destroying MySQL_Connection %p, server %s:%d with status %d . largest_query_length = %lu\n", c, mysrvc->address, mysrvc->port, mysrvc->status, c->largest_query_length);
		delete c;
		goto __exit_push_MyConn_to_pool;
	}
	if (mysrvc->status==MYSQL_SERVER_STATUS_ONLINE) {
		if (c->async_state_machine==ASYNC_IDLE) {
			if (GloMTH == NULL) { goto __exit_push_MyConn_to_pool; }
			if (c->local_stmts->get_num_backend_stmts() > (unsigned int)GloMTH->variables.max_stmts_per_connection) {
				proxy_debug(PROXY_DEBUG_MYSQL_CONNPOOL, 7, "Destroying MySQL_Connection %p, server %s:%d with status %d because has too many prepared statements\n", c, mysrvc->address, mysrvc->port, mysrvc->status);
//				delete c;
				mysrvc->ConnectionsUsed->add(c);
				destroy_MyConn_from_pool(c, false);
			} else {
				c->optimize();
				mysrvc->ConnectionsFree->add(c);
			}
		} else {
			proxy_debug(PROXY_DEBUG_MYSQL_CONNPOOL, 7, "Destroying MySQL_Connection %p, server %s:%d with status %d\n", c, mysrvc->address, mysrvc->port, mysrvc->status);
			delete c;
		}
	} else {
		proxy_debug(PROXY_DEBUG_MYSQL_CONNPOOL, 7, "Destroying MySQL_Connection %p, server %s:%d with status %d\n", c, mysrvc->address, mysrvc->port, mysrvc->status);
		delete c;
	}
__exit_push_MyConn_to_pool:
	if (_lock)
		wrunlock();
}

void MySQL_HostGroups_Manager::push_MyConn_to_pool_array(MySQL_Connection **ca, unsigned int cnt) {
	unsigned int i=0;
	MySQL_Connection *c=NULL;
	c=ca[i];
	wrlock();
	while (i<cnt) {
		push_MyConn_to_pool(c,false);
		i++;
		if (i<cnt)
			c=ca[i];
	}
	wrunlock();
}

MySrvC *MyHGC::get_random_MySrvC(char * gtid_uuid, uint64_t gtid_trxid, int max_lag_ms, MySQL_Session *sess) {
	MySrvC *mysrvc=NULL;
	unsigned int j;
	unsigned int sum=0;
	unsigned int TotalUsedConn=0;
	unsigned int l=mysrvs->cnt();
	static time_t last_hg_log = 0;
#ifdef TEST_AURORA
	unsigned long long a1 = array_mysrvc_total/10000;
	array_mysrvc_total += l;
	unsigned long long a2 = array_mysrvc_total/10000;
	if (a2 > a1) {
		fprintf(stderr, "Total: %llu, Candidates: %llu\n", array_mysrvc_total-l, array_mysrvc_cands);
	}
#endif // TEST_AURORA
	MySrvC *mysrvcCandidates_static[32];
	MySrvC **mysrvcCandidates = mysrvcCandidates_static;
	unsigned int num_candidates = 0;
	bool max_connections_reached = false;
	if (l>32) {
		mysrvcCandidates = (MySrvC **)malloc(sizeof(MySrvC *)*l);
	}
	if (l) {
		//int j=0;
		for (j=0; j<l; j++) {
			mysrvc=mysrvs->idx(j);
			if (mysrvc->status==MYSQL_SERVER_STATUS_ONLINE) { // consider this server only if ONLINE
				if (mysrvc->ConnectionsUsed->conns_length() < mysrvc->max_connections) { // consider this server only if didn't reach max_connections
					if ( mysrvc->current_latency_us < ( mysrvc->max_latency_us ? mysrvc->max_latency_us : mysql_thread___default_max_latency_ms*1000 ) ) { // consider the host only if not too far
						if (gtid_trxid) {
							if (MyHGM->gtid_exists(mysrvc, gtid_uuid, gtid_trxid)) {
								sum+=mysrvc->weight;
								TotalUsedConn+=mysrvc->ConnectionsUsed->conns_length();
								mysrvcCandidates[num_candidates]=mysrvc;
								num_candidates++;
							}
						} else {
							if (max_lag_ms >= 0) {
								if ((unsigned int)max_lag_ms >= mysrvc->aws_aurora_current_lag_us/1000) {
									sum+=mysrvc->weight;
									TotalUsedConn+=mysrvc->ConnectionsUsed->conns_length();
									mysrvcCandidates[num_candidates]=mysrvc;
									num_candidates++;
								} else {
									sess->thread->status_variables.stvar[st_var_aws_aurora_replicas_skipped_during_query]++;
								}
							} else {
								sum+=mysrvc->weight;
								TotalUsedConn+=mysrvc->ConnectionsUsed->conns_length();
								mysrvcCandidates[num_candidates]=mysrvc;
								num_candidates++;
							}
						}
					}
				} else {
					max_connections_reached = true;
				}
			} else {
				if (mysrvc->status==MYSQL_SERVER_STATUS_SHUNNED) {
					// try to recover shunned servers
					if (mysrvc->shunned_automatic && mysql_thread___shun_recovery_time_sec) {
						time_t t;
						t=time(NULL);
						// we do all these changes without locking . We assume the server is not used from long
						// even if the server is still in used and any of the follow command fails it is not critical
						// because this is only an attempt to recover a server that is probably dead anyway

						// the next few lines of code try to solve issue #530
						int max_wait_sec = ( mysql_thread___shun_recovery_time_sec * 1000 >= mysql_thread___connect_timeout_server_max ? mysql_thread___connect_timeout_server_max/1000 - 1 : mysql_thread___shun_recovery_time_sec );
						if (max_wait_sec < 1) { // min wait time should be at least 1 second
							max_wait_sec = 1;
						}
						if (t > mysrvc->time_last_detected_error && (t - mysrvc->time_last_detected_error) > max_wait_sec) {
							if (
								(mysrvc->shunned_and_kill_all_connections==false) // it is safe to bring it back online
								||
								(mysrvc->shunned_and_kill_all_connections==true && mysrvc->ConnectionsUsed->conns_length()==0 && mysrvc->ConnectionsFree->conns_length()==0) // if shunned_and_kill_all_connections is set, ensure all connections are already dropped
							) {
#ifdef DEBUG
								if (GloMTH->variables.hostgroup_manager_verbose >= 3) {
									proxy_info("Unshunning server %s:%d.\n", mysrvc->address, mysrvc->port);
								}
#endif
								mysrvc->status=MYSQL_SERVER_STATUS_ONLINE;
								mysrvc->shunned_automatic=false;
								mysrvc->shunned_and_kill_all_connections=false;
								mysrvc->connect_ERR_at_time_last_detected_error=0;
								mysrvc->time_last_detected_error=0;
								// note: the following function scans all the hostgroups.
								// This is ok for now because we only have a global mutex.
								// If one day we implement a mutex per hostgroup (unlikely,
								// but possible), this must be taken into consideration
								if (mysql_thread___unshun_algorithm == 1) {
									MyHGM->unshun_server_all_hostgroups(mysrvc->address, mysrvc->port, t, max_wait_sec, &mysrvc->myhgc->hid);
								}
								// if a server is taken back online, consider it immediately
								if ( mysrvc->current_latency_us < ( mysrvc->max_latency_us ? mysrvc->max_latency_us : mysql_thread___default_max_latency_ms*1000 ) ) { // consider the host only if not too far
									if (gtid_trxid) {
										if (MyHGM->gtid_exists(mysrvc, gtid_uuid, gtid_trxid)) {
											sum+=mysrvc->weight;
											TotalUsedConn+=mysrvc->ConnectionsUsed->conns_length();
											mysrvcCandidates[num_candidates]=mysrvc;
											num_candidates++;
										}
									} else {
										if (max_lag_ms >= 0) {
											if ((unsigned int)max_lag_ms >= mysrvc->aws_aurora_current_lag_us/1000) {
												sum+=mysrvc->weight;
												TotalUsedConn+=mysrvc->ConnectionsUsed->conns_length();
												mysrvcCandidates[num_candidates]=mysrvc;
												num_candidates++;
											}
										} else {
											sum+=mysrvc->weight;
											TotalUsedConn+=mysrvc->ConnectionsUsed->conns_length();
											mysrvcCandidates[num_candidates]=mysrvc;
											num_candidates++;
										}
									}
								}
							}
						}
					}
				}
			}
		}
		if (max_lag_ms > 0) { // we are using AWS Aurora, as this logic is implemented only here
			unsigned int min_num_replicas = sess->thread->variables.aurora_max_lag_ms_only_read_from_replicas;
			if (min_num_replicas) {
				if (num_candidates >= min_num_replicas) { // there are at least N replicas
					// we try to remove the writer
					unsigned int total_aws_aurora_current_lag_us=0;
					for (j=0; j<num_candidates; j++) {
						mysrvc = mysrvcCandidates[j];
						total_aws_aurora_current_lag_us += mysrvc->aws_aurora_current_lag_us;
					}
					if (total_aws_aurora_current_lag_us) { // we are just double checking that we don't have all servers with aws_aurora_current_lag_us==0
						for (j=0; j<num_candidates; j++) {
							mysrvc = mysrvcCandidates[j];
							if (mysrvc->aws_aurora_current_lag_us==0) {
								sum-=mysrvc->weight;
								TotalUsedConn-=mysrvc->ConnectionsUsed->conns_length();
								if (j < num_candidates-1) {
									mysrvcCandidates[j]=mysrvcCandidates[num_candidates-1];
								}
								num_candidates--;
							}
						}
					}
				}
			}
		}
		if (sum==0) {
			// per issue #531 , we try a desperate attempt to bring back online any shunned server
			// we do this lowering the maximum wait time to 10%
			// most of the follow code is copied from few lines above
			time_t t;
			t=time(NULL);
			int max_wait_sec = ( mysql_thread___shun_recovery_time_sec * 1000 >= mysql_thread___connect_timeout_server_max ? mysql_thread___connect_timeout_server_max/10000 - 1 : mysql_thread___shun_recovery_time_sec/10 );
			if (max_wait_sec < 1) { // min wait time should be at least 1 second
				max_wait_sec = 1;
			}
			if (t - last_hg_log > 1) { // log this at most once per second to avoid spamming the logs
				last_hg_log = time(NULL);

				if (gtid_trxid) {
					proxy_error("Hostgroup %u has no servers ready for GTID '%s:%ld'. Waiting for replication...\n", hid, gtid_uuid, gtid_trxid);
				} else {
					proxy_error("Hostgroup %u has no servers available%s! Checking servers shunned for more than %u second%s\n", hid,
						(max_connections_reached ? " or max_connections reached for all servers" : ""), max_wait_sec, max_wait_sec == 1 ? "" : "s");
				}
			}
			for (j=0; j<l; j++) {
				mysrvc=mysrvs->idx(j);
				if (mysrvc->status==MYSQL_SERVER_STATUS_SHUNNED && mysrvc->shunned_automatic==true) {
					if ((t - mysrvc->time_last_detected_error) > max_wait_sec) {
						mysrvc->status=MYSQL_SERVER_STATUS_ONLINE;
						mysrvc->shunned_automatic=false;
						mysrvc->connect_ERR_at_time_last_detected_error=0;
						mysrvc->time_last_detected_error=0;
						// if a server is taken back online, consider it immediately
						if ( mysrvc->current_latency_us < ( mysrvc->max_latency_us ? mysrvc->max_latency_us : mysql_thread___default_max_latency_ms*1000 ) ) { // consider the host only if not too far
							if (gtid_trxid) {
								if (MyHGM->gtid_exists(mysrvc, gtid_uuid, gtid_trxid)) {
									sum+=mysrvc->weight;
									TotalUsedConn+=mysrvc->ConnectionsUsed->conns_length();
									mysrvcCandidates[num_candidates]=mysrvc;
									num_candidates++;
								}
							} else {
								if (max_lag_ms >= 0) {
									if ((unsigned int)max_lag_ms >= mysrvc->aws_aurora_current_lag_us/1000) {
										sum+=mysrvc->weight;
										TotalUsedConn+=mysrvc->ConnectionsUsed->conns_length();
										mysrvcCandidates[num_candidates]=mysrvc;
										num_candidates++;
									}
								} else {
									sum+=mysrvc->weight;
									TotalUsedConn+=mysrvc->ConnectionsUsed->conns_length();
									mysrvcCandidates[num_candidates]=mysrvc;
									num_candidates++;
								}
							}
						}
					}
				}
			}
		}
		if (sum==0) {
			proxy_debug(PROXY_DEBUG_MYSQL_CONNPOOL, 7, "Returning MySrvC NULL because no backend ONLINE or with weight\n");
			if (l>32) {
				free(mysrvcCandidates);
			}
#ifdef TEST_AURORA
			array_mysrvc_cands += num_candidates;
#endif // TEST_AURORA
			return NULL; // if we reach here, we couldn't find any target
		}

/*
		unsigned int New_sum=0;
		unsigned int New_TotalUsedConn=0;
		// we will now scan again to ignore overloaded servers
		for (j=0; j<num_candidates; j++) {
			mysrvc = mysrvcCandidates[j];
			unsigned int len=mysrvc->ConnectionsUsed->conns_length();
			if ((len * sum) <= (TotalUsedConn * mysrvc->weight * 1.5 + 1)) {

				New_sum+=mysrvc->weight;
				New_TotalUsedConn+=len;
			} else {
				// remove the candidate
				if (j+1 < num_candidates) {
					mysrvcCandidates[j] = mysrvcCandidates[num_candidates-1];
				}
				j--;
				num_candidates--;
			}
		}
*/

		unsigned int New_sum=sum;

		if (New_sum==0) {
			proxy_debug(PROXY_DEBUG_MYSQL_CONNPOOL, 7, "Returning MySrvC NULL because no backend ONLINE or with weight\n");
			if (l>32) {
				free(mysrvcCandidates);
			}
#ifdef TEST_AURORA
			array_mysrvc_cands += num_candidates;
#endif // TEST_AURORA
			return NULL; // if we reach here, we couldn't find any target
		}

		// latency awareness algorithm is enabled only when compiled with USE_MYSRVC_ARRAY
		if (sess && sess->thread->variables.min_num_servers_lantency_awareness) {
			if ((int) num_candidates >= sess->thread->variables.min_num_servers_lantency_awareness) {
				unsigned int servers_with_latency = 0;
				unsigned int total_latency_us = 0;
				// scan and verify that all servers have some latency
				for (j=0; j<num_candidates; j++) {
					mysrvc = mysrvcCandidates[j];
					if (mysrvc->current_latency_us) {
						servers_with_latency++;
						total_latency_us += mysrvc->current_latency_us;
					}
				}
				if (servers_with_latency == num_candidates) {
					// all servers have some latency.
					// That is good. If any server have no latency, something is wrong
					// and we will skip this algorithm
					sess->thread->status_variables.stvar[st_var_ConnPool_get_conn_latency_awareness]++;
					unsigned int avg_latency_us = 0;
					avg_latency_us = total_latency_us/num_candidates;
					for (j=0; j<num_candidates; j++) {
						mysrvc = mysrvcCandidates[j];
						if (mysrvc->current_latency_us > avg_latency_us) {
							// remove the candidate
							if (j+1 < num_candidates) {
								mysrvcCandidates[j] = mysrvcCandidates[num_candidates-1];
							}
							j--;
							num_candidates--;
						}
					}
					// we scan again to adjust weight
					New_sum = 0;
					for (j=0; j<num_candidates; j++) {
						mysrvc = mysrvcCandidates[j];
						New_sum+=mysrvc->weight;
					}
				}
			}
		}


		unsigned int k;
		if (New_sum > 32768) {
			k=rand()%New_sum;
		} else {
			k=fastrand()%New_sum;
		}
		k++;
		New_sum=0;

		for (j=0; j<num_candidates; j++) {
			mysrvc = mysrvcCandidates[j];
			New_sum+=mysrvc->weight;
			if (k<=New_sum) {
				proxy_debug(PROXY_DEBUG_MYSQL_CONNPOOL, 7, "Returning MySrvC %p, server %s:%d\n", mysrvc, mysrvc->address, mysrvc->port);
				if (l>32) {
					free(mysrvcCandidates);
				}
#ifdef TEST_AURORA
				array_mysrvc_cands += num_candidates;
#endif // TEST_AURORA
				return mysrvc;
			}
		}
	} else {
		time_t t = time(NULL);

		if (t - last_hg_log > 1) {
			last_hg_log = time(NULL);
			proxy_error("Hostgroup %u has no servers available!\n", hid);
		}
	}
	proxy_debug(PROXY_DEBUG_MYSQL_CONNPOOL, 7, "Returning MySrvC NULL\n");
	if (l>32) {
		free(mysrvcCandidates);
	}
#ifdef TEST_AURORA
	array_mysrvc_cands += num_candidates;
#endif // TEST_AURORA
	return NULL; // if we reach here, we couldn't find any target
}

//unsigned int MySrvList::cnt() {
//	return servers->len;
//}

//MySrvC * MySrvList::idx(unsigned int i) { return (MySrvC *)servers->index(i); }

void MySrvConnList::get_random_MyConn_inner_search(unsigned int start, unsigned int end, unsigned int& conn_found_idx, unsigned int& connection_quality_level, unsigned int& number_of_matching_session_variables, const MySQL_Connection * client_conn) {
	char *schema = client_conn->userinfo->schemaname;
	MySQL_Connection * conn=NULL;
	unsigned int k;
	for (k = start;  k < end; k++) {
		conn = (MySQL_Connection *)conns->index(k);
		if (conn->match_tracked_options(client_conn)) {
			if (connection_quality_level == 0) {
				// this is our best candidate so far
				connection_quality_level = 1;
				conn_found_idx = k;
			}
			if (conn->requires_CHANGE_USER(client_conn)==false) {
				if (connection_quality_level == 1) {
					// this is our best candidate so far
					connection_quality_level = 2;
					conn_found_idx = k;
				}
				unsigned int cnt_match = 0; // number of matching session variables
				unsigned int not_match = 0; // number of not matching session variables
				cnt_match = conn->number_of_matching_session_variables(client_conn, not_match);
				if (strcmp(conn->userinfo->schemaname,schema)==0) {
					cnt_match++;
				} else {
					not_match++;
				}
				if (not_match==0) {
					// it seems we found the perfect connection
					number_of_matching_session_variables = cnt_match;
					connection_quality_level = 3;
					conn_found_idx = k;
					return; // exit immediately, we found the perfect connection
				} else {
					// we didn't find the perfect connection
					// but maybe is better than what we have so far?
					if (cnt_match > number_of_matching_session_variables) {
						// this is our best candidate so far
						number_of_matching_session_variables = cnt_match;
						conn_found_idx = k;
					}
				}
			} else {
				if (connection_quality_level == 1) {
					int rca = mysql_thread___reset_connection_algorithm;
					if (rca==1) {
						int ql = GloMTH->variables.connpoll_reset_queue_length;
						if (ql==0) {
							// if:
							// mysql-reset_connection_algorithm=1 and
							// mysql-connpoll_reset_queue_length=0
							// we will not return a connection with connection_quality_level == 1
							// because we want to run COM_CHANGE_USER
							// This change was introduced to work around Galera bug
							// https://github.com/codership/galera/issues/613
							connection_quality_level = 0;
						}
					}
				}
			}
		}
	}
}



MySQL_Connection * MySrvConnList::get_random_MyConn(MySQL_Session *sess, bool ff) {
	MySQL_Connection * conn=NULL;
	unsigned int i;
	unsigned int conn_found_idx;
	unsigned int l=conns_length();
	unsigned int connection_quality_level = 0;
	bool needs_warming = false;
	// connection_quality_level:
	// 0 : not found any good connection, tracked options are not OK
	// 1 : tracked options are OK , but CHANGE USER is required
	// 2 : tracked options are OK , CHANGE USER is not required, but some SET statement or INIT_DB needs to be executed
	// 3 : tracked options are OK , CHANGE USER is not required, and it seems that SET statements or INIT_DB ARE not required
	unsigned int number_of_matching_session_variables = 0; // this includes session variables AND schema
	bool connection_warming = mysql_thread___connection_warming;
	int free_connections_pct = mysql_thread___free_connections_pct;
	if (mysrvc->myhgc->attributes.configured == true) {
		// mysql_hostgroup_attributes takes priority
		connection_warming = mysrvc->myhgc->attributes.connection_warming;
		free_connections_pct = mysrvc->myhgc->attributes.free_connections_pct;
	}
	if (connection_warming == true) {
		unsigned int total_connections = mysrvc->ConnectionsFree->conns_length()+mysrvc->ConnectionsUsed->conns_length();
		unsigned int expected_warm_connections = free_connections_pct*mysrvc->max_connections/100;
		if (total_connections < expected_warm_connections) {
			needs_warming = true;
		}
	}
	if (l && ff==false && needs_warming==false) {
		if (l>32768) {
			i=rand()%l;
		} else {
			i=fastrand()%l;
		}
		if (sess && sess->client_myds && sess->client_myds->myconn && sess->client_myds->myconn->userinfo) {
			MySQL_Connection * client_conn = sess->client_myds->myconn;
			get_random_MyConn_inner_search(i, l, conn_found_idx, connection_quality_level, number_of_matching_session_variables, client_conn);
			if (connection_quality_level !=3 ) { // we didn't find the perfect connection
				get_random_MyConn_inner_search(0, i, conn_found_idx, connection_quality_level, number_of_matching_session_variables, client_conn);
			}
			// connection_quality_level:
			// 1 : tracked options are OK , but CHANGE USER is required
			// 2 : tracked options are OK , CHANGE USER is not required, but some SET statement or INIT_DB needs to be executed
			switch (connection_quality_level) {
				case 0: // not found any good connection, tracked options are not OK
					// we must check if connections need to be freed before
					// creating a new connection
					{
						unsigned int conns_free = mysrvc->ConnectionsFree->conns_length();
						unsigned int conns_used = mysrvc->ConnectionsUsed->conns_length();
						unsigned int pct_max_connections = (3 * mysrvc->max_connections) / 4;
						unsigned int connections_to_free = 0;

						if (conns_free >= 1) {
							// connection cleanup is triggered when connections exceed 3/4 of the total
							// allowed max connections, this cleanup ensures that at least *one connection*
							// will be freed.
							if (pct_max_connections <= (conns_free + conns_used)) {
								connections_to_free = (conns_free + conns_used) - pct_max_connections;
								if (connections_to_free == 0) connections_to_free = 1;
							}

							while (conns_free && connections_to_free) {
								MySQL_Connection* conn = mysrvc->ConnectionsFree->remove(0);
								delete conn;

								conns_free = mysrvc->ConnectionsFree->conns_length();
								connections_to_free -= 1;
							}
						}

						// we must create a new connection
						conn = new MySQL_Connection();
						conn->parent=mysrvc;
						// if attributes.multiplex == true , STATUS_MYSQL_CONNECTION_NO_MULTIPLEX_HG is set to false. And vice-versa
						conn->set_status(!conn->parent->myhgc->attributes.multiplex, STATUS_MYSQL_CONNECTION_NO_MULTIPLEX_HG);
						__sync_fetch_and_add(&MyHGM->status.server_connections_created, 1);
						proxy_debug(PROXY_DEBUG_MYSQL_CONNPOOL, 7, "Returning MySQL Connection %p, server %s:%d\n", conn, conn->parent->address, conn->parent->port);
					}
					break;
				case 1: //tracked options are OK , but CHANGE USER is required
					// we may consider creating a new connection
					{
					unsigned int conns_free = mysrvc->ConnectionsFree->conns_length();
					unsigned int conns_used = mysrvc->ConnectionsUsed->conns_length();
					if ((conns_used > conns_free) && (mysrvc->max_connections > (conns_free/2 + conns_used/2)) ) {
						conn = new MySQL_Connection();
						conn->parent=mysrvc;
						// if attributes.multiplex == true , STATUS_MYSQL_CONNECTION_NO_MULTIPLEX_HG is set to false. And vice-versa
						conn->set_status(!conn->parent->myhgc->attributes.multiplex, STATUS_MYSQL_CONNECTION_NO_MULTIPLEX_HG);
						__sync_fetch_and_add(&MyHGM->status.server_connections_created, 1);
						proxy_debug(PROXY_DEBUG_MYSQL_CONNPOOL, 7, "Returning MySQL Connection %p, server %s:%d\n", conn, conn->parent->address, conn->parent->port);
					} else {
						conn=(MySQL_Connection *)conns->remove_index_fast(conn_found_idx);
					}
					}
					break;
				case 2: // tracked options are OK , CHANGE USER is not required, but some SET statement or INIT_DB needs to be executed
				case 3: // tracked options are OK , CHANGE USER is not required, and it seems that SET statements or INIT_DB ARE not required
					// here we return the best connection we have, no matter if connection_quality_level is 2 or 3
					conn=(MySQL_Connection *)conns->remove_index_fast(conn_found_idx);
					break;
				default: // this should never happen
					// LCOV_EXCL_START
					assert(0);
					break;
					// LCOV_EXCL_STOP
			}
		} else {
			conn=(MySQL_Connection *)conns->remove_index_fast(i);
		}
		proxy_debug(PROXY_DEBUG_MYSQL_CONNPOOL, 7, "Returning MySQL Connection %p, server %s:%d\n", conn, conn->parent->address, conn->parent->port);
		return conn;
	} else {
		unsigned long long curtime = monotonic_time();
		curtime = curtime / 1000 / 1000; // convert to second
		MyHGC *_myhgc = mysrvc->myhgc;
		if (curtime > _myhgc->current_time_now) {
			_myhgc->current_time_now = curtime;
			_myhgc->new_connections_now = 0;
		}
		_myhgc->new_connections_now++;
		unsigned int throttle_connections_per_sec_to_hostgroup = (unsigned int) mysql_thread___throttle_connections_per_sec_to_hostgroup;
		if (_myhgc->attributes.configured == true) {
			// mysql_hostgroup_attributes takes priority
			throttle_connections_per_sec_to_hostgroup = _myhgc->attributes.throttle_connections_per_sec;
		}
		if (_myhgc->new_connections_now > (unsigned int) throttle_connections_per_sec_to_hostgroup) {
			__sync_fetch_and_add(&MyHGM->status.server_connections_delayed, 1);
			return NULL;
		} else {
			conn = new MySQL_Connection();
			conn->parent=mysrvc;
			// if attributes.multiplex == true , STATUS_MYSQL_CONNECTION_NO_MULTIPLEX_HG is set to false. And vice-versa
			conn->set_status(!conn->parent->myhgc->attributes.multiplex, STATUS_MYSQL_CONNECTION_NO_MULTIPLEX_HG);
			__sync_fetch_and_add(&MyHGM->status.server_connections_created, 1);
			proxy_debug(PROXY_DEBUG_MYSQL_CONNPOOL, 7, "Returning MySQL Connection %p, server %s:%d\n", conn, conn->parent->address, conn->parent->port);
			return  conn;
		}
	}
	return NULL; // never reach here
}

void MySQL_HostGroups_Manager::unshun_server_all_hostgroups(const char * address, uint16_t port, time_t t, int max_wait_sec, unsigned int *skip_hid) {
	// we scan all hostgroups looking for a specific server to unshun
	// if skip_hid is not NULL , the specific hostgroup is skipped
	if (GloMTH->variables.hostgroup_manager_verbose >= 3) {
		char buf[64];
		if (skip_hid == NULL) {
			sprintf(buf,"NULL");
		} else {
			sprintf(buf,"%u", *skip_hid);
		}
		proxy_info("Calling unshun_server_all_hostgroups() for server %s:%d . Arguments: %lu , %d , %s\n" , address, port, t, max_wait_sec, buf);
	}
	int i, j;
	for (i=0; i<(int)MyHostGroups->len; i++) {
		MyHGC *myhgc=(MyHGC *)MyHostGroups->index(i);
		if (skip_hid != NULL && myhgc->hid == *skip_hid) {
			// if skip_hid is not NULL, we skip that specific hostgroup
			continue;
		}
		bool found = false; // was this server already found in this hostgroup?
		for (j=0; found==false && j<(int)myhgc->mysrvs->cnt(); j++) {
			MySrvC *mysrvc=(MySrvC *)myhgc->mysrvs->servers->index(j);
			if (mysrvc->status==MYSQL_SERVER_STATUS_SHUNNED) {
				// we only care for SHUNNED nodes
				// Note that we check for address and port only for status==MYSQL_SERVER_STATUS_SHUNNED ,
				// that means that potentially we will pass by the matching node and still looping .
				// This is potentially an optimization because we only check status and do not perform any strcmp()
				if (strcmp(mysrvc->address,address)==0 && mysrvc->port==port) {
					// we found the server in this hostgroup
					// no need to process more servers in the same hostgroup
					found = true;
					if (t > mysrvc->time_last_detected_error && (t - mysrvc->time_last_detected_error) > max_wait_sec) {
						if (
							(mysrvc->shunned_and_kill_all_connections==false) // it is safe to bring it back online
							||
							(mysrvc->shunned_and_kill_all_connections==true && mysrvc->ConnectionsUsed->conns_length()==0 && mysrvc->ConnectionsFree->conns_length()==0) // if shunned_and_kill_all_connections is set, ensure all connections are already dropped
						) {
							if (GloMTH->variables.hostgroup_manager_verbose >= 3) {
								proxy_info("Unshunning server %d:%s:%d . time_last_detected_error=%lu\n", mysrvc->myhgc->hid, address, port, mysrvc->time_last_detected_error);
							}
							mysrvc->status=MYSQL_SERVER_STATUS_ONLINE;
							mysrvc->shunned_automatic=false;
							mysrvc->shunned_and_kill_all_connections=false;
							mysrvc->connect_ERR_at_time_last_detected_error=0;
							mysrvc->time_last_detected_error=0;
						}
					}
				}
			}
		}
	}
}

MySQL_Connection * MySQL_HostGroups_Manager::get_MyConn_from_pool(unsigned int _hid, MySQL_Session *sess, bool ff, char * gtid_uuid, uint64_t gtid_trxid, int max_lag_ms) {
	MySQL_Connection * conn=NULL;
	wrlock();
	status.myconnpoll_get++;
	MyHGC *myhgc=MyHGC_lookup(_hid);
	MySrvC *mysrvc = NULL;
#ifdef TEST_AURORA
	for (int i=0; i<10; i++)
#endif // TEST_AURORA
	mysrvc = myhgc->get_random_MySrvC(gtid_uuid, gtid_trxid, max_lag_ms, sess);
	if (mysrvc) { // a MySrvC exists. If not, we return NULL = no targets
		conn=mysrvc->ConnectionsFree->get_random_MyConn(sess, ff);
		if (conn) {
			mysrvc->ConnectionsUsed->add(conn);
			status.myconnpoll_get_ok++;
			mysrvc->update_max_connections_used();
		}
	}
	wrunlock();
	proxy_debug(PROXY_DEBUG_MYSQL_CONNPOOL, 7, "Returning MySQL Connection %p, server %s:%d\n", conn, (conn ? conn->parent->address : "") , (conn ? conn->parent->port : 0 ));
	return conn;
}

void MySQL_HostGroups_Manager::destroy_MyConn_from_pool(MySQL_Connection *c, bool _lock) {
	bool to_del=true; // the default, legacy behavior
	MySrvC *mysrvc=(MySrvC *)c->parent;
	if (mysrvc->status==MYSQL_SERVER_STATUS_ONLINE && c->send_quit && queue.size() < __sync_fetch_and_add(&GloMTH->variables.connpoll_reset_queue_length,0)) {
		if (c->async_state_machine==ASYNC_IDLE) {
			// overall, the backend seems healthy and so it is the connection. Try to reset it
			int myerr=mysql_errno(c->mysql);
			if (myerr >= 2000 && myerr < 3000) {
				// client library error . We must not try to save the connection
				proxy_debug(PROXY_DEBUG_MYSQL_CONNPOOL, 7, "Not trying to reset MySQL_Connection %p, server %s:%d . Error code %d\n", c, mysrvc->address, mysrvc->port, myerr);
			} else {
				proxy_debug(PROXY_DEBUG_MYSQL_CONNPOOL, 7, "Trying to reset MySQL_Connection %p, server %s:%d\n", c, mysrvc->address, mysrvc->port);
				to_del=false;
				queue.add(c);
			}
		} else {
		// the connection seems health, but we are trying to destroy it
		// probably because there is a long running query
		// therefore we will try to kill the connection
			if (mysql_thread___kill_backend_connection_when_disconnect) {
				int myerr=mysql_errno(c->mysql);
				switch (myerr) {
					case 1231:
						break;
					default:
					if (c->mysql->thread_id) {
						MySQL_Connection_userinfo *ui=c->userinfo;
						char *auth_password=NULL;
						if (ui->password) {
							if (ui->password[0]=='*') { // we don't have the real password, let's pass sha1
								auth_password=ui->sha1_pass;
							} else {
								auth_password=ui->password;
							}
						}
						KillArgs *ka = new KillArgs(ui->username, auth_password, c->parent->address, c->parent->port, c->parent->myhgc->hid, c->mysql->thread_id, KILL_CONNECTION, c->parent->use_ssl, NULL, c->connected_host_details.ip);
						pthread_attr_t attr;
						pthread_attr_init(&attr);
						pthread_attr_setdetachstate(&attr, PTHREAD_CREATE_DETACHED);
						pthread_attr_setstacksize (&attr, 256*1024);
						pthread_t pt;
						if (pthread_create(&pt, &attr, &kill_query_thread, ka) != 0) {
							// LCOV_EXCL_START
							proxy_error("Thread creation\n");
							assert(0);
							// LCOV_EXCL_STOP
						}
					}
						break;
				}
			}
		}
	}
	if (to_del) {
		// we lock only this part of the code because we need to remove the connection from ConnectionsUsed
		if (_lock) {
			wrlock();
		}
		proxy_debug(PROXY_DEBUG_MYSQL_CONNPOOL, 7, "Destroying MySQL_Connection %p, server %s:%d\n", c, mysrvc->address, mysrvc->port);
		mysrvc->ConnectionsUsed->remove(c);
		status.myconnpoll_destroy++;
                if (_lock) {
			wrunlock();
		}
		delete c;
	}
}

inline double get_prometheus_counter_val(
	std::map<std::string, prometheus::Counter*>& counter_map, const std::string& endpoint_id
) {
	const auto& counter_entry = counter_map.find(endpoint_id);
	double current_val = 0;

	if (counter_entry != counter_map.end()) {
		current_val = counter_entry->second->Value();
	}

	return current_val;
}

void MySQL_HostGroups_Manager::add(MySrvC *mysrvc, unsigned int _hid) {
	proxy_debug(PROXY_DEBUG_MYSQL_CONNPOOL, 7, "Adding MySrvC %p (%s:%d) for hostgroup %d\n", mysrvc, mysrvc->address, mysrvc->port, _hid);

	// Since metrics for servers are stored per-endpoint; the metrics for a particular endpoint can live longer than the
	// 'MySrvC' itself. For example, a failover or a server config change could remove the server from a particular
	// hostgroup, and a subsequent one bring it back to the original hostgroup. For this reason, everytime a 'mysrvc' is
	// created and added to a particular hostgroup, we update the endpoint metrics for it.
	std::string endpoint_id { std::to_string(_hid) + ":" + string { mysrvc->address } + ":" + std::to_string(mysrvc->port) };

	mysrvc->bytes_recv = get_prometheus_counter_val(this->status.p_conn_pool_bytes_data_recv_map, endpoint_id);
	mysrvc->bytes_sent = get_prometheus_counter_val(this->status.p_conn_pool_bytes_data_sent_map, endpoint_id);
	mysrvc->connect_ERR = get_prometheus_counter_val(this->status.p_connection_pool_conn_err_map, endpoint_id);
	mysrvc->connect_OK = get_prometheus_counter_val(this->status.p_connection_pool_conn_ok_map, endpoint_id);
	mysrvc->queries_sent = get_prometheus_counter_val(this->status.p_connection_pool_queries_map, endpoint_id);

	MyHGC *myhgc=MyHGC_lookup(_hid);

	if (mysrvc->weight == -1) {
		if (myhgc->servers_defaults.weight != -1) {
			mysrvc->weight = myhgc->servers_defaults.weight;
		} else {
			// Same harcoded default as in 'CREATE TABLE mysql_servers ...'
			mysrvc->weight = 1;
		}
	}
	if (mysrvc->max_connections == -1) {
		if (myhgc->servers_defaults.max_connections != -1) {
			mysrvc->max_connections = myhgc->servers_defaults.max_connections;
		} else {
			// Same harcoded default as in 'CREATE TABLE mysql_servers ...'
			mysrvc->max_connections = 1000;
		}
	}
	if (mysrvc->use_ssl == -1) {
		if (myhgc->servers_defaults.use_ssl != -1) {
			mysrvc->use_ssl = myhgc->servers_defaults.use_ssl;
		} else {
			// Same harcoded default as in 'CREATE TABLE mysql_servers ...'
			mysrvc->use_ssl = 0;
		}
	}

	myhgc->mysrvs->add(mysrvc);
}

void MySQL_HostGroups_Manager::replication_lag_action_inner(MyHGC *myhgc, const char *address, unsigned int port, int current_replication_lag) {
	int j;
	for (j=0; j<(int)myhgc->mysrvs->cnt(); j++) {
		MySrvC *mysrvc=(MySrvC *)myhgc->mysrvs->servers->index(j);
		if (strcmp(mysrvc->address,address)==0 && mysrvc->port==port) {
			if (mysrvc->status==MYSQL_SERVER_STATUS_ONLINE) {
				if (
//					(current_replication_lag==-1 )
//					||
					(
						current_replication_lag>=0 &&
						mysrvc->max_replication_lag > 0 && // see issue #4018
						((unsigned int)current_replication_lag > mysrvc->max_replication_lag)
					)
				) {
					// always increase the counter
					mysrvc->cur_replication_lag_count += 1;
					if (mysrvc->cur_replication_lag_count >= (unsigned int)mysql_thread___monitor_replication_lag_count) {
						proxy_warning("Shunning server %s:%d from HG %u with replication lag of %d second, count number: '%d'\n", address, port, myhgc->hid, current_replication_lag, mysrvc->cur_replication_lag_count);
						mysrvc->status=MYSQL_SERVER_STATUS_SHUNNED_REPLICATION_LAG;
					} else {
						proxy_info(
							"Not shunning server %s:%d from HG %u with replication lag of %d second, count number: '%d' < replication_lag_count: '%d'\n",
							address,
							port,
							myhgc->hid,
							current_replication_lag,
							mysrvc->cur_replication_lag_count,
							mysql_thread___monitor_replication_lag_count
						);
					}
				} else {
					mysrvc->cur_replication_lag_count = 0;
				}
			} else {
				if (mysrvc->status==MYSQL_SERVER_STATUS_SHUNNED_REPLICATION_LAG) {
					if (
						(current_replication_lag>=0 && ((unsigned int)current_replication_lag <= mysrvc->max_replication_lag))
						||
						(current_replication_lag==-2) // see issue 959
					) {
						mysrvc->status=MYSQL_SERVER_STATUS_ONLINE;
						proxy_warning("Re-enabling server %s:%d from HG %u with replication lag of %d second\n", address, port, myhgc->hid, current_replication_lag);
						mysrvc->cur_replication_lag_count = 0;
					}
				}
			}
			return;
		}
	}
}

void MySQL_HostGroups_Manager::replication_lag_action(const std::list<replication_lag_server_t>& mysql_servers) {

	//this method does not use admin table, so this lock is not needed. 
	//GloAdmin->mysql_servers_wrlock();
	unsigned long long curtime1 = monotonic_time();
	wrlock();

	for (const auto& server : mysql_servers) {

		const int hid = std::get<REPLICATION_LAG_SERVER_T::RLS_HOSTGROUP_ID>(server);
		const std::string& address = std::get<REPLICATION_LAG_SERVER_T::RLS_ADDRESS>(server);
		const unsigned int port = std::get<REPLICATION_LAG_SERVER_T::RLS_PORT>(server);
		const int current_replication_lag = std::get<REPLICATION_LAG_SERVER_T::RLS_CURRENT_REPLICATION_LAG>(server);

		if (mysql_thread___monitor_replication_lag_group_by_host == false) {
			// legacy check. 1 check per server per hostgroup
			MyHGC *myhgc = MyHGC_find(hid);
			replication_lag_action_inner(myhgc,address.c_str(),port,current_replication_lag);
		}
		else {
			// only 1 check per server, no matter the hostgroup
			// all hostgroups must be searched
			for (unsigned int i=0; i<MyHostGroups->len; i++) {
				MyHGC*myhgc=(MyHGC*)MyHostGroups->index(i);
				replication_lag_action_inner(myhgc,address.c_str(),port,current_replication_lag);
			}
		}
	}

	wrunlock();
	//GloAdmin->mysql_servers_wrunlock();

	unsigned long long curtime2 = monotonic_time();
	curtime1 = curtime1 / 1000;
	curtime2 = curtime2 / 1000;
	proxy_debug(PROXY_DEBUG_MONITOR, 7, "MySQL_HostGroups_Manager::replication_lag_action() locked for %llums (server count:%ld)\n", curtime2 - curtime1, mysql_servers.size());
}

/**
 * @brief Finds the supplied server in the provided 'MyHGC' and sets the status
 *   either to 'MYSQL_SERVER_STATUS_SHUNNED_REPLICATION_LAG' if 'enable' is
 *   'false' or 'MYSQL_SERVER_STATUS_ONLINE' if 'true'. If either of the
 *   'myhgc' or 'address' params are 'NULL' the function performs no action,
 *   and returns immediately.
 *
 * @param myhgc The MySQL Hostgroup Container in which to perform the server
 *   search.
 * @param address The server address.
 * @param port The server port.
 * @param lag_count The lag count, computed by 'get_lag_behind_count'.
 * @param enable Boolean specifying if the server should be enabled or not.
 */
void MySQL_HostGroups_Manager::group_replication_lag_action_set_server_status(MyHGC* myhgc, char* address, int port, int lag_count, bool enable) {
	if (myhgc == NULL || address == NULL) return;
	proxy_debug(
		PROXY_DEBUG_MONITOR, 5, "Params - address: %s, port: %d, lag_count: %d, enable: %d\n", address, port,
		lag_count, enable
	);

	for (int j=0; j<(int)myhgc->mysrvs->cnt(); j++) {
		MySrvC *mysrvc=(MySrvC *)myhgc->mysrvs->servers->index(j);
		proxy_debug(
			PROXY_DEBUG_MONITOR, 6, "Server 'MySrvC' - address: %s, port: %d, status: %d\n", mysrvc->address,
			mysrvc->port, mysrvc->status
		);

		if (strcmp(mysrvc->address,address)==0 && mysrvc->port==port) {

			if (enable == true) {
				if (mysrvc->status==MYSQL_SERVER_STATUS_SHUNNED_REPLICATION_LAG || mysrvc->status==MYSQL_SERVER_STATUS_SHUNNED) {
					mysrvc->status=MYSQL_SERVER_STATUS_ONLINE;
					proxy_info("Re-enabling server %u:%s:%d from replication lag\n", myhgc->hid, address, port);
				}
			} else {
				if (mysrvc->status==MYSQL_SERVER_STATUS_ONLINE) {
					proxy_warning("Shunning 'soft' server %u:%s:%d with replication lag, count number: %d\n", myhgc->hid, address, port, lag_count);
					mysrvc->status=MYSQL_SERVER_STATUS_SHUNNED;
				} else {
					if (mysrvc->status==MYSQL_SERVER_STATUS_SHUNNED) {
						if (lag_count >= ( mysql_thread___monitor_groupreplication_max_transactions_behind_count * 2 )) {
							proxy_warning("Shunning 'hard' server %u:%s:%d with replication lag, count number: %d\n", myhgc->hid, address, port, lag_count);
							mysrvc->status=MYSQL_SERVER_STATUS_SHUNNED_REPLICATION_LAG;
						}
					}
				}
			}
		}
	}
}

void MySQL_HostGroups_Manager::group_replication_lag_action(
	int _hid, char *address, unsigned int port, int lag_counts, bool read_only, bool enable
) {
	GloAdmin->mysql_servers_wrlock();
	wrlock();

	int reader_hostgroup = 0;
	// bool writer_is_also_reader = false;

	// Get the reader_hostgroup for the supplied writter hostgroup
	const std::string t_reader_hostgroup_query {
		"SELECT reader_hostgroup,writer_is_also_reader FROM mysql_group_replication_hostgroups WHERE writer_hostgroup=%d"
	};
	std::string reader_hostgroup_query {};
	string_format(t_reader_hostgroup_query, reader_hostgroup_query, _hid);

	int cols=0;
	char *error=NULL;
	int affected_rows=0;
	SQLite3_result* rhid_res=NULL;
	SQLite3_row* rhid_row=nullptr;

	mydb->execute_statement(
		reader_hostgroup_query.c_str(), &error , &cols , &affected_rows , &rhid_res
	);

	// If the server isn't present in the supplied hostgroup, there is nothing to do.
	if (rhid_res->rows.empty() || rhid_res->rows[0]->get_size() == 0) {
		goto __exit_replication_lag_action;
	}

	rhid_row = rhid_res->rows[0];
	reader_hostgroup = atoi(rhid_row->fields[0]);

	{
		MyHGC* myhgc = nullptr;

		if (
			mysql_thread___monitor_groupreplication_max_transaction_behind_for_read_only == 0 ||
			mysql_thread___monitor_groupreplication_max_transaction_behind_for_read_only == 2 ||
			enable
		) {
			if (read_only == false) {
				myhgc = MyHGM->MyHGC_find(_hid);
				group_replication_lag_action_set_server_status(myhgc, address, port, lag_counts, enable);
			}
		}

		if (
			mysql_thread___monitor_groupreplication_max_transaction_behind_for_read_only == 1 ||
			mysql_thread___monitor_groupreplication_max_transaction_behind_for_read_only == 2 ||
			enable
		) {
			myhgc = MyHGM->MyHGC_find(reader_hostgroup);
			group_replication_lag_action_set_server_status(myhgc, address, port, lag_counts, enable);
		}
	}

	if (rhid_res != nullptr) {
		delete rhid_res;
		rhid_res = nullptr;
	}

__exit_replication_lag_action:

	wrunlock();
	GloAdmin->mysql_servers_wrunlock();
}

void MySQL_HostGroups_Manager::drop_all_idle_connections() {
	// NOTE: the caller should hold wrlock
	int i, j;
	for (i=0; i<(int)MyHostGroups->len; i++) {
		MyHGC *myhgc=(MyHGC *)MyHostGroups->index(i);
		for (j=0; j<(int)myhgc->mysrvs->cnt(); j++) {
			MySrvC *mysrvc=(MySrvC *)myhgc->mysrvs->servers->index(j);
			if (mysrvc->status!=MYSQL_SERVER_STATUS_ONLINE) {
				proxy_debug(PROXY_DEBUG_MYSQL_CONNPOOL, 5, "Server %s:%d is not online\n", mysrvc->address, mysrvc->port);
				//__sync_fetch_and_sub(&status.server_connections_connected, mysrvc->ConnectionsFree->conns->len);
				mysrvc->ConnectionsFree->drop_all_connections();
			}

			// Drop idle connections if beyond max_connection
			while (mysrvc->ConnectionsFree->conns_length() && mysrvc->ConnectionsUsed->conns_length()+mysrvc->ConnectionsFree->conns_length() > mysrvc->max_connections) {
				MySQL_Connection *conn=mysrvc->ConnectionsFree->remove(0);
				delete conn;
			}

			//PtrArray *pa=mysrvc->ConnectionsFree->conns;
			MySrvConnList *mscl=mysrvc->ConnectionsFree;
			int free_connections_pct = mysql_thread___free_connections_pct;
			if (mysrvc->myhgc->attributes.configured == true) {
				// mysql_hostgroup_attributes takes priority
				free_connections_pct = mysrvc->myhgc->attributes.free_connections_pct;
			}
			while (mscl->conns_length() > free_connections_pct*mysrvc->max_connections/100) {
				MySQL_Connection *mc=mscl->remove(0);
				delete mc;
			}

			// drop all connections with life exceeding mysql-connection_max_age
			if (mysql_thread___connection_max_age_ms) {
				unsigned long long curtime=monotonic_time();
				int i=0;
				for (i=0; i<(int)mscl->conns_length() ; i++) {
					MySQL_Connection *mc=mscl->index(i);
					unsigned long long intv = mysql_thread___connection_max_age_ms;
					intv *= 1000;
					if (curtime > mc->creation_time + intv) {
						mc=mscl->remove(0);
						delete mc;
						i--;
					}
				}
			}

		}
	}
}

/*
 * Prepares at most num_conn idle connections in the given hostgroup for
 * pinging. When -1 is passed as a hostgroup, all hostgroups are examined.
 *
 * The resulting idle connections are returned in conn_list. Note that not all
 * currently idle connections will be returned (some might be purged).
 *
 * Connections are purged according to 2 criteria:
 * - whenever the maximal number of connections for a server is hit, free
 *   connections will be purged
 * - also, idle connections that cause the number of free connections to rise
 *   above a certain percentage of the maximal number of connections will be
 *   dropped as well
 */
int MySQL_HostGroups_Manager::get_multiple_idle_connections(int _hid, unsigned long long _max_last_time_used, MySQL_Connection **conn_list, int num_conn) {
	wrlock();
	drop_all_idle_connections();
	int num_conn_current=0;
	int j,k;
	MyHGC* myhgc = NULL;
	// Multimap holding the required info for accesing the oldest idle connections found.
	std::multimap<uint64_t,std::pair<MySrvC*,int32_t>> oldest_idle_connections {};

	for (int i=0; i<(int)MyHostGroups->len; i++) {
		if (_hid == -1) {
			// all hostgroups must be examined
			// as of version 2.3.2 , this is always the case
			myhgc=(MyHGC *)MyHostGroups->index(i);
		} else {
			// only one hostgroup is examined
			// as of version 2.3.2 , this never happen
			// but the code support this functionality
			myhgc = MyHGC_find(_hid);
			i = (int)MyHostGroups->len; // to exit from this "for" loop
			if (myhgc == NULL)
				continue; // immediately exit
		}
		if (_hid >= 0 && _hid!=(int)myhgc->hid) continue;
		for (j=0; j<(int)myhgc->mysrvs->cnt(); j++) {
			MySrvC *mysrvc=(MySrvC *)myhgc->mysrvs->servers->index(j);
			//PtrArray *pa=mysrvc->ConnectionsFree->conns;
			MySrvConnList *mscl=mysrvc->ConnectionsFree;
			for (k=0; k<(int)mscl->conns_length(); k++) {
				MySQL_Connection *mc=mscl->index(k);
				// If the connection is idle ...
				if (mc->last_time_used && mc->last_time_used < _max_last_time_used) {
					if ((int)oldest_idle_connections.size() < num_conn) {
						oldest_idle_connections.insert({mc->last_time_used, { mysrvc, k }});
					} else if (num_conn != 0) {
						auto last_elem_it = std::prev(oldest_idle_connections.end());

						if (mc->last_time_used < last_elem_it->first) {
							oldest_idle_connections.erase(last_elem_it);
							oldest_idle_connections.insert({mc->last_time_used, { mysrvc, k }});
						}
					}
				}
			}
		}
	}

	// In order to extract the found connections, the following actions must be performed:
	//
	// 1. Filter the found connections by 'MySrvC'.
	// 2. Order by indexes on 'ConnectionsFree' in desc order.
	// 3. Move the conns from 'ConnectionsFree' into 'ConnectionsUsed'.
	std::unordered_map<MySrvC*,vector<int>> mysrvcs_conns_idxs {};

	// 1. Filter the connections by 'MySrvC'.
	//
	// We extract this for being able to later iterate through the obtained 'MySrvC' using the conn indexes.
	for (const auto& conn_info : oldest_idle_connections) {
		MySrvC* mysrvc = conn_info.second.first;
		int32_t mc_idx = conn_info.second.second;
		auto mysrcv_it = mysrvcs_conns_idxs.find(mysrvc);

		if (mysrcv_it == mysrvcs_conns_idxs.end()) {
			mysrvcs_conns_idxs.insert({ mysrvc, { mc_idx }});
		} else {
			mysrcv_it->second.push_back(mc_idx);
		}
	}

	// 2. Order by indexes on FreeConns in desc order.
	//
	// Since the conns are stored in 'ConnectionsFree', which holds the conns in a 'PtrArray', and we plan
	// to remove multiple connections using the pre-stored indexes. We need to reorder the indexes in 'desc'
	// order, otherwise we could be trashing the array while consuming it. See 'PtrArray::remove_index_fast'.
	for (auto& mysrvc_conns_idxs : mysrvcs_conns_idxs) {
		std::sort(std::begin(mysrvc_conns_idxs.second), std::end(mysrvc_conns_idxs.second),  std::greater<int>());
	}

	// 3. Move the conns from 'ConnectionsFree' into 'ConnectionsUsed'.
	for (auto& conn_info : mysrvcs_conns_idxs) {
		MySrvC* mysrvc = conn_info.first;

		for (const int conn_idx : conn_info.second) {
			MySrvConnList* mscl = mysrvc->ConnectionsFree;
			MySQL_Connection* mc = mscl->remove(conn_idx);
			mysrvc->ConnectionsUsed->add(mc);

			conn_list[num_conn_current] = mc;
			num_conn_current++;

			// Left here as a safeguard
			if (num_conn_current >= num_conn) {
				goto __exit_get_multiple_idle_connections;
			}
		}
	}

__exit_get_multiple_idle_connections:
	status.myconnpoll_get_ping+=num_conn_current;
	wrunlock();
	proxy_debug(PROXY_DEBUG_MYSQL_CONNPOOL, 7, "Returning %d idle connections\n", num_conn_current);
	return num_conn_current;
}

void MySQL_HostGroups_Manager::save_incoming_mysql_table(SQLite3_result *s, const string& name) {
	SQLite3_result ** inc = NULL;
	if (name == "mysql_aws_aurora_hostgroups") {
		inc = &incoming_aws_aurora_hostgroups;
	} else if (name == "mysql_galera_hostgroups") {
		inc = &incoming_galera_hostgroups;
	} else if (name == "mysql_group_replication_hostgroups") {
		inc = &incoming_group_replication_hostgroups;
	} else if (name == "mysql_replication_hostgroups") {
		inc = &incoming_replication_hostgroups;
	} else if (name == "mysql_hostgroup_attributes") {
		inc = &incoming_hostgroup_attributes;
	} else {
		assert(0);
	}
	if (*inc != nullptr) {
		delete *inc;
		*inc = nullptr;
	}
	*inc = s;
}

void MySQL_HostGroups_Manager::save_runtime_mysql_servers(SQLite3_result *s) {
	if (runtime_mysql_servers) {
		delete runtime_mysql_servers;
		runtime_mysql_servers = nullptr;
	}
	runtime_mysql_servers=s;
}

void MySQL_HostGroups_Manager::save_mysql_servers_v2(SQLite3_result* s) {
	if (incoming_mysql_servers_v2) {
		delete incoming_mysql_servers_v2;
		incoming_mysql_servers_v2 = nullptr;
	}
	incoming_mysql_servers_v2 = s;
}

SQLite3_result* MySQL_HostGroups_Manager::get_current_mysql_table(const string& name) {
	if (name == "mysql_aws_aurora_hostgroups") {
		return this->incoming_aws_aurora_hostgroups;
	} else if (name == "mysql_galera_hostgroups") {
		return this->incoming_galera_hostgroups;
	} else if (name == "mysql_group_replication_hostgroups") {
		return this->incoming_group_replication_hostgroups;
	} else if (name == "mysql_replication_hostgroups") {
		return this->incoming_replication_hostgroups;
	} else if (name == "mysql_hostgroup_attributes") {
		return this->incoming_hostgroup_attributes;
	} else if (name == "mysql_servers") {
		return this->runtime_mysql_servers;
	} else if (name == "mysql_servers_v2") {
		return this->incoming_mysql_servers_v2;
	} else {
		assert(0);
	}
	return NULL;
}



SQLite3_result * MySQL_HostGroups_Manager::SQL3_Free_Connections() {
	const int colnum=13;
	proxy_debug(PROXY_DEBUG_MYSQL_CONNECTION, 4, "Dumping Free Connections in Pool\n");
	SQLite3_result *result=new SQLite3_result(colnum);
	result->add_column_definition(SQLITE_TEXT,"fd");
	result->add_column_definition(SQLITE_TEXT,"hostgroup");
	result->add_column_definition(SQLITE_TEXT,"srv_host");
	result->add_column_definition(SQLITE_TEXT,"srv_port");
	result->add_column_definition(SQLITE_TEXT,"user");
	result->add_column_definition(SQLITE_TEXT,"schema");
	result->add_column_definition(SQLITE_TEXT,"init_connect");
	result->add_column_definition(SQLITE_TEXT,"time_zone");
	result->add_column_definition(SQLITE_TEXT,"sql_mode");
	result->add_column_definition(SQLITE_TEXT,"autocommit");
	result->add_column_definition(SQLITE_TEXT,"idle_ms");
	result->add_column_definition(SQLITE_TEXT,"statistics");
	result->add_column_definition(SQLITE_TEXT,"mysql_info");
	unsigned long long curtime = monotonic_time();
	wrlock();
	int i,j, k, l;
	for (i=0; i<(int)MyHostGroups->len; i++) {
		MyHGC *myhgc=(MyHGC *)MyHostGroups->index(i);
		for (j=0; j<(int)myhgc->mysrvs->cnt(); j++) {
			MySrvC *mysrvc=(MySrvC *)myhgc->mysrvs->servers->index(j);
			if (mysrvc->status!=MYSQL_SERVER_STATUS_ONLINE) {
				proxy_debug(PROXY_DEBUG_MYSQL_CONNPOOL, 5, "Server %s:%d is not online\n", mysrvc->address, mysrvc->port);
				mysrvc->ConnectionsFree->drop_all_connections();
			}
			// drop idle connections if beyond max_connection
			while (mysrvc->ConnectionsFree->conns_length() && mysrvc->ConnectionsUsed->conns_length()+mysrvc->ConnectionsFree->conns_length() > mysrvc->max_connections) {
				//MySQL_Connection *conn=(MySQL_Connection *)mysrvc->ConnectionsFree->conns->remove_index_fast(0);
				MySQL_Connection *conn=mysrvc->ConnectionsFree->remove(0);
				delete conn;
			}
			char buf[1024];
			for (l=0; l < (int) mysrvc->ConnectionsFree->conns_length(); l++) {
				char **pta=(char **)malloc(sizeof(char *)*colnum);
				MySQL_Connection *conn = mysrvc->ConnectionsFree->index(l);
				sprintf(buf,"%d", conn->fd);
				pta[0]=strdup(buf);
				sprintf(buf,"%d", (int)myhgc->hid);
				pta[1]=strdup(buf);
				pta[2]=strdup(mysrvc->address);
				sprintf(buf,"%d", mysrvc->port);
				pta[3]=strdup(buf);
				pta[4] = strdup(conn->userinfo->username);
				pta[5] = strdup(conn->userinfo->schemaname);
				pta[6] = NULL;
				if (conn->options.init_connect) {
					pta[6] = strdup(conn->options.init_connect);
				}
				pta[7] = NULL;
				if (conn->variables[SQL_TIME_ZONE].value) {
					pta[7] = strdup(conn->variables[SQL_TIME_ZONE].value);
				}
				pta[8] = NULL;
				if (conn->variables[SQL_SQL_MODE].value) {
					pta[8] = strdup(conn->variables[SQL_SQL_MODE].value);
				}
				sprintf(buf,"%d", conn->options.autocommit);
				pta[9]=strdup(buf);
				sprintf(buf,"%llu", (curtime-conn->last_time_used)/1000);
				pta[10]=strdup(buf);
				{
					json j;
					char buff[32];
					sprintf(buff,"%p",conn);
					j["address"] = buff;
					uint64_t age_ms = (curtime - conn->creation_time)/1000;
					j["age_ms"] = age_ms;
					j["bytes_recv"] = conn->bytes_info.bytes_recv;
					j["bytes_sent"] = conn->bytes_info.bytes_sent;
					j["myconnpoll_get"] = conn->statuses.myconnpoll_get;
					j["myconnpoll_put"] = conn->statuses.myconnpoll_put;
					j["questions"] = conn->statuses.questions;
					string s = j.dump();
					pta[11] = strdup(s.c_str());
				}
				{
					MYSQL *_my = conn->mysql;
					json j;
					char buff[32];
					sprintf(buff,"%p",_my);
					j["address"] = buff;
					j["host"] = _my->host;
					j["host_info"] = _my->host_info;
					j["port"] = _my->port;
					j["server_version"] = _my->server_version;
					j["user"] = _my->user;
					j["unix_socket"] = (_my->unix_socket ? _my->unix_socket : "");
					j["db"] = (_my->db ? _my->db : "");
					j["affected_rows"] = _my->affected_rows;
					j["insert_id"] = _my->insert_id;
					j["thread_id"] = _my->thread_id;
					j["server_status"] = _my->server_status;
					j["charset"] = _my->charset->nr;
					j["charset_name"] = _my->charset->csname;

					j["options"]["charset_name"] = ( _my->options.charset_name ? _my->options.charset_name : "" );
					j["options"]["use_ssl"] = _my->options.use_ssl;
					j["client_flag"]["client_found_rows"] = (_my->client_flag & CLIENT_FOUND_ROWS ? 1 : 0);
					j["client_flag"]["client_multi_statements"] = (_my->client_flag & CLIENT_MULTI_STATEMENTS ? 1 : 0);
					j["client_flag"]["client_multi_results"] = (_my->client_flag & CLIENT_MULTI_RESULTS ? 1 : 0);
					j["net"]["last_errno"] = _my->net.last_errno;
					j["net"]["fd"] = _my->net.fd;
					j["net"]["max_packet_size"] = _my->net.max_packet_size;
					j["net"]["sqlstate"] = _my->net.sqlstate;
					string s = j.dump();
					pta[12] = strdup(s.c_str());
				}
				result->add_row(pta);
				for (k=0; k<colnum; k++) {
					if (pta[k])
						free(pta[k]);
				}
				free(pta);
			}
		}
	}
	wrunlock();
	return result;
}

void MySQL_HostGroups_Manager::p_update_connection_pool_update_counter(
	const std::string& endpoint_id, const std::map<std::string, std::string>& labels, std::map<std::string,
	prometheus::Counter*>& m_map, unsigned long long value, p_hg_dyn_counter::metric idx
) {
	const auto& counter_id = m_map.find(endpoint_id);
	if (counter_id != m_map.end()) {
		const auto& cur_val = counter_id->second->Value();
		counter_id->second->Increment(value - cur_val);
	} else {
		auto& new_counter = status.p_dyn_counter_array[idx];
		m_map.insert(
			{
				endpoint_id,
				std::addressof(new_counter->Add(labels))
			}
		);
	}
}

void MySQL_HostGroups_Manager::p_update_connection_pool_update_gauge(
	const std::string& endpoint_id, const std::map<std::string, std::string>& labels,
	std::map<std::string, prometheus::Gauge*>& m_map, unsigned long long value, p_hg_dyn_gauge::metric idx
) {
	const auto& counter_id = m_map.find(endpoint_id);
	if (counter_id != m_map.end()) {
		counter_id->second->Set(value);
	} else {
		auto& new_counter = status.p_dyn_gauge_array[idx];
		m_map.insert(
			{
				endpoint_id,
				std::addressof(new_counter->Add(labels))
			}
		);
	}
}

void MySQL_HostGroups_Manager::p_update_connection_pool() {
	std::vector<string> cur_servers_ids {};
	wrlock();
	for (int i = 0; i < static_cast<int>(MyHostGroups->len); i++) {
		MyHGC *myhgc = static_cast<MyHGC*>(MyHostGroups->index(i));
		for (int j = 0; j < static_cast<int>(myhgc->mysrvs->cnt()); j++) {
			MySrvC *mysrvc = static_cast<MySrvC*>(myhgc->mysrvs->servers->index(j));
			std::string endpoint_addr = mysrvc->address;
			std::string endpoint_port = std::to_string(mysrvc->port);
			std::string hostgroup_id = std::to_string(myhgc->hid);
			std::string endpoint_id = hostgroup_id + ":" + endpoint_addr + ":" + endpoint_port;
			const std::map<std::string, std::string> common_labels {
				{"endpoint", endpoint_addr + ":" + endpoint_port},
				{"hostgroup", hostgroup_id }
			};
			cur_servers_ids.push_back(endpoint_id);

			// proxysql_connection_pool_bytes_data_recv metric
			std::map<std::string, std::string> recv_pool_bytes_labels = common_labels;
			recv_pool_bytes_labels.insert({"traffic_flow", "recv"});
			p_update_connection_pool_update_counter(endpoint_id, recv_pool_bytes_labels,
				status.p_conn_pool_bytes_data_recv_map, mysrvc->bytes_recv, p_hg_dyn_counter::conn_pool_bytes_data_recv);

			// proxysql_connection_pool_bytes_data_sent metric
			std::map<std::string, std::string> sent_pool_bytes_labels = common_labels;
			sent_pool_bytes_labels.insert({"traffic_flow", "sent"});
			p_update_connection_pool_update_counter(endpoint_id, sent_pool_bytes_labels,
				status.p_conn_pool_bytes_data_sent_map, mysrvc->bytes_sent, p_hg_dyn_counter::conn_pool_bytes_data_sent);

			// proxysql_connection_pool_conn_err metric
			std::map<std::string, std::string> pool_conn_err_labels = common_labels;
			pool_conn_err_labels.insert({"status", "err"});
			p_update_connection_pool_update_counter(endpoint_id, pool_conn_err_labels,
				status.p_connection_pool_conn_err_map, mysrvc->connect_ERR, p_hg_dyn_counter::connection_pool_conn_err);

			// proxysql_connection_pool_conn_ok metric
			std::map<std::string, std::string> pool_conn_ok_labels = common_labels;
			pool_conn_ok_labels.insert({"status", "ok"});
			p_update_connection_pool_update_counter(endpoint_id, pool_conn_ok_labels,
				status.p_connection_pool_conn_ok_map, mysrvc->connect_OK, p_hg_dyn_counter::connection_pool_conn_ok);

			// proxysql_connection_pool_conn_free metric
			std::map<std::string, std::string> pool_conn_free_labels = common_labels;
			pool_conn_free_labels.insert({"status", "free"});
			p_update_connection_pool_update_gauge(endpoint_id, pool_conn_free_labels,
				status.p_connection_pool_conn_free_map, mysrvc->ConnectionsFree->conns_length(), p_hg_dyn_gauge::connection_pool_conn_free);

			// proxysql_connection_pool_conn_used metric
			std::map<std::string, std::string> pool_conn_used_labels = common_labels;
			pool_conn_used_labels.insert({"status", "used"});
			p_update_connection_pool_update_gauge(endpoint_id, pool_conn_used_labels,
				status.p_connection_pool_conn_used_map, mysrvc->ConnectionsUsed->conns_length(), p_hg_dyn_gauge::connection_pool_conn_used);

			// proxysql_connection_pool_latency_us metric
			p_update_connection_pool_update_gauge(endpoint_id, common_labels,
				status.p_connection_pool_latency_us_map, mysrvc->current_latency_us, p_hg_dyn_gauge::connection_pool_latency_us);

			// proxysql_connection_pool_queries metric
			p_update_connection_pool_update_counter(endpoint_id, common_labels,
				status.p_connection_pool_queries_map, mysrvc->queries_sent, p_hg_dyn_counter::connection_pool_queries);

			// proxysql_connection_pool_status metric
			p_update_connection_pool_update_gauge(endpoint_id, common_labels,
				status.p_connection_pool_status_map, mysrvc->status + 1, p_hg_dyn_gauge::connection_pool_status);
		}
	}

	// Remove the non-present servers for the gauge metrics
	vector<string> missing_server_keys {};

	for (const auto& key : status.p_connection_pool_status_map) {
		if (std::find(cur_servers_ids.begin(), cur_servers_ids.end(), key.first) == cur_servers_ids.end()) {
			missing_server_keys.push_back(key.first);
		}
	}

	for (const auto& key : missing_server_keys) {
		auto gauge = status.p_connection_pool_status_map[key];
		status.p_dyn_gauge_array[p_hg_dyn_gauge::connection_pool_status]->Remove(gauge);
		status.p_connection_pool_status_map.erase(key);

		gauge = status.p_connection_pool_conn_used_map[key];
		status.p_dyn_gauge_array[p_hg_dyn_gauge::connection_pool_conn_free]->Remove(gauge);
		status.p_connection_pool_conn_used_map.erase(key);

		gauge = status.p_connection_pool_conn_free_map[key];
		status.p_dyn_gauge_array[p_hg_dyn_gauge::connection_pool_conn_used]->Remove(gauge);
		status.p_connection_pool_conn_free_map.erase(key);

		gauge = status.p_connection_pool_latency_us_map[key];
		status.p_dyn_gauge_array[p_hg_dyn_gauge::connection_pool_latency_us]->Remove(gauge);
		status.p_connection_pool_latency_us_map.erase(key);
	}

	wrunlock();
}

SQLite3_result * MySQL_HostGroups_Manager::SQL3_Connection_Pool(bool _reset, int *hid) {
  const int colnum=14;
  proxy_debug(PROXY_DEBUG_MYSQL_CONNECTION, 4, "Dumping Connection Pool\n");
  SQLite3_result *result=new SQLite3_result(colnum);
  result->add_column_definition(SQLITE_TEXT,"hostgroup");
  result->add_column_definition(SQLITE_TEXT,"srv_host");
  result->add_column_definition(SQLITE_TEXT,"srv_port");
  result->add_column_definition(SQLITE_TEXT,"status");
  result->add_column_definition(SQLITE_TEXT,"ConnUsed");
  result->add_column_definition(SQLITE_TEXT,"ConnFree");
  result->add_column_definition(SQLITE_TEXT,"ConnOK");
  result->add_column_definition(SQLITE_TEXT,"ConnERR");
  result->add_column_definition(SQLITE_TEXT,"MaxConnUsed");
  result->add_column_definition(SQLITE_TEXT,"Queries");
  result->add_column_definition(SQLITE_TEXT,"Queries_GTID_sync");
  result->add_column_definition(SQLITE_TEXT,"Bytes_sent");
  result->add_column_definition(SQLITE_TEXT,"Bytes_recv");
  result->add_column_definition(SQLITE_TEXT,"Latency_us");
	wrlock();
	int i,j, k;
	for (i=0; i<(int)MyHostGroups->len; i++) {
		MyHGC *myhgc=(MyHGC *)MyHostGroups->index(i);
		for (j=0; j<(int)myhgc->mysrvs->cnt(); j++) {
			MySrvC *mysrvc=(MySrvC *)myhgc->mysrvs->servers->index(j);
			if (hid == NULL) {
				if (mysrvc->status!=MYSQL_SERVER_STATUS_ONLINE) {
					proxy_debug(PROXY_DEBUG_MYSQL_CONNPOOL, 5, "Server %s:%d is not online\n", mysrvc->address, mysrvc->port);
					//__sync_fetch_and_sub(&status.server_connections_connected, mysrvc->ConnectionsFree->conns->len);
					mysrvc->ConnectionsFree->drop_all_connections();
				}
				// drop idle connections if beyond max_connection
				while (mysrvc->ConnectionsFree->conns_length() && mysrvc->ConnectionsUsed->conns_length()+mysrvc->ConnectionsFree->conns_length() > mysrvc->max_connections) {
					//MySQL_Connection *conn=(MySQL_Connection *)mysrvc->ConnectionsFree->conns->remove_index_fast(0);
					MySQL_Connection *conn=mysrvc->ConnectionsFree->remove(0);
					delete conn;
					//__sync_fetch_and_sub(&status.server_connections_connected, 1);
				}
			} else {
				if (*hid != (int)myhgc->hid) {
					continue;
				}
			}
			char buf[1024];
			char **pta=(char **)malloc(sizeof(char *)*colnum);
			sprintf(buf,"%d", (int)myhgc->hid);
			pta[0]=strdup(buf);
			pta[1]=strdup(mysrvc->address);
			sprintf(buf,"%d", mysrvc->port);
			pta[2]=strdup(buf);
			switch (mysrvc->status) {
				case 0:
					pta[3]=strdup("ONLINE");
					break;
				case 1:
					pta[3]=strdup("SHUNNED");
					break;
				case 2:
					pta[3]=strdup("OFFLINE_SOFT");
					break;
				case 3:
					pta[3]=strdup("OFFLINE_HARD");
					break;
				case 4:
					pta[3]=strdup("SHUNNED_REPLICATION_LAG");
					break;
				default:
					// LCOV_EXCL_START
					assert(0);
					break;
					// LCOV_EXCL_STOP
			}
			sprintf(buf,"%u", mysrvc->ConnectionsUsed->conns_length());
			pta[4]=strdup(buf);
			sprintf(buf,"%u", mysrvc->ConnectionsFree->conns_length());
			pta[5]=strdup(buf);
			sprintf(buf,"%u", mysrvc->connect_OK);
			pta[6]=strdup(buf);
			if (_reset) {
				mysrvc->connect_OK=0;
			}
			sprintf(buf,"%u", mysrvc->connect_ERR);
			pta[7]=strdup(buf);
			if (_reset) {
				mysrvc->connect_ERR=0;
			}
			sprintf(buf,"%u", mysrvc->max_connections_used);
			pta[8]=strdup(buf);
			if (_reset) {
				mysrvc->max_connections_used=0;
			}
			sprintf(buf,"%llu", mysrvc->queries_sent);
			pta[9]=strdup(buf);
			if (_reset) {
				mysrvc->queries_sent=0;
			}
			sprintf(buf,"%llu", mysrvc->queries_gtid_sync);
			pta[10]=strdup(buf);
			if (_reset) {
				mysrvc->queries_gtid_sync=0;
			}
			sprintf(buf,"%llu", mysrvc->bytes_sent);
			pta[11]=strdup(buf);
			if (_reset) {
				mysrvc->bytes_sent=0;
			}
			sprintf(buf,"%llu", mysrvc->bytes_recv);
			pta[12]=strdup(buf);
			if (_reset) {
				mysrvc->bytes_recv=0;
			}
			sprintf(buf,"%u", mysrvc->current_latency_us);
			pta[13]=strdup(buf);
			result->add_row(pta);
			for (k=0; k<colnum; k++) {
				if (pta[k])
					free(pta[k]);
			}
			free(pta);
		}
	}
	wrunlock();
	return result;
}

void MySQL_HostGroups_Manager::read_only_action(char *hostname, int port, int read_only) {
	// define queries
	const char *Q1B=(char *)"SELECT hostgroup_id,status FROM ( SELECT DISTINCT writer_hostgroup FROM mysql_replication_hostgroups JOIN mysql_servers WHERE (hostgroup_id=writer_hostgroup) AND hostname='%s' AND port=%d UNION SELECT DISTINCT writer_hostgroup FROM mysql_replication_hostgroups JOIN mysql_servers WHERE (hostgroup_id=reader_hostgroup) AND hostname='%s' AND port=%d) LEFT JOIN mysql_servers ON hostgroup_id=writer_hostgroup AND hostname='%s' AND port=%d";
	const char *Q2A=(char *)"DELETE FROM mysql_servers WHERE hostname='%s' AND port=%d AND hostgroup_id IN (SELECT writer_hostgroup FROM mysql_replication_hostgroups WHERE writer_hostgroup=mysql_servers.hostgroup_id) AND status='OFFLINE_HARD'";
	const char *Q2B=(char *)"UPDATE OR IGNORE mysql_servers SET hostgroup_id=(SELECT writer_hostgroup FROM mysql_replication_hostgroups WHERE reader_hostgroup=mysql_servers.hostgroup_id) WHERE hostname='%s' AND port=%d AND hostgroup_id IN (SELECT reader_hostgroup FROM mysql_replication_hostgroups WHERE reader_hostgroup=mysql_servers.hostgroup_id)";
	const char *Q3A=(char *)"INSERT OR IGNORE INTO mysql_servers(hostgroup_id, hostname, port, gtid_port, status, weight, max_connections, max_replication_lag, use_ssl, max_latency_ms, comment) SELECT reader_hostgroup, hostname, port, gtid_port, status, weight, max_connections, max_replication_lag, use_ssl, max_latency_ms, mysql_servers.comment FROM mysql_servers JOIN mysql_replication_hostgroups ON mysql_servers.hostgroup_id=mysql_replication_hostgroups.writer_hostgroup WHERE hostname='%s' AND port=%d";
	const char *Q3B=(char *)"DELETE FROM mysql_servers WHERE hostname='%s' AND port=%d AND hostgroup_id IN (SELECT reader_hostgroup FROM mysql_replication_hostgroups WHERE reader_hostgroup=mysql_servers.hostgroup_id)";
	const char *Q4=(char *)"UPDATE OR IGNORE mysql_servers SET hostgroup_id=(SELECT reader_hostgroup FROM mysql_replication_hostgroups WHERE writer_hostgroup=mysql_servers.hostgroup_id) WHERE hostname='%s' AND port=%d AND hostgroup_id IN (SELECT writer_hostgroup FROM mysql_replication_hostgroups WHERE writer_hostgroup=mysql_servers.hostgroup_id)";
	const char *Q5=(char *)"DELETE FROM mysql_servers WHERE hostname='%s' AND port=%d AND hostgroup_id IN (SELECT writer_hostgroup FROM mysql_replication_hostgroups WHERE writer_hostgroup=mysql_servers.hostgroup_id)";
	if (GloAdmin==NULL) {
		return;
	}

	// this prevents that multiple read_only_action() are executed at the same time
	pthread_mutex_lock(&readonly_mutex);

	// define a buffer that will be used for all queries
	char *query=(char *)malloc(strlen(hostname)*2+strlen(Q3A)+256);

	int cols=0;
	char *error=NULL;
	int affected_rows=0;
	SQLite3_result *resultset=NULL;
	int num_rows=0; // note: with the new implementation (2.1.1) , this becomes a sort of boolean, not an actual count
	wrlock();
	// we minimum the time we hold the mutex, as connection pool is being locked
	if (read_only_set1.empty()) {
		SQLite3_result *res_set1=NULL;
		const char *q1 = (const char *)"SELECT DISTINCT hostname,port FROM mysql_replication_hostgroups JOIN mysql_servers ON hostgroup_id=writer_hostgroup AND status<>3";
		mydb->execute_statement((char *)q1, &error , &cols , &affected_rows , &res_set1);
		for (std::vector<SQLite3_row *>::iterator it = res_set1->rows.begin() ; it != res_set1->rows.end(); ++it) {
			SQLite3_row *r=*it;
			std::string s = r->fields[0];
			s += ":::";
			s += r->fields[1];
			read_only_set1.insert(s);
		}
		proxy_info("Regenerating read_only_set1 with %lu servers\n", read_only_set1.size());
		if (read_only_set1.empty()) {
			// to avoid regenerating this set always with 0 entries, we generate a fake entry
			read_only_set1.insert("----:::----");
		}
		delete res_set1;
	}
	wrunlock();
	std::string ser = hostname;
	ser += ":::";
	ser += std::to_string(port);
	std::set<std::string>::iterator it;
	it = read_only_set1.find(ser);
	if (it != read_only_set1.end()) {
		num_rows=1;
	}

	if (admindb==NULL) { // we initialize admindb only if needed
		admindb=new SQLite3DB();
		admindb->open((char *)"file:mem_admindb?mode=memory&cache=shared", SQLITE_OPEN_READWRITE | SQLITE_OPEN_CREATE | SQLITE_OPEN_FULLMUTEX);	
	}

	switch (read_only) {
		case 0:
			if (num_rows==0) {
				// the server has read_only=0 , but we can't find any writer, so we perform a swap
				GloAdmin->mysql_servers_wrlock();
				if (GloMTH->variables.hostgroup_manager_verbose) {
					char *error2=NULL;
					int cols2=0;
					int affected_rows2=0;
					SQLite3_result *resultset2=NULL;
					char * query2 = NULL;
					char *q = (char *)"SELECT * FROM mysql_servers WHERE hostname=\"%s\" AND port=%d";
					query2 = (char *)malloc(strlen(q)+strlen(hostname)+32);
					sprintf(query2,q,hostname,port);
					admindb->execute_statement(query2, &error2 , &cols2 , &affected_rows2 , &resultset2);
					if (error2) {
						proxy_error("Error on read from mysql_servers : %s\n", error2);
					} else {
						if (resultset2) {
							proxy_info("read_only_action RO=0 phase 1 : Dumping mysql_servers for %s:%d\n", hostname, port);
							resultset2->dump_to_stderr();
						}
					}
					if (resultset2) { delete resultset2; resultset2=NULL; }
					free(query2);
				}
				GloAdmin->save_mysql_servers_runtime_to_database(false); // SAVE MYSQL SERVERS FROM RUNTIME
				if (GloMTH->variables.hostgroup_manager_verbose) {
					char *error2=NULL;
					int cols2=0;
					int affected_rows2=0;
					SQLite3_result *resultset2=NULL;
					char * query2 = NULL;
					char *q = (char *)"SELECT * FROM mysql_servers WHERE hostname=\"%s\" AND port=%d";
					query2 = (char *)malloc(strlen(q)+strlen(hostname)+32);
					sprintf(query2,q,hostname,port);
					admindb->execute_statement(query2, &error2 , &cols2 , &affected_rows2 , &resultset2);
					if (error2) {
						proxy_error("Error on read from mysql_servers : %s\n", error2);
					} else {
						if (resultset2) {
							proxy_info("read_only_action RO=0 phase 2 : Dumping mysql_servers for %s:%d\n", hostname, port);
							resultset2->dump_to_stderr();
						}
					}
					if (resultset2) { delete resultset2; resultset2=NULL; }
					free(query2);
				}
				sprintf(query,Q2A,hostname,port);
				admindb->execute(query);
				sprintf(query,Q2B,hostname,port);
				admindb->execute(query);
				if (mysql_thread___monitor_writer_is_also_reader) {
					sprintf(query,Q3A,hostname,port);
				} else {
					sprintf(query,Q3B,hostname,port);
				}
				admindb->execute(query);
				if (GloMTH->variables.hostgroup_manager_verbose) {
					char *error2=NULL;
					int cols2=0;
					int affected_rows2=0;
					SQLite3_result *resultset2=NULL;
					char * query2 = NULL;
					char *q = (char *)"SELECT * FROM mysql_servers WHERE hostname=\"%s\" AND port=%d";
					query2 = (char *)malloc(strlen(q)+strlen(hostname)+32);
					sprintf(query2,q,hostname,port);
					admindb->execute_statement(query2, &error2 , &cols2 , &affected_rows2 , &resultset2);
					if (error2) {
						proxy_error("Error on read from mysql_servers : %s\n", error2);
					} else {
						if (resultset2) {
							proxy_info("read_only_action RO=0 phase 3 : Dumping mysql_servers for %s:%d\n", hostname, port);
							resultset2->dump_to_stderr();
						}
					}
					if (resultset2) { delete resultset2; resultset2=NULL; }
					free(query2);
				}
				GloAdmin->load_mysql_servers_to_runtime(); // LOAD MYSQL SERVERS TO RUNTIME
				GloAdmin->mysql_servers_wrunlock();
			} else {
				// there is a server in writer hostgroup, let check the status of present and not present hosts
				bool act=false;
				wrlock();
				std::set<std::string>::iterator it;
				// read_only_set2 acts as a cache
				// if the server was RO=0 on the previous check and no action was needed,
				// it will be here
				it = read_only_set2.find(ser);
				if (it != read_only_set2.end()) {
					// the server was already detected as RO=0
					// no action required
				} else {
					// it is the first time that we detect RO on this server
					sprintf(query,Q1B,hostname,port,hostname,port,hostname,port);
					mydb->execute_statement(query, &error , &cols , &affected_rows , &resultset);
					for (std::vector<SQLite3_row *>::iterator it = resultset->rows.begin() ; it != resultset->rows.end(); ++it) {
						SQLite3_row *r=*it;
						int status=MYSQL_SERVER_STATUS_OFFLINE_HARD; // default status, even for missing
						if (r->fields[1]) { // has status
							status=atoi(r->fields[1]);
						}
						if (status==MYSQL_SERVER_STATUS_OFFLINE_HARD) {
							act=true;
						}
					}
					if (act == false) {
						// no action required, therefore we write in read_only_set2
						proxy_info("read_only_action() detected RO=0 on server %s:%d for the first time after commit(), but no need to reconfigure\n", hostname, port);
						read_only_set2.insert(ser);
					}
				}
				wrunlock();
				if (act==true) {	// there are servers either missing, or with stats=OFFLINE_HARD
					GloAdmin->mysql_servers_wrlock();
					if (GloMTH->variables.hostgroup_manager_verbose) {
						char *error2=NULL;
						int cols2=0;
						int affected_rows2=0;
						SQLite3_result *resultset2=NULL;
						char * query2 = NULL;
						char *q = (char *)"SELECT * FROM mysql_servers WHERE hostname=\"%s\" AND port=%d";
						query2 = (char *)malloc(strlen(q)+strlen(hostname)+32);
						sprintf(query2,q,hostname,port);
						admindb->execute_statement(query2, &error2 , &cols2 , &affected_rows2 , &resultset2);
						if (error2) {
							proxy_error("Error on read from mysql_servers : %s\n", error2);
						} else {
							if (resultset2) {
								proxy_info("read_only_action RO=0 , rows=%d , phase 1 : Dumping mysql_servers for %s:%d\n", num_rows, hostname, port);
								resultset2->dump_to_stderr();
							}
						}
						if (resultset2) { delete resultset2; resultset2=NULL; }
						free(query2);
					}
					GloAdmin->save_mysql_servers_runtime_to_database(false); // SAVE MYSQL SERVERS FROM RUNTIME
					sprintf(query,Q2A,hostname,port);
					admindb->execute(query);
					sprintf(query,Q2B,hostname,port);
					admindb->execute(query);
					if (GloMTH->variables.hostgroup_manager_verbose) {
						char *error2=NULL;
						int cols2=0;
						int affected_rows2=0;
						SQLite3_result *resultset2=NULL;
						char * query2 = NULL;
						char *q = (char *)"SELECT * FROM mysql_servers WHERE hostname=\"%s\" AND port=%d";
						query2 = (char *)malloc(strlen(q)+strlen(hostname)+32);
						sprintf(query2,q,hostname,port);
						admindb->execute_statement(query2, &error2 , &cols2 , &affected_rows2 , &resultset2);
						if (error2) {
							proxy_error("Error on read from mysql_servers : %s\n", error2);
						} else {
							if (resultset2) {
								proxy_info("read_only_action RO=0 , rows=%d , phase 2 : Dumping mysql_servers for %s:%d\n", num_rows, hostname, port);
								resultset2->dump_to_stderr();
							}
						}
						if (resultset2) { delete resultset2; resultset2=NULL; }
						free(query2);
					}
					if (mysql_thread___monitor_writer_is_also_reader) {
						sprintf(query,Q3A,hostname,port);
					} else {
						sprintf(query,Q3B,hostname,port);
					}
					admindb->execute(query);
					if (GloMTH->variables.hostgroup_manager_verbose) {
						char *error2=NULL;
						int cols2=0;
						int affected_rows2=0;
						SQLite3_result *resultset2=NULL;
						char * query2 = NULL;
						char *q = (char *)"SELECT * FROM mysql_servers WHERE hostname=\"%s\" AND port=%d";
						query2 = (char *)malloc(strlen(q)+strlen(hostname)+32);
						sprintf(query2,q,hostname,port);
						admindb->execute_statement(query2, &error2 , &cols2 , &affected_rows2 , &resultset2);
						if (error2) {
							proxy_error("Error on read from mysql_servers : %s\n", error2);
						} else {
							if (resultset2) {
								proxy_info("read_only_action RO=0 , rows=%d , phase 3 : Dumping mysql_servers for %s:%d\n", num_rows, hostname, port);
								resultset2->dump_to_stderr();
							}
						}
						if (resultset2) { delete resultset2; resultset2=NULL; }
						free(query2);
					}
					GloAdmin->load_mysql_servers_to_runtime(); // LOAD MYSQL SERVERS TO RUNTIME
					GloAdmin->mysql_servers_wrunlock();
				}
			}
			break;
		case 1:
			if (num_rows) {
				// the server has read_only=1 , but we find it as writer, so we perform a swap
				GloAdmin->mysql_servers_wrlock();
				if (GloMTH->variables.hostgroup_manager_verbose) {
					char *error2=NULL;
					int cols2=0;
					int affected_rows2=0;
					SQLite3_result *resultset2=NULL;
					char * query2 = NULL;
					char *q = (char *)"SELECT * FROM mysql_servers WHERE hostname=\"%s\" AND port=%d";
					query2 = (char *)malloc(strlen(q)+strlen(hostname)+32);
					sprintf(query2,q,hostname,port);
					admindb->execute_statement(query2, &error2 , &cols2 , &affected_rows2 , &resultset2);
					if (error2) {
						proxy_error("Error on read from mysql_servers : %s\n", error2);
					} else {
						if (resultset2) {
							proxy_info("read_only_action RO=1 phase 1 : Dumping mysql_servers for %s:%d\n", hostname, port);
							resultset2->dump_to_stderr();
						}
					}
					if (resultset2) { delete resultset2; resultset2=NULL; }
					free(query2);
				}
				GloAdmin->save_mysql_servers_runtime_to_database(false); // SAVE MYSQL SERVERS FROM RUNTIME
				sprintf(query,Q4,hostname,port);
				admindb->execute(query);
				if (GloMTH->variables.hostgroup_manager_verbose) {
					char *error2=NULL;
					int cols2=0;
					int affected_rows2=0;
					SQLite3_result *resultset2=NULL;
					char * query2 = NULL;
					char *q = (char *)"SELECT * FROM mysql_servers WHERE hostname=\"%s\" AND port=%d";
					query2 = (char *)malloc(strlen(q)+strlen(hostname)+32);
					sprintf(query2,q,hostname,port);
					admindb->execute_statement(query2, &error2 , &cols2 , &affected_rows2 , &resultset2);
					if (error2) {
						proxy_error("Error on read from mysql_servers : %s\n", error2);
					} else {
						if (resultset2) {
							proxy_info("read_only_action RO=1 phase 2 : Dumping mysql_servers for %s:%d\n", hostname, port);
							resultset2->dump_to_stderr();
						}
					}
					if (resultset2) { delete resultset2; resultset2=NULL; }
					free(query2);
				}
				sprintf(query,Q5,hostname,port);
				admindb->execute(query);
				if (GloMTH->variables.hostgroup_manager_verbose) {
					char *error2=NULL;
					int cols2=0;
					int affected_rows2=0;
					SQLite3_result *resultset2=NULL;
					char * query2 = NULL;
					char *q = (char *)"SELECT * FROM mysql_servers WHERE hostname=\"%s\" AND port=%d";
					query2 = (char *)malloc(strlen(q)+strlen(hostname)+32);
					sprintf(query2,q,hostname,port);
					admindb->execute_statement(query2, &error2 , &cols2 , &affected_rows2 , &resultset2);
					if (error2) {
						proxy_error("Error on read from mysql_servers : %s\n", error2);
					} else {
						if (resultset2) {
							proxy_info("read_only_action RO=1 phase 3 : Dumping mysql_servers for %s:%d\n", hostname, port);
							resultset2->dump_to_stderr();
						}
					}
					if (resultset2) { delete resultset2; resultset2=NULL; }
					free(query2);
				}
				GloAdmin->load_mysql_servers_to_runtime(); // LOAD MYSQL SERVERS TO RUNTIME
				GloAdmin->mysql_servers_wrunlock();
			}
			break;
		default:
			// LCOV_EXCL_START
			assert(0);
			break;
			// LCOV_EXCL_STOP
	}

	pthread_mutex_unlock(&readonly_mutex);
	if (resultset) {
		delete resultset;
	}
	free(query);
}

/**
 * @brief New implementation of the read_only_action method that does not depend on the admin table.
 *   The method checks each server in the provided list and adjusts the servers according to their corresponding read_only value.
 *   If any change has occured, checksum is calculated.
 *
 * @param mysql_servers List of servers having hostname, port and read only value.
 * 
 */
void MySQL_HostGroups_Manager::read_only_action_v2(const std::list<read_only_server_t>& mysql_servers) {

	bool update_mysql_servers_table = false;

	unsigned long long curtime1 = monotonic_time();
	wrlock();
	for (const auto& server : mysql_servers) {
		bool is_writer = false;
		const std::string& hostname = std::get<READ_ONLY_SERVER_T::ROS_HOSTNAME>(server);
		const int port = std::get<READ_ONLY_SERVER_T::ROS_PORT>(server);
		const int read_only = std::get<READ_ONLY_SERVER_T::ROS_READONLY>(server);
		const std::string& srv_id = hostname + ":::" + std::to_string(port);
		
		auto itr = hostgroup_server_mapping.find(srv_id);

		if (itr == hostgroup_server_mapping.end()) {
			proxy_warning("Server %s:%d not found\n", hostname.c_str(), port);
			continue;
		}

		HostGroup_Server_Mapping* host_server_mapping = itr->second.get();

		if (!host_server_mapping)
			assert(0);

		const std::vector<HostGroup_Server_Mapping::Node>& writer_map = host_server_mapping->get(HostGroup_Server_Mapping::Type::WRITER);

		is_writer = !writer_map.empty();

		if (read_only == 0) {
			if (is_writer == false) {
				// the server has read_only=0 (writer), but we can't find any writer, 
				// so we copy all reader nodes to writer
				proxy_info("Server '%s:%d' found with 'read_only=0', but not found as writer\n", hostname.c_str(), port);
				proxy_debug(PROXY_DEBUG_MONITOR, 5, "Server '%s:%d' found with 'read_only=0', but not found as writer\n", hostname.c_str(), port);
				host_server_mapping->copy_if_not_exists(HostGroup_Server_Mapping::Type::WRITER, HostGroup_Server_Mapping::Type::READER);

				if (mysql_thread___monitor_writer_is_also_reader == false) {
					// remove node from reader
					host_server_mapping->clear(HostGroup_Server_Mapping::Type::READER);
				}

				update_mysql_servers_table = true;
				proxy_info("Regenerating table 'mysql_servers' due to actions on server '%s:%d'\n", hostname.c_str(), port);
			} else {
				bool act = false;

				// if the server was RO=0 on the previous check then no action is needed
				if (host_server_mapping->get_readonly_flag() != 0) {
					// it is the first time that we detect RO on this server
					const std::vector<HostGroup_Server_Mapping::Node>& reader_map = host_server_mapping->get(HostGroup_Server_Mapping::Type::READER);

					for (const auto& reader_node : reader_map) {
						for (const auto& writer_node : writer_map) {

							if (reader_node.writer_hostgroup_id == writer_node.writer_hostgroup_id) {
								goto __writer_found;
							}
						}
						act = true;
						break;
					__writer_found:
						continue;
					}

					if (act == false) {
						// no action required, therefore we set readonly_flag to 0
						proxy_info("read_only_action_v2() detected RO=0 on server %s:%d for the first time after commit(), but no need to reconfigure\n", hostname.c_str(), port);
						host_server_mapping->set_readonly_flag(0);
					}
				} else {
					// the server was already detected as RO=0
					// no action required
				}

				if (act == true) {	// there are servers either missing, or with stats=OFFLINE_HARD

					proxy_info("Server '%s:%d' with 'read_only=0' found missing at some 'writer_hostgroup'\n", hostname.c_str(), port);
					proxy_debug(PROXY_DEBUG_MONITOR, 5, "Server '%s:%d' with 'read_only=0' found missing at some 'writer_hostgroup'\n", hostname.c_str(), port);

					// copy all reader nodes to writer
					host_server_mapping->copy_if_not_exists(HostGroup_Server_Mapping::Type::WRITER, HostGroup_Server_Mapping::Type::READER);

					if (mysql_thread___monitor_writer_is_also_reader == false) {
						// remove node from reader
						host_server_mapping->clear(HostGroup_Server_Mapping::Type::READER);
					}

					update_mysql_servers_table = true;
					proxy_info("Regenerating table 'mysql_servers' due to actions on server '%s:%d'\n", hostname.c_str(), port);
				}
			}
		} else if (read_only == 1) {
			if (is_writer) {
				// the server has read_only=1 (reader), but we find it as writer, so we copy all writer nodes to reader (previous reader nodes will be reused)
				proxy_info("Server '%s:%d' found with 'read_only=1', but not found as reader\n", hostname.c_str(), port);
				proxy_debug(PROXY_DEBUG_MONITOR, 5, "Server '%s:%d' found with 'read_only=1', but not found as reader\n", hostname.c_str(), port);
				host_server_mapping->copy_if_not_exists(HostGroup_Server_Mapping::Type::READER, HostGroup_Server_Mapping::Type::WRITER);

				// clearing all writer nodes
				host_server_mapping->clear(HostGroup_Server_Mapping::Type::WRITER);

				update_mysql_servers_table = true;
				proxy_info("Regenerating table 'mysql_servers' due to actions on server '%s:%d'\n", hostname.c_str(), port);
			}
		} else {
			// LCOV_EXCL_START
			assert(0);
			break;
			// LCOV_EXCL_STOP
		}
	}

	if (update_mysql_servers_table) {
		purge_mysql_servers_table();
		proxy_debug(PROXY_DEBUG_MYSQL_CONNPOOL, 4, "DELETE FROM mysql_servers\n");
		mydb->execute("DELETE FROM mysql_servers");
		generate_mysql_servers_table();

		const auto mysql_servers_checksum = get_mysql_servers_checksum();
		hgsm_mysql_servers_checksum = mysql_servers_checksum;

<<<<<<< HEAD
		char buf[80];
		uint32_t d32[2];
		memcpy(&d32, &mysql_servers_checksum, sizeof(mysql_servers_checksum));
		sprintf(buf, "0x%0X%0X", d32[0], d32[1]);
		pthread_mutex_lock(&GloVars.checksum_mutex);
		GloVars.checksums_values.mysql_servers.set_checksum(buf);
		//GloVars.checksums_values.mysql_servers.version++;
		//struct timespec ts;
		//clock_gettime(CLOCK_REALTIME, &ts);
		time_t t = time(NULL);
=======
			char buf[ProxySQL_Checksum_Value_LENGTH];
			uint32_t d32[2];
			memcpy(&d32, &hash, sizeof(hash));
			sprintf(buf, "0x%0X%0X", d32[0], d32[1]);
			pthread_mutex_lock(&GloVars.checksum_mutex);
			GloVars.checksums_values.mysql_servers.set_checksum(buf);
			GloVars.checksums_values.mysql_servers.version++;
			//struct timespec ts;
			//clock_gettime(CLOCK_REALTIME, &ts);
			time_t t = time(NULL);
>>>>>>> 96016c3b

		GloVars.checksums_values.mysql_servers.epoch = t;

		GloVars.checksums_values.updates_cnt++;
		GloVars.generate_global_checksum();
		GloVars.epoch_version = t;
		pthread_mutex_unlock(&GloVars.checksum_mutex);
	}
	wrunlock();
	unsigned long long curtime2 = monotonic_time();
	curtime1 = curtime1 / 1000;
	curtime2 = curtime2 / 1000;
	proxy_debug(PROXY_DEBUG_MONITOR, 7, "MySQL_HostGroups_Manager::read_only_action_v2() locked for %llums (server count:%ld)\n", curtime2 - curtime1, mysql_servers.size());
}

// shun_and_killall
// this function is called only from MySQL_Monitor::monitor_ping()
// it temporary disables a host that is not responding to pings, and mark the host in a way that when used the connection will be dropped
// return true if the status was changed
bool MySQL_HostGroups_Manager::shun_and_killall(char *hostname, int port) {
	time_t t = time(NULL);
	bool ret = false;
	wrlock();
	MySrvC *mysrvc=NULL;
	for (unsigned int i=0; i<MyHostGroups->len; i++) {
	MyHGC *myhgc=(MyHGC *)MyHostGroups->index(i);
		unsigned int j;
		unsigned int l=myhgc->mysrvs->cnt();
		if (l) {
			for (j=0; j<l; j++) {
				mysrvc=myhgc->mysrvs->idx(j);
				if (mysrvc->port==port && strcmp(mysrvc->address,hostname)==0) {
					switch (mysrvc->status) {
						case MYSQL_SERVER_STATUS_SHUNNED:
							if (mysrvc->shunned_automatic==false) {
								break;
							}
						case MYSQL_SERVER_STATUS_ONLINE:
							if (mysrvc->status == MYSQL_SERVER_STATUS_ONLINE) {
								ret = true;
							}
							mysrvc->status=MYSQL_SERVER_STATUS_SHUNNED;
						case MYSQL_SERVER_STATUS_OFFLINE_SOFT:
							mysrvc->shunned_automatic=true;
							mysrvc->shunned_and_kill_all_connections=true;
							mysrvc->ConnectionsFree->drop_all_connections();
							break;
						default:
							break;
					}
					// if Monitor is enabled and mysql-monitor_ping_interval is
					// set too high, ProxySQL will unshun hosts that are not
					// available. For this reason time_last_detected_error will
					// be tuned in the future
					if (mysql_thread___monitor_enabled) {
						int a = mysql_thread___shun_recovery_time_sec;
						int b = mysql_thread___monitor_ping_interval;
						b = b/1000;
						if (b > a) {
							t = t + (b - a);
						}
					}
					mysrvc->time_last_detected_error = t;
				}
			}
		}
	}
	wrunlock();
	return ret;
}

// set_server_current_latency_us
// this function is called only from MySQL_Monitor::monitor_ping()
// it set the average latency for a host in the last 3 pings
// the connection pool will use this information to evaluate or exclude a specific hosts
// note that this variable is in microsecond, while user defines it in millisecond
void MySQL_HostGroups_Manager::set_server_current_latency_us(char *hostname, int port, unsigned int _current_latency_us) {
	wrlock();
	MySrvC *mysrvc=NULL;
  for (unsigned int i=0; i<MyHostGroups->len; i++) {
    MyHGC *myhgc=(MyHGC *)MyHostGroups->index(i);
		unsigned int j;
		unsigned int l=myhgc->mysrvs->cnt();
		if (l) {
			for (j=0; j<l; j++) {
				mysrvc=myhgc->mysrvs->idx(j);
				if (mysrvc->port==port && strcmp(mysrvc->address,hostname)==0) {
					mysrvc->current_latency_us=_current_latency_us;
				}
			}
		}
	}
	wrunlock();
}

void MySQL_HostGroups_Manager::p_update_metrics() {
	p_update_counter(status.p_counter_array[p_hg_counter::servers_table_version], status.servers_table_version);
	// Update *server_connections* related metrics
	status.p_gauge_array[p_hg_gauge::server_connections_connected]->Set(status.server_connections_connected);
	p_update_counter(status.p_counter_array[p_hg_counter::server_connections_aborted], status.server_connections_aborted);
	p_update_counter(status.p_counter_array[p_hg_counter::server_connections_created], status.server_connections_created);
	p_update_counter(status.p_counter_array[p_hg_counter::server_connections_delayed], status.server_connections_delayed);

	// Update *client_connections* related metrics
	p_update_counter(status.p_counter_array[p_hg_counter::client_connections_created], status.client_connections_created);
	p_update_counter(status.p_counter_array[p_hg_counter::client_connections_aborted], status.client_connections_aborted);
	status.p_gauge_array[p_hg_gauge::client_connections_connected]->Set(status.client_connections);

	// Update *acess_denied* related metrics
	p_update_counter(status.p_counter_array[p_hg_counter::access_denied_wrong_password], status.access_denied_wrong_password);
	p_update_counter(status.p_counter_array[p_hg_counter::access_denied_max_connections], status.access_denied_max_connections);
	p_update_counter(status.p_counter_array[p_hg_counter::access_denied_max_user_connections], status.access_denied_max_user_connections);

	p_update_counter(status.p_counter_array[p_hg_counter::selects_for_update__autocommit0], status.select_for_update_or_equivalent);

	// Update *com_* related metrics
	p_update_counter(status.p_counter_array[p_hg_counter::com_autocommit], status.autocommit_cnt);
	p_update_counter(status.p_counter_array[p_hg_counter::com_autocommit_filtered], status.autocommit_cnt_filtered);
	p_update_counter(status.p_counter_array[p_hg_counter::com_commit_cnt], status.commit_cnt);
	p_update_counter(status.p_counter_array[p_hg_counter::com_commit_cnt_filtered], status.commit_cnt_filtered);
	p_update_counter(status.p_counter_array[p_hg_counter::com_rollback], status.rollback_cnt);
	p_update_counter(status.p_counter_array[p_hg_counter::com_rollback_filtered], status.rollback_cnt_filtered);
	p_update_counter(status.p_counter_array[p_hg_counter::com_backend_init_db], status.backend_init_db);
	p_update_counter(status.p_counter_array[p_hg_counter::com_backend_change_user], status.backend_change_user);
	p_update_counter(status.p_counter_array[p_hg_counter::com_backend_set_names], status.backend_set_names);
	p_update_counter(status.p_counter_array[p_hg_counter::com_frontend_init_db], status.frontend_init_db);
	p_update_counter(status.p_counter_array[p_hg_counter::com_frontend_set_names], status.frontend_set_names);
	p_update_counter(status.p_counter_array[p_hg_counter::com_frontend_use_db], status.frontend_use_db);

	// Update *myconnpoll* related metrics
	p_update_counter(status.p_counter_array[p_hg_counter::myhgm_myconnpool_get], status.myconnpoll_get);
	p_update_counter(status.p_counter_array[p_hg_counter::myhgm_myconnpool_get_ok], status.myconnpoll_get_ok);
	p_update_counter(status.p_counter_array[p_hg_counter::myhgm_myconnpool_get_ping], status.myconnpoll_get_ping);
	p_update_counter(status.p_counter_array[p_hg_counter::myhgm_myconnpool_push], status.myconnpoll_push);
	p_update_counter(status.p_counter_array[p_hg_counter::myhgm_myconnpool_reset], status.myconnpoll_reset);
	p_update_counter(status.p_counter_array[p_hg_counter::myhgm_myconnpool_destroy], status.myconnpoll_destroy);

	p_update_counter(status.p_counter_array[p_hg_counter::auto_increment_delay_multiplex], status.auto_increment_delay_multiplex);

	// Update the *connection_pool* metrics
	this->p_update_connection_pool();
	// Update the *gtid_executed* metrics
	this->p_update_mysql_gtid_executed();
}

SQLite3_result * MySQL_HostGroups_Manager::SQL3_Get_ConnPool_Stats() {
	const int colnum=2;
	char buf[256];
	char **pta=(char **)malloc(sizeof(char *)*colnum);
	proxy_debug(PROXY_DEBUG_MYSQL_CONNECTION, 4, "Dumping MySQL Global Status\n");
	SQLite3_result *result=new SQLite3_result(colnum);
	result->add_column_definition(SQLITE_TEXT,"Variable_Name");
	result->add_column_definition(SQLITE_TEXT,"Variable_Value");
	wrlock();
	// NOTE: as there is no string copy, we do NOT free pta[0] and pta[1]
    {
		pta[0]=(char *)"MyHGM_myconnpoll_get";
		sprintf(buf,"%lu",status.myconnpoll_get);
		pta[1]=buf;
		result->add_row(pta);
	}
    {
		pta[0]=(char *)"MyHGM_myconnpoll_get_ok";
		sprintf(buf,"%lu",status.myconnpoll_get_ok);
		pta[1]=buf;
		result->add_row(pta);
	}
    {
		pta[0]=(char *)"MyHGM_myconnpoll_push";
		sprintf(buf,"%lu",status.myconnpoll_push);
		pta[1]=buf;
		result->add_row(pta);
	}
    {
		pta[0]=(char *)"MyHGM_myconnpoll_destroy";
		sprintf(buf,"%lu",status.myconnpoll_destroy);
		pta[1]=buf;
		result->add_row(pta);
	}
    {
		pta[0]=(char *)"MyHGM_myconnpoll_reset";
		sprintf(buf,"%lu",status.myconnpoll_reset);
		pta[1]=buf;
		result->add_row(pta);
	}
	wrunlock();
	free(pta);
	return result;
}


unsigned long long MySQL_HostGroups_Manager::Get_Memory_Stats() {
	unsigned long long intsize=0;
	wrlock();
	MySrvC *mysrvc=NULL;
  for (unsigned int i=0; i<MyHostGroups->len; i++) {
		intsize+=sizeof(MyHGC);
    MyHGC *myhgc=(MyHGC *)MyHostGroups->index(i);
		unsigned int j,k;
		unsigned int l=myhgc->mysrvs->cnt();
		if (l) {
			for (j=0; j<l; j++) {
				intsize+=sizeof(MySrvC);
				mysrvc=myhgc->mysrvs->idx(j);
				intsize+=((mysrvc->ConnectionsUsed->conns_length())*sizeof(MySQL_Connection *));
				for (k=0; k<mysrvc->ConnectionsFree->conns_length(); k++) {
					//MySQL_Connection *myconn=(MySQL_Connection *)mysrvc->ConnectionsFree->conns->index(k);
					MySQL_Connection *myconn=mysrvc->ConnectionsFree->index(k);
					intsize+=sizeof(MySQL_Connection)+sizeof(MYSQL);
					intsize+=myconn->mysql->net.max_packet;
					intsize+=(4096*15); // ASYNC_CONTEXT_DEFAULT_STACK_SIZE
					if (myconn->MyRS) {
						intsize+=myconn->MyRS->current_size();
					}
				}
				intsize+=((mysrvc->ConnectionsUsed->conns_length())*sizeof(MySQL_Connection *));
			}
		}
	}
	wrunlock();
	return intsize;
}

Group_Replication_Info::Group_Replication_Info(int w, int b, int r, int o, int mw, int mtb, bool _a, int _w, char *c) {
	comment=NULL;
	if (c) {
		comment=strdup(c);
	}
	writer_hostgroup=w;
	backup_writer_hostgroup=b;
	reader_hostgroup=r;
	offline_hostgroup=o;
	max_writers=mw;
	max_transactions_behind=mtb;
	active=_a;
	writer_is_also_reader=_w;
	current_num_writers=0;
	current_num_backup_writers=0;
	current_num_readers=0;
	current_num_offline=0;
	__active=true;
	need_converge=true;
}

Group_Replication_Info::~Group_Replication_Info() {
	if (comment) {
		free(comment);
		comment=NULL;
	}
}

bool Group_Replication_Info::update(int b, int r, int o, int mw, int mtb, bool _a, int _w, char *c) {
	bool ret=false;
	__active=true;
	if (backup_writer_hostgroup!=b) {
		backup_writer_hostgroup=b;
		ret=true;
	}
	if (reader_hostgroup!=r) {
		reader_hostgroup=r;
		ret=true;
	}
	if (offline_hostgroup!=o) {
		offline_hostgroup=o;
		ret=true;
	}
	if (max_writers!=mw) {
		max_writers=mw;
		ret=true;
	}
	if (max_transactions_behind!=mtb) {
		max_transactions_behind=mtb;
		ret=true;
	}
	if (active!=_a) {
		active=_a;
		ret=true;
	}
	if (writer_is_also_reader!=_w) {
		writer_is_also_reader=_w;
		ret=true;
	}
	// for comment we don't change return value
	if (comment) {
		if (c) {
			if (strcmp(comment,c)) {
				free(comment);
				comment=strdup(c);
			}
		} else {
			free(comment);
			comment=NULL;
		}
	} else {
		if (c) {
			comment=strdup(c);
		}
	}
	return ret;
}

void MySQL_HostGroups_Manager::update_group_replication_set_offline(char *_hostname, int _port, int _writer_hostgroup, char *_error) {
	int cols=0;
	int affected_rows=0;
	SQLite3_result *resultset=NULL;
	char *query=NULL;
	char *q=NULL;
	char *error=NULL;
	q=(char *)"SELECT hostgroup_id FROM mysql_servers JOIN mysql_group_replication_hostgroups ON hostgroup_id=writer_hostgroup OR hostgroup_id=backup_writer_hostgroup OR hostgroup_id=reader_hostgroup WHERE hostname='%s' AND port=%d AND status<>3";
	query=(char *)malloc(strlen(q)+strlen(_hostname)+32);
	sprintf(query,q,_hostname,_port);
  mydb->execute_statement(query, &error , &cols , &affected_rows , &resultset);
	if (error) {
		free(error);
		error=NULL;
	}
	free(query);
	if (resultset) { // we lock only if needed
		if (resultset->rows_count) {
			proxy_warning("Group Replication: setting host %s:%d offline because: %s\n", _hostname, _port, _error);
			GloAdmin->mysql_servers_wrlock();
			mydb->execute("DELETE FROM mysql_servers_incoming");
			mydb->execute("INSERT INTO mysql_servers_incoming SELECT hostgroup_id, hostname, port, gtid_port, weight, status, compression, max_connections, max_replication_lag, use_ssl, max_latency_ms, comment FROM mysql_servers");
			// NOTE: Only updated the servers that have belong to the same cluster.
			q=(char *)"UPDATE OR IGNORE mysql_servers_incoming SET hostgroup_id=(SELECT offline_hostgroup FROM mysql_group_replication_hostgroups WHERE writer_hostgroup=%d) WHERE hostname='%s' AND port=%d AND hostgroup_id IN ("
				" SELECT %d UNION ALL"
				" SELECT backup_writer_hostgroup FROM mysql_group_replication_hostgroups WHERE writer_hostgroup=%d UNION ALL"
				" SELECT reader_hostgroup FROM mysql_group_replication_hostgroups WHERE writer_hostgroup=%d"
			")";
			query=(char *)malloc(strlen(q)+strlen(_hostname)+64);
			sprintf(query,q,_writer_hostgroup,_hostname,_port,_writer_hostgroup,_writer_hostgroup,_writer_hostgroup);
			mydb->execute(query);
			// NOTE: Only delete the servers that have belong to the same cluster.
			q=(char*)"DELETE FROM mysql_servers_incoming WHERE hostname='%s' AND port=%d AND hostgroup_id IN ("
				" SELECT %d UNION ALL"
				" SELECT backup_writer_hostgroup FROM mysql_group_replication_hostgroups WHERE writer_hostgroup=%d UNION ALL"
				" SELECT reader_hostgroup FROM mysql_group_replication_hostgroups WHERE writer_hostgroup=%d"
			")";
			sprintf(query,q,_hostname,_port,_writer_hostgroup,_writer_hostgroup,_writer_hostgroup);
			mydb->execute(query);
			//free(query);
			// q=(char *)"UPDATE mysql_servers_incoming SET status=0 WHERE hostname='%s' AND port=%d AND hostgroup_id=(SELECT offline_hostgroup FROM mysql_group_replication_hostgroups WHERE writer_hostgroup=%d)";
			// sprintf(query,q,_hostname,_port,_writer_hostgroup);
			q=(char *)"UPDATE mysql_servers_incoming SET status=(CASE "
				" (SELECT status FROM mysql_servers_incoming WHERE hostname='%s' AND port=%d AND"
					" hostgroup_id=(SELECT offline_hostgroup FROM mysql_group_replication_hostgroups WHERE writer_hostgroup=%d)) WHEN 2 THEN 2 ELSE 0 END)"
				" WHERE hostname='%s' AND port=%d AND hostgroup_id=(SELECT offline_hostgroup FROM mysql_group_replication_hostgroups WHERE writer_hostgroup=%d)";
			sprintf(query,q,_hostname,_port,_writer_hostgroup,_hostname,_port,_writer_hostgroup);
			mydb->execute(query);
			//free(query);
			converge_group_replication_config(_writer_hostgroup);
			commit();
			wrlock();
			SQLite3_result *resultset2=NULL;
			q=(char *)"SELECT writer_hostgroup, backup_writer_hostgroup, reader_hostgroup, offline_hostgroup FROM mysql_group_replication_hostgroups WHERE writer_hostgroup=%d";
			//query=(char *)malloc(strlen(q)+strlen(_hostname)+64);
			sprintf(query,q,_writer_hostgroup);
			mydb->execute_statement(query, &error, &cols , &affected_rows , &resultset2);
			if (resultset2) {
				if (resultset2->rows_count) {
					for (std::vector<SQLite3_row *>::iterator it = resultset2->rows.begin() ; it != resultset2->rows.end(); ++it) {
						SQLite3_row *r=*it;
						int writer_hostgroup=atoi(r->fields[0]);
						int backup_writer_hostgroup=atoi(r->fields[1]);
						int reader_hostgroup=atoi(r->fields[2]);
						int offline_hostgroup=atoi(r->fields[3]);
						q=(char *)"DELETE FROM mysql_servers WHERE hostgroup_id IN (%d , %d , %d , %d)";
						sprintf(query,q,_writer_hostgroup,backup_writer_hostgroup,reader_hostgroup,offline_hostgroup);
						mydb->execute(query);
						generate_mysql_servers_table(&writer_hostgroup);
						generate_mysql_servers_table(&backup_writer_hostgroup);
						generate_mysql_servers_table(&reader_hostgroup);
						generate_mysql_servers_table(&offline_hostgroup);
					}
				}
				delete resultset2;
				resultset2=NULL;
			}
			wrunlock();
			GloAdmin->mysql_servers_wrunlock();
			free(query);
		}
	}
	if (resultset) {
		delete resultset;
		resultset=NULL;
	}
}

/**
 * @brief Set the server specified by the supplied 'hostname:port' and hostgroup as 'reader'.
 * @details Tries to find the server in any hostgroup other than in the desired on, in case of not
 *  finding it:
 *    1. Move the server to the reader hostgroup, preserving status if required.
 *    2. Deletes the server from other hostgroups in the cluster (determined by 'writer_hostgroup').
 *    3. Converge the current configuration and rebuild the hostgroups.
 *
 *  PRESERVE-OFFLINE_SOFT: When moving the target server, always preserve the OFFLINE_SOFT state.
 *
 * @param _hostname Hostname of the target server to be set as writer.
 * @param _port Port of the target server to be set as writer.
 * @param _writer_hostgroup 'writer_hostgroup' of the cluster in which server is going to be placed as writer.
 * @param _error Reason why the server has beens et as 'read_only'.
 */
void MySQL_HostGroups_Manager::update_group_replication_set_read_only(char *_hostname, int _port, int _writer_hostgroup, char *_error) {
	int cols=0;
	int affected_rows=0;
	SQLite3_result *resultset=NULL;
	char *query=NULL;
	char *q=NULL;
	char *error=NULL;
	q=(char *)"SELECT hostgroup_id FROM mysql_servers JOIN mysql_group_replication_hostgroups ON hostgroup_id=writer_hostgroup OR hostgroup_id=backup_writer_hostgroup OR hostgroup_id=offline_hostgroup WHERE hostname='%s' AND port=%d AND status<>3";
	query=(char *)malloc(strlen(q)+strlen(_hostname)+32);
	sprintf(query,q,_hostname,_port);
  mydb->execute_statement(query, &error, &cols , &affected_rows , &resultset);
	if (error) {
		free(error);
		error=NULL;
	}
	free(query);
	if (resultset) { // we lock only if needed
		if (resultset->rows_count) {
			proxy_warning("Group Replication: setting host %s:%d (part of cluster with writer_hostgroup=%d) in read_only because: %s\n", _hostname, _port, _writer_hostgroup, _error);
			GloAdmin->mysql_servers_wrlock();
			mydb->execute("DELETE FROM mysql_servers_incoming");
			mydb->execute("INSERT INTO mysql_servers_incoming SELECT hostgroup_id, hostname, port, gtid_port, weight, status, compression, max_connections, max_replication_lag, use_ssl, max_latency_ms, comment FROM mysql_servers");
			// NOTE: Only updated the servers that have belong to the same cluster.
			q=(char *)"UPDATE OR IGNORE mysql_servers_incoming SET hostgroup_id=(SELECT reader_hostgroup FROM mysql_group_replication_hostgroups WHERE writer_hostgroup=%d) WHERE hostname='%s' AND port=%d AND hostgroup_id IN ("
				" SELECT %d UNION ALL"
				" SELECT backup_writer_hostgroup FROM mysql_group_replication_hostgroups WHERE writer_hostgroup=%d UNION ALL"
				" SELECT offline_hostgroup FROM mysql_group_replication_hostgroups WHERE writer_hostgroup=%d"
			")";
			query=(char *)malloc(strlen(q)+strlen(_hostname)+64);
			sprintf(query,q,_writer_hostgroup,_hostname,_port,_writer_hostgroup,_writer_hostgroup,_writer_hostgroup);
			mydb->execute(query);
			// NOTE: Only delete the servers that have belong to the same cluster.
			q=(char*)"DELETE FROM mysql_servers_incoming WHERE hostname='%s' AND port=%d AND hostgroup_id IN ("
				" SELECT %d UNION ALL"
				" SELECT backup_writer_hostgroup FROM mysql_group_replication_hostgroups WHERE writer_hostgroup=%d UNION ALL"
				" SELECT offline_hostgroup FROM mysql_group_replication_hostgroups WHERE writer_hostgroup=%d"
			")";
			sprintf(query,q,_hostname,_port,_writer_hostgroup,_writer_hostgroup,_writer_hostgroup);
			mydb->execute(query);
			//free(query);
			// NOTE: In case of the server being 'OFFLINE_SOFT' we preserve this status. Otherwise we set the server as 'ONLINE'.
			q=(char *)"UPDATE mysql_servers_incoming SET status=(CASE "
				" (SELECT status FROM mysql_servers_incoming WHERE hostname='%s' AND port=%d AND"
					" hostgroup_id=(SELECT reader_hostgroup FROM mysql_group_replication_hostgroups WHERE writer_hostgroup=%d)) WHEN 2 THEN 2 ELSE 0 END)"
				" WHERE hostname='%s' AND port=%d AND hostgroup_id=(SELECT reader_hostgroup FROM mysql_group_replication_hostgroups WHERE writer_hostgroup=%d)";
			sprintf(query,q,_hostname,_port,_writer_hostgroup,_hostname,_port,_writer_hostgroup);
			mydb->execute(query);
			//free(query);
			converge_group_replication_config(_writer_hostgroup);
			commit();
			wrlock();
			SQLite3_result *resultset2=NULL;
			q=(char *)"SELECT writer_hostgroup, backup_writer_hostgroup, reader_hostgroup, offline_hostgroup FROM mysql_group_replication_hostgroups WHERE writer_hostgroup=%d";
			//query=(char *)malloc(strlen(q)+strlen(_hostname)+64);
			sprintf(query,q,_writer_hostgroup);
			mydb->execute_statement(query, &error, &cols , &affected_rows , &resultset2);
			if (resultset2) {
				if (resultset2->rows_count) {
					for (std::vector<SQLite3_row *>::iterator it = resultset2->rows.begin() ; it != resultset2->rows.end(); ++it) {
						SQLite3_row *r=*it;
						int writer_hostgroup=atoi(r->fields[0]);
						int backup_writer_hostgroup=atoi(r->fields[1]);
						int reader_hostgroup=atoi(r->fields[2]);
						int offline_hostgroup=atoi(r->fields[3]);
						q=(char *)"DELETE FROM mysql_servers WHERE hostgroup_id IN (%d , %d , %d , %d)";
						sprintf(query,q,writer_hostgroup,backup_writer_hostgroup,reader_hostgroup,offline_hostgroup);
						mydb->execute(query);
						generate_mysql_servers_table(&writer_hostgroup);
						generate_mysql_servers_table(&backup_writer_hostgroup);
						generate_mysql_servers_table(&reader_hostgroup);
						generate_mysql_servers_table(&offline_hostgroup);
					}
				}
				delete resultset2;
				resultset2=NULL;
			}
			wrunlock();
			GloAdmin->mysql_servers_wrunlock();
			free(query);
		}
	}
	if (resultset) {
		delete resultset;
		resultset=NULL;
	}
}

/**
 * @brief Set the server specified by the supplied 'hostname:port' and hostgroup as 'writer'.
 * @details Tries to find the server as an already present 'writer' in the desired hostgroup, in case of not
 *  finding it:
 *    1. Move the server to target writer, preserving status if required.
 *    2. Deletes the server from other hostgroups in the cluster (determined by 'writer_hostgroup').
 *    3. If 'writer_is_also_reader', place the server also in the 'reader_hostgroup'.
 *    4. Converge the current configuration and rebuild the hostgroups.
 *
 *  If the server is already found, no action should be taken, and no reconfiguration triggered.
 *
 *  FOUND_AS_SHUNNED: If writer is found as SHUNNED is considered as a found writer, since we don't take
 *  reconfiguration actions based on SHUNNED state.
 *
 *  FOUND_AS_BACKUP_WRITER: If server is found in the 'backup_writer_hostgroup' is because the server has been
 *  previously considered as a writer, and due to an exceeding number of writers, the server
 *  ended in the 'backup_writer_hostgroup'. If the server is to be removed from this hostgroup
 *  and placed in other one, is something that should be done when converging to the final state
 *  after other actions 'set_offline|set_read_only' (via 'converge_group_replication_config'),
 *  otherwise, we will continously trying to place the already WRITER server as WRITER and
 *  constantly retriggering a servers reconfiguration everytime the available number of writers
 *  exceeds 'max_writers'.
 *
 *  PRESERVE-OFFLINE_SOFT: When server is not found as writer, but is found as 'OFFLINE_SOFT' this state is
 *  present when setting this server in the 'writer_hostgroup'.
 *
 * @param _hostname Hostname of the target server to be set as writer.
 * @param _port Port of the target server to be set as writer.
 * @param _writer_hostgroup 'writer_hostgroup' of the cluster in which server is going to be placed as writer.
 */
void MySQL_HostGroups_Manager::update_group_replication_set_writer(char *_hostname, int _port, int _writer_hostgroup) {
	int cols=0;
	int affected_rows=0;
	SQLite3_result *resultset=NULL;
	char *query=NULL;
	char *q=NULL;
	char *error=NULL;
	q=(char *)"SELECT hostgroup_id, status FROM mysql_servers JOIN mysql_group_replication_hostgroups ON hostgroup_id=writer_hostgroup OR hostgroup_id=reader_hostgroup OR hostgroup_id=backup_writer_hostgroup OR hostgroup_id=offline_hostgroup WHERE hostname='%s' AND port=%d AND status<>3";
	query=(char *)malloc(strlen(q)+strlen(_hostname)+32);
	sprintf(query,q,_hostname,_port);
  mydb->execute_statement(query, &error, &cols , &affected_rows , &resultset);
	if (error) {
		free(error);
		error=NULL;
	}
	free(query);

	int writer_is_also_reader=0;
	bool found_writer=false;
	bool found_reader=false;
	int read_HG=-1;
	int offline_HG=-1;
	int backup_writer_HG=-1;
	bool need_converge=false;
	int status=0;
	bool offline_soft_found=false;

	if (resultset) {
		// let's get info about this cluster
		pthread_mutex_lock(&Group_Replication_Info_mutex);
		std::map<int , Group_Replication_Info *>::iterator it2;
		it2 = Group_Replication_Info_Map.find(_writer_hostgroup);
		Group_Replication_Info *info=NULL;
		if (it2!=Group_Replication_Info_Map.end()) {
			info=it2->second;
			writer_is_also_reader=info->writer_is_also_reader;
			read_HG=info->reader_hostgroup;
			offline_HG=info->offline_hostgroup;
			backup_writer_HG=info->backup_writer_hostgroup;
			need_converge=info->need_converge;
			info->need_converge=false;
		}
		pthread_mutex_unlock(&Group_Replication_Info_mutex);

		if (resultset->rows_count) {
			for (std::vector<SQLite3_row *>::iterator it = resultset->rows.begin() ; it != resultset->rows.end(); ++it) {
				SQLite3_row *r=*it;
				int hostgroup=atoi(r->fields[0]);
				offline_soft_found = atoi(r->fields[1]) == 2 ? true : false;

				if (hostgroup==_writer_hostgroup) {
					status = atoi(r->fields[1]);
					if (status == 0 || status == 2) {
						found_writer=true;
					}
					// NOTE: 'SHUNNED' state is possible if server has reached 'myhgm.mysql_servers' table.
					// This can occur due to a reconfiguration that triggered a call to 'generate_mysql_servers_table'
					// (e.g. selecting from 'runtime_mysql_servers' would have this effect). In this case, we
					// don't want to trigger any reconfiguration as the server is indeed found and we don't perform
					// reconfigurations based on 'SHUNNED' state.
					if (status == 1) {
						found_writer=true;
					}
				}
				if (read_HG>=0) {
					if (hostgroup==read_HG) {
						found_reader=true;
					}
				}
				// NOTE: See 'FOUND_AS_BACKUP_WRITER' on function documentation.
				if (hostgroup == backup_writer_HG) {
					found_writer = true;
				}
			}
		}

		// NOTE: In case of a writer not being found but a 'OFFLINE_SOFT' status
		// is found in a hostgroup, 'OFFLINE_SOFT' status should be preserved.
		if (found_writer == false) {
			if (offline_soft_found) {
				status = 2;
			}
		}
		if (need_converge==false) {
			if (found_writer) { // maybe no-op
				if (
					(writer_is_also_reader==0 && found_reader==false)
					||
					(writer_is_also_reader > 0 && found_reader==true)
				) { // either both true or both false
					delete resultset;
					resultset=NULL;
				}
			}
		}
	}

	if (resultset) { // if we reach there, there is some action to perform
		if (resultset->rows_count) {
			need_converge=false;
			proxy_warning("Group Replication: setting host %s:%d as writer\n", _hostname, _port);

			GloAdmin->mysql_servers_wrlock();
			mydb->execute("DELETE FROM mysql_servers_incoming");
			mydb->execute("INSERT INTO mysql_servers_incoming SELECT hostgroup_id, hostname, port, gtid_port, weight, status, compression, max_connections, max_replication_lag, use_ssl, max_latency_ms, comment FROM mysql_servers");
			// NOTE: Only updated the servers that have belong to the same cluster.
			q=(char *)"UPDATE OR IGNORE mysql_servers_incoming SET hostgroup_id=%d WHERE hostname='%s' AND port=%d AND hostgroup_id IN (%d, %d, %d)";
			query=(char *)malloc(strlen(q)+strlen(_hostname)+256);
			sprintf(query,q,_writer_hostgroup,_hostname,_port,backup_writer_HG,read_HG,offline_HG);
			mydb->execute(query);
			// NOTE: Only delete the servers that have belong to the same cluster.
			q=(char *)"DELETE FROM mysql_servers_incoming WHERE hostname='%s' AND port=%d AND hostgroup_id IN (%d, %d, %d)";
			sprintf(query,q,_hostname,_port,backup_writer_HG,read_HG,offline_HG);
			mydb->execute(query);
			q=(char *)"UPDATE mysql_servers_incoming SET status=%d WHERE hostname='%s' AND port=%d AND hostgroup_id=%d";
			// NOTE: In case of the server being 'OFFLINE_SOFT' we preserve this status. Otherwise
			// we set the server as 'ONLINE'.
			sprintf(query, q, (status == 2 ? 2 : 0 ), _hostname, _port, _writer_hostgroup);
			mydb->execute(query);
			//free(query);
			if (writer_is_also_reader && read_HG>=0) {
				q=(char *)"INSERT OR IGNORE INTO mysql_servers_incoming (hostgroup_id,hostname,port,gtid_port,status,weight,compression,max_connections,max_replication_lag,use_ssl,max_latency_ms,comment) SELECT %d,hostname,port,gtid_port,status,weight,compression,max_connections,max_replication_lag,use_ssl,max_latency_ms,comment FROM mysql_servers_incoming WHERE hostgroup_id=%d AND hostname='%s' AND port=%d";
				free(query);
				query=(char *)malloc(strlen(q)+strlen(_hostname)+256);
				sprintf(query,q,read_HG,_writer_hostgroup,_hostname,_port);
				mydb->execute(query);
			}
			converge_group_replication_config(_writer_hostgroup);
			commit();
			wrlock();
			SQLite3_result *resultset2=NULL;
			q=(char *)"SELECT writer_hostgroup, backup_writer_hostgroup, reader_hostgroup, offline_hostgroup, max_writers, writer_is_also_reader FROM mysql_group_replication_hostgroups WHERE writer_hostgroup=%d";
			//query=(char *)malloc(strlen(q)+strlen(_hostname)+64);
			sprintf(query,q,_writer_hostgroup);
			mydb->execute_statement(query, &error, &cols , &affected_rows , &resultset2);
			if (resultset2) {
				if (resultset2->rows_count) {
					for (std::vector<SQLite3_row *>::iterator it = resultset2->rows.begin() ; it != resultset2->rows.end(); ++it) {
						SQLite3_row *r=*it;
						int writer_hostgroup=atoi(r->fields[0]);
						int backup_writer_hostgroup=atoi(r->fields[1]);
						int reader_hostgroup=atoi(r->fields[2]);
						int offline_hostgroup=atoi(r->fields[3]);
//						int max_writers=atoi(r->fields[4]);
//						int int_writer_is_also_reader=atoi(r->fields[5]);
						q=(char *)"DELETE FROM mysql_servers WHERE hostgroup_id IN (%d , %d , %d , %d)";
						sprintf(query,q,_writer_hostgroup,backup_writer_hostgroup,reader_hostgroup,offline_hostgroup);
						mydb->execute(query);
						generate_mysql_servers_table(&writer_hostgroup);
						generate_mysql_servers_table(&backup_writer_hostgroup);
						generate_mysql_servers_table(&reader_hostgroup);
						generate_mysql_servers_table(&offline_hostgroup);
					}
				}
				delete resultset2;
				resultset2=NULL;
			}
			wrunlock();
			GloAdmin->mysql_servers_wrunlock();
			free(query);
		}
	}
	if (resultset) {
		delete resultset;
		resultset=NULL;
	}
}

/**
 * @brief Completes the tuning of 'mysql_servers_incoming', dealing with final writers placing.
 * @details This functions assumes this pre-conditions:
 *   - GloAdmin->mysql_servers_wrlock() was already called.
 *   - mysql_servers_incoming has already entries copied from mysql_servers and ready to be loaded.
 *
 *  Checks that the following conditions are met over the supplied hostgroup:
 *   1. Number of placed writers exceeds the max number of writers.
 *   2. Not enough writers are placed in the hostgroup, place 'backup_writers' if any.
 *   3. In case 'writer_is_also_reader' is '2', place *ONLY* 'backup_writers' as readers.
 *
 *  NOTE: Right now we consider 'SHUNNED' and 'ONLINE' writers equivalent in terms of server placement. This
 *  means that when counting writers for either placement or removal from 'backup_writer_hostgroup', we
 *  require taking into account 'SHUNNED' and 'ONLINE' writers.
 *
 * @param _writer_hostgroup Target hostgroup on which perform the final server placement.
 */
void MySQL_HostGroups_Manager::converge_group_replication_config(int _writer_hostgroup) {

	// we first gather info about the cluster
	pthread_mutex_lock(&Group_Replication_Info_mutex);
	std::map<int , Group_Replication_Info *>::iterator it2;
	it2 = Group_Replication_Info_Map.find(_writer_hostgroup);
	Group_Replication_Info *info=NULL;
	if (it2!=Group_Replication_Info_Map.end()) {
		info=it2->second;
		int cols=0;
		int affected_rows=0;
		SQLite3_result *resultset=NULL;
		char *query=NULL;
		char *q=NULL;
		char *error=NULL;
		// We are required to consider both 'ONLINE' and 'SHUNNED' servers for 'backup_writer_hostgroup'
		// placement since they are equivalent for server placement. Check 'NOTE' at function @details.
		q=(char *)"SELECT hostgroup_id,hostname,port FROM mysql_servers_incoming WHERE status=0 OR status=1 AND hostgroup_id IN (%d, %d, %d, %d) ORDER BY weight DESC, hostname DESC, port DESC";
		query=(char *)malloc(strlen(q)+256);
		sprintf(query, q, info->writer_hostgroup, info->backup_writer_hostgroup, info->reader_hostgroup, info->offline_hostgroup);
		mydb->execute_statement(query, &error, &cols , &affected_rows , &resultset);
		free(query);
		if (resultset) {
			if (resultset->rows_count) {
				int num_writers=0;
				int num_backup_writers=0;
				for (std::vector<SQLite3_row *>::iterator it = resultset->rows.begin() ; it != resultset->rows.end(); ++it) {
					SQLite3_row *r=*it;
					int hostgroup=atoi(r->fields[0]);
					if (hostgroup==info->writer_hostgroup) {
						num_writers++;
					} else {
						if (hostgroup==info->backup_writer_hostgroup) {
							num_backup_writers++;
						}
					}
				}
				if (num_writers > info->max_writers) { // there are more writers than allowed
					int to_move=num_writers-info->max_writers;
					if (GloMTH->variables.hostgroup_manager_verbose > 1) {
						proxy_info("Group replication: max_writers=%d , moving %d nodes from writer HG %d to backup HG %d\n", info->max_writers, to_move, info->writer_hostgroup, info->backup_writer_hostgroup);
					}
					for (std::vector<SQLite3_row *>::reverse_iterator it = resultset->rows.rbegin() ; it != resultset->rows.rend(); ++it) {
						SQLite3_row *r=*it;
						if (to_move) {
							int hostgroup=atoi(r->fields[0]);
							if (hostgroup==info->writer_hostgroup) {
								q=(char *)"UPDATE OR REPLACE mysql_servers_incoming SET status=0, hostgroup_id=%d WHERE hostgroup_id=%d AND hostname='%s' AND port=%d";
								query=(char *)malloc(strlen(q)+strlen(r->fields[1])+128);
								sprintf(query,q,info->backup_writer_hostgroup,info->writer_hostgroup,r->fields[1],atoi(r->fields[2]));
								mydb->execute(query);
								free(query);
								to_move--;
							}
						}
					}
				} else {
					if (num_writers < info->max_writers && num_backup_writers) { // or way too low writer
						int to_move= ( (info->max_writers - num_writers) < num_backup_writers ? (info->max_writers - num_writers) : num_backup_writers);
						if (GloMTH->variables.hostgroup_manager_verbose) {
							proxy_info("Group replication: max_writers=%d , moving %d nodes from backup HG %d to writer HG %d\n", info->max_writers, to_move, info->backup_writer_hostgroup, info->writer_hostgroup);
						}
						for (std::vector<SQLite3_row *>::iterator it = resultset->rows.begin() ; it != resultset->rows.end(); ++it) {
							SQLite3_row *r=*it;
							if (to_move) {
								int hostgroup=atoi(r->fields[0]);
								if (hostgroup==info->backup_writer_hostgroup) {
									q=(char *)"UPDATE OR REPLACE mysql_servers_incoming SET status=0, hostgroup_id=%d WHERE hostgroup_id=%d AND hostname='%s' AND port=%d";
									query=(char *)malloc(strlen(q)+strlen(r->fields[1])+128);
									sprintf(query,q,info->writer_hostgroup,info->backup_writer_hostgroup,r->fields[1],atoi(r->fields[2]));
									mydb->execute(query);
									free(query);
									to_move--;
								}
							}
						}
					}
				}
			}
		}
		if (resultset) {
			delete resultset;
			resultset=NULL;
		}
		if (info->writer_is_also_reader==2) {
			q=(char *)"SELECT hostgroup_id,hostname,port FROM mysql_servers_incoming WHERE status=0 AND hostgroup_id IN (%d, %d, %d, %d) ORDER BY weight DESC, hostname DESC, port DESC";
			query=(char *)malloc(strlen(q)+256);
			sprintf(query, q, info->writer_hostgroup, info->backup_writer_hostgroup, info->reader_hostgroup, info->offline_hostgroup);
			mydb->execute_statement(query, &error, &cols , &affected_rows , &resultset);
			free(query);
			if (resultset) {
				if (resultset->rows_count) {
					int num_writers=0;
					int num_backup_writers=0;
					for (std::vector<SQLite3_row *>::iterator it = resultset->rows.begin() ; it != resultset->rows.end(); ++it) {
						SQLite3_row *r=*it;
						int hostgroup=atoi(r->fields[0]);
						if (hostgroup==info->writer_hostgroup) {
							num_writers++;
						} else {
							if (hostgroup==info->backup_writer_hostgroup) {
								num_backup_writers++;
							}
						}
					}
					if (num_backup_writers) { // there are backup writers, only these will be used as readers
						q=(char *)"DELETE FROM mysql_servers_incoming WHERE hostgroup_id=%d";
						query=(char *)malloc(strlen(q) + 128);
						sprintf(query,q, info->reader_hostgroup);
						mydb->execute(query);
						free(query);
						q=(char *)"INSERT OR IGNORE INTO mysql_servers_incoming (hostgroup_id,hostname,port,gtid_port,status,weight,compression,max_connections,max_replication_lag,use_ssl,max_latency_ms,comment) SELECT %d,hostname,port,gtid_port,status,weight,compression,max_connections,max_replication_lag,use_ssl,max_latency_ms,comment FROM mysql_servers_incoming WHERE hostgroup_id=%d";
						query=(char *)malloc(strlen(q) + 128);
						sprintf(query,q, info->reader_hostgroup, info->backup_writer_hostgroup);
						mydb->execute(query);
						free(query);
					}
				}
				delete resultset;
				resultset=NULL;
			}
		}
	} else {
		// we couldn't find the cluster, exits
	}
	pthread_mutex_unlock(&Group_Replication_Info_mutex);
}

Galera_Info::Galera_Info(int w, int b, int r, int o, int mw, int mtb, bool _a, int _w, char *c) {
	comment=NULL;
	if (c) {
		comment=strdup(c);
	}
	writer_hostgroup=w;
	backup_writer_hostgroup=b;
	reader_hostgroup=r;
	offline_hostgroup=o;
	max_writers=mw;
	max_transactions_behind=mtb;
	active=_a;
	writer_is_also_reader=_w;
	current_num_writers=0;
	current_num_backup_writers=0;
	current_num_readers=0;
	current_num_offline=0;
	__active=true;
	need_converge=true;
}

Galera_Info::~Galera_Info() {
	if (comment) {
		free(comment);
		comment=NULL;
	}
}

bool Galera_Info::update(int b, int r, int o, int mw, int mtb, bool _a, int _w, char *c) {
	bool ret=false;
	__active=true;
	if (backup_writer_hostgroup!=b) {
		backup_writer_hostgroup=b;
		ret=true;
	}
	if (reader_hostgroup!=r) {
		reader_hostgroup=r;
		ret=true;
	}
	if (offline_hostgroup!=o) {
		offline_hostgroup=o;
		ret=true;
	}
	if (max_writers!=mw) {
		max_writers=mw;
		ret=true;
	}
	if (max_transactions_behind!=mtb) {
		max_transactions_behind=mtb;
		ret=true;
	}
	if (active!=_a) {
		active=_a;
		ret=true;
	}
	if (writer_is_also_reader!=_w) {
		writer_is_also_reader=_w;
		ret=true;
	}
	// for comment we don't change return value
	if (comment) {
		if (c) {
			if (strcmp(comment,c)) {
				free(comment);
				comment=strdup(c);
			}
		} else {
			free(comment);
			comment=NULL;
		}
	} else {
		if (c) {
			comment=strdup(c);
		}
	}
	return ret;
}

void print_galera_nodes_last_status() {
	std::unique_ptr<SQLite3_result> result { new SQLite3_result(13) };

	result->add_column_definition(SQLITE_TEXT,"hostname");
	result->add_column_definition(SQLITE_TEXT,"port");
	result->add_column_definition(SQLITE_TEXT,"start_time");
	result->add_column_definition(SQLITE_TEXT,"check_time");
	result->add_column_definition(SQLITE_TEXT,"primary_partition");
	result->add_column_definition(SQLITE_TEXT,"read_only");
	result->add_column_definition(SQLITE_TEXT,"wsrep_local_recv_queue");
	result->add_column_definition(SQLITE_TEXT,"wsrep_local_state");
	result->add_column_definition(SQLITE_TEXT,"wsrep_desync");
	result->add_column_definition(SQLITE_TEXT,"wsrep_reject_queries");
	result->add_column_definition(SQLITE_TEXT,"wsrep_sst_donor_rejects_queries");
	result->add_column_definition(SQLITE_TEXT,"pxc_maint_mode");
	result->add_column_definition(SQLITE_TEXT,"error");

	pthread_mutex_lock(&GloMyMon->galera_mutex);

	for (auto node_it = GloMyMon->Galera_Hosts_Map.begin(); node_it != GloMyMon->Galera_Hosts_Map.end(); node_it++) {
		std::string s { node_it->first };
		std::size_t colon_pos { s.find_last_of(":") };
		std::string host { s.substr(0, colon_pos) };
		std::string port { s.substr(colon_pos + 1) };
		Galera_monitor_node* node { node_it->second };

		if (node->last_entry()->start_time) {
			std::string error { "" };

			if (node->last_entry()->error) {
				error = std::string { node->last_entry()->error };
			}

			result->add_row(
				host.c_str(),
				port.c_str(),
				std::to_string(node->last_entry()->start_time).c_str(),
				std::to_string(node->last_entry()->check_time).c_str(),
				std::to_string(node->last_entry()->primary_partition).c_str(),
				std::to_string(node->last_entry()->read_only).c_str(),
				std::to_string(node->last_entry()->wsrep_local_recv_queue).c_str(),
				std::to_string(node->last_entry()->wsrep_local_state).c_str(),
				std::to_string(node->last_entry()->wsrep_desync).c_str(),
				std::to_string(node->last_entry()->wsrep_reject_queries).c_str(),
				std::to_string(node->last_entry()->wsrep_sst_donor_rejects_queries).c_str(),
				std::to_string(node->last_entry()->pxc_maint_mode).c_str(),
				error.c_str(),
				NULL
			);
		}
	}

	pthread_mutex_unlock(&GloMyMon->galera_mutex);

	proxy_info("Galera: Node status changed by ProxySQL, dumping all galera nodes status:\n");
	result->dump_to_stderr();
}

void MySQL_HostGroups_Manager::update_galera_set_offline(char *_hostname, int _port, int _writer_hostgroup, char *_error, bool soft) {
	bool set_offline = false;
	int cols=0;
	int affected_rows=0;
	SQLite3_result *resultset=NULL;
	char *query=NULL;
	char *q=NULL;
	char *error=NULL;
	q=(char *)"SELECT hostgroup_id FROM mysql_servers JOIN mysql_galera_hostgroups ON hostgroup_id=writer_hostgroup OR hostgroup_id=backup_writer_hostgroup OR hostgroup_id=reader_hostgroup WHERE hostname='%s' AND port=%d AND status=0";
	query=(char *)malloc(strlen(q)+strlen(_hostname)+1024); // increased this buffer as it is used for other queries too
	sprintf(query,q,_hostname,_port);
	mydb->execute_statement(query, &error , &cols , &affected_rows , &resultset);
	if (error) {
//		free(error);
		error=NULL;
	}
	//free(query);
	GloAdmin->mysql_servers_wrlock();
	if (resultset) { // we lock only if needed
		if (resultset->rows_count) {
			// the server was found. It needs to be set offline
			set_offline = true;
		} else { // the server is already offline, but we check if needs to be taken back online because there are no other writers
			SQLite3_result *numw_result = NULL;
			// we search for writers
			q=(char *)"SELECT 1 FROM mysql_servers WHERE hostgroup_id=%d AND status=0";
			//query=(char *)malloc(strlen(q) + (sizeof(_writer_hostgroup) * 8 + 1));
			sprintf(query,q,_writer_hostgroup);
			mydb->execute_statement(query, &error , &cols , &affected_rows , &numw_result);
			//free(query);
			if (numw_result) {
				if (numw_result->rows_count == 0) { // we have no writers
					set_offline = true;
				}
				delete numw_result;
			}
		}

		auto info = get_galera_node_info(_writer_hostgroup);
		if (set_offline && info) {
			mydb->execute("DELETE FROM mysql_servers_incoming");
			mydb->execute("INSERT INTO mysql_servers_incoming SELECT hostgroup_id, hostname, port, gtid_port, weight, status, compression, max_connections, max_replication_lag, use_ssl, max_latency_ms, comment FROM mysql_servers");
			if (soft==false) { // default behavior
				q=(char *)"UPDATE OR REPLACE mysql_servers_incoming SET hostgroup_id=%d, status=0 WHERE hostname='%s' AND port=%d AND hostgroup_id in (%d, %d, %d)";
				//query=(char *)malloc(strlen(q)+strlen(_hostname)+128);
				sprintf(query,q,info->offline_hostgroup,_hostname,_port,_writer_hostgroup, info->backup_writer_hostgroup, info->reader_hostgroup);
				mydb->execute(query);
				//free(query);
				q=(char *)"DELETE FROM mysql_servers_incoming WHERE hostname='%s' AND port=%d AND hostgroup_id in (%d, %d, %d)";
				//query=(char *)malloc(strlen(q)+strlen(_hostname)+64);
				sprintf(query,q,_hostname,_port,_writer_hostgroup, info->backup_writer_hostgroup, info->reader_hostgroup);
				mydb->execute(query);
				//free(query);
				q=(char *)"UPDATE mysql_servers_incoming SET status=0 WHERE hostname='%s' AND port=%d AND hostgroup_id in (%d, %d, %d)";
				//query=(char *)malloc(strlen(q)+strlen(_hostname)+64);
				sprintf(query,q,_hostname,_port,_writer_hostgroup, info->backup_writer_hostgroup, info->reader_hostgroup);
				mydb->execute(query);
				//free(query);
			} else {
				q=(char *)"INSERT OR REPLACE INTO mysql_servers_incoming SELECT %d, hostname, port, gtid_port, weight, 0, compression, max_connections, max_replication_lag, use_ssl, max_latency_ms, comment FROM mysql_servers_incoming WHERE hostname='%s' AND port=%d AND hostgroup_id in (%d, %d, %d)";
				sprintf(query,q,info->offline_hostgroup,_hostname,_port,_writer_hostgroup, info->backup_writer_hostgroup, info->reader_hostgroup);
				mydb->execute(query);
				// we just delete the servers from the 'backup_writer_hostgroup', to keep servers from reader hostgroup,
				// so they can be 'SHUNNED'. See #3182
				q=(char *)"DELETE FROM mysql_servers_incoming WHERE hostname='%s' AND port=%d AND hostgroup_id=%d";
				sprintf(query,q,_hostname,_port, info->backup_writer_hostgroup);
				mydb->execute(query);
				// we update the servers from 'mysql_servers_incoming' to be SHUNNED in both, 'writer_hostgroup' and 'reader_hostgroup'
				// this way we prevent it's removal from the hostgroup, and the closing of its current connections. See #3182
				q=(char *)"UPDATE mysql_servers_incoming SET status=1 WHERE hostname='%s' AND port=%d AND hostgroup_id in (%d, %d)";
				sprintf(query,q,_hostname,_port,_writer_hostgroup,info->reader_hostgroup);
				mydb->execute(query);
			}
			converge_galera_config(_writer_hostgroup);
			uint64_t checksum_current = 0;
			uint64_t checksum_incoming = 0;
			{
				int cols=0;
				int affected_rows=0;
				SQLite3_result *resultset_servers=NULL;
				char *query_local=NULL;
				char *q1 = NULL;
				char *q2 = NULL;
				char *error=NULL;
				q1 = (char *)"SELECT DISTINCT hostgroup_id, hostname, port, gtid_port, weight, status, compression, max_connections, max_replication_lag, use_ssl, max_latency_ms, mysql_servers.comment FROM mysql_servers JOIN mysql_galera_hostgroups ON hostgroup_id=writer_hostgroup OR hostgroup_id=backup_writer_hostgroup OR hostgroup_id=reader_hostgroup WHERE writer_hostgroup=%d ORDER BY hostgroup_id, hostname, port";
				q2 = (char *)"SELECT DISTINCT hostgroup_id, hostname, port, gtid_port, weight, status, compression, max_connections, max_replication_lag, use_ssl, max_latency_ms, mysql_servers_incoming.comment FROM mysql_servers_incoming JOIN mysql_galera_hostgroups ON hostgroup_id=writer_hostgroup OR hostgroup_id=backup_writer_hostgroup OR hostgroup_id=reader_hostgroup WHERE writer_hostgroup=%d ORDER BY hostgroup_id, hostname, port";
				query_local = (char *)malloc(strlen(q2)+128);
				sprintf(query_local,q1,_writer_hostgroup);
				mydb->execute_statement(query_local, &error , &cols , &affected_rows , &resultset_servers);
				if (error == NULL) {
					if (resultset_servers) {
						checksum_current = resultset_servers->raw_checksum();
					}
				}
				if (resultset_servers) {
					delete resultset_servers;
					resultset_servers = NULL;
				}
				sprintf(query_local,q2,_writer_hostgroup);
				mydb->execute_statement(query_local, &error , &cols , &affected_rows , &resultset_servers);
				if (error == NULL) {
					if (resultset_servers) {
						checksum_incoming = resultset_servers->raw_checksum();
					}
				}
				if (resultset_servers) {
					delete resultset_servers;
					resultset_servers = NULL;
				}
				free(query_local);
			}
			if (checksum_incoming!=checksum_current) {
				proxy_warning("Galera: setting host %s:%d offline because: %s\n", _hostname, _port, _error);
				print_galera_nodes_last_status();
				commit();
				wrlock();
				SQLite3_result *resultset2=NULL;
				q=(char *)"SELECT writer_hostgroup, backup_writer_hostgroup, reader_hostgroup, offline_hostgroup FROM mysql_galera_hostgroups WHERE writer_hostgroup=%d";
				//query=(char *)malloc(strlen(q)+strlen(_hostname)+64);
				sprintf(query,q,_writer_hostgroup);
				mydb->execute_statement(query, &error, &cols , &affected_rows , &resultset2);
				if (resultset2) {
					if (resultset2->rows_count) {
						for (std::vector<SQLite3_row *>::iterator it = resultset2->rows.begin() ; it != resultset2->rows.end(); ++it) {
							SQLite3_row *r=*it;
							int writer_hostgroup=atoi(r->fields[0]);
							int backup_writer_hostgroup=atoi(r->fields[1]);
							int reader_hostgroup=atoi(r->fields[2]);
							int offline_hostgroup=atoi(r->fields[3]);
							q=(char *)"DELETE FROM mysql_servers WHERE hostgroup_id IN (%d , %d , %d , %d)";
							sprintf(query,q,_writer_hostgroup,backup_writer_hostgroup,reader_hostgroup,offline_hostgroup);
							mydb->execute(query);
							generate_mysql_servers_table(&writer_hostgroup);
							generate_mysql_servers_table(&backup_writer_hostgroup);
							generate_mysql_servers_table(&reader_hostgroup);
							generate_mysql_servers_table(&offline_hostgroup);
						}
					}
					delete resultset2;
					resultset2=NULL;
				}
				wrunlock();
			} else {
				proxy_warning("Galera: skipping setting offline node %s:%d from hostgroup %d because won't change the list of ONLINE nodes\n", _hostname, _port, _writer_hostgroup);
				print_galera_nodes_last_status();
			}
		}
	}
	free(query);
	GloAdmin->mysql_servers_wrunlock();
	if (resultset) {
		delete resultset;
		resultset=NULL;
	}
}

void MySQL_HostGroups_Manager::update_galera_set_read_only(char *_hostname, int _port, int _writer_hostgroup, char *_error) {
	int cols=0;
	int affected_rows=0;
	SQLite3_result *resultset=NULL;
	char *query=NULL;
	char *q=NULL;
	char *error=NULL;
	q=(char *)"SELECT hostgroup_id FROM mysql_servers JOIN mysql_galera_hostgroups ON hostgroup_id=writer_hostgroup OR hostgroup_id=backup_writer_hostgroup OR hostgroup_id=offline_hostgroup WHERE hostname='%s' AND port=%d";
	query=(char *)malloc(strlen(q)+strlen(_hostname)+32);
	sprintf(query,q,_hostname,_port);
  mydb->execute_statement(query, &error, &cols , &affected_rows , &resultset);
	if (error) {
		free(error);
		error=NULL;
	}
	free(query);

	auto info = get_galera_node_info(_writer_hostgroup);
	if (resultset && info) { // we lock only if needed
		if (resultset->rows_count) {
			proxy_warning("Galera: setting host %s:%d (part of cluster with writer_hostgroup=%d) in read_only because: %s\n", _hostname, _port, _writer_hostgroup, _error);
			print_galera_nodes_last_status();
			GloAdmin->mysql_servers_wrlock();
			mydb->execute("DELETE FROM mysql_servers_incoming");
			mydb->execute("INSERT INTO mysql_servers_incoming SELECT hostgroup_id, hostname, port, gtid_port, weight, status, compression, max_connections, max_replication_lag, use_ssl, max_latency_ms, comment FROM mysql_servers");
			q=(char *)"UPDATE OR IGNORE mysql_servers_incoming SET hostgroup_id=%d WHERE hostname='%s' AND port=%d AND hostgroup_id in (%d, %d, %d)";
			query=(char *)malloc(strlen(q)+strlen(_hostname)+512);
			sprintf(query, q, info->reader_hostgroup, _hostname, _port, info->writer_hostgroup, info->backup_writer_hostgroup, info->offline_hostgroup);
			mydb->execute(query);
			//free(query);
			q=(char *)"DELETE FROM mysql_servers_incoming WHERE hostname='%s' AND port=%d AND hostgroup_id in (%d, %d, %d)";
			//query=(char *)malloc(strlen(q)+strlen(_hostname)+64);
			sprintf(query,q,_hostname,_port, info->offline_hostgroup, info->backup_writer_hostgroup, info->writer_hostgroup, info->writer_hostgroup);
			mydb->execute(query);
			//free(query);
			q=(char *)"UPDATE mysql_servers_incoming SET status=0 WHERE hostname='%s' AND port=%d AND hostgroup_id=%d";
			//query=(char *)malloc(strlen(q)+strlen(_hostname)+64);
			sprintf(query,q,_hostname,_port,info->reader_hostgroup);
			mydb->execute(query);
			//free(query);
			converge_galera_config(_writer_hostgroup);
			commit();
			wrlock();
			SQLite3_result *resultset2=NULL;
			q=(char *)"SELECT writer_hostgroup, backup_writer_hostgroup, reader_hostgroup, offline_hostgroup FROM mysql_galera_hostgroups WHERE writer_hostgroup=%d";
			//query=(char *)malloc(strlen(q)+strlen(_hostname)+64);
			sprintf(query,q,_writer_hostgroup);
			mydb->execute_statement(query, &error, &cols , &affected_rows , &resultset2);
			if (resultset2) {
				if (resultset2->rows_count) {
					for (std::vector<SQLite3_row *>::iterator it = resultset2->rows.begin() ; it != resultset2->rows.end(); ++it) {
						SQLite3_row *r=*it;
						int writer_hostgroup=atoi(r->fields[0]);
						int backup_writer_hostgroup=atoi(r->fields[1]);
						int reader_hostgroup=atoi(r->fields[2]);
						int offline_hostgroup=atoi(r->fields[3]);
						q=(char *)"DELETE FROM mysql_servers WHERE hostgroup_id IN (%d , %d , %d , %d)";
						sprintf(query,q,writer_hostgroup,backup_writer_hostgroup,reader_hostgroup,offline_hostgroup);
						mydb->execute(query);
						generate_mysql_servers_table(&writer_hostgroup);
						generate_mysql_servers_table(&backup_writer_hostgroup);
						generate_mysql_servers_table(&reader_hostgroup);
						generate_mysql_servers_table(&offline_hostgroup);
					}
				}
				delete resultset2;
				resultset2=NULL;
			}
			wrunlock();
			GloAdmin->mysql_servers_wrunlock();
			free(query);
		}
	}
	if (resultset) {
		delete resultset;
		resultset=NULL;
	}
}

Galera_Info *MySQL_HostGroups_Manager::get_galera_node_info(int hostgroup) {
	pthread_mutex_lock(&Galera_Info_mutex);
	auto it2 = Galera_Info_Map.find(hostgroup);
	Galera_Info *info = nullptr;
	if (it2 != Galera_Info_Map.end()) {
		info = it2->second;
	}
	pthread_mutex_unlock(&Galera_Info_mutex);

	return info;
}

void MySQL_HostGroups_Manager::update_galera_set_writer(char *_hostname, int _port, int _writer_hostgroup) {
	std::lock_guard<std::mutex> lock(galera_set_writer_mutex);
	int cols=0;
	int affected_rows=0;
	SQLite3_result *resultset=NULL;
	char *query=NULL;
	char *q=NULL;
	char *error=NULL;
	q=(char *)"SELECT hostgroup_id,status FROM mysql_servers JOIN mysql_galera_hostgroups ON hostgroup_id=writer_hostgroup OR hostgroup_id=reader_hostgroup OR hostgroup_id=backup_writer_hostgroup OR hostgroup_id=offline_hostgroup WHERE hostname='%s' AND port=%d";
	query=(char *)malloc(strlen(q)+strlen(_hostname)+32);
	sprintf(query,q,_hostname,_port);
	mydb->execute_statement(query, &error, &cols , &affected_rows , &resultset);
	if (error) {
		free(error);
		error=NULL;
	}
	free(query);

	int writer_is_also_reader=0;
	bool found_writer=false;
	bool found_reader=false;
	int read_HG=-1;
	bool need_converge=false;
	int max_writers = 0;
	Galera_Info *info=NULL;

	if (resultset) {
		// let's get info about this cluster
		pthread_mutex_lock(&Galera_Info_mutex);
		std::map<int , Galera_Info *>::iterator it2;
		it2 = Galera_Info_Map.find(_writer_hostgroup);

		if (it2!=Galera_Info_Map.end()) {
			info=it2->second;
			writer_is_also_reader=info->writer_is_also_reader;
			read_HG=info->reader_hostgroup;
			need_converge=info->need_converge;
			info->need_converge=false;
			max_writers = info->max_writers;
		}
		pthread_mutex_unlock(&Galera_Info_mutex);

		if (resultset->rows_count) {
			for (std::vector<SQLite3_row *>::iterator it = resultset->rows.begin() ; it != resultset->rows.end(); ++it) {
				SQLite3_row *r=*it;
				int hostgroup=atoi(r->fields[0]);
				if (hostgroup==_writer_hostgroup) {
					int status=atoi(r->fields[1]);
					if (status==0)
						found_writer=true;
				}
				if (read_HG>=0) {
					if (hostgroup==read_HG) {
						found_reader=true;
					}
				}
			}
		}

		if (need_converge == false) {
			SQLite3_result *resultset2=NULL;
			q = (char *)"SELECT COUNT(*) FROM mysql_servers WHERE hostgroup_id=%d AND status=0";
			query=(char *)malloc(strlen(q)+32);
			sprintf(query,q,_writer_hostgroup);
			mydb->execute_statement(query, &error, &cols , &affected_rows , &resultset2);
			if (resultset2) {
				if (resultset2->rows_count) {
					for (std::vector<SQLite3_row *>::iterator it = resultset2->rows.begin() ; it != resultset2->rows.end(); ++it) {
						SQLite3_row *r=*it;
						int nwriters = atoi(r->fields[0]);
						if (nwriters > max_writers) {
							proxy_warning("Galera: too many writers in HG %d. Max=%d, current=%d\n", _writer_hostgroup, max_writers, nwriters);
							need_converge = true;
						}
					}
				}
				delete resultset2;
			}
			free(query);
		}

		if (need_converge==false) {
			if (found_writer) { // maybe no-op
				if (
					(writer_is_also_reader==0 && found_reader==false)
					||
					(writer_is_also_reader == 1 && found_reader==true)
					||
					(writer_is_also_reader == 2)
				) { // either both true or both false
					delete resultset;
					resultset=NULL;
				}
			}
		}
	}

	if (resultset) { // if we reach there, there is some action to perform
		if (resultset->rows_count) {
			need_converge=false;

			GloAdmin->mysql_servers_wrlock();
			mydb->execute("DELETE FROM mysql_servers_incoming");
			mydb->execute("INSERT INTO mysql_servers_incoming SELECT hostgroup_id, hostname, port, gtid_port, weight, status, compression, max_connections, max_replication_lag, use_ssl, max_latency_ms, comment FROM mysql_servers");
			q=(char *)"UPDATE OR IGNORE mysql_servers_incoming SET hostgroup_id=%d WHERE hostname='%s' AND port=%d AND hostgroup_id in (%d, %d, %d, %d)";
			query=(char *)malloc(strlen(q)+strlen(_hostname)+1024); // increased this buffer as it is used for other queries too
			sprintf(query,q,_writer_hostgroup,_hostname,_port,_writer_hostgroup, info->reader_hostgroup, info->backup_writer_hostgroup, info->offline_hostgroup);
			mydb->execute(query);
			q=(char *)"UPDATE mysql_servers_incoming SET status=0 WHERE hostname='%s' AND port=%d AND hostgroup_id=%d";
			sprintf(query,q,_hostname,_port,_writer_hostgroup);
			mydb->execute(query);
			//free(query);
			q=(char *)"DELETE FROM mysql_servers_incoming WHERE hostname='%s' AND port=%d AND hostgroup_id in (%d, %d, %d)";
			//query=(char *)malloc(strlen(q)+strlen(_hostname)+64);
			sprintf(query,q,_hostname,_port, info->reader_hostgroup, info->backup_writer_hostgroup, info->offline_hostgroup);
			mydb->execute(query);
			//free(query);
			q=(char *)"UPDATE mysql_servers_incoming SET status=0 WHERE hostname='%s' AND port=%d AND hostgroup_id=%d";
			//query=(char *)malloc(strlen(q)+strlen(_hostname)+64);
			sprintf(query,q,_hostname,_port,_writer_hostgroup);
			mydb->execute(query);
			//free(query);
			if (writer_is_also_reader && read_HG>=0) {
				q=(char *)"INSERT OR IGNORE INTO mysql_servers_incoming (hostgroup_id,hostname,port,gtid_port,status,weight,compression,max_connections,max_replication_lag,use_ssl,max_latency_ms,comment) SELECT %d,hostname,port,gtid_port,status,weight,compression,max_connections,max_replication_lag,use_ssl,max_latency_ms,comment FROM mysql_servers_incoming WHERE hostgroup_id=%d AND hostname='%s' AND port=%d";
				sprintf(query,q,read_HG,_writer_hostgroup,_hostname,_port);
				mydb->execute(query);
			}
			converge_galera_config(_writer_hostgroup);
			uint64_t checksum_current = 0;
			uint64_t checksum_incoming = 0;
			{
				int cols=0;
				int affected_rows=0;
				SQLite3_result *resultset_servers=NULL;
				char *query=NULL;
				char *q1 = NULL;
				char *q2 = NULL;
				char *error=NULL;
				q1 = (char *)"SELECT DISTINCT hostgroup_id, hostname, port, gtid_port, weight, status, compression, max_connections, max_replication_lag, use_ssl, max_latency_ms, mysql_servers.comment FROM mysql_servers JOIN mysql_galera_hostgroups ON hostgroup_id=writer_hostgroup OR hostgroup_id=backup_writer_hostgroup OR hostgroup_id=reader_hostgroup WHERE writer_hostgroup=%d ORDER BY hostgroup_id, hostname, port";
				q2 = (char *)"SELECT DISTINCT hostgroup_id, hostname, port, gtid_port, weight, status, compression, max_connections, max_replication_lag, use_ssl, max_latency_ms, mysql_servers_incoming.comment FROM mysql_servers_incoming JOIN mysql_galera_hostgroups ON hostgroup_id=writer_hostgroup OR hostgroup_id=backup_writer_hostgroup OR hostgroup_id=reader_hostgroup WHERE writer_hostgroup=%d ORDER BY hostgroup_id, hostname, port";
				query = (char *)malloc(strlen(q2)+128);
				sprintf(query,q1,_writer_hostgroup);
				mydb->execute_statement(query, &error , &cols , &affected_rows , &resultset_servers);
				if (error == NULL) {
					if (resultset_servers) {
						checksum_current = resultset_servers->raw_checksum();
					}
				}
				if (resultset_servers) {
					delete resultset_servers;
					resultset_servers = NULL;
				}
				sprintf(query,q2,_writer_hostgroup);
				mydb->execute_statement(query, &error , &cols , &affected_rows , &resultset_servers);
				if (error == NULL) {
					if (resultset_servers) {
						checksum_incoming = resultset_servers->raw_checksum();
					}
				}
				if (resultset_servers) {
					delete resultset_servers;
					resultset_servers = NULL;
				}
				free(query);
			}
			if (checksum_incoming!=checksum_current) {
				proxy_warning("Galera: setting host %s:%d as writer\n", _hostname, _port);
				print_galera_nodes_last_status();
				commit();
				wrlock();
				SQLite3_result *resultset2=NULL;
				q=(char *)"SELECT writer_hostgroup, backup_writer_hostgroup, reader_hostgroup, offline_hostgroup, max_writers, writer_is_also_reader FROM mysql_galera_hostgroups WHERE writer_hostgroup=%d";
				sprintf(query,q,_writer_hostgroup);
				mydb->execute_statement(query, &error, &cols , &affected_rows , &resultset2);
				if (resultset2) {
					if (resultset2->rows_count) {
						for (std::vector<SQLite3_row *>::iterator it = resultset2->rows.begin() ; it != resultset2->rows.end(); ++it) {
							SQLite3_row *r=*it;
							int writer_hostgroup=atoi(r->fields[0]);
							int backup_writer_hostgroup=atoi(r->fields[1]);
							int reader_hostgroup=atoi(r->fields[2]);
							int offline_hostgroup=atoi(r->fields[3]);
							q=(char *)"DELETE FROM mysql_servers WHERE hostgroup_id IN (%d , %d , %d , %d)";
							sprintf(query,q,_writer_hostgroup,backup_writer_hostgroup,reader_hostgroup,offline_hostgroup);
							mydb->execute(query);
							generate_mysql_servers_table(&writer_hostgroup);
							generate_mysql_servers_table(&backup_writer_hostgroup);
							generate_mysql_servers_table(&reader_hostgroup);
							generate_mysql_servers_table(&offline_hostgroup);
						}
					}
					delete resultset2;
					resultset2=NULL;
				}
				wrunlock();
			} else {
				if (GloMTH->variables.hostgroup_manager_verbose > 1) {
					proxy_warning("Galera: skipping setting node %s:%d from hostgroup %d as writer because won't change the list of ONLINE nodes in writer hostgroup\n", _hostname, _port, _writer_hostgroup);
				}
			}
			GloAdmin->mysql_servers_wrunlock();
			free(query);
		}
	}
	if (resultset) {
		delete resultset;
		resultset=NULL;
	}
}

// this function completes the tuning of mysql_servers_incoming
// it assumes that before calling converge_galera_config()
// * GloAdmin->mysql_servers_wrlock() was already called
// * mysql_servers_incoming has already entries copied from mysql_servers and ready to be loaded
// at this moment, it is only used to check if there are more than one writer
void MySQL_HostGroups_Manager::converge_galera_config(int _writer_hostgroup) {

	// we first gather info about the cluster
	pthread_mutex_lock(&Galera_Info_mutex);
	std::map<int , Galera_Info *>::iterator it2;
	it2 = Galera_Info_Map.find(_writer_hostgroup);
	Galera_Info *info=NULL;
	if (it2!=Galera_Info_Map.end()) {
		info=it2->second;
		int cols=0;
		int affected_rows=0;
		SQLite3_result *resultset=NULL;
		char *query=NULL;
		char *q=NULL;
		char *error=NULL;
		q=(char *)"SELECT hostgroup_id,hostname,port FROM mysql_servers_incoming WHERE status=0 AND hostgroup_id IN (%d, %d, %d, %d) ORDER BY weight DESC, hostname DESC, port DESC";
		query=(char *)malloc(strlen(q)+256);
		sprintf(query, q, info->writer_hostgroup, info->backup_writer_hostgroup, info->reader_hostgroup, info->offline_hostgroup);
		mydb->execute_statement(query, &error, &cols , &affected_rows , &resultset);
		free(query);
		if (resultset) {
			if (resultset->rows_count) {
				int num_writers=0;
				int num_backup_writers=0;
				for (std::vector<SQLite3_row *>::iterator it = resultset->rows.begin() ; it != resultset->rows.end(); ++it) {
					SQLite3_row *r=*it;
					int hostgroup=atoi(r->fields[0]);
					if (hostgroup==info->writer_hostgroup) {
						num_writers++;
					} else {
						if (hostgroup==info->backup_writer_hostgroup) {
							num_backup_writers++;
						}
					}
				}
				if (num_writers > info->max_writers) { // there are more writers than allowed
					int to_move=num_writers-info->max_writers;
					int to_keep = info->max_writers;
					if (GloMTH->variables.hostgroup_manager_verbose > 1) {
						proxy_info("Galera: max_writers=%d , moving %d nodes from writer HG %d to backup HG %d\n", info->max_writers, to_move, info->writer_hostgroup, info->backup_writer_hostgroup);
					}
					//for (std::vector<SQLite3_row *>::reverse_iterator it = resultset->rows.rbegin() ; it != resultset->rows.rend(); ++it) {
					// note: we change the iterator from reverse_iterator to forward iterator
					for (std::vector<SQLite3_row *>::iterator it = resultset->rows.begin() ; it != resultset->rows.end(); ++it) {
						SQLite3_row *r=*it;
						int hostgroup=atoi(r->fields[0]);
						if (hostgroup==info->writer_hostgroup) {
							if (to_keep) {
								q=(char *)"UPDATE OR REPLACE mysql_servers_incoming SET status=0 WHERE hostgroup_id=%d AND hostname='%s' AND port=%d";
								query=(char *)malloc(strlen(q)+strlen(r->fields[1])+128);
								sprintf(query,q,info->writer_hostgroup,r->fields[1],atoi(r->fields[2]));
								mydb->execute(query);
								free(query);
								to_keep--;
								continue;
							}
							if (to_move) {
								// if the  server is already in writer hostgroup, we set to shunned #2656
								q=(char *)"UPDATE OR REPLACE mysql_servers_incoming SET status=1 WHERE hostgroup_id=%d AND hostname='%s' AND port=%d";
								query=(char *)malloc(strlen(q)+strlen(r->fields[1])+128);
								sprintf(query,q,info->writer_hostgroup,r->fields[1],atoi(r->fields[2]));
								mydb->execute(query);
								free(query);
								//q=(char *)"UPDATE OR REPLACE mysql_servers_incoming SET status=0, hostgroup_id=%d WHERE hostgroup_id=%d AND hostname='%s' AND port=%d";
								// we copy the server from the writer hostgroup in the backup writer hostgroup #2656
								q=(char *)"INSERT OR IGNORE INTO mysql_servers_incoming SELECT %d, hostname, port, gtid_port, weight, 0, compression, max_connections, max_replication_lag, use_ssl, max_latency_ms, comment FROM mysql_servers_incoming WHERE hostgroup_id=%d AND hostname='%s' AND port=%d";
								query=(char *)malloc(strlen(q)+strlen(r->fields[1])+128);
								sprintf(query,q,info->backup_writer_hostgroup,info->writer_hostgroup,r->fields[1],atoi(r->fields[2]));
								mydb->execute(query);
								free(query);
								to_move--;
							}
						}
					}
				} else {
					if (num_writers < info->max_writers && num_backup_writers) { // or way too low writer
						int to_move= ( (info->max_writers - num_writers) < num_backup_writers ? (info->max_writers - num_writers) : num_backup_writers);
						if (GloMTH->variables.hostgroup_manager_verbose) {
							proxy_info("Galera: max_writers=%d , moving %d nodes from backup HG %d to writer HG %d\n", info->max_writers, to_move, info->backup_writer_hostgroup, info->writer_hostgroup);
						}
						for (std::vector<SQLite3_row *>::iterator it = resultset->rows.begin() ; it != resultset->rows.end(); ++it) {
							SQLite3_row *r=*it;
							if (to_move) {
								int hostgroup=atoi(r->fields[0]);
								if (hostgroup==info->backup_writer_hostgroup) {
									q=(char *)"UPDATE OR REPLACE mysql_servers_incoming SET status=0, hostgroup_id=%d WHERE hostgroup_id=%d AND hostname='%s' AND port=%d";
									query=(char *)malloc(strlen(q)+strlen(r->fields[1])+128);
									sprintf(query,q,info->writer_hostgroup,info->backup_writer_hostgroup,r->fields[1],atoi(r->fields[2]));
									if (GloMTH->variables.hostgroup_manager_verbose) {
										proxy_info("Galera: %s\n", query);
									}
									mydb->execute(query);
									free(query);
									to_move--;
								}
							}
						}
					} else {
						if (num_writers == 0 && num_backup_writers == 0) {
							proxy_warning("Galera: we couldn't find any healthy node for writer HG %d\n", info->writer_hostgroup);
							// ask Monitor to get the status of the whole cluster
							std::vector<string> * pn = GloMyMon->galera_find_possible_last_nodes(info->writer_hostgroup);
							if (pn->size()) {
								std::vector<string>::iterator it2;
								for (it2=pn->begin(); it2!=pn->end(); ++it2) {
									string s0 = *it2;
									proxy_info("Galera: possible writer candidate for HG %d: %s\n", info->writer_hostgroup, s0.c_str());
								}
								char *error=NULL;
								int cols;
								int affected_rows;
								SQLite3_result *resultset2=NULL;
								q = (char *)"SELECT hostname, port FROM mysql_servers_incoming WHERE hostgroup_id IN (%d, %d, %d, %d) ORDER BY weight DESC, hostname DESC, port DESC";
								query=(char *)malloc(strlen(q) + 256);
								sprintf(query,q, info->writer_hostgroup, info->backup_writer_hostgroup, info->reader_hostgroup, info->offline_hostgroup);
								mydb->execute_statement(query, &error , &cols , &affected_rows , &resultset2);
								free(query);
								if (resultset2) {
									bool stop = false;
									for (std::vector<SQLite3_row *>::iterator it = resultset2->rows.begin() ; (it != resultset2->rows.end()) && !stop ; ++it) {
										SQLite3_row *r=*it;
										char *h = r->fields[0];
										int p = atoi(r->fields[1]);
										if (h) {
											for (it2=pn->begin(); (it2!=pn->end()) && !stop; ++it2) {
												std::string s = string(*it2);
												std::size_t found=s.find_last_of(":");
												std::string host=s.substr(0,found);
												std::string port=s.substr(found+1);
												int port_n = atoi(port.c_str());
												if (strcmp(h,host.c_str())==0) {
													if (p == port_n) {
														stop = true; // we found a host to make a writer
														proxy_info("Galera: trying to use server %s:%s as a writer for HG %d\n", host.c_str(), port.c_str(), info->writer_hostgroup);
														q=(char *)"UPDATE OR REPLACE mysql_servers_incoming SET status=0, hostgroup_id=%d WHERE hostgroup_id IN (%d, %d, %d, %d)  AND hostname='%s' AND port=%d";
														query=(char *)malloc(strlen(q) + s.length() + 512);
														sprintf(query,q,info->writer_hostgroup, info->writer_hostgroup, info->backup_writer_hostgroup, info->reader_hostgroup, info->offline_hostgroup, host.c_str(), port_n);
														mydb->execute(query);
														free(query);
														int writer_is_also_reader = info->writer_is_also_reader;
														if (writer_is_also_reader) {
															int read_HG = info->reader_hostgroup;
															q=(char *)"INSERT OR IGNORE INTO mysql_servers_incoming (hostgroup_id,hostname,port,gtid_port,status,weight,compression,max_connections,max_replication_lag,use_ssl,max_latency_ms,comment) SELECT %d,hostname,port,gtid_port,status,weight,compression,max_connections,max_replication_lag,use_ssl,max_latency_ms,comment FROM mysql_servers_incoming WHERE hostgroup_id=%d AND hostname='%s' AND port=%d";
															query=(char *)malloc(strlen(q) + s.length() + 128);
															sprintf(query,q,read_HG, info->writer_hostgroup, host.c_str(), port_n);
															mydb->execute(query);
															free(query);
														}
													}
												}
											}
										}
									}
									delete resultset2;
								}
							}
							delete pn;
						}
					}
				}
			}
		}
		if (resultset) {
			delete resultset;
			resultset=NULL;
		}
		if (info->writer_is_also_reader==2) {
			q=(char *)"SELECT hostgroup_id,hostname,port FROM mysql_servers_incoming WHERE status=0 AND hostgroup_id IN (%d, %d, %d, %d) ORDER BY weight DESC, hostname DESC, port DESC";
			query=(char *)malloc(strlen(q)+256);
			sprintf(query, q, info->writer_hostgroup, info->backup_writer_hostgroup, info->reader_hostgroup, info->offline_hostgroup);
			mydb->execute_statement(query, &error, &cols , &affected_rows , &resultset);
			free(query);
			if (resultset) {
				if (resultset->rows_count) {
					int num_writers=0;
					int num_backup_writers=0;
					for (std::vector<SQLite3_row *>::iterator it = resultset->rows.begin() ; it != resultset->rows.end(); ++it) {
						SQLite3_row *r=*it;
						int hostgroup=atoi(r->fields[0]);
						if (hostgroup==info->writer_hostgroup) {
							num_writers++;
						} else {
							if (hostgroup==info->backup_writer_hostgroup) {
								num_backup_writers++;
							}
						}
					}
					// just delete the readers which are right now part of the writer hostgroup, preserving
					// any current reader which is only in the reader hostgroup. This is because if a server
					// is only part of the reader hostgroup at this point, means that it's there because of a
					// reason beyond ProxySQL control, e.g. having READ_ONLY=1.
					// Update for #3182:
					// We just want to remove 'readers' which are 'ONLINE' right now, otherwise,
					// we could be removing the introduced 'SHUNNED' readers, placed there by an 'offline soft'
					// operation.
					q=(char*)"DELETE FROM mysql_servers_incoming where hostgroup_id=%d and (hostname,port) in (SELECT hostname,port FROM mysql_servers_incoming WHERE hostgroup_id=%d AND status=0)";
					query=(char*)malloc(strlen(q) + 128);
					sprintf(query, q, info->reader_hostgroup, info->writer_hostgroup);
					mydb->execute(query);
					free(query);

					if (num_backup_writers) { // there are backup writers, only these will be used as readers
						q=(char *)"INSERT OR IGNORE INTO mysql_servers_incoming (hostgroup_id,hostname,port,gtid_port,status,weight,compression,max_connections,max_replication_lag,use_ssl,max_latency_ms,comment) SELECT %d,hostname,port,gtid_port,status,weight,compression,max_connections,max_replication_lag,use_ssl,max_latency_ms,comment FROM mysql_servers_incoming WHERE hostgroup_id=%d";
						query=(char *)malloc(strlen(q) + 128);
						sprintf(query,q, info->reader_hostgroup, info->backup_writer_hostgroup);
						mydb->execute(query);
						free(query);
					}
				}
				delete resultset;
				resultset=NULL;
			}
		}
	} else {
		// we couldn't find the cluster, exits
	}
	pthread_mutex_unlock(&Galera_Info_mutex);
}

void MySQL_HostGroups_Manager::p_update_mysql_gtid_executed() {
	pthread_rwlock_wrlock(&gtid_rwlock);

	std::unordered_map<string, GTID_Server_Data*>::iterator it = gtid_map.begin();
	while(it != gtid_map.end()) {
		GTID_Server_Data* gtid_si = it->second;
		std::string address {};
		std::string port {};
		std::string endpoint_id {};

		if (gtid_si) {
			address = std::string(gtid_si->address);
			port = std::to_string(gtid_si->mysql_port);
		} else {
			std::string s = it->first;
			std::size_t found = s.find_last_of(":");
			address = s.substr(0, found);
			port = s.substr(found + 1);
		}
		endpoint_id = address + ":" + port;

		const auto& gitd_id_counter = this->status.p_gtid_executed_map.find(endpoint_id);
		prometheus::Counter* gtid_counter = nullptr;

		if (gitd_id_counter == this->status.p_gtid_executed_map.end()) {
			auto& gitd_counter =
				this->status.p_dyn_counter_array[p_hg_dyn_counter::gtid_executed];

			gtid_counter = std::addressof(gitd_counter->Add({
				{ "hostname", address },
				{ "port", port },
			}));

			this->status.p_gtid_executed_map.insert(
				{
					endpoint_id,
					gtid_counter
				}
			);
		} else {
			gtid_counter = gitd_id_counter->second;
		}

		if (gtid_si) {
			const auto& cur_executed_gtid = gtid_counter->Value();
			gtid_counter->Increment(gtid_si->events_read - cur_executed_gtid);
		}

		it++;
	}

	pthread_rwlock_unlock(&gtid_rwlock);
}

SQLite3_result * MySQL_HostGroups_Manager::get_stats_mysql_gtid_executed() {
	const int colnum = 4;
	SQLite3_result * result = new SQLite3_result(colnum);
	result->add_column_definition(SQLITE_TEXT,"hostname");
	result->add_column_definition(SQLITE_TEXT,"port");
	result->add_column_definition(SQLITE_TEXT,"gtid_executed");
	result->add_column_definition(SQLITE_TEXT,"events");
	int k;
	pthread_rwlock_wrlock(&gtid_rwlock);
	std::unordered_map<string, GTID_Server_Data *>::iterator it = gtid_map.begin();
	while(it != gtid_map.end()) {
		GTID_Server_Data * gtid_si = it->second;
		char buf[64];
		char **pta=(char **)malloc(sizeof(char *)*colnum);
		if (gtid_si) {
			pta[0]=strdup(gtid_si->address);
			sprintf(buf,"%d", (int)gtid_si->mysql_port);
			pta[1]=strdup(buf);
			//sprintf(buf,"%d", mysrvc->port);
			string s1 = gtid_executed_to_string(gtid_si->gtid_executed);
			pta[2]=strdup(s1.c_str());
			sprintf(buf,"%llu", gtid_si->events_read);
			pta[3]=strdup(buf);
		} else {
			std::string s = it->first;
			std::size_t found=s.find_last_of(":");
			std::string host=s.substr(0,found);
			std::string port=s.substr(found+1);
			pta[0]=strdup(host.c_str());
			pta[1]=strdup(port.c_str());
			pta[2]=strdup((char *)"NULL");
			pta[3]=strdup((char *)"0");
		}
		result->add_row(pta);
		for (k=0; k<colnum; k++) {
			if (pta[k])
				free(pta[k]);
		}
		free(pta);
		it++;
	}
	pthread_rwlock_unlock(&gtid_rwlock);
	return result;
}



class MySQL_Errors_stats {
	public:
	int hostgroup;
	char *hostname;
	int port;
	char *username;
	char *client_address;
	char *schemaname;
	int err_no;
	char *last_error;
	time_t first_seen;
	time_t last_seen;
	unsigned long long count_star;
	MySQL_Errors_stats(int hostgroup_, char *hostname_, int port_, char *username_, char *address_, char *schemaname_, int err_no_, char *last_error_, time_t tn) {
		hostgroup = hostgroup_;
		if (hostname_) {
			hostname = strdup(hostname_);
		} else {
			hostname = strdup((char *)"");
		}
		port = port_;
		if (username_) {
			username = strdup(username_);
		} else {
			username = strdup((char *)"");
		}
		if (address_) {
			client_address = strdup(address_);
		} else {
			client_address = strdup((char *)"");
		}
		if (schemaname_) {
			schemaname = strdup(schemaname_);
		} else {
			schemaname = strdup((char *)"");
		}
		err_no = err_no_;
		if (last_error_) {
			last_error = strdup(last_error_);
		} else {
			last_error = strdup((char *)"");
		}
		last_seen = tn;
		first_seen = tn;
		count_star = 1;
	}
	~MySQL_Errors_stats() {
		if (hostname) {
			free(hostname);
			hostname=NULL;
		}
		if (username) {
			free(username);
			username=NULL;
		}
		if (client_address) {
			free(client_address);
			client_address=NULL;
		}
		if (schemaname) {
			free(schemaname);
			schemaname=NULL;
		}
		if (last_error) {
			free(last_error);
			last_error=NULL;
		}
	}
	char **get_row() {
		char buf[128];
		char **pta=(char **)malloc(sizeof(char *)*11);
		sprintf(buf,"%d",hostgroup);
		pta[0]=strdup(buf);
		assert(hostname);
		pta[1]=strdup(hostname);
		sprintf(buf,"%d",port);
		pta[2]=strdup(buf);
		assert(username);
		pta[3]=strdup(username);
		assert(client_address);
		pta[4]=strdup(client_address);
		assert(schemaname);
		pta[5]=strdup(schemaname);
		sprintf(buf,"%d",err_no);
		pta[6]=strdup(buf);

		sprintf(buf,"%llu",count_star);
		pta[7]=strdup(buf);

		sprintf(buf,"%ld", first_seen);
		pta[8]=strdup(buf);

		sprintf(buf,"%ld", last_seen);
		pta[9]=strdup(buf);

		assert(last_error);
		pta[10]=strdup(last_error);
		return pta;
	}
	void add_time(unsigned long long n, char *le) {
		count_star++;
		if (first_seen==0) {
			first_seen=n;
		}
		last_seen=n;
		if (strcmp(last_error,le)){
			free(last_error);
			last_error=strdup(le);
		}
	}
	void free_row(char **pta) {
		int i;
		for (i=0;i<11;i++) {
			assert(pta[i]);
			free(pta[i]);
		}
		free(pta);
	}
};

void MySQL_HostGroups_Manager::add_mysql_errors(int hostgroup, char *hostname, int port, char *username, char *address, char *schemaname, int err_no, char *last_error) {
	SpookyHash myhash;
	uint64_t hash1;
	uint64_t hash2;
	MySQL_Errors_stats *mes = NULL;
	size_t rand_del_len=strlen(rand_del);
	time_t tn = time(NULL);
	myhash.Init(11,4);
	myhash.Update(&hostgroup,sizeof(hostgroup));
	myhash.Update(rand_del,rand_del_len);
	if (hostname) {
		myhash.Update(hostname,strlen(hostname));
	}
	myhash.Update(rand_del,rand_del_len);
	myhash.Update(&port,sizeof(port));
	if (username) {
		myhash.Update(username,strlen(username));
	}
	myhash.Update(rand_del,rand_del_len);
	if (address) {
		myhash.Update(address,strlen(address));
	}
	myhash.Update(rand_del,rand_del_len);
	if (schemaname) {
		myhash.Update(schemaname,strlen(schemaname));
	}
	myhash.Update(rand_del,rand_del_len);
	myhash.Update(&err_no,sizeof(err_no));

	myhash.Final(&hash1,&hash2);

	std::unordered_map<uint64_t, void *>::iterator it;
	pthread_mutex_lock(&mysql_errors_mutex);

	it=mysql_errors_umap.find(hash1);

	if (it != mysql_errors_umap.end()) {
		// found
		mes=(MySQL_Errors_stats *)it->second;
		mes->add_time(tn, last_error);
/*
		mes->last_seen = tn;
		if (strcmp(mes->last_error,last_error)) {
			free(mes->last_error);
			mes->last_error = strdup(last_error);
			mes->count_star++;
		}
*/
	} else {
		mes = new MySQL_Errors_stats(hostgroup, hostname, port, username, address, schemaname, err_no, last_error, tn);
		mysql_errors_umap.insert(std::make_pair(hash1,(void *)mes));
	}
	pthread_mutex_unlock(&mysql_errors_mutex);
}

SQLite3_result * MySQL_HostGroups_Manager::get_mysql_errors(bool reset) {
	SQLite3_result *result=new SQLite3_result(11);
	pthread_mutex_lock(&mysql_errors_mutex);
	result->add_column_definition(SQLITE_TEXT,"hid");
	result->add_column_definition(SQLITE_TEXT,"hostname");
	result->add_column_definition(SQLITE_TEXT,"port");
	result->add_column_definition(SQLITE_TEXT,"username");
	result->add_column_definition(SQLITE_TEXT,"client_address");
	result->add_column_definition(SQLITE_TEXT,"schemaname");
	result->add_column_definition(SQLITE_TEXT,"err_no");
	result->add_column_definition(SQLITE_TEXT,"count_star");
	result->add_column_definition(SQLITE_TEXT,"first_seen");
	result->add_column_definition(SQLITE_TEXT,"last_seen");
	result->add_column_definition(SQLITE_TEXT,"last_error");
	for (std::unordered_map<uint64_t, void *>::iterator it=mysql_errors_umap.begin(); it!=mysql_errors_umap.end(); ++it) {
		MySQL_Errors_stats *mes=(MySQL_Errors_stats *)it->second;
		char **pta=mes->get_row();
		result->add_row(pta);
		mes->free_row(pta);
		if (reset) {
			delete mes;
		}
	}
	if (reset) {
		mysql_errors_umap.erase(mysql_errors_umap.begin(),mysql_errors_umap.end());
	}
	pthread_mutex_unlock(&mysql_errors_mutex);
	return result;
}

AWS_Aurora_Info::AWS_Aurora_Info(int w, int r, int _port, char *_end_addr, int maxl, int al, int minl, int lnc, int ci, int ct, bool _a, int wiar, int nrw, char *c) {
	comment=NULL;
	if (c) {
		comment=strdup(c);
	}
	writer_hostgroup=w;
	reader_hostgroup=r;
	max_lag_ms=maxl;
	add_lag_ms=al;
	min_lag_ms=minl;
	lag_num_checks=lnc;
	check_interval_ms=ci;
	check_timeout_ms=ct;
	writer_is_also_reader=wiar;
	new_reader_weight=nrw;
	active=_a;
	__active=true;
	//need_converge=true;
	aurora_port = _port;
	domain_name = strdup(_end_addr);
}

AWS_Aurora_Info::~AWS_Aurora_Info() {
	if (comment) {
		free(comment);
		comment=NULL;
	}
	if (domain_name) {
		free(domain_name);
		domain_name=NULL;
	}
}

bool AWS_Aurora_Info::update(int r, int _port, char *_end_addr, int maxl, int al, int minl, int lnc, int ci, int ct, bool _a, int wiar, int nrw, char *c) {
	bool ret=false;
	__active=true;
	if (reader_hostgroup!=r) {
		reader_hostgroup=r;
		ret=true;
	}
	if (max_lag_ms!=maxl) {
		max_lag_ms=maxl;
		ret=true;
	}
	if (add_lag_ms!=al) {
		add_lag_ms=al;
		ret=true;
	}
	if (min_lag_ms!=minl) {
		min_lag_ms=minl;
		ret=true;
	}
	if (lag_num_checks!=lnc) {
		lag_num_checks=lnc;
		ret=true;
	}
	if (check_interval_ms!=ci) {
		check_interval_ms=ci;
		ret=true;
	}
	if (check_timeout_ms!=ct) {
		check_timeout_ms=ct;
		ret=true;
	}
	if (writer_is_also_reader != wiar) {
		writer_is_also_reader = wiar;
		ret = true;
	}
	if (new_reader_weight != nrw) {
		new_reader_weight = nrw;
		ret = true;
	}
	if (active!=_a) {
		active=_a;
		ret=true;
	}
	if (aurora_port != _port) {
		aurora_port = _port;
		ret = true;
	}
	if (domain_name) {
		if (_end_addr) {
			if (strcmp(domain_name,_end_addr)) {
				free(domain_name);
				domain_name = strdup(_end_addr);
				ret = true;
			}
		} else {
			free(domain_name);
			domain_name=NULL;
			ret = true;
		}
	} else {
		if (_end_addr) {
			domain_name=strdup(_end_addr);
			ret = true;
		}
	}
	// for comment we don't change return value
	if (comment) {
		if (c) {
			if (strcmp(comment,c)) {
				free(comment);
				comment=strdup(c);
			}
		} else {
			free(comment);
			comment=NULL;
		}
	} else {
		if (c) {
			comment=strdup(c);
		}
	}
	return ret;
}

/**
 * @brief Helper function used to try to extract a value from the JSON field 'servers_defaults'.
 *
 * @param j JSON object constructed from 'servers_defaults' field.
 * @param hid Hostgroup for which the 'servers_defaults' is defined in 'mysql_hostgroup_attributes'. Used for
 *  error logging.
 * @param key The key for the value to be extracted.
 * @param val_check A validation function, checks if the value is within a expected range.
 *
 * @return The value extracted from the supplied JSON. In case of error '-1', and error cause is logged.
 */
template <typename T, typename std::enable_if<std::is_integral<T>::value, bool>::type = true>
T j_get_srv_default_int_val(
	const json& j, uint32_t hid, const string& key, const function<bool(T)>& val_check
) {
	if (j.find(key) != j.end()) {
		const json::value_t val_type = j[key].type();
		const char* type_name = j[key].type_name();

		if (val_type == json::value_t::number_integer || val_type == json::value_t::number_unsigned) {
			T val = j[key].get<T>();

			if (val_check(val)) {
				return val;
			} else {
				proxy_error(
					"Invalid value %ld supplied for 'mysql_hostgroup_attributes.servers_defaults.%s' for hostgroup %d."
						" Value NOT UPDATED.\n",
					static_cast<int64_t>(val), key.c_str(), hid
				);
			}
		} else {
			proxy_error(
				"Invalid type '%s'(%hhu) supplied for 'mysql_hostgroup_attributes.servers_defaults.%s' for hostgroup %d."
					" Value NOT UPDATED.\n",
				type_name, val_type, key.c_str(), hid
			);
		}
	}

	return static_cast<T>(-1);
}

/**
 * @brief Initializes the supplied 'MyHGC' with the specified 'servers_defaults'.
 * @details Input verification is performed in the supplied 'server_defaults'. It's expected to be a valid
 *  JSON that may contain the following fields:
 *   - weight: Must be an unsigned integer >= 0.
 *   - max_connections: Must be an unsigned integer >= 0.
 *   - use_ssl: Must be a integer with either value 0 or 1.
 *
 *  In case input verification fails for a field, supplied 'MyHGC' is NOT updated for that field. An error
 *  message is logged specifying the source of the error.
 *
 * @param servers_defaults String containing a JSON defined in 'mysql_hostgroup_attributes'.
 * @param myhgc The 'MyHGC' of the target hostgroup of the supplied 'servers_defaults'.
 */
void init_myhgc_servers_defaults(char* servers_defaults, MyHGC* myhgc) {
	uint32_t hid = myhgc->hid;

	if (strcmp(servers_defaults, "") != 0) {
		try {
		    nlohmann::json j = nlohmann::json::parse(servers_defaults);

			const auto weight_check = [] (int64_t weight) -> bool { return weight >= 0; };
			int64_t weight = j_get_srv_default_int_val<int64_t>(j, hid, "weight", weight_check);

			myhgc->servers_defaults.weight = weight;

			const auto max_conns_check = [] (int64_t max_conns) -> bool { return max_conns >= 0; };
			int64_t max_conns = j_get_srv_default_int_val<int64_t>(j, hid, "max_connections", max_conns_check);

			myhgc->servers_defaults.max_connections = max_conns;

			const auto use_ssl_check = [] (int32_t use_ssl) -> bool { return use_ssl == 0 || use_ssl == 1; };
			int32_t use_ssl = j_get_srv_default_int_val<int32_t>(j, hid, "use_ssl", use_ssl_check);

			myhgc->servers_defaults.use_ssl = use_ssl;
		} catch (const json::exception& e) {
			proxy_error(
				"JSON parsing for 'mysql_hostgroup_attributes.servers_defaults' for hostgroup %d failed with exception `%s`.\n",
				hid, e.what()
			);
		}
	}
}

void MySQL_HostGroups_Manager::generate_mysql_hostgroup_attributes_table() {
	if (incoming_hostgroup_attributes==NULL) {
		return;
	}
	int rc;
	sqlite3_stmt *statement=NULL;

	const char * query=(const char *)"INSERT INTO mysql_hostgroup_attributes ( "
		"hostgroup_id, max_num_online_servers, autocommit, free_connections_pct, "
		"init_connect, multiplex, connection_warming, throttle_connections_per_sec, "
		"ignore_session_variables, servers_defaults, comment) VALUES "
		"(?1, ?2, ?3, ?4, ?5, ?6, ?7, ?8, ?9, ?10, ?11)";

	//rc=(*proxy_sqlite3_prepare_v2)(mydb3, query, -1, &statement, 0);
	rc = mydb->prepare_v2(query, &statement);
	ASSERT_SQLITE_OK(rc, mydb);
	proxy_info("New mysql_hostgroup_attributes table\n");
	bool current_configured[MyHostGroups->len];
	// set configured = false to all
	// in this way later we can known which HG were updated
	for (unsigned int i=0; i<MyHostGroups->len; i++) {
		MyHGC *myhgc=(MyHGC *)MyHostGroups->index(i);
		current_configured[i] = myhgc->attributes.configured;
		myhgc->attributes.configured = false;
	}

	/**
	 * @brief We iterate the whole resultset incoming_hostgroup_attributes and configure
	 * both the hostgroup in memory, but also pupulate table mysql_hostgroup_attributes
	 *   connection errors.
	 * @details for each row in incoming_hostgroup_attributes:
	 *   1. it finds (or create) the hostgroup
	 *   2. it writes the in mysql_hostgroup_attributes
	 *   3. it finds (or create) the attributes of the hostgroup
	*/
	for (std::vector<SQLite3_row *>::iterator it = incoming_hostgroup_attributes->rows.begin() ; it != incoming_hostgroup_attributes->rows.end(); ++it) {
		SQLite3_row *r=*it;
		unsigned int hid = (unsigned int)atoi(r->fields[0]);
		MyHGC *myhgc = MyHGC_lookup(hid); // note: MyHGC_lookup() will create the HG if doesn't exist!
		int max_num_online_servers       = atoi(r->fields[1]);
		int autocommit                   = atoi(r->fields[2]);
		int free_connections_pct         = atoi(r->fields[3]);
		char * init_connect              = r->fields[4];
		int multiplex                    = atoi(r->fields[5]);
		int connection_warming           = atoi(r->fields[6]);
		int throttle_connections_per_sec = atoi(r->fields[7]);
		char * ignore_session_variables  = r->fields[8];
		char * servers_defaults          = r->fields[9];
		char * comment                   = r->fields[10];
		proxy_info("Loading MySQL Hostgroup Attributes info for (%d,%d,%d,%d,\"%s\",%d,%d,%d,\"%s\",'%s',\"%s\")\n",
			hid, max_num_online_servers, autocommit, free_connections_pct,
			init_connect, multiplex, connection_warming, throttle_connections_per_sec,
			ignore_session_variables, servers_defaults, comment
		);
		rc=(*proxy_sqlite3_bind_int64)(statement, 1, hid);                          ASSERT_SQLITE_OK(rc, mydb);
		rc=(*proxy_sqlite3_bind_int64)(statement, 2, max_num_online_servers);       ASSERT_SQLITE_OK(rc, mydb);
		rc=(*proxy_sqlite3_bind_int64)(statement, 3, autocommit);                   ASSERT_SQLITE_OK(rc, mydb);
		rc=(*proxy_sqlite3_bind_int64)(statement, 4, free_connections_pct);         ASSERT_SQLITE_OK(rc, mydb);
		rc=(*proxy_sqlite3_bind_text)(statement,  5, init_connect,              -1, SQLITE_TRANSIENT); ASSERT_SQLITE_OK(rc, mydb);
		rc=(*proxy_sqlite3_bind_int64)(statement, 6, multiplex);                    ASSERT_SQLITE_OK(rc, mydb);
		rc=(*proxy_sqlite3_bind_int64)(statement, 7, connection_warming);           ASSERT_SQLITE_OK(rc, mydb);
		rc=(*proxy_sqlite3_bind_int64)(statement, 8, throttle_connections_per_sec); ASSERT_SQLITE_OK(rc, mydb);
		rc=(*proxy_sqlite3_bind_text)(statement,  9, ignore_session_variables,  -1, SQLITE_TRANSIENT); ASSERT_SQLITE_OK(rc, mydb);
		rc=(*proxy_sqlite3_bind_text)(statement, 10, servers_defaults,          -1, SQLITE_TRANSIENT); ASSERT_SQLITE_OK(rc, mydb);
		rc=(*proxy_sqlite3_bind_text)(statement, 11, comment,                   -1, SQLITE_TRANSIENT); ASSERT_SQLITE_OK(rc, mydb);
		SAFE_SQLITE3_STEP2(statement);
		rc=(*proxy_sqlite3_clear_bindings)(statement); ASSERT_SQLITE_OK(rc, mydb);
		rc=(*proxy_sqlite3_reset)(statement); ASSERT_SQLITE_OK(rc, mydb);
		myhgc->attributes.configured                   = true;
		myhgc->attributes.max_num_online_servers       = max_num_online_servers;
		myhgc->attributes.autocommit                   = autocommit;
		myhgc->attributes.free_connections_pct         = free_connections_pct;
		myhgc->attributes.multiplex                    = multiplex;
		myhgc->attributes.connection_warming           = connection_warming;
		myhgc->attributes.throttle_connections_per_sec = throttle_connections_per_sec;
		if (myhgc->attributes.init_connect != NULL)
			free(myhgc->attributes.init_connect);
		myhgc->attributes.init_connect = strdup(init_connect);
		if (myhgc->attributes.comment != NULL)
			free(myhgc->attributes.comment);
		myhgc->attributes.comment = strdup(comment);
		// for ignore_session_variables we store 2 versions:
		// 1. the text
		// 2. the JSON
		// Because calling JSON functions is expensive, we first verify if it changes
		if (myhgc->attributes.ignore_session_variables_text == NULL) {
			myhgc->attributes.ignore_session_variables_text = strdup(ignore_session_variables);
			if (strlen(ignore_session_variables) != 0) { // only if there is a valid JSON
				myhgc->attributes.ignore_session_variables_json = json::parse(ignore_session_variables);
			}
		} else {
			if (strcmp(myhgc->attributes.ignore_session_variables_text, ignore_session_variables) != 0) {
				free(myhgc->attributes.ignore_session_variables_text);
				myhgc->attributes.ignore_session_variables_text = strdup(ignore_session_variables);
				if (strlen(ignore_session_variables) != 0) { // only if there is a valid JSON
					myhgc->attributes.ignore_session_variables_json = json::parse(ignore_session_variables);
				}
				// TODO: assign the variables
			}
		}
		init_myhgc_servers_defaults(servers_defaults, myhgc);
	}
	for (unsigned int i=0; i<MyHostGroups->len; i++) {
		MyHGC *myhgc=(MyHGC *)MyHostGroups->index(i);
		if (myhgc->attributes.configured == false) {
			if (current_configured[i] == true) {
				// if configured == false and previously it was configured == true , reset to defaults
				proxy_info("Resetting hostgroup attributes for hostgroup %u\n", myhgc->hid);
				myhgc->reset_attributes();
			}
		}
	}

	delete incoming_hostgroup_attributes;
	incoming_hostgroup_attributes=NULL;
}

void MySQL_HostGroups_Manager::generate_mysql_aws_aurora_hostgroups_table() {
	if (incoming_aws_aurora_hostgroups==NULL) {
		return;
	}
	int rc;
	sqlite3_stmt *statement=NULL;
	//sqlite3 *mydb3=mydb->get_db();
	char *query=(char *)"INSERT INTO mysql_aws_aurora_hostgroups(writer_hostgroup,reader_hostgroup,active,aurora_port,domain_name,max_lag_ms,check_interval_ms,"
					    "check_timeout_ms,writer_is_also_reader,new_reader_weight,add_lag_ms,min_lag_ms,lag_num_checks,comment) VALUES "
					    "(?1, ?2, ?3, ?4, ?5, ?6, ?7, ?8, ?9, ?10, ?11, ?12, ?13, ?14)";
	//rc=(*proxy_sqlite3_prepare_v2)(mydb3, query, -1, &statement, 0);
	rc = mydb->prepare_v2(query, &statement);
	ASSERT_SQLITE_OK(rc, mydb);
	proxy_info("New mysql_aws_aurora_hostgroups table\n");
	pthread_mutex_lock(&AWS_Aurora_Info_mutex);
	for (std::map<int , AWS_Aurora_Info *>::iterator it1 = AWS_Aurora_Info_Map.begin() ; it1 != AWS_Aurora_Info_Map.end(); ++it1) {
		AWS_Aurora_Info *info=NULL;
		info=it1->second;
		info->__active=false;
	}
	for (std::vector<SQLite3_row *>::iterator it = incoming_aws_aurora_hostgroups->rows.begin() ; it != incoming_aws_aurora_hostgroups->rows.end(); ++it) {
		SQLite3_row *r=*it;
		int writer_hostgroup=atoi(r->fields[0]);
		int reader_hostgroup=atoi(r->fields[1]);
		int active=atoi(r->fields[2]);
		int aurora_port = atoi(r->fields[3]);
		int max_lag_ms = atoi(r->fields[5]);
		int check_interval_ms = atoi(r->fields[6]);
		int check_timeout_ms = atoi(r->fields[7]);
		int writer_is_also_reader = atoi(r->fields[8]);
		int new_reader_weight = atoi(r->fields[9]);
		int add_lag_ms = atoi(r->fields[10]);
		int min_lag_ms = atoi(r->fields[11]);
		int lag_num_checks = atoi(r->fields[12]);
		proxy_info("Loading AWS Aurora info for (%d,%d,%s,%d,\"%s\",%d,%d,%d,%d,%d,%d,\"%s\")\n", writer_hostgroup,reader_hostgroup,(active ? "on" : "off"),aurora_port,
				   r->fields[4],max_lag_ms,add_lag_ms,min_lag_ms,lag_num_checks,check_interval_ms,check_timeout_ms,r->fields[13]);
		rc=(*proxy_sqlite3_bind_int64)(statement, 1, writer_hostgroup); ASSERT_SQLITE_OK(rc, mydb);
		rc=(*proxy_sqlite3_bind_int64)(statement, 2, reader_hostgroup); ASSERT_SQLITE_OK(rc, mydb);
		rc=(*proxy_sqlite3_bind_int64)(statement, 3, active); ASSERT_SQLITE_OK(rc, mydb);
		rc=(*proxy_sqlite3_bind_int64)(statement, 4, aurora_port); ASSERT_SQLITE_OK(rc, mydb);
		rc=(*proxy_sqlite3_bind_text)(statement, 5, r->fields[4], -1, SQLITE_TRANSIENT); ASSERT_SQLITE_OK(rc, mydb);
		rc=(*proxy_sqlite3_bind_int64)(statement, 6, max_lag_ms); ASSERT_SQLITE_OK(rc, mydb);
		rc=(*proxy_sqlite3_bind_int64)(statement, 7, check_interval_ms); ASSERT_SQLITE_OK(rc, mydb);
		rc=(*proxy_sqlite3_bind_int64)(statement, 8, check_timeout_ms); ASSERT_SQLITE_OK(rc, mydb);
		rc=(*proxy_sqlite3_bind_int64)(statement, 9, writer_is_also_reader); ASSERT_SQLITE_OK(rc, mydb);
		rc=(*proxy_sqlite3_bind_int64)(statement, 10, new_reader_weight); ASSERT_SQLITE_OK(rc, mydb);
		rc=(*proxy_sqlite3_bind_int64)(statement, 11, add_lag_ms); ASSERT_SQLITE_OK(rc, mydb);
		rc=(*proxy_sqlite3_bind_int64)(statement, 12, min_lag_ms); ASSERT_SQLITE_OK(rc, mydb);
		rc=(*proxy_sqlite3_bind_int64)(statement, 13, lag_num_checks); ASSERT_SQLITE_OK(rc, mydb);
		rc=(*proxy_sqlite3_bind_text)(statement, 14, r->fields[13], -1, SQLITE_TRANSIENT); ASSERT_SQLITE_OK(rc, mydb);

		SAFE_SQLITE3_STEP2(statement);
		rc=(*proxy_sqlite3_clear_bindings)(statement); ASSERT_SQLITE_OK(rc, mydb);
		rc=(*proxy_sqlite3_reset)(statement); ASSERT_SQLITE_OK(rc, mydb);
		std::map<int , AWS_Aurora_Info *>::iterator it2;
		it2 = AWS_Aurora_Info_Map.find(writer_hostgroup);
		AWS_Aurora_Info *info=NULL;
		if (it2!=AWS_Aurora_Info_Map.end()) {
			info=it2->second;
			bool changed=false;
			changed=info->update(reader_hostgroup, aurora_port, r->fields[4], max_lag_ms, add_lag_ms, min_lag_ms, lag_num_checks, check_interval_ms, check_timeout_ms,  (bool)active, writer_is_also_reader, new_reader_weight, r->fields[10]);
			if (changed) {
				//info->need_converge=true;
			}
		} else {
			info=new AWS_Aurora_Info(writer_hostgroup, reader_hostgroup, aurora_port, r->fields[4], max_lag_ms, add_lag_ms, min_lag_ms, lag_num_checks, check_interval_ms, check_timeout_ms,  (bool)active, writer_is_also_reader, new_reader_weight, r->fields[10]);
			//info->need_converge=true;
			AWS_Aurora_Info_Map.insert(AWS_Aurora_Info_Map.begin(), std::pair<int, AWS_Aurora_Info *>(writer_hostgroup,info));
		}
	}
	(*proxy_sqlite3_finalize)(statement);
	delete incoming_aws_aurora_hostgroups;
	incoming_aws_aurora_hostgroups=NULL;

	// remove missing ones
	for (auto it3 = AWS_Aurora_Info_Map.begin(); it3 != AWS_Aurora_Info_Map.end(); ) {
		AWS_Aurora_Info *info=it3->second;
		if (info->__active==false) {
			delete info;
			it3 = AWS_Aurora_Info_Map.erase(it3);
		} else {
			it3++;
		}
	}
	// TODO: it is now time to compute all the changes


	// it is now time to build a new structure in Monitor
	pthread_mutex_lock(&GloMyMon->aws_aurora_mutex);
	{
		char *error=NULL;
		int cols=0;
		int affected_rows=0;
		SQLite3_result *resultset=NULL;
		char *query=(char *)"SELECT writer_hostgroup, reader_hostgroup, hostname, port, MAX(use_ssl) use_ssl , max_lag_ms , check_interval_ms , check_timeout_ms , "
					        "add_lag_ms , min_lag_ms , lag_num_checks  FROM mysql_servers JOIN mysql_aws_aurora_hostgroups ON hostgroup_id=writer_hostgroup OR "
					        "hostgroup_id=reader_hostgroup WHERE active=1 AND status NOT IN (2,3) GROUP BY writer_hostgroup, hostname, port";
		mydb->execute_statement(query, &error , &cols , &affected_rows , &resultset);
		if (resultset) {
			if (GloMyMon->AWS_Aurora_Hosts_resultset) {
				delete GloMyMon->AWS_Aurora_Hosts_resultset;
			}
			GloMyMon->AWS_Aurora_Hosts_resultset=resultset;
			GloMyMon->AWS_Aurora_Hosts_resultset_checksum=resultset->raw_checksum();
		}
	}
	pthread_mutex_unlock(&GloMyMon->aws_aurora_mutex);

	pthread_mutex_unlock(&AWS_Aurora_Info_mutex);
}



//void MySQL_HostGroups_Manager::aws_aurora_replication_lag_action(int _whid, int _rhid, char *address, unsigned int port, float current_replication_lag, bool enable, bool verbose) {
// this function returns false is the server is in the wrong HG
bool MySQL_HostGroups_Manager::aws_aurora_replication_lag_action(int _whid, int _rhid, char *_server_id, float current_replication_lag_ms, bool enable, bool is_writer, bool verbose) {
	bool ret = false; // return false by default
	bool reader_found_in_whg = false;
	if (is_writer) {
		// if the server is a writer, we will set ret back to true once found
		ret = false;
	}
	unsigned port = 3306;
	char *domain_name = strdup((char *)"");
	{
		pthread_mutex_lock(&AWS_Aurora_Info_mutex);
		std::map<int , AWS_Aurora_Info *>::iterator it2;
		it2 = AWS_Aurora_Info_Map.find(_whid);
		AWS_Aurora_Info *info=NULL;
		if (it2!=AWS_Aurora_Info_Map.end()) {
			info=it2->second;
			if (info->domain_name) {
				free(domain_name);
				domain_name = strdup(info->domain_name);
			}
			port = info->aurora_port;
		}
		pthread_mutex_unlock(&AWS_Aurora_Info_mutex);
	}
	char *address = (char *)malloc(strlen(_server_id)+strlen(domain_name)+1);
	sprintf(address,"%s%s",_server_id,domain_name);
	GloAdmin->mysql_servers_wrlock();
	wrlock();
	int i,j;
	for (i=0; i<(int)MyHostGroups->len; i++) {
		MyHGC *myhgc=(MyHGC *)MyHostGroups->index(i);
		if (_whid!=(int)myhgc->hid && _rhid!=(int)myhgc->hid) continue;
		for (j=0; j<(int)myhgc->mysrvs->cnt(); j++) {
			MySrvC *mysrvc=(MySrvC *)myhgc->mysrvs->servers->index(j);
			if (strcmp(mysrvc->address,address)==0 && mysrvc->port==port) {
				// we found the server
				if (enable==false) {
					if (mysrvc->status == MYSQL_SERVER_STATUS_ONLINE) {
						if (verbose) {
							proxy_warning("Shunning server %s:%d from HG %u with replication lag of %f microseconds\n", address, port, myhgc->hid, current_replication_lag_ms);
						}
						mysrvc->status = MYSQL_SERVER_STATUS_SHUNNED_REPLICATION_LAG;
					}
				} else {
					if (mysrvc->status == MYSQL_SERVER_STATUS_SHUNNED_REPLICATION_LAG) {
						if (verbose) {
							proxy_warning("Re-enabling server %s:%d from HG %u with replication lag of %f microseconds\n", address, port, myhgc->hid, current_replication_lag_ms);
						}
						mysrvc->status = MYSQL_SERVER_STATUS_ONLINE;
					}
				}
				mysrvc->aws_aurora_current_lag_us = current_replication_lag_ms * 1000;
				if (mysrvc->status == MYSQL_SERVER_STATUS_ONLINE || mysrvc->status == MYSQL_SERVER_STATUS_SHUNNED_REPLICATION_LAG) {
					// we perform check only if ONLINE or lagging
					if (ret) {
						if (_whid==(int)myhgc->hid && is_writer==false) {
							// the server should be a reader
							// but it is in the writer hostgroup
							ret = false;
							reader_found_in_whg = true;
						}
					} else {
						if (is_writer==true) {
							if (_whid==(int)myhgc->hid) {
								// the server should be a writer
								// and we found it in the writer hostgroup
								ret = true;
							}
						} else {
							if (_rhid==(int)myhgc->hid) {
								// the server should be a reader
								// and we found it in the reader hostgroup
								ret = true;
							}
						}
					}
				}
				if (ret==false)
					if (is_writer==true)
						if (enable==true)
							if (_whid==(int)myhgc->hid)
								if (mysrvc->status == MYSQL_SERVER_STATUS_OFFLINE_HARD) {
									mysrvc->status = MYSQL_SERVER_STATUS_ONLINE;
									proxy_warning("Re-enabling server %s:%d from HG %u because it is a writer\n", address, port, myhgc->hid);
									ret = true;
								}
				//goto __exit_aws_aurora_replication_lag_action;
			}
		}
	}
//__exit_aws_aurora_replication_lag_action:
	wrunlock();
	GloAdmin->mysql_servers_wrunlock();
	if (ret == true) {
		if (reader_found_in_whg == true) {
			ret = false;
		}
	}
	free(address);
	free(domain_name);
	return ret;
}

// FIXME: complete this!!
void MySQL_HostGroups_Manager::update_aws_aurora_set_writer(int _whid, int _rhid, char *_server_id, bool verbose) {
	int cols=0;
	int affected_rows=0;
	SQLite3_result *resultset=NULL;
	char *query=NULL;
	char *q=NULL;
	char *error=NULL;
	//q=(char *)"SELECT hostgroup_id FROM mysql_servers JOIN mysql_galera_hostgroups ON hostgroup_id=writer_hostgroup OR hostgroup_id=reader_hostgroup OR hostgroup_id=backup_writer_hostgroup OR hostgroup_id=offline_hostgroup WHERE hostname='%s' AND port=%d AND status<>3";
	q=(char *)"SELECT hostgroup_id FROM mysql_servers JOIN mysql_aws_aurora_hostgroups ON hostgroup_id=writer_hostgroup OR hostgroup_id=reader_hostgroup WHERE hostname='%s%s' AND port=%d AND status<>3 AND hostgroup_id IN (%d, %d)";

	int writer_is_also_reader=0;
	int new_reader_weight = 1;
	bool found_writer=false;
	bool found_reader=false;
	int _writer_hostgroup = _whid;
	int aurora_port = 3306;
	char *domain_name = strdup((char *)"");
	int read_HG=-1;
	{
		pthread_mutex_lock(&AWS_Aurora_Info_mutex);
		std::map<int , AWS_Aurora_Info *>::iterator it2;
		it2 = AWS_Aurora_Info_Map.find(_writer_hostgroup);
		AWS_Aurora_Info *info=NULL;
		if (it2!=AWS_Aurora_Info_Map.end()) {
			info=it2->second;
			writer_is_also_reader=info->writer_is_also_reader;
			new_reader_weight = info->new_reader_weight;
			read_HG = info->reader_hostgroup;
			if (info->domain_name) {
				free(domain_name);
				domain_name = strdup(info->domain_name);
			}
			aurora_port = info->aurora_port;
		}
		pthread_mutex_unlock(&AWS_Aurora_Info_mutex);
	}

	query=(char *)malloc(strlen(q)+strlen(_server_id)+strlen(domain_name)+1024*1024);
	sprintf(query, q, _server_id, domain_name, aurora_port, _whid, _rhid);
	mydb->execute_statement(query, &error, &cols , &affected_rows , &resultset);
	if (error) {
		free(error);
		error=NULL;
	}
	//free(query);

	if (resultset) {
/*
		// let's get info about this cluster
		pthread_mutex_lock(&AWS_Aurora_Info_mutex);
		std::map<int , AWS_Aurora_Info *>::iterator it2;
		it2 = AWS_Aurora_Info_Map.find(_writer_hostgroup);
		AWS_Aurora_Info *info=NULL;
		if (it2!=AWS_Aurora_Info_Map.end()) {
			info=it2->second;
			writer_is_also_reader=info->writer_is_also_reader;
			new_reader_weight = info->new_reader_weight;
			read_HG = info->reader_hostgroup;
			//need_converge=info->need_converge;
			//info->need_converge=false;
			//max_writers = info->max_writers;
		}
		pthread_mutex_unlock(&AWS_Aurora_Info_mutex);
*/
		if (resultset->rows_count) {
			for (std::vector<SQLite3_row *>::iterator it = resultset->rows.begin() ; it != resultset->rows.end(); ++it) {
				SQLite3_row *r=*it;
				int hostgroup=atoi(r->fields[0]);
				if (hostgroup==_writer_hostgroup) {
					found_writer=true;
				}
				if (read_HG>=0) {
					if (hostgroup==read_HG) {
						found_reader=true;
					}
				}
			}
		}
/*
		if (need_converge == false) {
			SQLite3_result *resultset2=NULL;
			q = (char *)"SELECT COUNT(*) FROM mysql_servers WHERE hostgroup_id=%d AND status=0";
			query=(char *)malloc(strlen(q)+32);
			sprintf(query,q,_writer_hostgroup);
			mydb->execute_statement(query, &error, &cols , &affected_rows , &resultset2);
			if (resultset2) {
				if (resultset2->rows_count) {
					for (std::vector<SQLite3_row *>::iterator it = resultset2->rows.begin() ; it != resultset2->rows.end(); ++it) {
						SQLite3_row *r=*it;
						int nwriters = atoi(r->fields[0]);
						if (nwriters > max_writers) {
							proxy_warning("Galera: too many writers in HG %d. Max=%d, current=%d\n", _writer_hostgroup, max_writers, nwriters);
							need_converge = true;
						}
					}
				}
				delete resultset2;
			}
			free(query);
		}
*/
//		if (need_converge==false) {
			if (found_writer) { // maybe no-op
				if (
					(writer_is_also_reader==0 && found_reader==false)
					||
					(writer_is_also_reader > 0 && found_reader==true)
				) { // either both true or both false
					delete resultset;
					resultset=NULL;
				}
			}
//		}
	}

	if (resultset) {
		// If we reach there, there is some action to perform.
		// This should be the case most of the time,
		// because the calling function knows if an action is required.
		if (resultset->rows_count) {
			//need_converge=false;

			GloAdmin->mysql_servers_wrlock();
			mydb->execute("DELETE FROM mysql_servers_incoming");
			q=(char *)"INSERT INTO mysql_servers_incoming SELECT hostgroup_id, hostname, port, gtid_port, weight, status, compression, max_connections, max_replication_lag, use_ssl, max_latency_ms, comment FROM mysql_servers WHERE hostgroup_id=%d";
			sprintf(query,q,_rhid);
			mydb->execute(query);
			q=(char *)"INSERT INTO mysql_servers_incoming SELECT hostgroup_id, hostname, port, gtid_port, weight, status, compression, max_connections, max_replication_lag, use_ssl, max_latency_ms, comment FROM mysql_servers WHERE hostgroup_id=%d AND hostname='%s%s' AND port=%d";
			sprintf(query, q, _writer_hostgroup, _server_id, domain_name, aurora_port);
			mydb->execute(query);
			q=(char *)"UPDATE OR IGNORE mysql_servers_incoming SET hostgroup_id=%d WHERE hostname='%s%s' AND port=%d AND hostgroup_id<>%d";
			//query=(char *)malloc(strlen(q)+strlen(_hostname)+1024); // increased this buffer as it is used for other queries too
			sprintf(query, q, _writer_hostgroup, _server_id, domain_name, aurora_port, _writer_hostgroup);
			mydb->execute(query);
			//free(query);
			q=(char *)"DELETE FROM mysql_servers_incoming WHERE hostname='%s%s' AND port=%d AND hostgroup_id<>%d";
			//query=(char *)malloc(strlen(q)+strlen(_hostname)+64);
			sprintf(query, q, _server_id, domain_name, aurora_port, _writer_hostgroup);
			mydb->execute(query);
			//free(query);
			q=(char *)"UPDATE mysql_servers_incoming SET status=0 WHERE hostname='%s%s' AND port=%d AND hostgroup_id=%d";
			//query=(char *)malloc(strlen(q)+strlen(_hostname)+64);
			sprintf(query, q, _server_id, domain_name, aurora_port, _writer_hostgroup);
			mydb->execute(query);

			// we need to move the old writer into the reader HG
			q=(char *)"DELETE FROM mysql_servers_incoming WHERE status=3 AND hostgroup_id=%d";
			sprintf(query,q,_rhid);
			mydb->execute(query);
			q=(char *)"INSERT OR IGNORE INTO mysql_servers_incoming SELECT %d, hostname, port, gtid_port, %d, status, compression, max_connections, max_replication_lag, use_ssl, max_latency_ms, comment FROM mysql_servers WHERE hostgroup_id=%d AND status=0";
			sprintf(query,q,_rhid, new_reader_weight, _whid);
			mydb->execute(query);

			//free(query);
			if (writer_is_also_reader && read_HG>=0) {
				q=(char *)"INSERT OR IGNORE INTO mysql_servers_incoming (hostgroup_id,hostname,port,gtid_port,status,weight,compression,max_connections,max_replication_lag,use_ssl,max_latency_ms,comment) SELECT %d,hostname,port,gtid_port,status,weight,compression,max_connections,max_replication_lag,use_ssl,max_latency_ms,comment FROM mysql_servers_incoming WHERE hostgroup_id=%d AND hostname='%s%s' AND port=%d";
				sprintf(query, q, read_HG, _writer_hostgroup, _server_id, domain_name, aurora_port);
				mydb->execute(query);
				q = (char *)"UPDATE mysql_servers_incoming SET weight=%d WHERE hostgroup_id=%d AND hostname='%s%s' AND port=%d";
				sprintf(query, q, new_reader_weight, read_HG, _server_id, domain_name, aurora_port);
			}
			uint64_t checksum_current = 0;
			uint64_t checksum_incoming = 0;
			{
				int cols=0;
				int affected_rows=0;
				SQLite3_result *resultset_servers=NULL;
				char *query=NULL;
				char *q1 = NULL;
				char *q2 = NULL;
				char *error=NULL;
				q1 = (char *)"SELECT DISTINCT hostgroup_id, hostname, port, gtid_port, weight, status, compression, max_connections, max_replication_lag, use_ssl, max_latency_ms, mysql_servers.comment FROM mysql_servers JOIN mysql_aws_aurora_hostgroups ON hostgroup_id=writer_hostgroup OR hostgroup_id=reader_hostgroup WHERE writer_hostgroup=%d ORDER BY hostgroup_id, hostname, port";
				q2 = (char *)"SELECT DISTINCT hostgroup_id, hostname, port, gtid_port, weight, status, compression, max_connections, max_replication_lag, use_ssl, max_latency_ms, mysql_servers_incoming.comment FROM mysql_servers_incoming JOIN mysql_aws_aurora_hostgroups ON hostgroup_id=writer_hostgroup OR hostgroup_id=reader_hostgroup WHERE writer_hostgroup=%d ORDER BY hostgroup_id, hostname, port";
				query = (char *)malloc(strlen(q2)+128);
				sprintf(query,q1,_writer_hostgroup);
				mydb->execute_statement(query, &error , &cols , &affected_rows , &resultset_servers);
				if (error == NULL) {
					if (resultset_servers) {
						checksum_current = resultset_servers->raw_checksum();
					}
				}
				if (resultset_servers) {
					delete resultset_servers;
					resultset_servers = NULL;
				}
				sprintf(query,q2,_writer_hostgroup);
				mydb->execute_statement(query, &error , &cols , &affected_rows , &resultset_servers);
				if (error == NULL) {
					if (resultset_servers) {
						checksum_incoming = resultset_servers->raw_checksum();
					}
				}
				if (resultset_servers) {
					delete resultset_servers;
					resultset_servers = NULL;
				}
				free(query);
			}
			if (checksum_incoming!=checksum_current) {
				proxy_warning("AWS Aurora: setting host %s%s:%d as writer\n", _server_id, domain_name, aurora_port);
				q = (char *)"INSERT INTO mysql_servers_incoming SELECT hostgroup_id, hostname, port, gtid_port, weight, status, compression, max_connections, max_replication_lag, use_ssl, max_latency_ms, comment FROM mysql_servers WHERE hostgroup_id NOT IN (%d, %d)";
				sprintf(query, q, _rhid, _whid);
				mydb->execute(query);
				commit();
				wrlock();
/*
				SQLite3_result *resultset2=NULL;
				q=(char *)"SELECT writer_hostgroup, reader_hostgroup FROM mysql_aws_aurora_hostgroups WHERE writer_hostgroup=%d";
				sprintf(query,q,_writer_hostgroup);
				mydb->execute_statement(query, &error, &cols , &affected_rows , &resultset2);
				if (resultset2) {
					if (resultset2->rows_count) {
						for (std::vector<SQLite3_row *>::iterator it = resultset2->rows.begin() ; it != resultset2->rows.end(); ++it) {
							SQLite3_row *r=*it;
							int writer_hostgroup=atoi(r->fields[0]);
							int reader_hostgroup=atoi(r->fields[1]);
*/
							q=(char *)"DELETE FROM mysql_servers WHERE hostgroup_id IN (%d , %d)";
							sprintf(query,q,_whid,_rhid);
							mydb->execute(query);
							generate_mysql_servers_table(&_whid);
							generate_mysql_servers_table(&_rhid);
/*
						}
					}
					delete resultset2;
					resultset2=NULL;
				}
*/
				wrunlock();
			} else {
				if (GloMTH->variables.hostgroup_manager_verbose > 1) {
					proxy_warning("AWS Aurora: skipping setting node %s%s:%d from hostgroup %d as writer because won't change the list of ONLINE nodes in writer hostgroup\n", _server_id, domain_name, aurora_port, _writer_hostgroup);
				}
			}
			GloAdmin->mysql_servers_wrunlock();
			free(query);
			query = NULL;
		} else {
			GloAdmin->mysql_servers_wrlock();
			mydb->execute("DELETE FROM mysql_servers_incoming");
			q=(char *)"INSERT INTO mysql_servers_incoming SELECT hostgroup_id, hostname, port, gtid_port, weight, status, compression, max_connections, max_replication_lag, use_ssl, max_latency_ms, comment FROM mysql_servers WHERE hostname<>'%s%s'";
			sprintf(query,q, _server_id, domain_name);
			mydb->execute(query);

			unsigned int max_max_connections = 1000;
			unsigned int max_use_ssl = 0;
			MyHGC *myhgc = MyHGC_lookup(_whid);
			for (int j = 0; j < (int) myhgc->mysrvs->cnt(); j++) {
				MySrvC *mysrvc = (MySrvC *) myhgc->mysrvs->servers->index(j);
				if (mysrvc->max_connections > max_max_connections) {
					max_max_connections = mysrvc->max_connections;
				}
				if (mysrvc->use_ssl > max_use_ssl) {
					max_use_ssl = mysrvc->use_ssl;
				}
			}

			q=(char *)"INSERT INTO mysql_servers_incoming (hostgroup_id, hostname, port, weight, max_connections, use_ssl) VALUES (%d, '%s%s', %d, %d, %d, %d)";
			sprintf(query,q, _writer_hostgroup, _server_id, domain_name, aurora_port, new_reader_weight, max_max_connections, max_use_ssl);
			mydb->execute(query);
			if (writer_is_also_reader && read_HG>=0) {
				q=(char *)"INSERT INTO mysql_servers_incoming (hostgroup_id, hostname, port, weight, max_connections, use_ssl) VALUES (%d, '%s%s', %d, %d, %d, %d)";
				sprintf(query, q, read_HG, _server_id, domain_name, aurora_port, new_reader_weight, max_max_connections, max_use_ssl);
				mydb->execute(query);
			}
			proxy_info("AWS Aurora: setting new auto-discovered host %s%s:%d as writer\n", _server_id, domain_name, aurora_port);
			commit();
			wrlock();
			q=(char *)"DELETE FROM mysql_servers WHERE hostgroup_id IN (%d , %d)";
			sprintf(query,q,_whid,_rhid);
			mydb->execute(query);
			generate_mysql_servers_table(&_whid);
			generate_mysql_servers_table(&_rhid);
			wrunlock();
			GloAdmin->mysql_servers_wrunlock();
			free(query);
			query = NULL;
		}
	}
	if (resultset) {
		delete resultset;
		resultset=NULL;
	}
	if (query) {
		free(query);
	}
	free(domain_name);
}

void MySQL_HostGroups_Manager::update_aws_aurora_set_reader(int _whid, int _rhid, char *_server_id) {
	int cols=0;
	int affected_rows=0;
	SQLite3_result *resultset=NULL;
	char *query=NULL;
	char *q=NULL;
	char *error=NULL;
	int _writer_hostgroup = _whid;
	int aurora_port = 3306;
	int new_reader_weight = 0;
	char *domain_name = strdup((char *)"");
	{
		pthread_mutex_lock(&AWS_Aurora_Info_mutex);
		std::map<int , AWS_Aurora_Info *>::iterator it2;
		it2 = AWS_Aurora_Info_Map.find(_writer_hostgroup);
		AWS_Aurora_Info *info=NULL;
		if (it2!=AWS_Aurora_Info_Map.end()) {
			info=it2->second;
			if (info->domain_name) {
				free(domain_name);
				domain_name = strdup(info->domain_name);
			}
			aurora_port = info->aurora_port;
			new_reader_weight = info->new_reader_weight;
		}
		pthread_mutex_unlock(&AWS_Aurora_Info_mutex);
	}
	q=(char *)"SELECT hostgroup_id FROM mysql_servers JOIN mysql_aws_aurora_hostgroups ON hostgroup_id=writer_hostgroup OR hostgroup_id=reader_hostgroup WHERE hostname='%s%s' AND port=%d AND status<>3";
	query=(char *)malloc(strlen(q)+strlen(_server_id)+strlen(domain_name)+32);
	sprintf(query, q, _server_id, domain_name, aurora_port);
	mydb->execute_statement(query, &error, &cols , &affected_rows , &resultset);
	if (error) {
		free(error);
		error=NULL;
	}
	free(query);
	if (resultset) { // we lock only if needed
		if (resultset->rows_count) {
			proxy_warning("AWS Aurora: setting host %s%s:%d (part of cluster with writer_hostgroup=%d) in a reader, moving from writer_hostgroup %d to reader_hostgroup %d\n", _server_id, domain_name, aurora_port, _whid, _whid, _rhid);
			GloAdmin->mysql_servers_wrlock();
			mydb->execute("DELETE FROM mysql_servers_incoming");
			mydb->execute("INSERT INTO mysql_servers_incoming SELECT hostgroup_id, hostname, port, gtid_port, weight, status, compression, max_connections, max_replication_lag, use_ssl, max_latency_ms, comment FROM mysql_servers");
			q=(char *)"UPDATE OR IGNORE mysql_servers_incoming SET hostgroup_id=%d WHERE hostname='%s%s' AND port=%d AND hostgroup_id<>%d";
			query=(char *)malloc(strlen(q)+strlen(_server_id)+strlen(domain_name)+512);
			sprintf(query, q, _rhid, _server_id, domain_name, aurora_port, _rhid);
			mydb->execute(query);
			//free(query);
			q=(char *)"DELETE FROM mysql_servers_incoming WHERE hostname='%s%s' AND port=%d AND hostgroup_id<>%d";
			//query=(char *)malloc(strlen(q)+strlen(_hostname)+64);
			sprintf(query, q, _server_id, domain_name, aurora_port, _rhid);
			mydb->execute(query);
			//free(query);
			q=(char *)"UPDATE mysql_servers_incoming SET status=0 WHERE hostname='%s%s' AND port=%d AND hostgroup_id=%d";
			sprintf(query, q, _server_id, domain_name, aurora_port, _rhid);
			mydb->execute(query);
			//free(query);
			//converge_galera_config(_writer_hostgroup);
			commit();
			wrlock();
/*
			SQLite3_result *resultset2=NULL;
			q=(char *)"SELECT writer_hostgroup, reader_hostgroup FROM mysql_galera_hostgroups WHERE writer_hostgroup=%d";
			//query=(char *)malloc(strlen(q)+strlen(_hostname)+64);
			sprintf(query,q,_writer_hostgroup);
			mydb->execute_statement(query, &error, &cols , &affected_rows , &resultset2);
			if (resultset2) {
				if (resultset2->rows_count) {
					for (std::vector<SQLite3_row *>::iterator it = resultset2->rows.begin() ; it != resultset2->rows.end(); ++it) {
						SQLite3_row *r=*it;
						int writer_hostgroup=atoi(r->fields[0]);
						int backup_writer_hostgroup=atoi(r->fields[1]);
						int reader_hostgroup=atoi(r->fields[2]);
						int offline_hostgroup=atoi(r->fields[3]);
*/
						q=(char *)"DELETE FROM mysql_servers WHERE hostgroup_id IN (%d , %d)";
						sprintf(query,q,_whid,_rhid);
						mydb->execute(query);
						generate_mysql_servers_table(&_whid);
						generate_mysql_servers_table(&_rhid);
/*
						generate_mysql_servers_table(&writer_hostgroup);
						generate_mysql_servers_table(&backup_writer_hostgroup);
						generate_mysql_servers_table(&reader_hostgroup);
						generate_mysql_servers_table(&offline_hostgroup);
					}
				}
				delete resultset2;
				resultset2=NULL;
			}
*/
			wrunlock();
			GloAdmin->mysql_servers_wrunlock();
			free(query);
		} else {
			// we couldn't find the server
			// autodiscovery algorithm here
			char *full_hostname=(char *)malloc(strlen(_server_id)+strlen(domain_name)+1);
			sprintf(full_hostname, "%s%s", _server_id, domain_name);
			bool found = false;
			GloAdmin->mysql_servers_wrlock();
			unsigned int max_max_connections = 10;
			unsigned int max_use_ssl = 0;
			wrlock();
			MyHGC *myhgc=MyHGC_lookup(_rhid);
			{
				for (int j=0; j<(int)myhgc->mysrvs->cnt(); j++) {
					MySrvC *mysrvc=(MySrvC *)myhgc->mysrvs->servers->index(j);
					if (mysrvc->max_connections > max_max_connections) {
						max_max_connections = mysrvc->max_connections;
					}
					if (mysrvc->use_ssl > max_use_ssl) {
						max_use_ssl = mysrvc->use_ssl;
					}
					if (strcmp(mysrvc->address,full_hostname)==0 && mysrvc->port==aurora_port) {
						found = true;
						// we found the server, we just configure it online if it was offline
						if (mysrvc->status == MYSQL_SERVER_STATUS_OFFLINE_HARD) {
							mysrvc->status = MYSQL_SERVER_STATUS_ONLINE;
						}
					}
				}
				if (found == false) { // the server doesn't exist
					MySrvC *mysrvc=new MySrvC(full_hostname, aurora_port, 0, new_reader_weight, MYSQL_SERVER_STATUS_ONLINE, 0, max_max_connections, 0, max_use_ssl, 0, (char *)""); // add new fields here if adding more columns in mysql_servers
					proxy_info("Adding new discovered AWS Aurora node %s:%d with: hostgroup=%d, weight=%d, max_connections=%d\n" , full_hostname, aurora_port, _rhid , new_reader_weight, max_max_connections);
					add(mysrvc,_rhid);
				}
				q=(char *)"DELETE FROM mysql_servers WHERE hostgroup_id IN (%d , %d)";
				query = (char *)malloc(strlen(q)+64);
				sprintf(query,q,_whid,_rhid);
				mydb->execute(query);
				generate_mysql_servers_table(&_whid);
				generate_mysql_servers_table(&_rhid);
				free(query);
			}
			// NOTE: Because 'commit' isn't called, we are required to update 'mysql_servers_for_monitor'.
			// Also note that 'generate_mysql_servers' is previously called.
			update_table_mysql_servers_for_monitor(false);
			wrunlock();
			// it is now time to build a new structure in Monitor
			pthread_mutex_lock(&AWS_Aurora_Info_mutex);
			pthread_mutex_lock(&GloMyMon->aws_aurora_mutex);
			{
				char *error=NULL;
				int cols=0;
				int affected_rows=0;
				SQLite3_result *resultset=NULL;
				char *query=(char *)"SELECT writer_hostgroup, reader_hostgroup, hostname, port, MAX(use_ssl) use_ssl , max_lag_ms , check_interval_ms , check_timeout_ms, add_lag_ms, min_lag_ms, lag_num_checks FROM mysql_servers JOIN mysql_aws_aurora_hostgroups ON hostgroup_id=writer_hostgroup OR hostgroup_id=reader_hostgroup WHERE active=1 AND status NOT IN (2,3) GROUP BY hostname, port";
				mydb->execute_statement(query, &error , &cols , &affected_rows , &resultset);
				if (resultset) {
					if (GloMyMon->AWS_Aurora_Hosts_resultset) {
						delete GloMyMon->AWS_Aurora_Hosts_resultset;
					}
					GloMyMon->AWS_Aurora_Hosts_resultset=resultset;
					GloMyMon->AWS_Aurora_Hosts_resultset_checksum=resultset->raw_checksum();
				}
			}
			pthread_mutex_unlock(&GloMyMon->aws_aurora_mutex);
			pthread_mutex_unlock(&AWS_Aurora_Info_mutex);
			GloAdmin->mysql_servers_wrunlock();
			free(full_hostname);
		}
	}
	if (resultset) {
		delete resultset;
		resultset=NULL;
	}
	free(domain_name);
}

MySrvC* MySQL_HostGroups_Manager::find_server_in_hg(unsigned int _hid, const std::string& addr, int port) {
	MySrvC* f_server = nullptr;

	MyHGC* myhgc = nullptr;
	for (uint32_t i = 0; i < MyHostGroups->len; i++) {
		myhgc = static_cast<MyHGC*>(MyHostGroups->index(i));

		if (myhgc->hid == _hid) {
			break;
		}
	}

	if (myhgc != nullptr) {
		for (uint32_t j = 0; j < myhgc->mysrvs->cnt(); j++) {
			MySrvC* mysrvc = static_cast<MySrvC*>(myhgc->mysrvs->servers->index(j));

			if (strcmp(mysrvc->address, addr.c_str()) == 0 && mysrvc->port == port) {
				f_server = mysrvc;
			}
		}
	}

	return f_server;
}

void MySQL_HostGroups_Manager::HostGroup_Server_Mapping::copy_if_not_exists(Type dest_type, Type src_type) {

	assert(dest_type != src_type);

	const std::vector<Node>& src_nodes = mapping[src_type];

	if (src_nodes.empty()) return;

	std::vector<Node>& dest_nodes = mapping[dest_type];
	std::list<Node> append;

	for (const auto& src_node : src_nodes) {

		for (auto& dest_node : dest_nodes) {

			if (src_node.reader_hostgroup_id == dest_node.reader_hostgroup_id &&
				src_node.writer_hostgroup_id == dest_node.writer_hostgroup_id) {
				goto __skip;
			}
		}

		append.push_back(src_node);

	__skip:
		continue;
	}

	if (append.empty()) {
		return;
	}

	if (dest_nodes.capacity() < (dest_nodes.size() + append.size()))
		dest_nodes.reserve(dest_nodes.size() + append.size());
	//dest_nodes.insert(dest_nodes.end(), append.begin(), append.end());

	for (auto& node : append) {

		if (node.srv->status == MYSQL_SERVER_STATUS_SHUNNED ||
			node.srv->status == MYSQL_SERVER_STATUS_SHUNNED_REPLICATION_LAG) {
			// Status updated from "*SHUNNED" to "ONLINE" as "read_only" value was successfully 
			// retrieved from the backend server, indicating server is now online.
			node.srv->status = MYSQL_SERVER_STATUS_ONLINE;
		}

		MySrvC* new_srv = insert_HGM(get_hostgroup_id(dest_type, node), node.srv);
			
		if (!new_srv) assert(0);
			
		node.srv = new_srv;
		dest_nodes.push_back(node);
	}
}

void MySQL_HostGroups_Manager::HostGroup_Server_Mapping::remove(Type type, size_t index) {

	std::vector<Node>& nodes = mapping[type];

	// ensure that we're not attempting to access out of the bounds of the container.
	assert(index < nodes.size());

	remove_HGM(nodes[index].srv);

	//Swap the element with the back element, except in the case when we're the last element.
	if (index + 1 != nodes.size())
		std::swap(nodes[index], nodes.back());

	//Pop the back of the container, deleting our old element.
	nodes.pop_back();
}

void MySQL_HostGroups_Manager::HostGroup_Server_Mapping::clear(Type type) {

	for (const auto& node : mapping[type]) {
		remove_HGM(node.srv);
	}

	mapping[type].clear();
}

unsigned int MySQL_HostGroups_Manager::HostGroup_Server_Mapping::get_hostgroup_id(Type type, const Node& node) const {

	if (type == Type::WRITER)
		return node.writer_hostgroup_id;
	else if (type == Type::READER)
		return node.reader_hostgroup_id;
	else
		assert(0);
}

MySrvC* MySQL_HostGroups_Manager::HostGroup_Server_Mapping::insert_HGM(unsigned int hostgroup_id, const MySrvC* srv) {

	MyHGC* hostgroup_container = myHGM->MyHGC_lookup(hostgroup_id);

	if (!hostgroup_container)
		return NULL;

	if (GloMTH->variables.hostgroup_manager_verbose) {
		proxy_info("Creating new server in HG %d : %s:%d , gtid_port=%d, weight=%d, status=%d\n", hostgroup_id, srv->address, srv->port, srv->gtid_port, srv->weight, srv->status);
	}

	proxy_debug(PROXY_DEBUG_MYSQL_CONNPOOL, 5, "Adding new server %s:%d , weight=%d, status=%d, mem_ptr=%p into hostgroup=%d\n", srv->address, srv->port, srv->weight, srv->status, srv, hostgroup_id);

	MySrvC* new_srv = new MySrvC(srv->address, srv->port, srv->gtid_port, srv->weight, srv->status, srv->compression,
		srv->max_connections, srv->max_replication_lag, srv->use_ssl, (srv->max_latency_us/1000), srv->comment);

	hostgroup_container->mysrvs->add(new_srv);

	return new_srv;
}

void MySQL_HostGroups_Manager::HostGroup_Server_Mapping::remove_HGM(MySrvC* srv) {
	proxy_warning("Removed server at address %p, hostgroup %d, address %s port %d. Setting status OFFLINE HARD and immediately dropping all free connections. Used connections will be dropped when trying to use them\n", (void*)srv, srv->myhgc->hid, srv->address, srv->port);
	srv->status = MYSQL_SERVER_STATUS_OFFLINE_HARD;
	srv->ConnectionsFree->drop_all_connections();
}

/**
 * @brief This function computes the checksum of the mysql_servers resultset.
*	As the checksum is being calculated, the function replaces the status values with their respective integer values.
 *
 * @param mysql_servers resultset of mysql_servers or mysql_servers_incoming.
 */
uint64_t MySQL_HostGroups_Manager::compute_mysql_servers_raw_checksum(const SQLite3_result* mysql_servers) {

	if (!mysql_servers || mysql_servers->rows_count == 0)
		return 0;

	int status_idx = -1;

	for (int i = 0; i < mysql_servers->columns; i++) {
		if (mysql_servers->column_definition[i] && mysql_servers->column_definition[i]->name &&
			strcmp(mysql_servers->column_definition[i]->name, "status") == 0) {
			status_idx = i;
			break;
		}
	}

	if (status_idx == -1) assert(0);

	SpookyHash myhash;
	myhash.Init(19, 3);

	for (const SQLite3_row* r : mysql_servers->rows) {

		const char* mapped_status = "";
		const char* status = r->fields[status_idx];

		if (status) {
			if (strcasecmp(status, "OFFLINE_HARD") == 0)
				continue;

			if (strcasecmp(status, "ONLINE") == 0 ||
				strcasecmp(status, "SHUNNED") == 0) {
				mapped_status = "0";
			} else if (strcasecmp(status, "OFFLINE_SOFT") == 0) {
				mapped_status = "2";
			}
		}

		for (int i = 0; i < mysql_servers->columns; i++) {

			if (r->fields[i]) {
				if (i != status_idx) {
					myhash.Update(r->fields[i], r->sizes[i]);
				} else {
					myhash.Update(mapped_status, strlen(mapped_status));
				}
			} else {
				myhash.Update("", 0);
			}
		}
	}

	uint64_t res_hash = 0, hash2 = 0;	
	myhash.Final(&res_hash, &hash2);

	return res_hash;
}<|MERGE_RESOLUTION|>--- conflicted
+++ resolved
@@ -2262,7 +2262,6 @@
 		GloMTH->signal_all_threads(1);
 	}
 
-<<<<<<< HEAD
 	return true;
 }
 
@@ -2285,30 +2284,6 @@
 		char* error = NULL;
 		int cols = 0;
 		int affected_rows = 0;
-=======
-	// Checksums are always generated - 'admin-checksum_*' deprecated
-	{
-		uint64_t hash1 = 0, hash2 = 0;
-		SpookyHash myhash;
-		char buf[ProxySQL_Checksum_Value_LENGTH];
-		bool init = false;
-		{
-			mydb->execute("DELETE FROM mysql_servers");
-			generate_mysql_servers_table();
-			char *error=NULL;
-			int cols=0;
-			int affected_rows=0;
-			SQLite3_result *resultset=NULL;
-			char *query=(char *)"SELECT hostgroup_id, hostname, port, gtid_port, CASE status WHEN 0 OR 1 OR 4 THEN 0 ELSE status END status, weight, compression, max_connections, max_replication_lag, use_ssl, max_latency_ms, comment FROM mysql_servers WHERE status<>3 ORDER BY hostgroup_id, hostname, port";
-			mydb->execute_statement(query, &error , &cols , &affected_rows , &resultset);
-			if (runtime_mysql_servers == nullptr) {
-				char* error = NULL;
-				int cols = 0;
-				int affected_rows = 0;
-				SQLite3_result* resultset = NULL;
-
-				mydb->execute_statement(MYHGM_GEN_ADMIN_RUNTIME_SERVERS, &error, &cols, &affected_rows, &resultset);
->>>>>>> 96016c3b
 
 		mydb->execute_statement(MYHGM_GEN_ADMIN_RUNTIME_SERVERS, &error, &cols, &affected_rows, &resultset);
 
@@ -5192,8 +5167,7 @@
 		const auto mysql_servers_checksum = get_mysql_servers_checksum();
 		hgsm_mysql_servers_checksum = mysql_servers_checksum;
 
-<<<<<<< HEAD
-		char buf[80];
+		char buf[ProxySQL_Checksum_Value_LENGTH];
 		uint32_t d32[2];
 		memcpy(&d32, &mysql_servers_checksum, sizeof(mysql_servers_checksum));
 		sprintf(buf, "0x%0X%0X", d32[0], d32[1]);
@@ -5203,18 +5177,6 @@
 		//struct timespec ts;
 		//clock_gettime(CLOCK_REALTIME, &ts);
 		time_t t = time(NULL);
-=======
-			char buf[ProxySQL_Checksum_Value_LENGTH];
-			uint32_t d32[2];
-			memcpy(&d32, &hash, sizeof(hash));
-			sprintf(buf, "0x%0X%0X", d32[0], d32[1]);
-			pthread_mutex_lock(&GloVars.checksum_mutex);
-			GloVars.checksums_values.mysql_servers.set_checksum(buf);
-			GloVars.checksums_values.mysql_servers.version++;
-			//struct timespec ts;
-			//clock_gettime(CLOCK_REALTIME, &ts);
-			time_t t = time(NULL);
->>>>>>> 96016c3b
 
 		GloVars.checksums_values.mysql_servers.epoch = t;
 
