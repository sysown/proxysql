/*
	RECENT CHANGELOG
	1.2.0723
		* almost completely rewritten
		* use of blocking call for new connections
    * use of Thread Pool instead of a thread per check type
	0.2.0902
		* original implementation
*/
#include <map>
#include <mutex>
#include <thread>
#include <future>
#include <sstream>
#include <prometheus/counter.h>
#include "MySQL_Protocol.h"
#include "MySQL_HostGroups_Manager.h"
#include "MySQL_Monitor.hpp"
#include "ProxySQL_Cluster.hpp"
#include "proxysql.h"
#include "cpp.h"
#include "proxysql_utils.h"

#include "thread.h"
#include "wqueue.h"

#include <fcntl.h>

#ifdef DEBUG
#define DEB "_DEBUG"
#else
#define DEB ""
#endif /* DEBUG */
#define MYSQL_MONITOR_VERSION "2.0.1226" DEB

extern ProxySQL_Admin *GloAdmin;
extern MySQL_Threads_Handler *GloMTH;
extern ProxySQL_Cluster* GloProxyCluster;

static MySQL_Monitor *GloMyMon;

#define SAFE_SQLITE3_STEP(_stmt) do {\
	do {\
		rc=(*proxy_sqlite3_step)(_stmt);\
		if (rc!=SQLITE_DONE) {\
			assert(rc==SQLITE_LOCKED);\
			usleep(100);\
		}\
	} while (rc!=SQLITE_DONE);\
} while (0)

#define SAFE_SQLITE3_STEP2(_stmt) do {\
        do {\
                rc=(*proxy_sqlite3_step)(_stmt);\
                if (rc==SQLITE_LOCKED || rc==SQLITE_BUSY) {\
                        usleep(100);\
                }\
        } while (rc==SQLITE_LOCKED || rc==SQLITE_BUSY);\
} while (0)

template<typename T, bool check_monitor_enabled_flag = true>
class ConsumerThread : public Thread {
	wqueue<WorkItem<T>*>& m_queue;
	int thrn;
	public:
	ConsumerThread(wqueue<WorkItem<T>*>& queue, int _n) : m_queue(queue) {
		thrn=_n;
	}
	void* run() {
		// Remove 1 item at a time and process it. Blocks if no items are
		// available to process.
		for (int i = 0; (thrn ? i < thrn : 1); i++) {
			//VALGRIND_DISABLE_ERROR_REPORTING;
			WorkItem<T>* item = (WorkItem<T>*)m_queue.remove();
			//VALGRIND_ENABLE_ERROR_REPORTING;
			if (item == NULL) {
				if (thrn) {
					// we took a NULL item that wasn't meant to reach here! Add it again
					WorkItem<T>* item = NULL;
					m_queue.add(item);
				}
				// this is intentional to EXIT immediately
				return NULL;
			}


			if (item->routine) { // NULL is allowed, do nothing for it
				bool me = true;

				if (check_monitor_enabled_flag) {
					pthread_mutex_lock(&GloMyMon->mon_en_mutex);
					me = GloMyMon->monitor_enabled;
					pthread_mutex_unlock(&GloMyMon->mon_en_mutex);
				}

				if (me) {
					item->routine((void *)item->data);
				}
			}
			delete item->data;
			delete item;
		}
		return NULL;
	}
};

using DNSResolverThread = ConsumerThread<DNS_Resolve_Data, false>;

static int wait_for_mysql(MYSQL *mysql, int status) {
	struct pollfd pfd;
	int timeout, res;

	pfd.fd = mysql_get_socket(mysql);
	pfd.events =
		(status & MYSQL_WAIT_READ ? POLLIN : 0) |
		(status & MYSQL_WAIT_WRITE ? POLLOUT : 0) |
		(status & MYSQL_WAIT_EXCEPT ? POLLPRI : 0);
	timeout = 10;
	res = poll(&pfd, 1, timeout);
	if (res == 0)
		return MYSQL_WAIT_TIMEOUT | status;
	else if (res < 0)
		return MYSQL_WAIT_TIMEOUT;
	else {
		int status = 0;
		if (pfd.revents & POLLIN) status |= MYSQL_WAIT_READ;
		if (pfd.revents & POLLOUT) status |= MYSQL_WAIT_WRITE;
		if (pfd.revents & POLLPRI) status |= MYSQL_WAIT_EXCEPT;
		return status;
	}
}

static void close_mysql(MYSQL *my) {
	if (my->net.pvio) {
		char buff[5];
		mysql_hdr myhdr;
		myhdr.pkt_id=0;
		myhdr.pkt_length=1;
		memcpy(buff, &myhdr, sizeof(mysql_hdr));
		buff[4]=0x01;
		int fd=my->net.fd;
#ifdef __APPLE__
		int arg_on=1;
		setsockopt(fd, SOL_SOCKET, SO_NOSIGPIPE, (char *) &arg_on, sizeof(int));
		int wb=send(fd, buff, 5, 0);
#else
		int wb=send(fd, buff, 5, MSG_NOSIGNAL);
#endif
		fd+=wb; // dummy, to make compiler happy
		fd-=wb; // dummy, to make compiler happy
	}
	mysql_close_no_command(my);
}

class MonMySrvC {
	public:
	char *address;
	uint16_t port;
	std::unique_ptr<PtrArray> conns;
	MonMySrvC(char *a, uint16_t p) {
		address = strdup(a);
		port = p;
		conns = std::unique_ptr<PtrArray>(new PtrArray());
	};
	~MonMySrvC() {
		free(address);
		if (conns) {
			while (conns->len) {
				MYSQL* mysql = static_cast<MYSQL*>(conns->index(0));
				if (mysql) {
					mysql_close(mysql); mysql=NULL;
				}
				conns->remove_index_fast(0);
			}
		}
	}
};

class MySQL_Monitor_Connection_Pool {
private:
	std::mutex mutex;
#ifdef DEBUG
	pthread_mutex_t m2;
	PtrArray *conns;
#endif // DEBUG
//	std::map<std::pair<std::string, int>, std::vector<MYSQL*> > my_connections;
	std::unique_ptr<PtrArray> servers;
public:
	MYSQL * get_connection(char *hostname, int port, MySQL_Monitor_State_Data *mmsd);
	void put_connection(char *hostname, int port, MYSQL *my);
	void purge_some_connections();
	void purge_all_connections();
	MySQL_Monitor_Connection_Pool() {
		servers = std::unique_ptr<PtrArray>(new PtrArray());
#ifdef DEBUG
		conns = new PtrArray();
		pthread_mutex_init(&m2, NULL);
#endif // DEBUG
	};
	~MySQL_Monitor_Connection_Pool() {
		purge_all_connections();
#ifdef DEBUG
		pthread_mutex_destroy(&m2);
#endif // DEBUG
	}
	void conn_register(MySQL_Monitor_State_Data *mmsd) {
#ifdef DEBUG
		std::lock_guard<std::mutex> lock(mutex);
		MYSQL *my = mmsd->mysql;
		pthread_mutex_lock(&m2);
__conn_register_label:
		for (unsigned int i=0; i<conns->len; i++) {
			MYSQL *my1 = (MYSQL *)conns->index(i);
			assert(my!=my1);
			//assert(my->net.fd!=my1->net.fd); // FIXME: we changed this with the next section of code
			if (my->net.fd == my1->net.fd) {
				// FIXME: we need to identify still why a connection with error 2013 is here
				if (my1->net.last_errno == 2013) {
					// we remove the connection
					conns->remove_index_fast(i);
					goto __conn_register_label; // we return to the loop
				} else {
					// we crash again, as in the old logic
					assert(my->net.fd!=my1->net.fd);
				}
			}
		}
		//proxy_info("Registering MYSQL with FD %d from mmsd %p and MYSQL %p\n", my->net.fd, mmsd, mmsd->mysql);
		conns->add(my);
		pthread_mutex_unlock(&m2);
#endif // DEBUG
		return;
	};
	void conn_unregister(MySQL_Monitor_State_Data *mmsd) {
#ifdef DEBUG
		std::lock_guard<std::mutex> lock(mutex);
		pthread_mutex_lock(&m2);
		MYSQL *my = mmsd->mysql;
		for (unsigned int i=0; i<conns->len; i++) {
			MYSQL *my1 = (MYSQL *)conns->index(i);
			if (my1 == my) {
				conns->remove_index_fast(i);
				//proxy_info("Un-registering MYSQL with FD %d\n", my->net.fd);
				pthread_mutex_unlock(&m2);
				return;
			}
		}
		// LCOV_EXCL_START
		assert(0);
		// LCOV_EXCL_STOP
#endif // DEBUG
		// LCOV_EXCL_START
		return;
		// LCOV_EXCL_STOP
	};
};

void MySQL_Monitor_Connection_Pool::purge_all_connections() {
	std::lock_guard<std::mutex> lock(mutex);
#ifdef DEBUG
	pthread_mutex_lock(&m2);
#endif
	if (servers) {
		while (servers->len) {
			MonMySrvC* srv = static_cast<MonMySrvC*>(servers->index(0));
			if (srv) {
				delete srv;
			}
			servers->remove_index_fast(0);
		}
	}
#ifdef DEBUG
	conns->reset();
	pthread_mutex_unlock(&m2);
#endif
}

MYSQL * MySQL_Monitor_Connection_Pool::get_connection(char *hostname, int port, MySQL_Monitor_State_Data *mmsd) {
	std::lock_guard<std::mutex> lock(mutex);
#ifdef DEBUG
	pthread_mutex_lock(&m2);
#endif // DEBUG
	MYSQL *my = NULL;
	unsigned long long now = monotonic_time();
	for (unsigned int i=0; i<servers->len; i++) {
		MonMySrvC *srv = (MonMySrvC *)servers->index(i);
		if (srv->port == port && strcmp(hostname,srv->address)==0) {
			if (srv->conns->len) {
#ifdef DEBUG
				for (unsigned int j=0; j<srv->conns->len; j++) {
					MYSQL *my1 = (MYSQL *)srv->conns->index(j);
					for (unsigned int k=0; k<srv->conns->len; k++) {
						if (k!=j) {
							MYSQL *my2 = (MYSQL *)srv->conns->index(k);
							assert(my1!=my2);
							assert(my1->net.fd!=my2->net.fd);
						}
					}
				}
#endif // DEBUG
				while (srv->conns->len) {
					unsigned int idx = rand() % srv->conns->len;
					MYSQL* mysql = (MYSQL*)srv->conns->remove_index_fast(idx);

					if (!mysql) continue;

					// close connection if not used for a while
					unsigned long long then = *(unsigned long long*)mysql->net.buff;
					if (now > (then + mysql_thread___monitor_ping_interval * 1000 * 10)) {
						MySQL_Monitor_State_Data* mmsd = new MySQL_Monitor_State_Data(MON_CLOSE_CONNECTION, (char*)"", 0, false);
						mmsd->mysql = mysql;
						GloMyMon->queue->add(new WorkItem<MySQL_Monitor_State_Data>(mmsd, NULL));
						continue;
					}

					my = mysql;
					break;
				}
#ifdef DEBUG
<<<<<<< HEAD
				// Safety check
				// 'my' can be NULL due to connection cleanup, and can cause crash
=======
>>>>>>> e5f252e1
				if (my) {
					for (unsigned int j=0; j<conns->len; j++) {
						MYSQL *my1 = (MYSQL *)conns->index(j);
						assert(my!=my1);
<<<<<<< HEAD
						assert(my->net.fd!=my1->net.fd); // will crash if my is null (in Debug mode)
					}
				//proxy_info("Registering MYSQL with FD %d from mmsd %p and MYSQL %p\n", my->net.fd, mmsd, my);
				
=======
						assert(my->net.fd!=my1->net.fd);
					}
					//proxy_info("Registering MYSQL with FD %d from mmsd %p and MYSQL %p\n", my->net.fd, mmsd, my);

>>>>>>> e5f252e1
					conns->add(my);
				}
#endif // DEBUG
			}
#ifdef DEBUG
			pthread_mutex_unlock(&m2);
#endif // DEBUG
			return my;
		}
	}
#ifdef DEBUG
	pthread_mutex_unlock(&m2);
#endif // DEBUG
	return my;
}

void MySQL_Monitor_Connection_Pool::put_connection(char *hostname, int port, MYSQL *my) {
	unsigned long long now = monotonic_time();
	std::lock_guard<std::mutex> lock(mutex);
#ifdef DEBUG
	pthread_mutex_lock(&m2);
#endif // DEBUG
	*(unsigned long long*)my->net.buff = now;
	for (unsigned int i=0; i<servers->len; i++) {
		MonMySrvC *srv = (MonMySrvC *)servers->index(i);
		if (srv->port == port && strcmp(hostname,srv->address)==0) {
			srv->conns->add(my);
//			pthread_mutex_unlock(&m2);
//			return;
#ifdef DEBUG
			for (unsigned int j=0; j<conns->len; j++) {
				MYSQL *my1 = (MYSQL *)conns->index(j);
				if (my1 == my) {
					conns->remove_index_fast(j);
					//proxy_info("Un-registering MYSQL with FD %d\n", my->net.fd);
					pthread_mutex_unlock(&m2);
					return;
				}
			}
			// LCOV_EXCL_START
			assert(0); // it didn't register it
			// LCOV_EXCL_STOP
#else
			return;
#endif // DEBUG
		}
	}
	// if no server was found
	MonMySrvC *srv = new MonMySrvC(hostname,port);
	srv->conns->add(my);
	servers->add(srv);
//	pthread_mutex_unlock(&m2);
#ifdef DEBUG
	for (unsigned int j=0; j<conns->len; j++) {
		MYSQL *my1 = (MYSQL *)conns->index(j);
		if (my1 == my) {
			conns->remove_index_fast(j);
			//proxy_info("Un-registering MYSQL with FD %d\n", my->net.fd);
			pthread_mutex_unlock(&m2);
			return;
		}
	}
	// LCOV_EXCL_START
	assert(0);
	// LCOV_EXCL_STOP
#endif // DEBUG
}

void MySQL_Monitor_Connection_Pool::purge_some_connections() {
	unsigned long long now = monotonic_time();
	std::lock_guard<std::mutex> lock(mutex);
#ifdef DEBUG
	pthread_mutex_lock(&m2);
#endif // DEBUG
	for (unsigned int i=0; i<servers->len; i++) {
		MonMySrvC *srv = (MonMySrvC *)servers->index(i);
		while (srv->conns->len > 4) {
			MYSQL *my = (MYSQL *)srv->conns->remove_index_fast(0);
			MySQL_Monitor_State_Data *mmsd= new MySQL_Monitor_State_Data(MON_CLOSE_CONNECTION, (char *)"",0,false);
			mmsd->mysql=my;
			GloMyMon->queue->add(new WorkItem<MySQL_Monitor_State_Data>(mmsd,NULL));
		}
		for (unsigned int j=0 ; j<srv->conns->len ; j++) {
			MYSQL *my = (MYSQL *)srv->conns->index(j);
			unsigned long long then = *(unsigned long long*)my->net.buff;
			if (now > (then + mysql_thread___monitor_ping_interval*1000 * 10)) {
				srv->conns->remove_index_fast(j);
				MySQL_Monitor_State_Data *mmsd= new MySQL_Monitor_State_Data(MON_CLOSE_CONNECTION, (char *)"",0,false);
				mmsd->mysql=my;
				GloMyMon->queue->add(new WorkItem<MySQL_Monitor_State_Data>(mmsd,NULL));
			}
		}
	}
#ifdef DEBUG
	pthread_mutex_unlock(&m2);
#endif // DEBUG
}

/*
void MySQL_Monitor_Connection_Pool::purge_idle_connections() {
	unsigned long long now = monotonic_time();
	std::lock_guard<std::mutex> lock(mutex);
	for(auto it = my_connections.begin(); it != my_connections.end();) {
		auto& lst = it->second;
		for(auto it3 = lst.begin(); it3 != lst.end();) {
			MYSQL *my = *it3;
			unsigned long long then = *(unsigned long long*)my->net.buff;
			if (now > (then + mysql_thread___monitor_ping_interval*1000 * 3)) {
				MySQL_Monitor_State_Data *mmsd= new MySQL_Monitor_State_Data((char *)"",0,NULL,false);
				mmsd->mysql=my;
				GloMyMon->queue.add(new WorkItem(mmsd,NULL));
				std::swap(*it3, lst.back());
				if(it3 == lst.end() - 1)
					it3 = lst.erase(it3);
				else
					lst.pop_back();
			} else
				++it3;
		}
		if (lst.size()) {
			++it;
		} else {
			it = my_connections.erase(it);
		}
	}
}
*/

/*
MYSQL * MySQL_Monitor_Connection_Pool::get_connection(char *hostname, int port) {
	std::lock_guard<std::mutex> lock(mutex);
	auto it = my_connections.find(std::make_pair(hostname, port));
	if (it == my_connections.end() || !it->second.size())
		return NULL;
	MYSQL *my = it->second.back();
	it->second.pop_back();
	*(unsigned long long*)my->net.buff = 0;
	return my;
}

void MySQL_Monitor_Connection_Pool::put_connection(char *hostname, int port, MYSQL *my) {
	unsigned long long now = monotonic_time();
	std::lock_guard<std::mutex> lock(mutex);
	*(unsigned long long*)my->net.buff = now;
	//this doesn't work on old compilers
//	auto it = my_connections.emplace(std::piecewise_construct,
//		std::forward_as_tuple(hostname, port), std::forward_as_tuple()).first;
//	it->second.push_back(my);
	// code for old compilers (gcc 4.7 in debian7)
	auto it = my_connections.find(std::make_pair(string(hostname), port));
	if (it != my_connections.end()) {
		it->second.push_back(my);
	} else {
		my_connections[std::make_pair(hostname,port)].push_back(my);
	}
}
*/
MySQL_Monitor_State_Data::MySQL_Monitor_State_Data(MySQL_Monitor_State_Data_Task_Type task_type, char* h, int p, bool _use_ssl, int g) {
	task_id_ = task_type;
	task_handler_ = NULL;
	use_percona_heartbeat = false;
	task_result_ = MySQL_Monitor_State_Data_Task_Result::TASK_RESULT_UNKNOWN;
	mysql = NULL;
	result = NULL;
	mysql_error_msg = NULL;
	hostname = strdup(h);
	port = p;
	use_ssl = _use_ssl;
	hostgroup_id = g;
	interr = 0;
	task_timeout_ = 0;
	task_expiry_time_ = 0;
	async_state_machine_ = ASYNC_IDLE;
	writer_hostgroup = 0;
	writer_is_also_reader = 0;
	max_transactions_behind = 0;
	max_transactions_behind_count = 0;
	aws_aurora_max_lag_ms = 0;
	aws_aurora_check_timeout_ms = 0;
	aws_aurora_add_lag_ms = 0;
	aws_aurora_min_lag_ms = 0;
	aws_aurora_lag_num_checks = 0;
	t1 = 0;
	t2 = 0;
}

MySQL_Monitor_State_Data::~MySQL_Monitor_State_Data() {
	if (hostname) {
		free(hostname);
	}
	
	if (result) {
		mysql_free_result(result);
	}
	
	//assert(mysql==NULL); // if mysql is not NULL, there is a bug
	if (mysql) {
		close_mysql(mysql);
	}

	if (mysql_error_msg) {
		free(mysql_error_msg);
	}
}

void MySQL_Monitor_State_Data::init_async() {
	assert(mysql);

	switch (task_id_) {
	case MON_PING:
		async_state_machine_ = ASYNC_PING_START;
		task_timeout_ = mysql_thread___monitor_ping_timeout;
		task_handler_ = &MySQL_Monitor_State_Data::ping_handler;
		break;
	case MON_READ_ONLY:
		query_ = "SELECT @@global.read_only read_only";
		async_state_machine_ = ASYNC_QUERY_START;
		task_timeout_ = mysql_thread___monitor_read_only_timeout;
		task_handler_ = &MySQL_Monitor_State_Data::read_only_handler;
		break;
	case MON_INNODB_READ_ONLY:
		query_ = "SELECT @@global.innodb_read_only read_only";
		async_state_machine_ = ASYNC_QUERY_START;
		task_timeout_ = mysql_thread___monitor_read_only_timeout;
		task_handler_ = &MySQL_Monitor_State_Data::read_only_handler;
		break;
	case MON_SUPER_READ_ONLY:
		query_ = "SELECT @@global.super_read_only read_only";
		async_state_machine_ = ASYNC_QUERY_START;
		task_timeout_ = mysql_thread___monitor_read_only_timeout;
		task_handler_ = &MySQL_Monitor_State_Data::read_only_handler;
		break;
	case MON_READ_ONLY__AND__INNODB_READ_ONLY:
		query_ = "SELECT @@global.read_only&@@global.innodb_read_only read_only";
		async_state_machine_ = ASYNC_QUERY_START;
		task_timeout_ = mysql_thread___monitor_read_only_timeout;
		task_handler_ = &MySQL_Monitor_State_Data::read_only_handler;
		break;
	case MON_READ_ONLY__OR__INNODB_READ_ONLY:
		query_ = "SELECT @@global.read_only|@@global.innodb_read_only read_only";
		async_state_machine_ = ASYNC_QUERY_START;
		task_timeout_ = mysql_thread___monitor_read_only_timeout;
		task_handler_ = &MySQL_Monitor_State_Data::read_only_handler;
		break;
	case MON_GROUP_REPLICATION:
		async_state_machine_ = ASYNC_QUERY_START;
#ifdef TEST_GROUPREP
		{
			query_ = "SELECT viable_candidate,read_only,transactions_behind FROM GR_MEMBER_ROUTING_CANDIDATE_STATUS ";
			query_ += std::string(hostname) + ":" + std::to_string(port);
		}
#else
		query_ = "SELECT viable_candidate,read_only,transactions_behind FROM sys.gr_member_routing_candidate_status";
#endif
		task_timeout_ = mysql_thread___monitor_groupreplication_healthcheck_timeout;
		task_handler_ = &MySQL_Monitor_State_Data::group_replication_handler;
		break;
	case MON_REPLICATION_LAG:
		async_state_machine_ = ASYNC_QUERY_START;
		if (mysql_thread___monitor_replication_lag_use_percona_heartbeat && 
			mysql_thread___monitor_replication_lag_use_percona_heartbeat[0] != '\0') {
			use_percona_heartbeat = true;
			query_ = "SELECT MAX(ROUND(TIMESTAMPDIFF(MICROSECOND, ts, SYSDATE(6))/1000000)) AS Seconds_Behind_Master FROM ";
			query_ += mysql_thread___monitor_replication_lag_use_percona_heartbeat;
		} else {
			query_ = "SHOW SLAVE STATUS";
		}
		task_timeout_ = mysql_thread___monitor_replication_lag_timeout;
		task_handler_ = &MySQL_Monitor_State_Data::replication_lag_handler;
		break;
	case MON_GALERA:
		async_state_machine_ = ASYNC_QUERY_START;
#ifdef TEST_GALERA
		query_ = "SELECT wsrep_local_state , read_only , wsrep_local_recv_queue , wsrep_desync , wsrep_reject_queries , wsrep_sst_donor_rejects_queries , "
			" wsrep_cluster_status, pxc_maint_mode FROM HOST_STATUS_GALERA WHERE hostgroup_id=";
		query_ += std::to_string(writer_hostgroup) + " AND hostname='" + std::string(hostname) + "' AND port=" + std::to_string(port);
#else
		if (strncmp(mysql->server_version, (char*)"5.7", 3) == 0 || strncmp(mysql->server_version, (char*)"8", 1) == 0) {
			// the backend is either MySQL 5.7 or MySQL 8 : INFORMATION_SCHEMA.GLOBAL_STATUS is deprecated
			query_ = "SELECT (SELECT VARIABLE_VALUE FROM performance_schema.global_status WHERE VARIABLE_NAME='WSREP_LOCAL_STATE') "
				"wsrep_local_state, @@read_only read_only, (SELECT VARIABLE_VALUE FROM performance_schema.global_status WHERE VARIABLE_NAME='WSREP_LOCAL_RECV_QUEUE') wsrep_local_recv_queue , "
				"@@wsrep_desync wsrep_desync, @@wsrep_reject_queries wsrep_reject_queries, @@wsrep_sst_donor_rejects_queries wsrep_sst_donor_rejects_queries, "
				"(SELECT VARIABLE_VALUE FROM performance_schema.global_status WHERE VARIABLE_NAME='WSREP_CLUSTER_STATUS') wsrep_cluster_status , "
				"(SELECT COALESCE(MAX(VARIABLE_VALUE),'DISABLED') FROM performance_schema.global_variables WHERE variable_name='pxc_maint_mode') pxc_maint_mode ";
		} else {
			// any other version
			query_ = "SELECT (SELECT VARIABLE_VALUE FROM INFORMATION_SCHEMA.GLOBAL_STATUS WHERE VARIABLE_NAME='WSREP_LOCAL_STATE') "
				"wsrep_local_state, @@read_only read_only, (SELECT VARIABLE_VALUE FROM INFORMATION_SCHEMA.GLOBAL_STATUS WHERE VARIABLE_NAME='WSREP_LOCAL_RECV_QUEUE') wsrep_local_recv_queue , "
				"@@wsrep_desync wsrep_desync, @@wsrep_reject_queries wsrep_reject_queries, @@wsrep_sst_donor_rejects_queries wsrep_sst_donor_rejects_queries, "
				"(SELECT VARIABLE_VALUE FROM INFORMATION_SCHEMA.GLOBAL_STATUS WHERE VARIABLE_NAME='WSREP_CLUSTER_STATUS') wsrep_cluster_status , (SELECT 'DISABLED') pxc_maint_mode";
		}
#endif // TEST_GALERA
		task_timeout_ = mysql_thread___monitor_galera_healthcheck_timeout;
		task_handler_ = &MySQL_Monitor_State_Data::galera_handler;
		break;
	case MON_CLOSE_CONNECTION:
		break;
	case MON_CONNECT:
		break;
	case MON_AWS_AURORA:
		break;
	}
}

void MySQL_Monitor_State_Data::mark_task_as_timeout(unsigned long long time) {
	
	task_result_ = MySQL_Monitor_State_Data_Task_Result::TASK_RESULT_TIMEOUT;
	t2 = time;
	
	if (mysql_error_msg)
		free(mysql_error_msg);

	if (task_id_ == MON_PING) {
		async_state_machine_ = ASYNC_PING_TIMEOUT;
		mysql_error_msg = strdup("timeout during ping");
	} else {
		async_state_machine_ = (async_state_machine_ == ASYNC_QUERY_CONT) ? ASYNC_QUERY_TIMEOUT : ASYNC_STORE_RESULT_TIMEOUT;
		mysql_error_msg = strdup("timeout check");
	}
}

void * monitor_connect_pthread(void *arg) {
#ifndef NOJEM
	bool cache=false;
	mallctl("thread.tcache.enabled", NULL, NULL, &cache, sizeof(bool));
#endif
	while (GloMTH==NULL) {
		usleep(50000);
	}
	usleep(100000);
	GloMyMon->monitor_connect();
	return NULL;
}

void * monitor_ping_pthread(void *arg) {
#ifndef NOJEM
	bool cache=false;
	mallctl("thread.tcache.enabled", NULL, NULL, &cache, sizeof(bool));
#endif
	while (GloMTH==NULL) {
		usleep(50000);
	}
	usleep(100000);
	GloMyMon->monitor_ping();
	return NULL;
}

void * monitor_read_only_pthread(void *arg) {
#ifndef NOJEM
	bool cache=false;
	mallctl("thread.tcache.enabled", NULL, NULL, &cache, sizeof(bool));
#endif
	while (GloMTH==NULL) {
		usleep(50000);
	}
	usleep(100000);
	GloMyMon->monitor_read_only();
	return NULL;
}

void * monitor_group_replication_pthread(void *arg) {
#ifndef NOJEM
	bool cache=false;
	mallctl("thread.tcache.enabled", NULL, NULL, &cache, sizeof(bool));
#endif
	while (GloMTH==NULL) {
		usleep(50000);
	}
	usleep(100000);
	GloMyMon->monitor_group_replication();
	return NULL;
}

void * monitor_galera_pthread(void *arg) {
#ifndef NOJEM
	bool cache=false;
	mallctl("thread.tcache.enabled", NULL, NULL, &cache, sizeof(bool));
#endif
	while (GloMTH==NULL) {
		usleep(50000);
	}
	usleep(100000);
	GloMyMon->monitor_galera();
	return NULL;
}

void * monitor_aws_aurora_pthread(void *arg) {
//#ifndef NOJEM
//	bool cache=false;
//	mallctl("thread.tcache.enabled", NULL, NULL, &cache, sizeof(bool));
//#endif
	while (GloMTH==NULL) {
		usleep(50000);
	}
	usleep(100000);
	GloMyMon->monitor_aws_aurora();
	return NULL;
}

void * monitor_replication_lag_pthread(void *arg) {
#ifndef NOJEM
	bool cache=false;
	mallctl("thread.tcache.enabled", NULL, NULL, &cache, sizeof(bool));
#endif
	while (GloMTH==NULL) {
		usleep(50000);
	}
	usleep(100000);
	GloMyMon->monitor_replication_lag();
	return NULL;
}

void* monitor_dns_cache_pthread(void* arg) {
#ifndef NOJEM
	bool cache = false;
	mallctl("thread.tcache.enabled", NULL, NULL, &cache, sizeof(bool));
#endif
	while (GloMTH == NULL) {
		usleep(50000);
	}
	usleep(100000);
	GloMyMon->monitor_dns_cache();
	return NULL;
}

using metric_name = std::string;
using metric_help = std::string;
using metric_tags = std::map<std::string, std::string>;

using mon_counter_tuple =
	std::tuple<
		p_mon_counter::metric,
		metric_name,
		metric_help,
		metric_tags
	>;

using mon_gauge_tuple =
	std::tuple<
		p_mon_gauge::metric,
		metric_name,
		metric_help,
		metric_tags
	>;

using mon_counter_vector = std::vector<mon_counter_tuple>;
using mon_gauge_vector = std::vector<mon_gauge_tuple>;

/**
 * @brief Metrics map holding the metrics for the 'MySQL_Monitor' module.
 *
 * @note Some metrics in this map, share a common "id name", because
 *  they differ only by label, because of this, HELP is shared between
 *  them. For better visual identification of this groups they are
 *  sepparated using a line separator comment.
 */
const std::tuple<mon_counter_vector, mon_gauge_vector>
mon_metrics_map = std::make_tuple(
	mon_counter_vector {
		std::make_tuple (
			p_mon_counter::mysql_monitor_workers_started,
			"proxysql_mysql_monitor_workers_started_total",
			"Number of MySQL Monitor workers started.",
			metric_tags {}
		),

		// ====================================================================
		std::make_tuple (
			p_mon_counter::mysql_monitor_connect_check_ok,
			"proxysql_mysql_monitor_connect_check_total",
			"Number of (succeed|failed) 'connect checks' from 'monitor_connect_thread'.",
			metric_tags {
				{ "status", "ok" }
			}
		),
		std::make_tuple (
			p_mon_counter::mysql_monitor_connect_check_err,
			"proxysql_mysql_monitor_connect_check_total",
			"Number of (succeed|failed) 'connect checks' from 'monitor_connect_thread'.",
			metric_tags {
				{ "status", "err" }
			}
		),
		// ====================================================================

		// ====================================================================
		std::make_tuple (
			p_mon_counter::mysql_monitor_ping_check_ok,
			"proxysql_mysql_monitor_ping_check_total",
			"Number of (succeed|failed) 'ping checks' from 'monitor_ping_thread'.",
			metric_tags {
				{ "status", "ok" }
			}
		),
		std::make_tuple (
			p_mon_counter::mysql_monitor_ping_check_err,
			"proxysql_mysql_monitor_ping_check_total",
			"Number of (succeed|failed) 'ping checks' from 'monitor_ping_thread'.",
			metric_tags {
				{ "status", "err" }
			}
		),
		// ====================================================================

		// ====================================================================
		std::make_tuple (
			p_mon_counter::mysql_monitor_read_only_check_ok,
			"proxysql_mysql_monitor_read_only_check_total",
			"Number of (succeed|failed) 'read only checks' from 'monitor_read_only_thread'.",
			metric_tags {
				{ "status", "ok" }
			}
		),
		std::make_tuple (
			p_mon_counter::mysql_monitor_read_only_check_err,
			"proxysql_mysql_monitor_read_only_check_total",
			"Number of (succeed|failed) 'read only checks' from 'monitor_read_only_thread'.",
			metric_tags {
				{ "status", "err" }
			}
		),
		// ====================================================================

		// ====================================================================
		std::make_tuple (
			p_mon_counter::mysql_monitor_replication_lag_check_ok,
			"proxysql_mysql_monitor_replication_lag_check_total",
			"Number of (succeed|failed)'replication lag checks' from 'monitor_replication_lag_thread'.",
			metric_tags {
				{ "status", "ok" }
			}
		),
		std::make_tuple (
			p_mon_counter::mysql_monitor_replication_lag_check_err,
			"proxysql_mysql_monitor_replication_lag_check_total",
			"Number of (succeed|failed)'replication lag checks' from 'monitor_replication_lag_thread'.",
			metric_tags {
				{ "status", "err" }
			}
		),
		// ====================================================================

		// ====================================================================
		std::make_tuple(
			p_mon_counter::mysql_monitor_dns_cache_queried,
			"proxysql_mysql_monitor_dns_cache_queried",
			"Number of dns queried 'dns_cache_queried' from 'monitor_dns_resolver_thread'.",
			metric_tags {}
		),
		std::make_tuple(
			p_mon_counter::mysql_monitor_dns_cache_lookup_success,
			"proxysql_mysql_monitor_dns_cache_lookup_success",
			"Number of dns queried 'dns_cache_lookup_success' from 'monitor_dns_resolver_thread'.",
			metric_tags {}
		),
			std::make_tuple(
			p_mon_counter::mysql_monitor_dns_cache_record_updated,
			"proxysql_mysql_monitor_dns_cache_record_updated",
			"Number of dns queried 'dns_cache_record_updated' from 'monitor_dns_resolver_thread'.",
			metric_tags {}
		)
		// ====================================================================
	},
	mon_gauge_vector {
		std::make_tuple (
			p_mon_gauge::mysql_monitor_workers,
			"proxysql_mysql_monitor_workers",
			"Number of monitor workers threads.",
			metric_tags {}
		),
		std::make_tuple (
			p_mon_gauge::mysql_monitor_workers_aux,
			"proxysql_mysql_monitor_workers_aux",
			"Number of auxiliary monitor threads.",
			metric_tags {}
		)
	}
);

MySQL_Monitor::MySQL_Monitor() {
	dns_cache = std::make_shared<DNS_Cache>();
	GloMyMon = this;

	My_Conn_Pool=new MySQL_Monitor_Connection_Pool();

	queue = std::unique_ptr<wqueue<WorkItem<MySQL_Monitor_State_Data>*>>(new wqueue<WorkItem<MySQL_Monitor_State_Data>*>());

	pthread_mutex_init(&group_replication_mutex,NULL);
	Group_Replication_Hosts_resultset=NULL;

	pthread_mutex_init(&galera_mutex,NULL);
	Galera_Hosts_resultset=NULL;

	pthread_mutex_init(&aws_aurora_mutex,NULL);
	pthread_mutex_init(&mysql_servers_mutex,NULL);
	pthread_mutex_init(&proxysql_servers_mutex, NULL);
	AWS_Aurora_Hosts_resultset=NULL;
	AWS_Aurora_Hosts_resultset_checksum = 0;
	shutdown=false;
	monitor_enabled=true;	// default
	// create new SQLite datatabase
	monitordb = new SQLite3DB();
	monitordb->open((char *)"file:mem_monitordb?mode=memory&cache=shared", SQLITE_OPEN_READWRITE | SQLITE_OPEN_CREATE | SQLITE_OPEN_FULLMUTEX);
	// create 'monitor_internal_db' database and attach it to 'monitor'
	monitor_internal_db = new SQLite3DB();
	monitor_internal_db->open((char *)"file:mem_monitor_internal_db?mode=memory&cache=shared", SQLITE_OPEN_READWRITE | SQLITE_OPEN_CREATE | SQLITE_OPEN_FULLMUTEX);
	monitordb->execute("ATTACH DATABASE 'file:mem_monitor_internal_db?mode=memory&cache=shared' AS 'monitor_internal'");
	// create 'admindb' and attach both 'monitor' and 'monitor_internal'
	admindb=new SQLite3DB();
	admindb->open((char *)"file:mem_admindb?mode=memory&cache=shared", SQLITE_OPEN_READWRITE | SQLITE_OPEN_CREATE | SQLITE_OPEN_FULLMUTEX);
	admindb->execute("ATTACH DATABASE 'file:mem_monitordb?mode=memory&cache=shared' AS 'monitor'");
	admindb->execute("ATTACH DATABASE 'file:mem_monitor_internal_db?mode=memory&cache=shared' AS 'monitor_internal'");
	// define monitoring tables
	tables_defs_monitor=new std::vector<table_def_t *>;
	tables_defs_monitor_internal=new std::vector<table_def_t *>;
	//insert_into_tables_defs(tables_defs_monitor,"mysql_server_connect", MONITOR_SQLITE_TABLE_MYSQL_SERVER_CONNECT);
	insert_into_tables_defs(tables_defs_monitor,"mysql_server_connect_log", MONITOR_SQLITE_TABLE_MYSQL_SERVER_CONNECT_LOG);
	//insert_into_tables_defs(tables_defs_monitor,"mysql_server_ping", MONITOR_SQLITE_TABLE_MYSQL_SERVER_PING);
	insert_into_tables_defs(tables_defs_monitor,"mysql_server_ping_log", MONITOR_SQLITE_TABLE_MYSQL_SERVER_PING_LOG);
	insert_into_tables_defs(tables_defs_monitor,"mysql_server_read_only_log", MONITOR_SQLITE_TABLE_MYSQL_SERVER_READ_ONLY_LOG);
	insert_into_tables_defs(tables_defs_monitor,"mysql_server_replication_lag_log", MONITOR_SQLITE_TABLE_MYSQL_SERVER_REPLICATION_LAG_LOG);
	insert_into_tables_defs(tables_defs_monitor,"mysql_server_group_replication_log", MONITOR_SQLITE_TABLE_MYSQL_SERVER_GROUP_REPLICATION_LOG);
	insert_into_tables_defs(tables_defs_monitor,"mysql_server_galera_log", MONITOR_SQLITE_TABLE_MYSQL_SERVER_GALERA_LOG);
	insert_into_tables_defs(tables_defs_monitor,"mysql_server_aws_aurora_log", MONITOR_SQLITE_TABLE_MYSQL_SERVER_AWS_AURORA_LOG);
	insert_into_tables_defs(tables_defs_monitor,"mysql_server_aws_aurora_check_status", MONITOR_SQLITE_TABLE_MYSQL_SERVER_AWS_AURORA_CHECK_STATUS);
	insert_into_tables_defs(tables_defs_monitor,"mysql_server_aws_aurora_failovers", MONITOR_SQLITE_TABLE_MYSQL_SERVER_AWS_AURORA_FAILOVERS);
	insert_into_tables_defs(tables_defs_monitor_internal,"mysql_servers", MONITOR_SQLITE_TABLE_MYSQL_SERVERS);
	insert_into_tables_defs(tables_defs_monitor_internal, "proxysql_servers", MONITOR_SQLITE_TABLE_PROXYSQL_SERVERS);
	// create monitoring tables
	check_and_build_standard_tables(monitordb, tables_defs_monitor);
	check_and_build_standard_tables(monitor_internal_db, tables_defs_monitor_internal);
	monitordb->execute("CREATE INDEX IF NOT EXISTS idx_connect_log_time_start ON mysql_server_connect_log (time_start_us)");
	monitordb->execute("CREATE INDEX IF NOT EXISTS idx_ping_log_time_start ON mysql_server_ping_log (time_start_us)");
	monitordb->execute("CREATE INDEX IF NOT EXISTS idx_read_only_log_time_start ON mysql_server_read_only_log (time_start_us)");
	monitordb->execute("CREATE INDEX IF NOT EXISTS idx_replication_lag_log_time_start ON mysql_server_replication_lag_log (time_start_us)");
	monitordb->execute("CREATE INDEX IF NOT EXISTS idx_group_replication_log_time_start ON mysql_server_group_replication_log (time_start_us)");
	monitordb->execute("CREATE INDEX IF NOT EXISTS idx_galera_log_time_start ON mysql_server_galera_log (time_start_us)");
	monitordb->execute("CREATE INDEX IF NOT EXISTS idx_aws_aurora_log_time_start ON mysql_server_aws_aurora_log (time_start_us)");

	num_threads=2;
	aux_threads=0;
	started_threads=0;
	
	connect_check_OK = 0;
	connect_check_ERR = 0;
	ping_check_OK = 0;
	ping_check_ERR = 0;
	read_only_check_OK = 0;
	read_only_check_ERR = 0;
	replication_lag_check_OK = 0;
	replication_lag_check_ERR = 0;
	dns_cache_queried = 0;
	dns_cache_lookup_success = 0;
	dns_cache_record_updated = 0;
	force_dns_cache_update = false;

#ifdef DEBUG
	proxytest_forced_timeout = false;
#endif
/*
	if (GloMTH) {
		if (GloMTH->num_threads) {
			num_threads=GloMTH->num_threads*2;
		}
	}
	if (num_threads>16) {
		num_threads=16;	// limit to 16
	}
*/

	// Initialize prometheus metrics
	init_prometheus_counter_array<mon_metrics_map_idx, p_mon_counter>(mon_metrics_map, this->metrics.p_counter_array);
	init_prometheus_gauge_array<mon_metrics_map_idx, p_mon_gauge>(mon_metrics_map, this->metrics.p_gauge_array);
};

MySQL_Monitor::~MySQL_Monitor() {
	drop_tables_defs(tables_defs_monitor);
	delete tables_defs_monitor;
	drop_tables_defs(tables_defs_monitor_internal);
	delete tables_defs_monitor_internal;
	delete monitordb;
	delete monitor_internal_db;
	delete admindb;
	delete My_Conn_Pool;
	if (Group_Replication_Hosts_resultset) {
		delete Group_Replication_Hosts_resultset;
		Group_Replication_Hosts_resultset=NULL;
	}
	if (Galera_Hosts_resultset) {
		delete Galera_Hosts_resultset;
		Galera_Hosts_resultset=NULL;
	}
	if (AWS_Aurora_Hosts_resultset) {
		delete AWS_Aurora_Hosts_resultset;
		AWS_Aurora_Hosts_resultset=NULL;
	}
	std::map<std::string, AWS_Aurora_monitor_node *>::iterator it2;
	AWS_Aurora_monitor_node *node=NULL;
	for (it2 = AWS_Aurora_Hosts_Map.begin(); it2 != AWS_Aurora_Hosts_Map.end(); ++it2) {
		node = it2->second;
		delete node;
	}
	AWS_Aurora_Hosts_Map.clear();
};

void MySQL_Monitor::p_update_metrics() {
	if (GloMyMon) {
		this->metrics.p_gauge_array[p_mon_gauge::mysql_monitor_workers]->Set(GloMyMon->num_threads);
		this->metrics.p_gauge_array[p_mon_gauge::mysql_monitor_workers_aux]->Set(GloMyMon->aux_threads);

		p_update_counter(this->metrics.p_counter_array[p_mon_counter::mysql_monitor_workers_started], GloMyMon->started_threads);
		p_update_counter(this->metrics.p_counter_array[p_mon_counter::mysql_monitor_connect_check_ok], GloMyMon->connect_check_OK);
		p_update_counter(this->metrics.p_counter_array[p_mon_counter::mysql_monitor_connect_check_err], GloMyMon->connect_check_ERR);
		p_update_counter(this->metrics.p_counter_array[p_mon_counter::mysql_monitor_ping_check_ok], GloMyMon->ping_check_OK);
		p_update_counter(this->metrics.p_counter_array[p_mon_counter::mysql_monitor_ping_check_err], GloMyMon->ping_check_ERR );
		p_update_counter(this->metrics.p_counter_array[p_mon_counter::mysql_monitor_read_only_check_ok], GloMyMon->read_only_check_OK);
		p_update_counter(this->metrics.p_counter_array[p_mon_counter::mysql_monitor_read_only_check_err], GloMyMon->read_only_check_ERR);
		p_update_counter(this->metrics.p_counter_array[p_mon_counter::mysql_monitor_replication_lag_check_ok], GloMyMon->replication_lag_check_OK);
		p_update_counter(this->metrics.p_counter_array[p_mon_counter::mysql_monitor_replication_lag_check_err], GloMyMon->replication_lag_check_ERR);
		p_update_counter(this->metrics.p_counter_array[p_mon_counter::mysql_monitor_dns_cache_queried], GloMyMon->dns_cache_queried);
		p_update_counter(this->metrics.p_counter_array[p_mon_counter::mysql_monitor_dns_cache_lookup_success], GloMyMon->dns_cache_lookup_success);
		p_update_counter(this->metrics.p_counter_array[p_mon_counter::mysql_monitor_dns_cache_record_updated], GloMyMon->dns_cache_record_updated);
	}
}

void MySQL_Monitor::print_version() {
	fprintf(stderr,"Standard MySQL Monitor (StdMyMon) rev. %s -- %s -- %s\n", MYSQL_MONITOR_VERSION, __FILE__, __TIMESTAMP__);
};

// This function is copied from ProxySQL_Admin
void MySQL_Monitor::insert_into_tables_defs(std::vector<table_def_t *> *tables_defs, const char *table_name, const char *table_def) {
	table_def_t *td = new table_def_t;
	td->table_name=strdup(table_name);
	td->table_def=strdup(table_def);
	tables_defs->push_back(td);
};

// This function is copied from ProxySQL_Admin
void MySQL_Monitor::drop_tables_defs(std::vector<table_def_t *> *tables_defs) {
	table_def_t *td;
	while (!tables_defs->empty()) {
		td=tables_defs->back();
		free(td->table_name);
		td->table_name=NULL;
		free(td->table_def);
		td->table_def=NULL;
		tables_defs->pop_back();
		delete td;
	}
};

// This function is copied from ProxySQL_Admin
void MySQL_Monitor::check_and_build_standard_tables(SQLite3DB *db, std::vector<table_def_t *> *tables_defs) {
	table_def_t *td;
	db->execute("PRAGMA foreign_keys = OFF");
	for (std::vector<table_def_t *>::iterator it=tables_defs->begin(); it!=tables_defs->end(); ++it) {
		td=*it;
		db->check_and_build_table(td->table_name, td->table_def);
	}
	db->execute("PRAGMA foreign_keys = ON");
};

void MySQL_Monitor::update_monitor_mysql_servers(SQLite3_result* resultset) {
	pthread_mutex_lock(&GloMyMon->mysql_servers_mutex);

	if (resultset != nullptr) {
		int rc = 0;

		monitordb->execute("DELETE FROM monitor_internal.mysql_servers");

		sqlite3_stmt *statement1=NULL;
		sqlite3_stmt *statement32=NULL;

		std::string query32s = "INSERT INTO monitor_internal.mysql_servers VALUES " + generate_multi_rows_query(32,4);
		char* query1 = const_cast<char*>("INSERT INTO monitor_internal.mysql_servers VALUES (?1,?2,?3,?4)");
		char* query32 = (char *)query32s.c_str();

		rc = monitordb->prepare_v2(query1, &statement1);
		ASSERT_SQLITE_OK(rc, monitordb);
		rc = monitordb->prepare_v2(query32, &statement32);
		ASSERT_SQLITE_OK(rc, monitordb);

		int row_idx=0;
		int max_bulk_row_idx=resultset->rows_count/32;
		max_bulk_row_idx=max_bulk_row_idx*32;

		for (std::vector<SQLite3_row *>::iterator it = resultset->rows.begin(); it != resultset->rows.end(); ++it) {
			SQLite3_row *r1=*it;
			int idx=row_idx%32;

			if (row_idx < max_bulk_row_idx) { // bulk
				rc=(*proxy_sqlite3_bind_text)(statement32, (idx*4)+1, r1->fields[0], -1, SQLITE_TRANSIENT); ASSERT_SQLITE_OK(rc, monitordb);
				rc=(*proxy_sqlite3_bind_int64)(statement32, (idx*4)+2, atoi(r1->fields[1])); ASSERT_SQLITE_OK(rc, monitordb);
				rc=(*proxy_sqlite3_bind_int64)(statement32, (idx*4)+3, atoi(r1->fields[2])); ASSERT_SQLITE_OK(rc, monitordb);
				rc=(*proxy_sqlite3_bind_int64)(statement32, (idx*4)+4, atoi(r1->fields[3])); ASSERT_SQLITE_OK(rc, monitordb);

				if (idx==31) {
					SAFE_SQLITE3_STEP2(statement32);
					rc=(*proxy_sqlite3_clear_bindings)(statement32); ASSERT_SQLITE_OK(rc, monitordb);
					rc=(*proxy_sqlite3_reset)(statement32); ASSERT_SQLITE_OK(rc, monitordb);
				}
			} else { // single row
				rc=(*proxy_sqlite3_bind_text)(statement1, 1, r1->fields[0], -1, SQLITE_TRANSIENT); ASSERT_SQLITE_OK(rc, monitordb);
				rc=(*proxy_sqlite3_bind_int64)(statement1, 2, atoi(r1->fields[1])); ASSERT_SQLITE_OK(rc, monitordb);
				rc=(*proxy_sqlite3_bind_int64)(statement1, 3, atoi(r1->fields[2])); ASSERT_SQLITE_OK(rc, monitordb);
				rc=(*proxy_sqlite3_bind_int64)(statement1, 4, atoi(r1->fields[3])); ASSERT_SQLITE_OK(rc, monitordb);

				SAFE_SQLITE3_STEP2(statement1);
				rc=(*proxy_sqlite3_clear_bindings)(statement1); ASSERT_SQLITE_OK(rc, monitordb);
				rc=(*proxy_sqlite3_reset)(statement1); ASSERT_SQLITE_OK(rc, monitordb);
			}
			row_idx++;
		}

		(*proxy_sqlite3_finalize)(statement1);
		(*proxy_sqlite3_finalize)(statement32);
	}

	pthread_mutex_unlock(&GloMyMon->mysql_servers_mutex);
}

void MySQL_Monitor::update_monitor_proxysql_servers(SQLite3_result* resultset) {
	pthread_mutex_lock(&GloMyMon->proxysql_servers_mutex);

	if (resultset != nullptr) {
		int rc = 0;

		monitordb->execute("DELETE FROM monitor_internal.proxysql_servers");

		sqlite3_stmt* statement1 = NULL;
		sqlite3_stmt* statement32 = NULL;

		std::string query32s = "INSERT INTO monitor_internal.proxysql_servers VALUES " + generate_multi_rows_query(32, 4);
		char* query1 = const_cast<char*>("INSERT INTO monitor_internal.proxysql_servers VALUES (?1,?2,?3,?4)");
		char* query32 = (char*)query32s.c_str();

		rc = monitordb->prepare_v2(query1, &statement1);
		ASSERT_SQLITE_OK(rc, monitordb);
		rc = monitordb->prepare_v2(query32, &statement32);
		ASSERT_SQLITE_OK(rc, monitordb);

		int row_idx = 0;
		int max_bulk_row_idx = resultset->rows_count / 32;
		max_bulk_row_idx = max_bulk_row_idx * 32;

		for (std::vector<SQLite3_row*>::iterator it = resultset->rows.begin(); it != resultset->rows.end(); ++it) {
			SQLite3_row* r1 = *it;
			int idx = row_idx % 32;

			if (row_idx < max_bulk_row_idx) { // bulk
				rc = (*proxy_sqlite3_bind_text)(statement32, (idx * 4) + 1, r1->fields[0], -1, SQLITE_TRANSIENT); ASSERT_SQLITE_OK(rc, monitordb);
				rc = (*proxy_sqlite3_bind_int64)(statement32, (idx * 4) + 2, atoi(r1->fields[1])); ASSERT_SQLITE_OK(rc, monitordb);
				rc = (*proxy_sqlite3_bind_int64)(statement32, (idx * 4) + 3, atoi(r1->fields[2])); ASSERT_SQLITE_OK(rc, monitordb);
				rc = (*proxy_sqlite3_bind_text)(statement32, (idx * 4) + 4, r1->fields[3], -1, SQLITE_TRANSIENT); ASSERT_SQLITE_OK(rc, monitordb);

				if (idx == 31) {
					SAFE_SQLITE3_STEP2(statement32);
					rc = (*proxy_sqlite3_clear_bindings)(statement32); ASSERT_SQLITE_OK(rc, monitordb);
					rc = (*proxy_sqlite3_reset)(statement32); ASSERT_SQLITE_OK(rc, monitordb);
				}
			}
			else { // single row
				rc = (*proxy_sqlite3_bind_text)(statement1, 1, r1->fields[0], -1, SQLITE_TRANSIENT); ASSERT_SQLITE_OK(rc, monitordb);
				rc = (*proxy_sqlite3_bind_int64)(statement1, 2, atoi(r1->fields[1])); ASSERT_SQLITE_OK(rc, monitordb);
				rc = (*proxy_sqlite3_bind_int64)(statement1, 3, atoi(r1->fields[2])); ASSERT_SQLITE_OK(rc, monitordb);
				rc = (*proxy_sqlite3_bind_text)(statement1, 4, r1->fields[3], - 1, SQLITE_TRANSIENT); ASSERT_SQLITE_OK(rc, monitordb);

				SAFE_SQLITE3_STEP2(statement1);
				rc = (*proxy_sqlite3_clear_bindings)(statement1); ASSERT_SQLITE_OK(rc, monitordb);
				rc = (*proxy_sqlite3_reset)(statement1); ASSERT_SQLITE_OK(rc, monitordb);
			}
			row_idx++;
		}

		(*proxy_sqlite3_finalize)(statement1);
		(*proxy_sqlite3_finalize)(statement32);
	}

	pthread_mutex_unlock(&GloMyMon->proxysql_servers_mutex);
}

void * monitor_connect_thread(void *arg) {
	mysql_close(mysql_init(NULL));
	MySQL_Monitor_State_Data *mmsd=(MySQL_Monitor_State_Data *)arg;
	if (!GloMTH) return NULL;	// quick exit during shutdown/restart
	MySQL_Thread * mysql_thr = new MySQL_Thread();
	mysql_thr->curtime=monotonic_time();
	mysql_thr->refresh_variables();

	bool connect_success = false;
	mmsd->create_new_connection();

	unsigned long long start_time=mysql_thr->curtime;
	mmsd->t1=start_time;
	mmsd->t2=monotonic_time();

	sqlite3_stmt *statement=NULL;
	//sqlite3 *mondb=mmsd->mondb->get_db();
	int rc;
	char *query=NULL;
	query=(char *)"INSERT OR REPLACE INTO mysql_server_connect_log VALUES (?1 , ?2 , ?3 , ?4 , ?5)";
	//rc=(*proxy_sqlite3_prepare_v2)(mondb, query, -1, &statement, 0);
	rc = mmsd->mondb->prepare_v2(query, &statement);
	ASSERT_SQLITE_OK(rc, mmsd->mondb);
	rc=(*proxy_sqlite3_bind_text)(statement, 1, mmsd->hostname, -1, SQLITE_TRANSIENT); ASSERT_SQLITE_OK(rc, mmsd->mondb);
	rc=(*proxy_sqlite3_bind_int)(statement, 2, mmsd->port); ASSERT_SQLITE_OK(rc, mmsd->mondb);
	unsigned long long time_now=realtime_time();
	time_now=time_now-(mmsd->t2 - start_time);
	rc=(*proxy_sqlite3_bind_int64)(statement, 3, time_now); ASSERT_SQLITE_OK(rc, mmsd->mondb);
	rc=(*proxy_sqlite3_bind_int64)(statement, 4, (mmsd->mysql_error_msg ? 0 : mmsd->t2-mmsd->t1)); ASSERT_SQLITE_OK(rc, mmsd->mondb);
	rc=(*proxy_sqlite3_bind_text)(statement, 5, mmsd->mysql_error_msg, -1, SQLITE_TRANSIENT); ASSERT_SQLITE_OK(rc, mmsd->mondb);
	SAFE_SQLITE3_STEP2(statement);
	rc=(*proxy_sqlite3_clear_bindings)(statement); ASSERT_SQLITE_OK(rc, mmsd->mondb);
	rc=(*proxy_sqlite3_reset)(statement); ASSERT_SQLITE_OK(rc, mmsd->mondb);
	(*proxy_sqlite3_finalize)(statement);
	if (mmsd->mysql_error_msg) {
		if (
			(strncmp(mmsd->mysql_error_msg,"Access denied for user",strlen("Access denied for user"))==0)
			||
			(strncmp(mmsd->mysql_error_msg,"ProxySQL Error: Access denied for user",strlen("ProxySQL Error: Access denied for user"))==0)
		) {
			proxy_error("Server %s:%d is returning \"Access denied\" for monitoring user\n", mmsd->hostname, mmsd->port);
		}
		else if (strncmp(mmsd->mysql_error_msg,"Your password has expired.",strlen("Your password has expired."))==0)
		{
			proxy_error("Server %s:%d is returning \"Your password has expired.\" for monitoring user\n", mmsd->hostname, mmsd->port);
		}
		MyHGM->p_update_mysql_error_counter(p_mysql_error_type::proxysql, mmsd->hostgroup_id, mmsd->hostname, mmsd->port, mysql_errno(mmsd->mysql));
	} else {
		connect_success = true;
	}
	mysql_close(mmsd->mysql);
	mmsd->mysql=NULL;
	if (connect_success) {
		__sync_fetch_and_add(&GloMyMon->connect_check_OK,1);
	} else {
		__sync_fetch_and_add(&GloMyMon->connect_check_ERR,1);
	}
	delete mysql_thr;
	return NULL;
}

void * monitor_ping_thread(void *arg) {
	mysql_close(mysql_init(NULL));
	MySQL_Monitor_State_Data *mmsd=(MySQL_Monitor_State_Data *)arg;
	if (!GloMTH) return NULL;	// quick exit during shutdown/restart
	MySQL_Thread * mysql_thr = new MySQL_Thread();
	mysql_thr->curtime=monotonic_time();
	mysql_thr->refresh_variables();

	bool ping_success = false;
	mmsd->mysql=GloMyMon->My_Conn_Pool->get_connection(mmsd->hostname, mmsd->port, mmsd);
	unsigned long long start_time=mysql_thr->curtime;

	mmsd->t1=start_time;
	bool crc=false;
	if (mmsd->mysql==NULL) { // we don't have a connection, let's create it
		bool rc;
		rc=mmsd->create_new_connection();
		if (mmsd->mysql) {
			GloMyMon->My_Conn_Pool->conn_register(mmsd);
		}
		crc=true;
		if (rc==false) {
			goto __exit_monitor_ping_thread;
		}
	} else {
		//GloMyMon->My_Conn_Pool->conn_register(mmsd);
	}

	mmsd->t1=monotonic_time();
	//async_exit_status=mysql_change_user_start(&ret_bool, mysql,"msandbox2","msandbox2","information_schema");
	mmsd->interr=0; // reset the value
	mmsd->async_exit_status=mysql_ping_start(&mmsd->interr,mmsd->mysql);
	while (mmsd->async_exit_status) {
		mmsd->async_exit_status=wait_for_mysql(mmsd->mysql, mmsd->async_exit_status);
#ifdef DEBUG
		const unsigned long long now = (GloMyMon->proxytest_forced_timeout == false) ? monotonic_time() : ULLONG_MAX;
#else
		const unsigned long long now = monotonic_time();
#endif
		if (now > mmsd->t1 + mysql_thread___monitor_ping_timeout * 1000) {
			mmsd->mysql_error_msg=strdup("timeout during ping");
			goto __exit_monitor_ping_thread;
		}
		if (GloMyMon->shutdown==true) {
			goto __fast_exit_monitor_ping_thread;	// exit immediately
		}
		if ((mmsd->async_exit_status & MYSQL_WAIT_TIMEOUT) == 0) {
			mmsd->async_exit_status=mysql_ping_cont(&mmsd->interr, mmsd->mysql, mmsd->async_exit_status);
		}
	}
	if (mmsd->interr) { // ping failed
		mmsd->mysql_error_msg=strdup(mysql_error(mmsd->mysql));
		MyHGM->p_update_mysql_error_counter(p_mysql_error_type::proxysql, mmsd->hostgroup_id, mmsd->hostname, mmsd->port, mysql_errno(mmsd->mysql));
		//proxy_warning("Got error. mmsd %p , MYSQL %p , FD %d : %s\n", mmsd, mmsd->mysql, mmsd->mysql->net.fd, mmsd->mysql_error_msg);
	} else {
		if (crc==false) {
			GloMyMon->My_Conn_Pool->put_connection(mmsd->hostname,mmsd->port,mmsd->mysql);
			//GloMyMon->My_Conn_Pool->conn_unregister(mmsd->mysql);
			mmsd->mysql=NULL;
		}
	}

__exit_monitor_ping_thread:
	mmsd->t2=monotonic_time();
	{
		sqlite3_stmt *statement=NULL;
		//sqlite3 *mondb=mmsd->mondb->get_db();
		int rc;
#ifdef TEST_AURORA
//		if ((rand() % 10) ==0) {
#endif // TEST_AURORA
		char *query=NULL;
		query=(char *)"INSERT OR REPLACE INTO mysql_server_ping_log VALUES (?1 , ?2 , ?3 , ?4 , ?5)";
		//rc=(*proxy_sqlite3_prepare_v2)(mondb, query, -1, &statement, 0);
		rc = mmsd->mondb->prepare_v2(query, &statement);
		ASSERT_SQLITE_OK(rc, mmsd->mondb);
		rc=(*proxy_sqlite3_bind_text)(statement, 1, mmsd->hostname, -1, SQLITE_TRANSIENT); ASSERT_SQLITE_OK(rc, mmsd->mondb);
		rc=(*proxy_sqlite3_bind_int)(statement, 2, mmsd->port); ASSERT_SQLITE_OK(rc, mmsd->mondb);
		unsigned long long time_now=realtime_time();
		time_now=time_now-(mmsd->t2 - start_time);
		rc=(*proxy_sqlite3_bind_int64)(statement, 3, time_now); ASSERT_SQLITE_OK(rc, mmsd->mondb);
		rc=(*proxy_sqlite3_bind_int64)(statement, 4, (mmsd->mysql_error_msg ? 0 : mmsd->t2-mmsd->t1)); ASSERT_SQLITE_OK(rc, mmsd->mondb);
		rc=(*proxy_sqlite3_bind_text)(statement, 5, mmsd->mysql_error_msg, -1, SQLITE_TRANSIENT); ASSERT_SQLITE_OK(rc, mmsd->mondb);
		SAFE_SQLITE3_STEP2(statement);
		rc=(*proxy_sqlite3_clear_bindings)(statement); ASSERT_SQLITE_OK(rc, mmsd->mondb);
		rc=(*proxy_sqlite3_reset)(statement); ASSERT_SQLITE_OK(rc, mmsd->mondb);
		(*proxy_sqlite3_finalize)(statement);
		if (mmsd->mysql_error_msg == NULL) {
			ping_success = true;
		}
#ifdef TEST_AURORA
//		}
#endif // TEST_AURORA
	}
__fast_exit_monitor_ping_thread:
	if (mmsd->mysql) {
		// if we reached here we didn't put the connection back
		mmsd->t2=monotonic_time();
		if (mmsd->mysql_error_msg) {
#ifdef DEBUG
			proxy_error("Error after %lldms: server %s:%d , mmsd %p , MYSQL %p , FD %d : %s\n", (mmsd->t2-mmsd->t1)/1000, mmsd->hostname, mmsd->port, mmsd, mmsd->mysql, mmsd->mysql->net.fd, mmsd->mysql_error_msg);
			GloMyMon->My_Conn_Pool->conn_unregister(mmsd);
#else
			proxy_error("Error after %lldms on server %s:%d : %s\n", (mmsd->t2-mmsd->t1)/1000, mmsd->hostname, mmsd->port, mmsd->mysql_error_msg);
#endif // DEBUG
			MyHGM->p_update_mysql_error_counter(p_mysql_error_type::proxysql, mmsd->hostgroup_id, mmsd->hostname, mmsd->port, mysql_errno(mmsd->mysql));
			mysql_close(mmsd->mysql); // if we reached here we should destroy it
			mmsd->mysql=NULL;
		} else {
			if (crc) {
				bool rc=mmsd->set_wait_timeout();
				if (rc) {
					GloMyMon->My_Conn_Pool->put_connection(mmsd->hostname,mmsd->port,mmsd->mysql);
					//GloMyMon->My_Conn_Pool->conn_unregister(mmsd->mysql);
				} else {
#ifdef DEBUG
					proxy_error("Error on: mmsd %p , MYSQL %p , FD %d : %s\n", mmsd, mmsd->mysql, mmsd->mysql->net.fd, mmsd->mysql_error_msg);
#else
					proxy_error("Error on server %s:%d : %s\n", mmsd->hostname, mmsd->port, mmsd->mysql_error_msg);
#endif // DEBUG
					MyHGM->p_update_mysql_error_counter(p_mysql_error_type::proxysql, mmsd->hostgroup_id, mmsd->hostname, mmsd->port, mysql_errno(mmsd->mysql));
					GloMyMon->My_Conn_Pool->conn_unregister(mmsd);
					mysql_close(mmsd->mysql); // set_wait_timeout failed
				}
				mmsd->mysql=NULL;
			} else { // really not sure how we reached here, drop it
				proxy_error("Error after %lldms: mmsd %p , MYSQL %p , FD %d : %s\n", (mmsd->t2-mmsd->t1)/1000, mmsd, mmsd->mysql, mmsd->mysql->net.fd, mmsd->mysql_error_msg);
				MyHGM->p_update_mysql_error_counter(p_mysql_error_type::proxysql, mmsd->hostgroup_id, mmsd->hostname, mmsd->port, mysql_errno(mmsd->mysql));
				GloMyMon->My_Conn_Pool->conn_unregister(mmsd);
				mysql_close(mmsd->mysql);
				mmsd->mysql=NULL;
			}
		}
	}
	if (ping_success) {
		__sync_fetch_and_add(&GloMyMon->ping_check_OK,1);
	} else {
		__sync_fetch_and_add(&GloMyMon->ping_check_ERR,1);
	}
	delete mysql_thr;
	return NULL;
}

bool MySQL_Monitor_State_Data::set_wait_timeout() {
	if (mysql_thread___monitor_wait_timeout==false) {
		return true;
	}
#if defined(TEST_AURORA) || defined(TEST_GALERA) || defined(TEST_GROUPREP)
	return true;
#endif // TEST_AURORA || TEST_GALERA || TEST_GROUPREP
	bool ret=false;
	char *query=NULL;
	char *qt=(char *)"SET wait_timeout=%d";
	int wait_timeout=mysql_thread___monitor_ping_interval*10/1000;	// convert to second and multiply by 10
	query=(char *)malloc(strlen(qt)+32);
	sprintf(query,qt,wait_timeout);
	t1=monotonic_time();
	async_exit_status=mysql_query_start(&interr,mysql,query);
	while (async_exit_status) {
		async_exit_status=wait_for_mysql(mysql, async_exit_status);
		unsigned long long now=monotonic_time();
		if (now > t1 + mysql_thread___monitor_ping_timeout * 1000) {
			mysql_error_msg=strdup("timeout");
			goto __exit_set_wait_timeout;
		}
		if (GloMyMon->shutdown==true) {
			goto __exit_set_wait_timeout;	// exit immediately
		}
		if ((async_exit_status & MYSQL_WAIT_TIMEOUT) == 0) {
			async_exit_status=mysql_query_cont(&interr, mysql, async_exit_status);
		}
	}
	if (interr) { // SET failed
		ret=false;
	} else {
		ret=true;
	}
__exit_set_wait_timeout:
	free(query);
	return ret;
}

bool MySQL_Monitor_State_Data::create_new_connection() {
		mysql=mysql_init(NULL);
		assert(mysql);
		if (use_ssl) {
			mysql_ssl_set(mysql,
					mysql_thread___ssl_p2s_key,
					mysql_thread___ssl_p2s_cert,
					mysql_thread___ssl_p2s_ca,
					mysql_thread___ssl_p2s_capath,
					mysql_thread___ssl_p2s_cipher);
			mysql_options(mysql, MYSQL_OPT_SSL_CRL, mysql_thread___ssl_p2s_crl);
			mysql_options(mysql, MYSQL_OPT_SSL_CRLPATH, mysql_thread___ssl_p2s_crlpath);
		}
		unsigned int timeout=mysql_thread___monitor_connect_timeout/1000;
		if (timeout==0) timeout=1;
		mysql_options(mysql, MYSQL_OPT_CONNECT_TIMEOUT, &timeout);
		mysql_options4(mysql, MYSQL_OPT_CONNECT_ATTR_ADD, "program_name", "proxysql_monitor");
		mysql_options4(mysql, MYSQL_OPT_CONNECT_ATTR_ADD, "_server_host", hostname);
		MYSQL *myrc=NULL;
		if (port) {
			myrc=mysql_real_connect(mysql, MySQL_Monitor::dns_lookup(hostname).c_str(), mysql_thread___monitor_username, mysql_thread___monitor_password, NULL, port, NULL, 0);
		} else {
			myrc=mysql_real_connect(mysql, "localhost", mysql_thread___monitor_username, mysql_thread___monitor_password, NULL, 0, hostname, 0);
		}
		if (myrc==NULL) {
			mysql_error_msg=strdup(mysql_error(mysql));
			int myerrno=mysql_errno(mysql);
			MyHGM->p_update_mysql_error_counter(p_mysql_error_type::mysql, hostgroup_id, hostname, port, myerrno);
			if (myerrno < 2000) {
				mysql_close(mysql);
			} else {
				close_mysql(mysql);
			}
			mysql = NULL;
			return false;
		} else {
			// mariadb client library disables NONBLOCK for SSL connections ... re-enable it!
			mysql_options(mysql, MYSQL_OPT_NONBLOCK, 0);
			int f=fcntl(mysql->net.fd, F_GETFL);
#ifdef FD_CLOEXEC
			// asynchronously set also FD_CLOEXEC , this to prevent then when a fork happens the FD are duplicated to new process
			fcntl(mysql->net.fd, F_SETFL, f|O_NONBLOCK|FD_CLOEXEC);
#else
			fcntl(mysql->net.fd, F_SETFL, f|O_NONBLOCK);
#endif /* FD_CLOEXEC */
			MySQL_Monitor::dns_cache_update_socket(mysql->host, mysql->net.fd);
	}
	return true;
}

void * monitor_read_only_thread(void *arg) {
	mysql_close(mysql_init(NULL));
	bool timeout_reached = false;
	MySQL_Monitor_State_Data *mmsd=(MySQL_Monitor_State_Data *)arg;
	if (!GloMTH) return NULL;	// quick exit during shutdown/restart
	MySQL_Thread * mysql_thr = new MySQL_Thread();
	mysql_thr->curtime=monotonic_time();
	mysql_thr->refresh_variables();

	mmsd->mysql=GloMyMon->My_Conn_Pool->get_connection(mmsd->hostname, mmsd->port, mmsd);
	unsigned long long start_time=mysql_thr->curtime;

	bool read_only_success = false;
	mmsd->t1=start_time;

	bool crc=false;
	if (mmsd->mysql==NULL) { // we don't have a connection, let's create it
		bool rc;
		rc=mmsd->create_new_connection();
		if (mmsd->mysql) {
			GloMyMon->My_Conn_Pool->conn_register(mmsd);
		}
		crc=true;
		if (rc==false) {
			unsigned long long now=monotonic_time();
			char * new_error = (char *)malloc(50+strlen(mmsd->mysql_error_msg));
			sprintf(new_error,"timeout on creating new connection: %s",mmsd->mysql_error_msg);
			free(mmsd->mysql_error_msg);
			mmsd->mysql_error_msg = new_error;
			proxy_error("Timeout on read_only check for %s:%d after %lldms. Unable to create a connection. If the server is overload, increase mysql-monitor_connect_timeout. Error: %s.\n", mmsd->hostname, mmsd->port, (now-mmsd->t1)/1000, new_error);
			MyHGM->p_update_mysql_error_counter(p_mysql_error_type::proxysql, mmsd->hostgroup_id, mmsd->hostname, mmsd->port, ER_PROXYSQL_READ_ONLY_CHECK_CONN_TIMEOUT);
			timeout_reached = true;
			goto __exit_monitor_read_only_thread;
			//goto __fast_exit_monitor_read_only_thread;
		}
	}

	mmsd->t1=monotonic_time();
	mmsd->interr=0; // reset the value
	if (mmsd->get_task_type() == MON_INNODB_READ_ONLY) {
		mmsd->async_exit_status=mysql_query_start(&mmsd->interr,mmsd->mysql,"SELECT @@global.innodb_read_only read_only");
	} else if (mmsd->get_task_type() == MON_SUPER_READ_ONLY) {
		mmsd->async_exit_status=mysql_query_start(&mmsd->interr,mmsd->mysql,"SELECT @@global.super_read_only read_only");
	} else if (mmsd->get_task_type() == MON_READ_ONLY__AND__INNODB_READ_ONLY) {
		mmsd->async_exit_status=mysql_query_start(&mmsd->interr,mmsd->mysql,"SELECT @@global.read_only&@@global.innodb_read_only read_only");
	} else if (mmsd->get_task_type() == MON_READ_ONLY__OR__INNODB_READ_ONLY) {
		mmsd->async_exit_status=mysql_query_start(&mmsd->interr,mmsd->mysql,"SELECT @@global.read_only|@@global.innodb_read_only read_only");
	} else { // default
		mmsd->async_exit_status=mysql_query_start(&mmsd->interr,mmsd->mysql,"SELECT @@global.read_only read_only");
	}
	while (mmsd->async_exit_status) {
		mmsd->async_exit_status=wait_for_mysql(mmsd->mysql, mmsd->async_exit_status);
#ifdef DEBUG
		const unsigned long long now = (GloMyMon->proxytest_forced_timeout == false) ? monotonic_time() : ULLONG_MAX;
#else
		const unsigned long long now = monotonic_time();
#endif
		if (now > mmsd->t1 + mysql_thread___monitor_read_only_timeout * 1000) {
			mmsd->mysql_error_msg=strdup("timeout check");
			proxy_error("Timeout on read_only check for %s:%d after %lldms. If the server is overload, increase mysql-monitor_read_only_timeout.\n", mmsd->hostname, mmsd->port, (now-mmsd->t1)/1000);
			MyHGM->p_update_mysql_error_counter(p_mysql_error_type::proxysql, mmsd->hostgroup_id, mmsd->hostname, mmsd->port, ER_PROXYSQL_READ_ONLY_CHECK_TIMEOUT);
			timeout_reached = true;
			goto __exit_monitor_read_only_thread;
		}
		if (mmsd->interr) {
			// error during query
			mmsd->mysql_error_msg=strdup(mysql_error(mmsd->mysql));
			MyHGM->p_update_mysql_error_counter(p_mysql_error_type::proxysql, mmsd->hostgroup_id, mmsd->hostname, mmsd->port, mysql_errno(mmsd->mysql));
			goto __exit_monitor_read_only_thread;
		}
		if (GloMyMon->shutdown==true) {
			goto __fast_exit_monitor_read_only_thread;	// exit immediately
		}
		if ((mmsd->async_exit_status & MYSQL_WAIT_TIMEOUT) == 0) {
			mmsd->async_exit_status=mysql_query_cont(&mmsd->interr, mmsd->mysql, mmsd->async_exit_status);
		}
	}
	if (mmsd->interr) {
		// error during query
		mmsd->mysql_error_msg=strdup(mysql_error(mmsd->mysql));
		MyHGM->p_update_mysql_error_counter(p_mysql_error_type::proxysql, mmsd->hostgroup_id, mmsd->hostname, mmsd->port, mysql_errno(mmsd->mysql));
		goto __exit_monitor_read_only_thread;
	}
	mmsd->async_exit_status=mysql_store_result_start(&mmsd->result,mmsd->mysql);
	while (mmsd->async_exit_status) {
		mmsd->async_exit_status=wait_for_mysql(mmsd->mysql, mmsd->async_exit_status);
#ifdef DEBUG
		const unsigned long long now = (GloMyMon->proxytest_forced_timeout == false) ? monotonic_time() : ULLONG_MAX;
#else
		const unsigned long long now = monotonic_time();
#endif
		if (now > mmsd->t1 + mysql_thread___monitor_read_only_timeout * 1000) {
			mmsd->mysql_error_msg=strdup("timeout check");
			proxy_error("Timeout on read_only check for %s:%d after %lldms. If the server is overload, increase mysql-monitor_read_only_timeout.\n", mmsd->hostname, mmsd->port, (now-mmsd->t1)/1000);
			MyHGM->p_update_mysql_error_counter(p_mysql_error_type::proxysql, mmsd->hostgroup_id, mmsd->hostname, mmsd->port, ER_PROXYSQL_READ_ONLY_CHECK_TIMEOUT);
			timeout_reached = true;
			goto __exit_monitor_read_only_thread;
		}
		if (GloMyMon->shutdown==true) {
			goto __fast_exit_monitor_read_only_thread;	// exit immediately
		}
		if ((mmsd->async_exit_status & MYSQL_WAIT_TIMEOUT) == 0) {
			mmsd->async_exit_status=mysql_store_result_cont(&mmsd->result, mmsd->mysql, mmsd->async_exit_status);
		}
	}
	if (mmsd->interr) { // ping failed
		mmsd->mysql_error_msg=strdup(mysql_error(mmsd->mysql));
		MyHGM->p_update_mysql_error_counter(p_mysql_error_type::proxysql, mmsd->hostgroup_id, mmsd->hostname, mmsd->port, mysql_errno(mmsd->mysql));
	}

__exit_monitor_read_only_thread:
	mmsd->t2=monotonic_time();
	{
		sqlite3_stmt *statement=NULL;
		//sqlite3 *mondb=mmsd->mondb->get_db();
		int rc;
		char *query=NULL;
		query=(char *)"INSERT OR REPLACE INTO mysql_server_read_only_log VALUES (?1 , ?2 , ?3 , ?4 , ?5 , ?6)";
		//rc=(*proxy_sqlite3_prepare_v2)(mondb, query, -1, &statement, 0);
		rc = mmsd->mondb->prepare_v2(query, &statement);
		ASSERT_SQLITE_OK(rc, mmsd->mondb);
		int read_only=1; // as a safety mechanism , read_only=1 is the default
		rc=(*proxy_sqlite3_bind_text)(statement, 1, mmsd->hostname, -1, SQLITE_TRANSIENT); ASSERT_SQLITE_OK(rc, mmsd->mondb);
		rc=(*proxy_sqlite3_bind_int)(statement, 2, mmsd->port); ASSERT_SQLITE_OK(rc, mmsd->mondb);
		unsigned long long time_now=realtime_time();
		time_now=time_now-(mmsd->t2 - start_time);
		rc=(*proxy_sqlite3_bind_int64)(statement, 3, time_now); ASSERT_SQLITE_OK(rc, mmsd->mondb);
		rc=(*proxy_sqlite3_bind_int64)(statement, 4, (mmsd->mysql_error_msg ? 0 : mmsd->t2-mmsd->t1)); ASSERT_SQLITE_OK(rc, mmsd->mondb);
		if (mmsd->interr == 0 && mmsd->result) {
			int num_fields=0;
			int k=0;
			MYSQL_FIELD *fields = mysql_fetch_fields(mmsd->result);
			int j=-1;
			num_fields = mysql_num_fields(mmsd->result);
			fields = mysql_fetch_fields(mmsd->result);
			if (fields && num_fields == 1) {
				for(k = 0; k < num_fields; k++) {
 					if (strcmp((char *)"read_only", (char *)fields[k].name)==0) {
						j=k;
					}
				}
				if (j>-1) {
					MYSQL_ROW row=mysql_fetch_row(mmsd->result);
					if (row) {
VALGRIND_DISABLE_ERROR_REPORTING;
						if (row[j]) {
							if (!strcmp(row[j],"0") || !strcasecmp(row[j],"OFF"))
								read_only=0;
						}
VALGRIND_ENABLE_ERROR_REPORTING;
					}
				}
//					if (repl_lag>=0) {
				rc=(*proxy_sqlite3_bind_int64)(statement, 5, read_only); ASSERT_SQLITE_OK(rc, mmsd->mondb);
//					} else {
//						rc=(*proxy_sqlite3_bind_null)(statement, 5); ASSERT_SQLITE_OK(rc, mmsd->mondb);
//					}
			} else {
				proxy_error("mysql_fetch_fields returns NULL, or mysql_num_fields is incorrect. Server %s:%d . See bug #1994\n", mmsd->hostname, mmsd->port);
				rc=(*proxy_sqlite3_bind_null)(statement, 5); ASSERT_SQLITE_OK(rc, mmsd->mondb);
			}
			mysql_free_result(mmsd->result);
			mmsd->result=NULL;
		} else {
			rc=(*proxy_sqlite3_bind_null)(statement, 5); ASSERT_SQLITE_OK(rc, mmsd->mondb);
		}
		if (mmsd->result) {
			// make sure it is clear
			mysql_free_result(mmsd->result);
			mmsd->result=NULL;
		}
		rc=(*proxy_sqlite3_bind_text)(statement, 6, mmsd->mysql_error_msg, -1, SQLITE_TRANSIENT); ASSERT_SQLITE_OK(rc, mmsd->mondb);
		SAFE_SQLITE3_STEP2(statement);
		rc=(*proxy_sqlite3_clear_bindings)(statement); ASSERT_SQLITE_OK(rc, mmsd->mondb);
		rc=(*proxy_sqlite3_reset)(statement); ASSERT_SQLITE_OK(rc, mmsd->mondb);
		(*proxy_sqlite3_finalize)(statement);

		if (mmsd->mysql_error_msg == NULL) {
			read_only_success = true;
		}

		if (timeout_reached == false && mmsd->interr == 0) {
			MyHGM->read_only_action(mmsd->hostname, mmsd->port, read_only); // default behavior
		} else {
			char *error=NULL;
			int cols=0;
			int affected_rows=0;
			SQLite3_result *resultset=NULL;
			char *new_query=NULL;
			SQLite3DB *mondb=mmsd->mondb;
			new_query=(char *)"SELECT 1 FROM (SELECT hostname,port,read_only,error FROM mysql_server_read_only_log WHERE hostname='%s' AND port='%d' ORDER BY time_start_us DESC LIMIT %d) a WHERE read_only IS NULL AND SUBSTR(error,1,7) = 'timeout' GROUP BY hostname,port HAVING COUNT(*)=%d";
			char *buff=(char *)malloc(strlen(new_query)+strlen(mmsd->hostname)+32);
			int max_failures=mysql_thread___monitor_read_only_max_timeout_count;
			sprintf(buff,new_query, mmsd->hostname, mmsd->port, max_failures, max_failures);
			mondb->execute_statement(buff, &error , &cols , &affected_rows , &resultset);
			if (!error) {
				if (resultset) {
					if (resultset->rows_count) {
						// disable host
						proxy_error("Server %s:%d missed %d read_only checks. Assuming read_only=1\n", mmsd->hostname, mmsd->port, max_failures);
						MyHGM->p_update_mysql_error_counter(p_mysql_error_type::proxysql, mmsd->hostgroup_id, mmsd->hostname, mmsd->port, ER_PROXYSQL_READ_ONLY_CHECKS_MISSED);
						MyHGM->read_only_action(mmsd->hostname, mmsd->port, read_only); // N timeouts reached
					}
					delete resultset;
					resultset=NULL;
				}
			} else {
				proxy_error("Error on %s : %s\n", buff, error);
			}
			free(buff);
		}
	}
	if (mmsd->interr || mmsd->mysql_error_msg) { // check failed
		if (mmsd->mysql) {
			proxy_error("Got error: mmsd %p , MYSQL %p , FD %d : %s\n", mmsd, mmsd->mysql, mmsd->mysql->net.fd, mmsd->mysql_error_msg);
			MyHGM->p_update_mysql_error_counter(p_mysql_error_type::proxysql, mmsd->hostgroup_id, mmsd->hostname, mmsd->port, mysql_errno(mmsd->mysql));
			GloMyMon->My_Conn_Pool->conn_unregister(mmsd);
			mysql_close(mmsd->mysql);
			mmsd->mysql=NULL;
		}
	} else {
		if (crc==false) {
			if (mmsd->mysql) {
				GloMyMon->My_Conn_Pool->put_connection(mmsd->hostname,mmsd->port,mmsd->mysql);
				mmsd->mysql=NULL;
			}
		}
	}
__fast_exit_monitor_read_only_thread:
	if (mmsd->mysql) {
		// if we reached here we didn't put the connection back
		if (mmsd->mysql_error_msg) {
			proxy_error("Got error: mmsd %p , MYSQL %p , FD %d : %s\n", mmsd, mmsd->mysql, mmsd->mysql->net.fd, mmsd->mysql_error_msg);
			MyHGM->p_update_mysql_error_counter(p_mysql_error_type::proxysql, mmsd->hostgroup_id, mmsd->hostname, mmsd->port, mysql_errno(mmsd->mysql));
			GloMyMon->My_Conn_Pool->conn_unregister(mmsd);
			mysql_close(mmsd->mysql); // if we reached here we should destroy it
			mmsd->mysql=NULL;
		} else {
			if (crc) {
				bool rc=mmsd->set_wait_timeout();
				if (rc) {
					GloMyMon->My_Conn_Pool->put_connection(mmsd->hostname,mmsd->port,mmsd->mysql);
				} else {
					proxy_error("Got error: mmsd %p , MYSQL %p , FD %d : %s\n", mmsd, mmsd->mysql, mmsd->mysql->net.fd, mmsd->mysql_error_msg);
					MyHGM->p_update_mysql_error_counter(p_mysql_error_type::proxysql, mmsd->hostgroup_id, mmsd->hostname, mmsd->port, mysql_errno(mmsd->mysql));
					GloMyMon->My_Conn_Pool->conn_unregister(mmsd);
					mysql_close(mmsd->mysql); // set_wait_timeout failed
				}
				mmsd->mysql=NULL;
			} else { // really not sure how we reached here, drop it
				proxy_error("Got error: mmsd %p , MYSQL %p , FD %d : %s\n", mmsd, mmsd->mysql, mmsd->mysql->net.fd, mmsd->mysql_error_msg);
				MyHGM->p_update_mysql_error_counter(p_mysql_error_type::proxysql, mmsd->hostgroup_id, mmsd->hostname, mmsd->port, mysql_errno(mmsd->mysql));
				GloMyMon->My_Conn_Pool->conn_unregister(mmsd);
				mysql_close(mmsd->mysql);
				mmsd->mysql=NULL;
			}
		}
	}
	if (read_only_success) {
		__sync_fetch_and_add(&GloMyMon->read_only_check_OK,1);
	} else {
		__sync_fetch_and_add(&GloMyMon->read_only_check_ERR,1);
	}
	delete mysql_thr;
	return NULL;
}

void * monitor_group_replication_thread(void *arg) {
	mysql_close(mysql_init(NULL));
	MySQL_Monitor_State_Data *mmsd=(MySQL_Monitor_State_Data *)arg;
	MySQL_Thread * mysql_thr = new MySQL_Thread();
	mysql_thr->curtime=monotonic_time();
	mysql_thr->refresh_variables();
	if (!GloMTH) return NULL;	// quick exit during shutdown/restart

	mmsd->mysql=GloMyMon->My_Conn_Pool->get_connection(mmsd->hostname, mmsd->port, mmsd);
	unsigned long long start_time=mysql_thr->curtime;


	mmsd->t1=start_time;

	bool crc=false;
	if (mmsd->mysql==NULL) { // we don't have a connection, let's create it
		bool rc;
		rc=mmsd->create_new_connection();
		if (mmsd->mysql) {
			GloMyMon->My_Conn_Pool->conn_register(mmsd);
		}
		crc=true;
		if (rc==false) {
			goto __fast_exit_monitor_group_replication_thread;
		}
	}

	mmsd->t1=monotonic_time();
	//async_exit_status=mysql_change_user_start(&ret_bool, mysql,"msandbox2","msandbox2","information_schema");
	//mmsd->async_exit_status=mysql_ping_start(&mmsd->interr,mmsd->mysql);
	mmsd->interr=0; // reset the value
#ifdef TEST_GROUPREP
	{
		std::string s { "SELECT viable_candidate,read_only,transactions_behind FROM GR_MEMBER_ROUTING_CANDIDATE_STATUS" };
		s += " " + std::string(mmsd->hostname) + ":" + std::to_string(mmsd->port);
		mmsd->async_exit_status=mysql_query_start(&mmsd->interr,mmsd->mysql,s.c_str());
	}
#else
	mmsd->async_exit_status=mysql_query_start(&mmsd->interr,mmsd->mysql,"SELECT viable_candidate,read_only,transactions_behind FROM sys.gr_member_routing_candidate_status");
#endif
	while (mmsd->async_exit_status) {
		mmsd->async_exit_status=wait_for_mysql(mmsd->mysql, mmsd->async_exit_status);
#ifdef DEBUG
		const unsigned long long now = (GloMyMon->proxytest_forced_timeout == false) ? monotonic_time() : ULLONG_MAX;
#else
		const unsigned long long now = monotonic_time();
#endif
		if (now > mmsd->t1 + mysql_thread___monitor_groupreplication_healthcheck_timeout * 1000) {
			mmsd->mysql_error_msg=strdup("timeout check");
			proxy_error("Timeout on group replication health check for %s:%d after %lldms. If the server is overload, increase mysql-monitor_groupreplication_healthcheck_timeout. Assuming viable_candidate=NO and read_only=YES\n", mmsd->hostname, mmsd->port, (now-mmsd->t1)/1000);
			MyHGM->p_update_mysql_error_counter(p_mysql_error_type::proxysql, mmsd->hostgroup_id, mmsd->hostname, mmsd->port, ER_PROXYSQL_GR_HEALTH_CHECK_TIMEOUT);
			goto __exit_monitor_group_replication_thread;
		}
		if (mmsd->interr) {
			// error during query
			mmsd->mysql_error_msg=strdup(mysql_error(mmsd->mysql));
			MyHGM->p_update_mysql_error_counter(p_mysql_error_type::proxysql, mmsd->hostgroup_id, mmsd->hostname, mmsd->port, mysql_errno(mmsd->mysql));
			goto __exit_monitor_group_replication_thread;
		}

		if (GloMyMon->shutdown==true) {
			goto __fast_exit_monitor_group_replication_thread;	// exit immediately
		}
		if ((mmsd->async_exit_status & MYSQL_WAIT_TIMEOUT) == 0) {
			mmsd->async_exit_status=mysql_query_cont(&mmsd->interr, mmsd->mysql, mmsd->async_exit_status);
		}
	}
	if (mmsd->interr) {
		// error during query
		mmsd->mysql_error_msg=strdup(mysql_error(mmsd->mysql));
		MyHGM->p_update_mysql_error_counter(p_mysql_error_type::proxysql, mmsd->hostgroup_id, mmsd->hostname, mmsd->port, mysql_errno(mmsd->mysql));
		goto __exit_monitor_group_replication_thread;
	}
	mmsd->async_exit_status=mysql_store_result_start(&mmsd->result,mmsd->mysql);
	while (mmsd->async_exit_status && ((mmsd->async_exit_status & MYSQL_WAIT_TIMEOUT) == 0)) {
		mmsd->async_exit_status=wait_for_mysql(mmsd->mysql, mmsd->async_exit_status);
#ifdef DEBUG
		const unsigned long long now = (GloMyMon->proxytest_forced_timeout == false) ? monotonic_time() : ULLONG_MAX;
#else
		const unsigned long long now = monotonic_time();
#endif
		if (now > mmsd->t1 + mysql_thread___monitor_groupreplication_healthcheck_timeout * 1000) {
			mmsd->mysql_error_msg=strdup("timeout check");
			proxy_error("Timeout on group replication health check for %s:%d after %lldms. If the server is overload, increase mysql-monitor_groupreplication_healthcheck_timeout. Assuming viable_candidate=NO and read_only=YES\n", mmsd->hostname, mmsd->port, (now-mmsd->t1)/1000);
			MyHGM->p_update_mysql_error_counter(p_mysql_error_type::proxysql, mmsd->hostgroup_id, mmsd->hostname, mmsd->port, ER_PROXYSQL_GR_HEALTH_CHECK_TIMEOUT);
			goto __exit_monitor_group_replication_thread;
		}
		if (GloMyMon->shutdown==true) {
			goto __fast_exit_monitor_group_replication_thread;	// exit immediately
		}
		if ((mmsd->async_exit_status & MYSQL_WAIT_TIMEOUT) == 0) {
			mmsd->async_exit_status=mysql_store_result_cont(&mmsd->result, mmsd->mysql, mmsd->async_exit_status);
		}
	}
	if (mmsd->interr) { // group replication check failed
		mmsd->mysql_error_msg=strdup(mysql_error(mmsd->mysql));
		MyHGM->p_update_mysql_error_counter(p_mysql_error_type::proxysql, mmsd->hostgroup_id, mmsd->hostname, mmsd->port, mysql_errno(mmsd->mysql));
		proxy_error("Got error: mmsd %p , MYSQL %p , FD %d : %s\n", mmsd, mmsd->mysql, mmsd->mysql->net.fd, mmsd->mysql_error_msg);
		if (mmsd->mysql) {
			GloMyMon->My_Conn_Pool->conn_unregister(mmsd);
			mysql_close(mmsd->mysql);
			mmsd->mysql=NULL;
		}
	} else {
		if (crc==false) {
			GloMyMon->My_Conn_Pool->put_connection(mmsd->hostname,mmsd->port,mmsd->mysql);
			mmsd->mysql=NULL;
		}
	}

__exit_monitor_group_replication_thread:
	mmsd->t2=monotonic_time();
	{
		// TODO : complete this
		char buf[128];
		char *s=NULL;
		int l=strlen(mmsd->hostname);
		if (l<110) {
			s=buf;
		}	else {
			s=(char *)malloc(l+16);
		}
		sprintf(s,"%s:%d",mmsd->hostname,mmsd->port);
		bool viable_candidate=false;
		bool read_only=true;
		int num_timeouts = 0;
		long long transactions_behind=-1;
		if (mmsd->interr == 0 && mmsd->result) {
			int num_fields=0;
			int num_rows=0;
			MYSQL_FIELD * fields = mysql_fetch_fields(mmsd->result);
			num_fields = mysql_num_fields(mmsd->result);
			num_rows = mysql_num_rows(mmsd->result);
			if (fields == NULL || num_fields!=3 || num_rows!=1) {
				proxy_error("mysql_fetch_fields returns NULL, or mysql_num_fields is incorrect. Server %s:%d . See bug #1994\n", mmsd->hostname, mmsd->port);
				if (mmsd->mysql_error_msg==NULL) {
					mmsd->mysql_error_msg = strdup("Unknown error");
				}
				goto __end_process_group_replication_result2;
			}
			MYSQL_ROW row=mysql_fetch_row(mmsd->result);
			if (row[0] && !strcasecmp(row[0],"YES")) {
				viable_candidate=true;
			}
			if (row[1] && !strcasecmp(row[1],"NO")) {
				read_only=false;
			}
			if (row[2]) {
				transactions_behind=atol(row[2]);
			}
			mysql_free_result(mmsd->result);
			mmsd->result=NULL;
		}
		if (mmsd->result) {
			// make sure it is clear
			mysql_free_result(mmsd->result);
			mmsd->result=NULL;
		}
		//proxy_info("GR: %s:%d , viable=%s , ro=%s, trx=%ld, err=%s\n", mmsd->hostname, mmsd->port, (viable_candidate ? "YES": "NO") , (read_only ? "YES": "NO") , transactions_behind, ( mmsd->mysql_error_msg ? mmsd->mysql_error_msg : "") );
		if (mmsd->mysql_error_msg) {
			//proxy_warning("GR: %s:%d , viable=%s , ro=%s, trx=%ld, err=%s\n", mmsd->hostname, mmsd->port, (viable_candidate ? "YES": "NO") , (read_only ? "YES": "NO") , transactions_behind, ( mmsd->mysql_error_msg ? mmsd->mysql_error_msg : "") );
		}
		unsigned long long time_now=realtime_time();
		time_now=time_now-(mmsd->t2 - start_time);
		pthread_mutex_lock(&GloMyMon->group_replication_mutex);
		//auto it =
		// TODO : complete this
		std::map<std::string, MyGR_monitor_node *>::iterator it2;
		it2 = GloMyMon->Group_Replication_Hosts_Map.find(s);
		MyGR_monitor_node *node=NULL;
		if (it2!=GloMyMon->Group_Replication_Hosts_Map.end()) {
			node=it2->second;
			node->add_entry(time_now, (mmsd->mysql_error_msg ? 0 : mmsd->t2-mmsd->t1) , transactions_behind,viable_candidate,read_only,mmsd->mysql_error_msg);
		} else {
			node = new MyGR_monitor_node(mmsd->hostname,mmsd->port,mmsd->writer_hostgroup);
			node->add_entry(time_now, (mmsd->mysql_error_msg ? 0 : mmsd->t2-mmsd->t1) , transactions_behind,viable_candidate,read_only,mmsd->mysql_error_msg);
			GloMyMon->Group_Replication_Hosts_Map.insert(std::make_pair(s,node));
		}
		if (mmsd->mysql_error_msg) {
			if (strncasecmp(mmsd->mysql_error_msg, (char *)"timeout", 7) == 0) {
				num_timeouts=node->get_timeout_count();
				proxy_warning("%s:%d : group replication health check timeout count %d. Max threshold %d.\n",
					mmsd->hostname, mmsd->port, num_timeouts, mmsd->max_transactions_behind_count);
			}
		}
		// NOTE: Previously 'lag_counts' was only updated for 'read_only'
		// because 'writers' were never selected for being set 'OFFLINE' due to
		// replication lag. Since the change of this behavior to 'SHUNNING'
		// with replication lag, no matter it's 'read_only' value, 'lag_counts'
		// is computed everytime.
		int lag_counts = node->get_lag_behind_count(mmsd->max_transactions_behind);
		pthread_mutex_unlock(&GloMyMon->group_replication_mutex);

		// NOTE: we update MyHGM outside the mutex group_replication_mutex
		if (mmsd->mysql_error_msg) { // there was an error checking the status of the server, surely we need to reconfigure GR
			if (num_timeouts == 0) {
				// it wasn't a timeout, reconfigure immediately
				MyHGM->update_group_replication_set_offline(mmsd->hostname, mmsd->port, mmsd->writer_hostgroup, mmsd->mysql_error_msg);
			} else {
				// it was a timeout. Check if we are having consecutive timeout
				if (num_timeouts == mysql_thread___monitor_groupreplication_healthcheck_max_timeout_count) {
					proxy_error("Server %s:%d missed %d group replication checks. Number retries %d, Assuming offline\n",
					mmsd->hostname, mmsd->port, num_timeouts, num_timeouts);
					MyHGM->p_update_mysql_error_counter(p_mysql_error_type::proxysql, mmsd->hostgroup_id, mmsd->hostname, mmsd->port, ER_PROXYSQL_GR_HEALTH_CHECKS_MISSED);
					MyHGM->update_group_replication_set_offline(mmsd->hostname, mmsd->port, mmsd->writer_hostgroup, mmsd->mysql_error_msg);
				} else {
					// not enough timeout
				}
			}
		} else {
			if (viable_candidate==false) {
				MyHGM->update_group_replication_set_offline(mmsd->hostname, mmsd->port, mmsd->writer_hostgroup, (char *)"viable_candidate=NO");
			} else {
				if (read_only==true) {
					MyHGM->update_group_replication_set_read_only(mmsd->hostname, mmsd->port, mmsd->writer_hostgroup, (char *)"read_only=YES");
				} else {
					// the node is a writer
					// TODO: for now we don't care about the number of writers
					MyHGM->update_group_replication_set_writer(mmsd->hostname, mmsd->port, mmsd->writer_hostgroup);
				}

				// NOTE: Replication lag action should takes place **after** the
				// servers have been placed in the correct hostgroups, otherwise
				// during the reconfiguration of the servers due to 'update_group_replication_set_writer'
				// there would be a small window in which the 'SHUNNED' server
				// will be treat as 'ONLINE' letting some new connections to
				// take places, before it becomes 'SHUNNED' again.
				bool enable = true;
				if (lag_counts >= mysql_thread___monitor_groupreplication_max_transactions_behind_count) {
					enable = false;
				}
				MyHGM->group_replication_lag_action(
					mmsd->writer_hostgroup, mmsd->hostname, mmsd->port, lag_counts, read_only, enable
				);
			}
		}

		// clean up
		if (l<110) {
		} else {
			free(s);
		}
/*
		sqlite3_stmt *statement=NULL;
		sqlite3 *mondb=mmsd->mondb->get_db();
		int rc;
		char *query=NULL;
		query=(char *)"INSERT OR REPLACE INTO mysql_server_read_only_log VALUES (?1 , ?2 , ?3 , ?4 , ?5 , ?6)";
		rc=(*proxy_sqlite3_prepare_v2)(mondb, query, -1, &statement, 0);
		ASSERT_SQLITE_OK(rc, mmsd->mondb);
		int read_only=1; // as a safety mechanism , read_only=1 is the default
		rc=(*proxy_sqlite3_bind_text)(statement, 1, mmsd->hostname, -1, SQLITE_TRANSIENT); ASSERT_SQLITE_OK(rc, mmsd->mondb);
		rc=(*proxy_sqlite3_bind_int)(statement, 2, mmsd->port); ASSERT_SQLITE_OK(rc, mmsd->mondb);
		unsigned long long time_now=realtime_time();
		time_now=time_now-(mmsd->t2 - start_time);
		rc=(*proxy_sqlite3_bind_int64)(statement, 3, time_now); ASSERT_SQLITE_OK(rc, mmsd->mondb);
		rc=(*proxy_sqlite3_bind_int64)(statement, 4, (mmsd->mysql_error_msg ? 0 : mmsd->t2-mmsd->t1)); ASSERT_SQLITE_OK(rc, mmsd->mondb);
		if (mmsd->result) {
			int num_fields=0;
			int k=0;
			MYSQL_FIELD *fields=NULL;
			int j=-1;
			num_fields = mysql_num_fields(mmsd->result);
			fields = mysql_fetch_fields(mmsd->result);
			for(k = 0; k < num_fields; k++) {
				//if (strcmp("VARIABLE_NAME", fields[k].name)==0) {
				if (strcmp((char *)"Value", (char *)fields[k].name)==0) {
					j=k;
				}
			}
			if (j>-1) {
				MYSQL_ROW row=mysql_fetch_row(mmsd->result);
				if (row) {
					if (row[j]) {
						if (!strcmp(row[j],"0") || !strcasecmp(row[j],"OFF"))
							read_only=0;
					}
				}
			}
//					if (repl_lag>=0) {
			rc=(*proxy_sqlite3_bind_int64)(statement, 5, read_only); ASSERT_SQLITE_OK(rc, mmsd->mondb);
//					} else {
//						rc=(*proxy_sqlite3_bind_null)(statement, 5); ASSERT_SQLITE_OK(rc, mmsd->mondb);
//					}
			mysql_free_result(mmsd->result);
			mmsd->result=NULL;
		} else {
			rc=(*proxy_sqlite3_bind_null)(statement, 5); ASSERT_SQLITE_OK(rc, mmsd->mondb);
		}
		rc=(*proxy_sqlite3_bind_text)(statement, 6, mmsd->mysql_error_msg, -1, SQLITE_TRANSIENT); ASSERT_SQLITE_OK(rc, mmsd->mondb);
		SAFE_SQLITE3_STEP2(statement);
		rc=(*proxy_sqlite3_clear_bindings)(statement); ASSERT_SQLITE_OK(rc, mmsd->mondb);
		rc=(*proxy_sqlite3_reset)(statement); ASSERT_SQLITE_OK(rc, mmsd->mondb);

		MyHGM->read_only_action(mmsd->hostname, mmsd->port, read_only);

		(*proxy_sqlite3_finalize)(statement);
*/

	}
__end_process_group_replication_result2:
	if (mmsd->interr || mmsd->mysql_error_msg) { // check failed
		if (mmsd->mysql) {
			proxy_error("Got error. mmsd %p , MYSQL %p , FD %d : %s\n", mmsd, mmsd->mysql, mmsd->mysql->net.fd, mmsd->mysql_error_msg);
			MyHGM->p_update_mysql_error_counter(p_mysql_error_type::proxysql, mmsd->hostgroup_id, mmsd->hostname, mmsd->port, mysql_errno(mmsd->mysql));
			GloMyMon->My_Conn_Pool->conn_unregister(mmsd);
			mysql_close(mmsd->mysql);
			mmsd->mysql=NULL;
		}
	} else {
		if (crc==false) {
			if (mmsd->mysql) {
				GloMyMon->My_Conn_Pool->put_connection(mmsd->hostname,mmsd->port,mmsd->mysql);
				mmsd->mysql=NULL;
			}
		}
	}
__fast_exit_monitor_group_replication_thread:
	if (mmsd->mysql) {
		// if we reached here we didn't put the connection back
		if (mmsd->mysql_error_msg) {
			proxy_error("Got error. mmsd %p , MYSQL %p , FD %d : %s\n", mmsd, mmsd->mysql, mmsd->mysql->net.fd, mmsd->mysql_error_msg);
			MyHGM->p_update_mysql_error_counter(p_mysql_error_type::proxysql, mmsd->hostgroup_id, mmsd->hostname, mmsd->port, mysql_errno(mmsd->mysql));
			GloMyMon->My_Conn_Pool->conn_unregister(mmsd);
			mysql_close(mmsd->mysql); // if we reached here we should destroy it
			mmsd->mysql=NULL;
		} else {
			if (crc) {
				bool rc=mmsd->set_wait_timeout();
				if (rc) {
					GloMyMon->My_Conn_Pool->put_connection(mmsd->hostname,mmsd->port,mmsd->mysql);
				} else {
					proxy_error("Got error. mmsd %p , MYSQL %p , FD %d : %s\n", mmsd, mmsd->mysql, mmsd->mysql->net.fd, mmsd->mysql_error_msg);
					MyHGM->p_update_mysql_error_counter(p_mysql_error_type::proxysql, mmsd->hostgroup_id, mmsd->hostname, mmsd->port, mysql_errno(mmsd->mysql));
					GloMyMon->My_Conn_Pool->conn_unregister(mmsd);
					mysql_close(mmsd->mysql); // set_wait_timeout failed
				}
				mmsd->mysql=NULL;
			} else { // really not sure how we reached here, drop it
				proxy_error("Got error. mmsd %p , MYSQL %p , FD %d : %s\n", mmsd, mmsd->mysql, mmsd->mysql->net.fd, mmsd->mysql_error_msg);
				MyHGM->p_update_mysql_error_counter(p_mysql_error_type::proxysql, mmsd->hostgroup_id, mmsd->hostname, mmsd->port, mysql_errno(mmsd->mysql));
				GloMyMon->My_Conn_Pool->conn_unregister(mmsd);
				mysql_close(mmsd->mysql);
				mmsd->mysql=NULL;
			}
		}
	}
	delete mysql_thr;
	return NULL;
}

void * monitor_galera_thread(void *arg) {
	mysql_close(mysql_init(NULL));
	MySQL_Monitor_State_Data *mmsd=(MySQL_Monitor_State_Data *)arg;
	MySQL_Thread * mysql_thr = new MySQL_Thread();
	mysql_thr->curtime=monotonic_time();
	mysql_thr->refresh_variables();
	if (!GloMTH) return NULL;	// quick exit during shutdown/restart

	mmsd->mysql=GloMyMon->My_Conn_Pool->get_connection(mmsd->hostname, mmsd->port, mmsd);
	unsigned long long start_time=mysql_thr->curtime;

#ifdef DEBUG
	MYSQL *mysqlcopy __attribute__((unused)) = NULL;
#endif // DEBUG

	mmsd->t1=start_time;
	mmsd->interr=0; // reset the value

	bool crc=false;
	if (mmsd->mysql==NULL) { // we don't have a connection, let's create it
		bool rc;
		rc=mmsd->create_new_connection();
		if (mmsd->mysql) {
			GloMyMon->My_Conn_Pool->conn_register(mmsd);
		}
		crc=true;
		if (rc==false) {
			unsigned long long now=monotonic_time();
			char * new_error = (char *)malloc(50+strlen(mmsd->mysql_error_msg));
			sprintf(new_error,"timeout or error in creating new connection: %s",mmsd->mysql_error_msg);
			free(mmsd->mysql_error_msg);
			mmsd->mysql_error_msg = new_error;
			proxy_error("Error on Galera check for %s:%d after %lldms. Unable to create a connection. If the server is overload, increase mysql-monitor_connect_timeout. Error: %s.\n", mmsd->hostname, mmsd->port, (now-mmsd->t1)/1000, new_error);
			MyHGM->p_update_mysql_error_counter(p_mysql_error_type::proxysql, mmsd->hostgroup_id, mmsd->hostname, mmsd->port, ER_PROXYSQL_GALERA_HEALTH_CHECK_CONN_TIMEOUT);
			goto __exit_monitor_galera_thread;
		}
	}

#ifdef DEBUG
	mysqlcopy = mmsd->mysql;
#endif // DEBUG

	mmsd->t1=monotonic_time();
	mmsd->interr=0; // reset the value
	{
#ifdef TEST_GALERA
		char *q1 = (char *)"SELECT wsrep_local_state , read_only , wsrep_local_recv_queue , wsrep_desync , wsrep_reject_queries , wsrep_sst_donor_rejects_queries , "
			" wsrep_cluster_status, pxc_maint_mode FROM HOST_STATUS_GALERA WHERE hostgroup_id=%d AND hostname='%s' AND port=%d";
		char *q2 = (char *)malloc(strlen(q1)+strlen(mmsd->hostname)+32);
		sprintf(q2,q1, mmsd->writer_hostgroup, mmsd->hostname, mmsd->port);
		mmsd->async_exit_status = mysql_query_start(&mmsd->interr, mmsd->mysql, q2);
		free(q2);
#else
		char *sv = mmsd->mysql->server_version;
		if (strncmp(sv,(char *)"5.7",3)==0 || strncmp(sv,(char *)"8",1)==0) {
			// the backend is either MySQL 5.7 or MySQL 8 : INFORMATION_SCHEMA.GLOBAL_STATUS is deprecated
			mmsd->async_exit_status=mysql_query_start(&mmsd->interr,mmsd->mysql,"SELECT (SELECT VARIABLE_VALUE FROM performance_schema.global_status WHERE VARIABLE_NAME='WSREP_LOCAL_STATE') "
			"wsrep_local_state, @@read_only read_only, (SELECT VARIABLE_VALUE FROM performance_schema.global_status WHERE VARIABLE_NAME='WSREP_LOCAL_RECV_QUEUE') wsrep_local_recv_queue , "
			"@@wsrep_desync wsrep_desync, @@wsrep_reject_queries wsrep_reject_queries, @@wsrep_sst_donor_rejects_queries wsrep_sst_donor_rejects_queries, "
			"(SELECT VARIABLE_VALUE FROM performance_schema.global_status WHERE VARIABLE_NAME='WSREP_CLUSTER_STATUS') wsrep_cluster_status , "
			"(SELECT COALESCE(MAX(VARIABLE_VALUE),'DISABLED') FROM performance_schema.global_variables WHERE variable_name='pxc_maint_mode') pxc_maint_mode ");
		} else {
			// any other version
			mmsd->async_exit_status=mysql_query_start(&mmsd->interr,mmsd->mysql,"SELECT (SELECT VARIABLE_VALUE FROM INFORMATION_SCHEMA.GLOBAL_STATUS WHERE VARIABLE_NAME='WSREP_LOCAL_STATE') "
			"wsrep_local_state, @@read_only read_only, (SELECT VARIABLE_VALUE FROM INFORMATION_SCHEMA.GLOBAL_STATUS WHERE VARIABLE_NAME='WSREP_LOCAL_RECV_QUEUE') wsrep_local_recv_queue , "
			"@@wsrep_desync wsrep_desync, @@wsrep_reject_queries wsrep_reject_queries, @@wsrep_sst_donor_rejects_queries wsrep_sst_donor_rejects_queries, "
			"(SELECT VARIABLE_VALUE FROM INFORMATION_SCHEMA.GLOBAL_STATUS WHERE VARIABLE_NAME='WSREP_CLUSTER_STATUS') wsrep_cluster_status , (SELECT 'DISABLED') pxc_maint_mode");
		}
#endif // TEST_GALERA
	}
	while (mmsd->async_exit_status) {
		mmsd->async_exit_status=wait_for_mysql(mmsd->mysql, mmsd->async_exit_status);
#ifdef DEBUG
		const unsigned long long now = (GloMyMon->proxytest_forced_timeout == false) ? monotonic_time() : ULLONG_MAX;
#else
		const unsigned long long now = monotonic_time();
#endif
		 if (now > mmsd->t1 + mysql_thread___monitor_galera_healthcheck_timeout * 1000) {
			mmsd->mysql_error_msg=strdup("timeout check");
			proxy_error("Timeout on Galera health check for %s:%d after %lldms. If the server is overload, increase mysql-monitor_galera_healthcheck_timeout.\n", mmsd->hostname, mmsd->port, (now-mmsd->t1)/1000);
			MyHGM->p_update_mysql_error_counter(p_mysql_error_type::proxysql, mmsd->hostgroup_id, mmsd->hostname, mmsd->port, ER_PROXYSQL_GALERA_HEALTH_CHECK_TIMEOUT);
			goto __exit_monitor_galera_thread;
		}
		if (GloMyMon->shutdown==true) {
			goto __fast_exit_monitor_galera_thread;	// exit immediately
		}
		if ((mmsd->async_exit_status & MYSQL_WAIT_TIMEOUT) == 0) {
			mmsd->async_exit_status=mysql_query_cont(&mmsd->interr, mmsd->mysql, mmsd->async_exit_status);
		}
	}
	mmsd->async_exit_status=mysql_store_result_start(&mmsd->result,mmsd->mysql);
	while (mmsd->async_exit_status && ((mmsd->async_exit_status & MYSQL_WAIT_TIMEOUT) == 0)) {
		mmsd->async_exit_status=wait_for_mysql(mmsd->mysql, mmsd->async_exit_status);
#ifdef DEBUG
		const unsigned long long now = (GloMyMon->proxytest_forced_timeout == false) ? monotonic_time() : ULLONG_MAX;
#else
		const unsigned long long now = monotonic_time();
#endif
		if (now > mmsd->t1 + mysql_thread___monitor_galera_healthcheck_timeout * 1000) {
			mmsd->mysql_error_msg=strdup("timeout check");
			proxy_error("Timeout on Galera health check for %s:%d after %lldms. If the server is overload, increase mysql-monitor_galera_healthcheck_timeout.\n", mmsd->hostname, mmsd->port, (now-mmsd->t1)/1000);
			MyHGM->p_update_mysql_error_counter(p_mysql_error_type::proxysql, mmsd->hostgroup_id, mmsd->hostname, mmsd->port, ER_PROXYSQL_GALERA_HEALTH_CHECK_TIMEOUT);
			goto __exit_monitor_galera_thread;
		}
		if (GloMyMon->shutdown==true) {
			goto __fast_exit_monitor_galera_thread;	// exit immediately
		}
		if ((mmsd->async_exit_status & MYSQL_WAIT_TIMEOUT) == 0) {
			mmsd->async_exit_status=mysql_store_result_cont(&mmsd->result, mmsd->mysql, mmsd->async_exit_status);
		}
	}
	if (mmsd->interr) { // ping failed
		mmsd->mysql_error_msg=strdup(mysql_error(mmsd->mysql));
		MyHGM->p_update_mysql_error_counter(p_mysql_error_type::proxysql, mmsd->hostgroup_id, mmsd->hostname, mmsd->port, mysql_errno(mmsd->mysql));
		proxy_error("Got error. mmsd %p , MYSQL %p , FD %d : %s\n", mmsd, mmsd->mysql, mmsd->mysql->net.fd, mmsd->mysql_error_msg);
		if (mmsd->mysql) {
			GloMyMon->My_Conn_Pool->conn_unregister(mmsd);
			mysql_close(mmsd->mysql);
			mmsd->mysql=NULL;
		}
	} else {
		if (crc==false) {
#ifdef TEST_GALERA
			if ( rand()%3 == 0) { // drop the connection once every 3 checks
				GloMyMon->My_Conn_Pool->conn_unregister(mmsd);
				mysql_close(mmsd->mysql);
				mmsd->mysql=NULL;
			} else {
				GloMyMon->My_Conn_Pool->put_connection(mmsd->hostname,mmsd->port,mmsd->mysql);
				mmsd->mysql=NULL;
			}
#else
			GloMyMon->My_Conn_Pool->put_connection(mmsd->hostname,mmsd->port,mmsd->mysql);
			mmsd->mysql=NULL;
#endif // TEST_GALERA
		}
	}

__exit_monitor_galera_thread:
	mmsd->t2=monotonic_time();
	{
		// TODO : complete this
		char buf[128];
		char *s=NULL;
		int l=strlen(mmsd->hostname);
		if (l<110) {
			s=buf;
		}	else {
			s=(char *)malloc(l+16);
		}
		sprintf(s,"%s:%d",mmsd->hostname,mmsd->port);
		bool primary_partition = false;
		bool read_only=true;
		bool wsrep_desync = true;
		int wsrep_local_state = 0;
		bool wsrep_reject_queries = true;
		bool wsrep_sst_donor_rejects_queries = true;
		long long wsrep_local_recv_queue=0;
		bool pxc_maint_mode=false;
		int num_timeouts = 0;
		MYSQL_FIELD * fields=NULL;
		if (mmsd->interr == 0 && mmsd->result) {
			int num_fields=0;
			int num_rows=0;
			num_fields = mysql_num_fields(mmsd->result);
			fields = mysql_fetch_fields(mmsd->result);
			num_rows = mysql_num_rows(mmsd->result);
			if (fields==NULL || num_fields!=8 || num_rows!=1) {
				proxy_error("mysql_fetch_fields returns NULL, or mysql_num_fields is incorrect. Server %s:%d . See bug #1994\n", mmsd->hostname, mmsd->port);
				if (mmsd->mysql_error_msg==NULL) {
					mmsd->mysql_error_msg = strdup("Unknown error");
				}
				goto __end_process_galera_result2;
			}
			MYSQL_ROW row=mysql_fetch_row(mmsd->result);
			if (row[0]) {
				wsrep_local_state = atoi(row[0]);
			}
			if (row[1]) {
				if (!strcasecmp(row[1],"NO") || !strcasecmp(row[1],"OFF") || !strcasecmp(row[1],"0")) {
					read_only=false;
				}
			}
			if (row[2]) {
				wsrep_local_recv_queue = atoll(row[2]);
			}
			if (row[3]) {
				if (!strcasecmp(row[3],"NO") || !strcasecmp(row[3],"OFF") || !strcasecmp(row[3],"0")) {
					wsrep_desync = false;
				}
			}
			if (row[4]) {
				if (!strcasecmp(row[4],"NONE")) {
					wsrep_reject_queries = false;
				}
			}
			if (row[5]) {
				if (!strcasecmp(row[5],"NO") || !strcasecmp(row[5],"OFF") || !strcasecmp(row[5],"0")) {
					wsrep_sst_donor_rejects_queries = false;
				}
			}
			if (row[6]) {
				if (!strcasecmp(row[6],"Primary")) {
					primary_partition = true;
				}
			}
			if (row[7]) {
				std::string s(row[7]);
				std::transform(s.begin(), s.end(), s.begin(), ::toupper);
				if (!strncmp("DISABLED",s.c_str(),8)) {
					pxc_maint_mode=false;
				}
				else {
					pxc_maint_mode=true;
				}
			}
			mysql_free_result(mmsd->result);
			mmsd->result=NULL;
		}
		if (mmsd->mysql_error_msg) {
		}
		unsigned long long time_now=realtime_time();
		time_now=time_now-(mmsd->t2 - start_time);
		pthread_mutex_lock(&GloMyMon->galera_mutex);
		//auto it =
		// TODO : complete this
		std::map<std::string, Galera_monitor_node *>::iterator it2;
		it2 = GloMyMon->Galera_Hosts_Map.find(s);
		Galera_monitor_node *node=NULL;
		if (it2!=GloMyMon->Galera_Hosts_Map.end()) {
			node=it2->second;
			//node->add_entry(time_now, (mmsd->mysql_error_msg ? 0 : mmsd->t2-mmsd->t1) , transactions_behind,viable_candidate,read_only,mmsd->mysql_error_msg);
			node->add_entry(time_now, (mmsd->mysql_error_msg ? 0 : mmsd->t2-mmsd->t1) , wsrep_local_recv_queue, primary_partition, read_only, wsrep_local_state, wsrep_desync, wsrep_reject_queries, wsrep_sst_donor_rejects_queries, pxc_maint_mode, mmsd->mysql_error_msg);
		} else {
			node = new Galera_monitor_node(mmsd->hostname,mmsd->port,mmsd->writer_hostgroup);
			//node->add_entry(time_now, (mmsd->mysql_error_msg ? 0 : mmsd->t2-mmsd->t1) , transactions_behind,viable_candidate,read_only,mmsd->mysql_error_msg);
			node->add_entry(time_now, (mmsd->mysql_error_msg ? 0 : mmsd->t2-mmsd->t1) , wsrep_local_recv_queue, primary_partition, read_only, wsrep_local_state, wsrep_desync, wsrep_reject_queries, wsrep_sst_donor_rejects_queries, pxc_maint_mode, mmsd->mysql_error_msg);
			GloMyMon->Galera_Hosts_Map.insert(std::make_pair(s,node));
		}
		if (mmsd->mysql_error_msg) {
			if (strncasecmp(mmsd->mysql_error_msg, (char *)"timeout", 7) == 0) {
				// it was a timeout . Let's count the number of consecutive timeouts
				int max_num_timeout = 10;
				if (mysql_thread___monitor_galera_healthcheck_max_timeout_count < max_num_timeout) {
					max_num_timeout = mysql_thread___monitor_galera_healthcheck_max_timeout_count;
				}
				unsigned long long start_times[max_num_timeout];
				bool timeouts[max_num_timeout];
				for (int i=0; i<max_num_timeout; i++) {
					start_times[i]=0;
					timeouts[i]=false;
				}
				for (int i=0; i<Galera_Nentries; i++) {
					if (node->last_entries[i].start_time) {
						int smallidx = 0;
						for (int j=0; j<max_num_timeout; j++) {
							//find the smaller value
							if (j!=smallidx) {
								if (start_times[j] < start_times[smallidx]) {
									smallidx = j;
								}
							}
						}
						if (start_times[smallidx] < node->last_entries[i].start_time) {
							start_times[smallidx] = node->last_entries[i].start_time;
							timeouts[smallidx] = false;
							if (node->last_entries[i].error) {
								if (strncasecmp(node->last_entries[i].error, (char *)"timeout", 7) == 0) {
									timeouts[smallidx] = true;
								}
							}
						}
					}
				}
				for (int i=0; i<max_num_timeout; i++) {
					if (timeouts[i]) {
						num_timeouts++;
					}
				}
			}
		}
		pthread_mutex_unlock(&GloMyMon->galera_mutex);

		// NOTE: we update MyHGM outside the mutex galera_mutex
		if (mmsd->mysql_error_msg) { // there was an error checking the status of the server, surely we need to reconfigure Galera
			if (num_timeouts == 0) {
				// it wasn't a timeout, reconfigure immediately
				MyHGM->update_galera_set_offline(mmsd->hostname, mmsd->port, mmsd->writer_hostgroup, mmsd->mysql_error_msg);
			} else {
				// it was a timeout. Check if we are having consecutive timeout
				if (num_timeouts == mysql_thread___monitor_galera_healthcheck_max_timeout_count) {
					proxy_error("Server %s:%d missed %d Galera checks. Assuming offline\n", mmsd->hostname, mmsd->port, num_timeouts);
					MyHGM->p_update_mysql_error_counter(p_mysql_error_type::proxysql, mmsd->hostgroup_id, mmsd->hostname, mmsd->port, ER_PROXYSQL_GALERA_HEALTH_CHECKS_MISSED);
					MyHGM->update_galera_set_offline(mmsd->hostname, mmsd->port, mmsd->writer_hostgroup, mmsd->mysql_error_msg);
				} else {
					// not enough timeout
				}
			}
		} else {
			if (fields) { // if we didn't get any error, but fileds is NULL, we are likely hitting bug #1994
				if (primary_partition == false || wsrep_desync == true || (wsrep_local_state!=4 && (wsrep_local_state != 2 || wsrep_sst_donor_rejects_queries))) {
					if (primary_partition == false) {
						MyHGM->update_galera_set_offline(mmsd->hostname, mmsd->port, mmsd->writer_hostgroup, (char *)"primary_partition=NO");
					} else {
						if (wsrep_desync == true) {
							MyHGM->update_galera_set_offline(mmsd->hostname, mmsd->port, mmsd->writer_hostgroup, (char *)"wsrep_desync=YES");
						} else {
							char msg[80];
							sprintf(msg,"wsrep_local_state=%d",wsrep_local_state);
							MyHGM->update_galera_set_offline(mmsd->hostname, mmsd->port, mmsd->writer_hostgroup, msg);
						}
					}
				} else {
					//if (wsrep_sst_donor_rejects_queries || wsrep_reject_queries) {
					if (wsrep_reject_queries) {
						MyHGM->update_galera_set_offline(mmsd->hostname, mmsd->port, mmsd->writer_hostgroup, (char *)"wsrep_reject_queries=true");
						//	} else {
						//		// wsrep_sst_donor_rejects_queries
						//		MyHGM->update_galera_set_offline(mmsd->hostname, mmsd->port, mmsd->writer_hostgroup, (char *)"wsrep_sst_donor_rejects_queries=true");
						//	}
					} else {
						if (pxc_maint_mode) {
							MyHGM->update_galera_set_offline(mmsd->hostname, mmsd->port, mmsd->writer_hostgroup, (char *)"pxc_maint_mode=YES", true);
					    } else {
						    if (read_only==true) {
								if (wsrep_local_recv_queue > mmsd->max_transactions_behind) {
									MyHGM->update_galera_set_offline(mmsd->hostname, mmsd->port, mmsd->writer_hostgroup, (char *)"slave is lagging");
								} else {
									MyHGM->update_galera_set_read_only(mmsd->hostname, mmsd->port, mmsd->writer_hostgroup, (char *)"read_only=YES");
								}
							} else {
								// the node is a writer
								// TODO: for now we don't care about the number of writers
								MyHGM->update_galera_set_writer(mmsd->hostname, mmsd->port, mmsd->writer_hostgroup);
							}
						}
					}
				}
			} else {
				proxy_error("mysql_fetch_fields returns NULL. Server %s:%d . See bug #1994\n", mmsd->hostname, mmsd->port);
			}
		}

		// clean up
		if (l<110) {
		} else {
			free(s);
		}
	}
__end_process_galera_result2:
	if (mmsd->interr || mmsd->mysql_error_msg) { // check failed
		if (mmsd->mysql) {
			proxy_error("Got error. mmsd %p , MYSQL %p , FD %d : %s\n", mmsd, mmsd->mysql, mmsd->mysql->net.fd, mmsd->mysql_error_msg);
			MyHGM->p_update_mysql_error_counter(p_mysql_error_type::proxysql, mmsd->hostgroup_id, mmsd->hostname, mmsd->port, mysql_errno(mmsd->mysql));
			GloMyMon->My_Conn_Pool->conn_unregister(mmsd);
			mysql_close(mmsd->mysql);
			mmsd->mysql=NULL;
		}
	} else {
		if (crc==false) {
			if (mmsd->mysql) {
				GloMyMon->My_Conn_Pool->put_connection(mmsd->hostname,mmsd->port,mmsd->mysql);
				mmsd->mysql=NULL;
			}
		}
	}
__fast_exit_monitor_galera_thread:
	if (mmsd->mysql) {
		// if we reached here we didn't put the connection back
		if (mmsd->mysql_error_msg) {
			proxy_error("Got error. mmsd %p , MYSQL %p , FD %d : %s\n", mmsd, mmsd->mysql, mmsd->mysql->net.fd, mmsd->mysql_error_msg);
			MyHGM->p_update_mysql_error_counter(p_mysql_error_type::proxysql, mmsd->hostgroup_id, mmsd->hostname, mmsd->port, mysql_errno(mmsd->mysql));
			GloMyMon->My_Conn_Pool->conn_unregister(mmsd);
			mysql_close(mmsd->mysql); // if we reached here we should destroy it
			mmsd->mysql=NULL;
		} else {
			if (crc) {
				bool rc=mmsd->set_wait_timeout();
				if (rc) {
					GloMyMon->My_Conn_Pool->put_connection(mmsd->hostname,mmsd->port,mmsd->mysql);
				} else {
					proxy_error("Got error. mmsd %p , MYSQL %p , FD %d : %s\n", mmsd, mmsd->mysql, mmsd->mysql->net.fd, mmsd->mysql_error_msg);
					MyHGM->p_update_mysql_error_counter(p_mysql_error_type::proxysql, mmsd->hostgroup_id, mmsd->hostname, mmsd->port, mysql_errno(mmsd->mysql));
					GloMyMon->My_Conn_Pool->conn_unregister(mmsd);
					mysql_close(mmsd->mysql); // set_wait_timeout failed
				}
				mmsd->mysql=NULL;
			} else { // really not sure how we reached here, drop it
				proxy_error("Got error. mmsd %p , MYSQL %p , FD %d : %s\n", mmsd, mmsd->mysql, mmsd->mysql->net.fd, mmsd->mysql_error_msg);
				MyHGM->p_update_mysql_error_counter(p_mysql_error_type::proxysql, mmsd->hostgroup_id, mmsd->hostname, mmsd->port, mysql_errno(mmsd->mysql));
				GloMyMon->My_Conn_Pool->conn_unregister(mmsd);
				mysql_close(mmsd->mysql);
				mmsd->mysql=NULL;
			}
		}
	}
	delete mysql_thr;
	return NULL;
}

void * monitor_replication_lag_thread(void *arg) {
	mysql_close(mysql_init(NULL));
	MySQL_Monitor_State_Data *mmsd=(MySQL_Monitor_State_Data *)arg;
	if (!GloMTH) return NULL;	// quick exit during shutdown/restart
	MySQL_Thread * mysql_thr = new MySQL_Thread();
	mysql_thr->curtime=monotonic_time();
	mysql_thr->refresh_variables();

#ifdef DEBUG
	MYSQL *mysqlcopy __attribute__((unused)) = NULL;
#endif // DEBUG

	mmsd->mysql=GloMyMon->My_Conn_Pool->get_connection(mmsd->hostname, mmsd->port, mmsd);
	unsigned long long start_time=mysql_thr->curtime;

	bool replication_lag_success = false;

	bool use_percona_heartbeat = false;
	char * percona_heartbeat_table = mysql_thread___monitor_replication_lag_use_percona_heartbeat;

	mmsd->t1=start_time;

	bool crc=false;
	if (mmsd->mysql==NULL) { // we don't have a connection, let's create it
		bool rc;
		rc=mmsd->create_new_connection();
		if (mmsd->mysql) {
			GloMyMon->My_Conn_Pool->conn_register(mmsd);
		}
		crc=true;
		if (rc==false) {
			goto __fast_exit_monitor_replication_lag_thread;
		}
	} else {
		//GloMyMon->My_Conn_Pool->conn_register(mmsd);
	}

#ifdef DEBUG
	mysqlcopy = mmsd->mysql;
#endif // DEBUG

	mmsd->t1=monotonic_time();
	mmsd->interr=0; // reset the value
	if (percona_heartbeat_table) {
		int l = strlen(percona_heartbeat_table);
		if (l) {
			use_percona_heartbeat = true;
			char *base_query = (char *)"SELECT MAX(ROUND(TIMESTAMPDIFF(MICROSECOND, ts, SYSDATE(6))/1000000)) AS Seconds_Behind_Master FROM %s";
			char *replication_query = (char *)malloc(strlen(base_query)+l);
			sprintf(replication_query,base_query,percona_heartbeat_table);
			mmsd->async_exit_status=mysql_query_start(&mmsd->interr,mmsd->mysql,replication_query);
			free(replication_query);
		}
	}
	if (use_percona_heartbeat == false) {
		mmsd->async_exit_status=mysql_query_start(&mmsd->interr,mmsd->mysql,"SHOW SLAVE STATUS");
	}
	while (mmsd->async_exit_status) {
		mmsd->async_exit_status=wait_for_mysql(mmsd->mysql, mmsd->async_exit_status);
#ifdef DEBUG
		const unsigned long long now = (GloMyMon->proxytest_forced_timeout == false) ? monotonic_time() : ULLONG_MAX;
#else
		const unsigned long long now = monotonic_time();
#endif
		if (now > mmsd->t1 + mysql_thread___monitor_replication_lag_timeout * 1000) {
			mmsd->mysql_error_msg=strdup("timeout check");
			goto __exit_monitor_replication_lag_thread;
		}
		if (GloMyMon->shutdown==true) {
			goto __fast_exit_monitor_replication_lag_thread;	// exit immediately
		}
		if ((mmsd->async_exit_status & MYSQL_WAIT_TIMEOUT) == 0) {
			mmsd->async_exit_status=mysql_query_cont(&mmsd->interr, mmsd->mysql, mmsd->async_exit_status);
		//} else {
		//	mmsd->mysql_error_msg=strdup("timeout check");
		//	goto __exit_monitor_replication_lag_thread;
		}
	}
	mmsd->async_exit_status=mysql_store_result_start(&mmsd->result,mmsd->mysql);
	while (mmsd->async_exit_status && ((mmsd->async_exit_status & MYSQL_WAIT_TIMEOUT) == 0)) {
		mmsd->async_exit_status=wait_for_mysql(mmsd->mysql, mmsd->async_exit_status);
#ifdef DEBUG
		const unsigned long long now = (GloMyMon->proxytest_forced_timeout == false) ? monotonic_time() : ULLONG_MAX;
#else
		const unsigned long long now = monotonic_time();
#endif
		if (now > mmsd->t1 + mysql_thread___monitor_replication_lag_timeout * 1000) {
			mmsd->mysql_error_msg=strdup("timeout check");
			goto __exit_monitor_replication_lag_thread;
		}
		if (GloMyMon->shutdown==true) {
			goto __fast_exit_monitor_replication_lag_thread;	// exit immediately
		}
		if ((mmsd->async_exit_status & MYSQL_WAIT_TIMEOUT) == 0) {
			mmsd->async_exit_status=mysql_store_result_cont(&mmsd->result, mmsd->mysql, mmsd->async_exit_status);
		//} else {
		//	mmsd->mysql_error_msg=strdup("timeout check");
		//	goto __exit_monitor_replication_lag_thread;
		}
	}
	if (mmsd->interr) { // replication lag check failed
		mmsd->mysql_error_msg=strdup(mysql_error(mmsd->mysql));
		MyHGM->p_update_mysql_error_counter(p_mysql_error_type::proxysql, mmsd->hostgroup_id, mmsd->hostname, mmsd->port, mysql_errno(mmsd->mysql));
#ifdef DEBUG
		unsigned long long now=monotonic_time();
		proxy_error("Error after %lldms: mmsd %p , MYSQL %p , FD %d : %s\n", (now-mmsd->t1)/1000, mmsd, mmsd->mysql, mmsd->mysql->net.fd, mmsd->mysql_error_msg);
#endif // DEBUG
		if (mmsd->mysql) {
			GloMyMon->My_Conn_Pool->conn_unregister(mmsd);
			mysql_close(mmsd->mysql);
			mmsd->mysql=NULL;
		}
	} else {
		if (crc==false) {
			//GloMyMon->My_Conn_Pool->conn_unregister(mmsd->mysql);
			GloMyMon->My_Conn_Pool->put_connection(mmsd->hostname,mmsd->port,mmsd->mysql);
			mmsd->mysql=NULL;
		}
	}

__exit_monitor_replication_lag_thread:
	mmsd->t2=monotonic_time();
	{
		sqlite3_stmt *statement=NULL;
		//sqlite3 *mondb=mmsd->mondb->get_db();
		int rc;
		char *query=NULL;

			query=(char *)"INSERT OR REPLACE INTO mysql_server_replication_lag_log VALUES (?1 , ?2 , ?3 , ?4 , ?5 , ?6)";
			//rc=(*proxy_sqlite3_prepare_v2)(mondb, query, -1, &statement, 0);
			rc = mmsd->mondb->prepare_v2(query, &statement);
			ASSERT_SQLITE_OK(rc, mmsd->mondb);
				// 'replication_lag' to be feed to 'replication_lag_action'
				int repl_lag=-2;
				rc=(*proxy_sqlite3_bind_text)(statement, 1, mmsd->hostname, -1, SQLITE_TRANSIENT); ASSERT_SQLITE_OK(rc, mmsd->mondb);
				rc=(*proxy_sqlite3_bind_int)(statement, 2, mmsd->port); ASSERT_SQLITE_OK(rc, mmsd->mondb);
				unsigned long long time_now=realtime_time();
				time_now=time_now-(mmsd->t2 - start_time);
				rc=(*proxy_sqlite3_bind_int64)(statement, 3, time_now); ASSERT_SQLITE_OK(rc, mmsd->mondb);
				rc=(*proxy_sqlite3_bind_int64)(statement, 4, (mmsd->mysql_error_msg ? 0 : mmsd->t2-mmsd->t1)); ASSERT_SQLITE_OK(rc, mmsd->mondb);
				if (mmsd->interr == 0 && mmsd->result) {
					int num_fields=0;
					int k=0;
					MYSQL_FIELD * fields=NULL;
					int j=-1;
					num_fields = mysql_num_fields(mmsd->result);
					fields = mysql_fetch_fields(mmsd->result);
					if (
						fields && (
						( num_fields == 1 && use_percona_heartbeat == true )
						||
						( num_fields > 30 && use_percona_heartbeat == false )
						)
					) {
						for(k = 0; k < num_fields; k++) {
							if (fields[k].name) {
								if (strcmp("Seconds_Behind_Master", fields[k].name)==0) {
									j=k;
								}
							}
						}
						if (j>-1) {
							MYSQL_ROW row=mysql_fetch_row(mmsd->result);
							if (row) {
								repl_lag=-1; // this is old behavior
							repl_lag=mysql_thread___monitor_slave_lag_when_null; // new behavior, see 669
								if (row[j]) { // if Seconds_Behind_Master is not NULL
									repl_lag=atoi(row[j]);
								} else {
									proxy_error("Replication lag on server %s:%d is NULL, using the value %d (mysql-monitor_slave_lag_when_null)\n", mmsd->hostname, mmsd->port, mysql_thread___monitor_slave_lag_when_null);
									MyHGM->p_update_mysql_error_counter(p_mysql_error_type::proxysql, mmsd->hostgroup_id, mmsd->hostname, mmsd->port, ER_PROXYSQL_SRV_NULL_REPLICATION_LAG);
								}
							}
						}
						if (repl_lag>=0) {
							rc=(*proxy_sqlite3_bind_int64)(statement, 5, repl_lag); ASSERT_SQLITE_OK(rc, mmsd->mondb);
						} else {
							rc=(*proxy_sqlite3_bind_null)(statement, 5); ASSERT_SQLITE_OK(rc, mmsd->mondb);
						}
					} else {
							proxy_error("mysql_fetch_fields returns NULL, or mysql_num_fields is incorrect. Server %s:%d . See bug #1994\n", mmsd->hostname, mmsd->port);
							rc=(*proxy_sqlite3_bind_null)(statement, 5); ASSERT_SQLITE_OK(rc, mmsd->mondb);
					}
					mysql_free_result(mmsd->result);
					mmsd->result=NULL;
				} else {
					rc=(*proxy_sqlite3_bind_null)(statement, 5); ASSERT_SQLITE_OK(rc, mmsd->mondb);
					// 'replication_lag_check' timed out, we set 'repl_lag' to '-3' to avoid server to be 're-enabled'.
					repl_lag=-3;
				}
				rc=(*proxy_sqlite3_bind_text)(statement, 6, mmsd->mysql_error_msg, -1, SQLITE_TRANSIENT); ASSERT_SQLITE_OK(rc, mmsd->mondb);
				SAFE_SQLITE3_STEP2(statement);
				rc=(*proxy_sqlite3_clear_bindings)(statement); ASSERT_SQLITE_OK(rc, mmsd->mondb);
				rc=(*proxy_sqlite3_reset)(statement); ASSERT_SQLITE_OK(rc, mmsd->mondb);
				MyHGM->replication_lag_action(mmsd->hostgroup_id, mmsd->hostname, mmsd->port, repl_lag);
			(*proxy_sqlite3_finalize)(statement);
			if (mmsd->mysql_error_msg == NULL) {
				replication_lag_success = true;
			}

	}
	if (mmsd->interr || mmsd->mysql_error_msg) { // check failed
		if (mmsd->mysql) {
#ifdef DEBUG
			proxy_error("Error after %lldms: server %s:%d , mmsd %p , MYSQL %p , FD %d : %s\n", (mmsd->t2-mmsd->t1)/1000, mmsd->hostname, mmsd->port, mmsd, mmsd->mysql, mmsd->mysql->net.fd, mmsd->mysql_error_msg);
			GloMyMon->My_Conn_Pool->conn_unregister(mmsd);
#else
			proxy_error("Error after %lldms on server %s:%d : %s\n", (mmsd->t2-mmsd->t1)/1000, mmsd->hostname, mmsd->port, mmsd->mysql_error_msg);
#endif // DEBUG
			MyHGM->p_update_mysql_error_counter(p_mysql_error_type::proxysql, mmsd->hostgroup_id, mmsd->hostname, mmsd->port, mysql_errno(mmsd->mysql));
			mysql_close(mmsd->mysql);
			mmsd->mysql=NULL;
		}
	} else {
		if (mmsd->mysql) {
			GloMyMon->My_Conn_Pool->put_connection(mmsd->hostname,mmsd->port,mmsd->mysql);
			//GloMyMon->My_Conn_Pool->conn_unregister(mmsd->mysql);
			mmsd->mysql=NULL;
		}
	}
__fast_exit_monitor_replication_lag_thread:
	if (mmsd->mysql) {
		mmsd->t2=monotonic_time();
		// if we reached here we didn't put the connection back
		if (mmsd->mysql_error_msg) {
#ifdef DEBUG
			proxy_error("Error after %lldms: server %s:%d , mmsd %p , MYSQL %p , FD %d : %s\n", (mmsd->t2-mmsd->t1)/1000, mmsd->hostname, mmsd->port, mmsd, mmsd->mysql, mmsd->mysql->net.fd, mmsd->mysql_error_msg);
			GloMyMon->My_Conn_Pool->conn_unregister(mmsd);
#else
			proxy_error("Error after %lldms on server %s:%d : %s\n", (mmsd->t2-mmsd->t1)/1000, mmsd->hostname, mmsd->port, mmsd->mysql_error_msg);
#endif // DEBUG
			MyHGM->p_update_mysql_error_counter(p_mysql_error_type::proxysql, mmsd->hostgroup_id, mmsd->hostname, mmsd->port, mysql_errno(mmsd->mysql));
			mysql_close(mmsd->mysql); // if we reached here we should destroy it
			mmsd->mysql=NULL;
		} else {
			if (crc) {
				bool rc=mmsd->set_wait_timeout();
				if (rc) {
					GloMyMon->My_Conn_Pool->put_connection(mmsd->hostname,mmsd->port,mmsd->mysql);
					//GloMyMon->My_Conn_Pool->conn_unregister(mmsd->mysql);
				} else {
#ifdef DEBUG
					proxy_error("Error after %lldms: server %s:%d , mmsd %p , MYSQL %p , FD %d : %s\n", (mmsd->t2-mmsd->t1)/1000, mmsd->hostname, mmsd->port, mmsd, mmsd->mysql, mmsd->mysql->net.fd, mmsd->mysql_error_msg);
					GloMyMon->My_Conn_Pool->conn_unregister(mmsd);
#else
					proxy_error("Error after %lldms on server %s:%d : %s\n", (mmsd->t2-mmsd->t1)/1000, mmsd->hostname, mmsd->port, mmsd->mysql_error_msg);
#endif // DEBUG
					MyHGM->p_update_mysql_error_counter(p_mysql_error_type::proxysql, mmsd->hostgroup_id, mmsd->hostname, mmsd->port, mysql_errno(mmsd->mysql));
					mysql_close(mmsd->mysql); // set_wait_timeout failed
				}
				mmsd->mysql=NULL;
			} else { // really not sure how we reached here, drop it
#ifdef DEBUG
				proxy_error("Error after %lldms: server %s:%d , mmsd %p , MYSQL %p , FD %d : %s\n", (mmsd->t2-mmsd->t1)/1000, mmsd->hostname, mmsd->port, mmsd, mmsd->mysql, mmsd->mysql->net.fd, mmsd->mysql_error_msg);
				GloMyMon->My_Conn_Pool->conn_unregister(mmsd);
#else
				proxy_error("Error after %lldms on server %s:%d : %s\n", (mmsd->t2-mmsd->t1)/1000, mmsd->hostname, mmsd->port, mmsd->mysql_error_msg);
#endif // DEBUG
				MyHGM->p_update_mysql_error_counter(p_mysql_error_type::proxysql, mmsd->hostgroup_id, mmsd->hostname, mmsd->port, mysql_errno(mmsd->mysql));
				mysql_close(mmsd->mysql);
				mmsd->mysql=NULL;
			}
		}
	}
	if (replication_lag_success) {
		__sync_fetch_and_add(&GloMyMon->replication_lag_check_OK,1);
	} else {
		__sync_fetch_and_add(&GloMyMon->replication_lag_check_ERR,1);
	}
	delete mysql_thr;
	return NULL;
}


void * MySQL_Monitor::monitor_connect() {
	// initialize the MySQL Thread (note: this is not a real thread, just the structures associated with it)
	unsigned int MySQL_Monitor__thread_MySQL_Thread_Variables_version;
	MySQL_Thread * mysql_thr = new MySQL_Thread();
	mysql_thr->curtime=monotonic_time();
	MySQL_Monitor__thread_MySQL_Thread_Variables_version=GloMTH->get_global_version();
	mysql_thr->refresh_variables();
	if (!GloMTH) return NULL;	// quick exit during shutdown/restart


	unsigned long long t1;
	unsigned long long t2;
	unsigned long long next_loop_at=0;
	while (GloMyMon->shutdown==false && mysql_thread___monitor_enabled==true) {
		// update the 'monitor_internal.mysql_servers' table with the latest 'mysql_servers' from 'MyHGM'
		{
			std::lock_guard<std::mutex> mysql_servers_guard(MyHGM->mysql_servers_to_monitor_mutex);
			update_monitor_mysql_servers(MyHGM->mysql_servers_to_monitor);
		}

		char *error=NULL;
		int cols=0;
		int affected_rows=0;
		SQLite3_result *resultset=NULL;
		// add support for SSL
		char *query=(char *)"SELECT hostname, port, MAX(use_ssl) use_ssl FROM monitor_internal.mysql_servers GROUP BY hostname, port ORDER BY RANDOM()";
		unsigned int glover;
		t1=monotonic_time();

		if (!GloMTH) return NULL;	// quick exit during shutdown/restart
		glover=GloMTH->get_global_version();
		if (MySQL_Monitor__thread_MySQL_Thread_Variables_version < glover ) {
			MySQL_Monitor__thread_MySQL_Thread_Variables_version=glover;
			mysql_thr->refresh_variables();
			next_loop_at=0;
		}

		if (t1 < next_loop_at) {
			goto __sleep_monitor_connect_loop;
		}
		next_loop_at=t1+1000*mysql_thread___monitor_connect_interval;

		proxy_debug(PROXY_DEBUG_ADMIN, 4, "%s\n", query);
		admindb->execute_statement(query, &error , &cols , &affected_rows , &resultset);
		if (error) {
			proxy_error("Error on %s : %s\n", query, error);
			goto __end_monitor_connect_loop;
		} else {
			if (resultset->rows_count==0) {
				goto __end_monitor_connect_loop;
			}
			int us=100;
			if (resultset->rows_count) {
				us=mysql_thread___monitor_connect_interval/2/resultset->rows_count;
				us*=40;
				if (us > 1000000 || us <= 0) {
					us = 10000;
				}
				us = us + rand()%us;
				if (resultset->rows_count==1) {
					// only 1 server, sleep also before creating the job
					usleep(us);
				}
			}
			for (std::vector<SQLite3_row *>::iterator it = resultset->rows.begin() ; it != resultset->rows.end(); ++it) {
				SQLite3_row *r=*it;
				bool rc_ping = true;
				rc_ping = server_responds_to_ping(r->fields[0],atoi(r->fields[1]));
				if (rc_ping) { // only if server is responding to pings
					MySQL_Monitor_State_Data *mmsd=new MySQL_Monitor_State_Data(MON_CONNECT, r->fields[0],atoi(r->fields[1]), atoi(r->fields[2]));
					mmsd->mondb=monitordb;
					WorkItem<MySQL_Monitor_State_Data>* item;
					item=new WorkItem<MySQL_Monitor_State_Data>(mmsd,monitor_connect_thread);
					GloMyMon->queue->add(item);
					usleep(us);
				}
				if (GloMyMon->shutdown) return NULL;
			}
		}


__end_monitor_connect_loop:
		if (mysql_thread___monitor_enabled==true) {
			sqlite3_stmt *statement=NULL;
			//sqlite3 *mondb=monitordb->get_db();
			int rc;
			char *query=NULL;
			query=(char *)"DELETE FROM mysql_server_connect_log WHERE time_start_us < ?1";
			//rc=(*proxy_sqlite3_prepare_v2)(mondb, query, -1, &statement, 0);
			rc = monitordb->prepare_v2(query, &statement);
			ASSERT_SQLITE_OK(rc, monitordb);
			if (mysql_thread___monitor_history < mysql_thread___monitor_ping_interval * (mysql_thread___monitor_ping_max_failures + 1 )) { // issue #626
				if (mysql_thread___monitor_ping_interval < 3600000)
					mysql_thread___monitor_history = mysql_thread___monitor_ping_interval * (mysql_thread___monitor_ping_max_failures + 1 );
			}
			unsigned long long time_now=realtime_time();
			rc=(*proxy_sqlite3_bind_int64)(statement, 1, time_now-(unsigned long long)mysql_thread___monitor_history*1000); ASSERT_SQLITE_OK(rc, monitordb);
			SAFE_SQLITE3_STEP2(statement);
			rc=(*proxy_sqlite3_clear_bindings)(statement); ASSERT_SQLITE_OK(rc, monitordb);
			rc=(*proxy_sqlite3_reset)(statement); ASSERT_SQLITE_OK(rc, monitordb);
			(*proxy_sqlite3_finalize)(statement);
		}
		if (resultset)
			delete resultset;

__sleep_monitor_connect_loop:
		t2=monotonic_time();
		if (t2<next_loop_at) {
			unsigned long long st=0;
			st=next_loop_at-t2;
			if (st > 500000) {
				st = 500000;
			}
			usleep(st);
		}
	}
	if (mysql_thr) {
		delete mysql_thr;
		mysql_thr=NULL;
	}
	for (unsigned int i=0;i<num_threads; i++) {
		WorkItem<MySQL_Monitor_State_Data> *item=NULL;
		GloMyMon->queue->add(item);
	}
	return NULL;
}

void * MySQL_Monitor::monitor_ping() {
	mysql_close(mysql_init(NULL));
	// initialize the MySQL Thread (note: this is not a real thread, just the structures associated with it)
//	struct event_base *libevent_base;
	unsigned int MySQL_Monitor__thread_MySQL_Thread_Variables_version;
	MySQL_Thread * mysql_thr = new MySQL_Thread();
	mysql_thr->curtime=monotonic_time();
	MySQL_Monitor__thread_MySQL_Thread_Variables_version=GloMTH->get_global_version();
	mysql_thr->refresh_variables();
	if (!GloMTH) return NULL;	// quick exit during shutdown/restart

	unsigned long long t1;
	unsigned long long t2;
	unsigned long long next_loop_at=0;

	while (GloMyMon->shutdown==false && mysql_thread___monitor_enabled==true) {
		// update the 'monitor_internal.mysql_servers' table with the latest 'mysql_servers' from 'MyHGM'
		{
			std::lock_guard<std::mutex> mysql_servers_guard(MyHGM->mysql_servers_to_monitor_mutex);
			update_monitor_mysql_servers(MyHGM->mysql_servers_to_monitor);
		}

		unsigned int glover;
		char *error=NULL;
		int cols=0;
		int affected_rows=0;
		SQLite3_result *resultset=NULL;
		char *query=(char *)"SELECT hostname, port, MAX(use_ssl) use_ssl FROM monitor_internal.mysql_servers GROUP BY hostname, port ORDER BY RANDOM()";
		t1=monotonic_time();

		if (!GloMTH) return NULL;	// quick exit during shutdown/restart
		glover=GloMTH->get_global_version();
		if (MySQL_Monitor__thread_MySQL_Thread_Variables_version < glover ) {
			MySQL_Monitor__thread_MySQL_Thread_Variables_version=glover;
			mysql_thr->refresh_variables();
			next_loop_at=0;
		}

		if (t1 < next_loop_at) {
			goto __sleep_monitor_ping_loop;
		}
		next_loop_at=t1+1000*mysql_thread___monitor_ping_interval;

		proxy_debug(PROXY_DEBUG_ADMIN, 4, "%s\n", query);
		admindb->execute_statement(query, &error , &cols , &affected_rows , &resultset);
		if (error) {
			proxy_error("Error on %s : %s\n", query, error);
			goto __end_monitor_ping_loop;
		}
		
		if (resultset->rows_count == 0) {
			goto __end_monitor_ping_loop;
		}
		
		// resultset must be initialized before calling monitor_ping_async
		monitor_ping_async(resultset);
		if (shutdown) return NULL;

__end_monitor_ping_loop:
		if (mysql_thread___monitor_enabled==true) {
			sqlite3_stmt *statement=NULL;
			//sqlite3 *mondb=monitordb->get_db();
			int rc;
			char *query=NULL;
			query=(char *)"DELETE FROM mysql_server_ping_log WHERE time_start_us < ?1";
			//rc=(*proxy_sqlite3_prepare_v2)(mondb, query, -1, &statement, 0);
			rc = monitordb->prepare_v2(query, &statement);
			ASSERT_SQLITE_OK(rc, monitordb);
			if (mysql_thread___monitor_history < mysql_thread___monitor_ping_interval * (mysql_thread___monitor_ping_max_failures + 1 )) { // issue #626
				if (mysql_thread___monitor_ping_interval < 3600000)
					mysql_thread___monitor_history = mysql_thread___monitor_ping_interval * (mysql_thread___monitor_ping_max_failures + 1 );
			}
			unsigned long long time_now=realtime_time();
			rc=(*proxy_sqlite3_bind_int64)(statement, 1, time_now-(unsigned long long)mysql_thread___monitor_history*1000); ASSERT_SQLITE_OK(rc, monitordb);
			SAFE_SQLITE3_STEP2(statement);
			rc=(*proxy_sqlite3_clear_bindings)(statement); ASSERT_SQLITE_OK(rc, monitordb);
			rc=(*proxy_sqlite3_reset)(statement); ASSERT_SQLITE_OK(rc, monitordb);
			(*proxy_sqlite3_finalize)(statement);
		}

		if (resultset) {
			delete resultset;
			resultset=NULL;
		}

		// now it is time to shun all problematic hosts
		query=(char *)"SELECT DISTINCT a.hostname, a.port FROM monitor_internal.mysql_servers a JOIN monitor.mysql_server_ping_log b ON a.hostname=b.hostname WHERE b.ping_error IS NOT NULL AND b.ping_error NOT LIKE 'Access denied for user\%'";
		proxy_debug(PROXY_DEBUG_ADMIN, 4, "%s\n", query);
// we disable valgrind here. Probably a bug in SQLite3
VALGRIND_DISABLE_ERROR_REPORTING;
		admindb->execute_statement(query, &error , &cols , &affected_rows , &resultset);
VALGRIND_ENABLE_ERROR_REPORTING;
		if (error) {
			proxy_error("Error on %s : %s\n", query, error);
		} else {
			// get all addresses and ports
			int i=0;
			int j=0;
			char **addresses=(char **)malloc(resultset->rows_count * sizeof(char *));
			char **ports=(char **)malloc(resultset->rows_count * sizeof(char *));
			for (std::vector<SQLite3_row *>::iterator it = resultset->rows.begin() ; it != resultset->rows.end(); ++it) {
				SQLite3_row *r=*it;
				addresses[i]=strdup(r->fields[0]);
				ports[i]=strdup(r->fields[1]);
				i++;
			}
			if (resultset) {
				delete resultset;
				resultset=NULL;
			}
			char *new_query=NULL;
			new_query=(char *)"SELECT 1 FROM (SELECT hostname,port,ping_error FROM mysql_server_ping_log WHERE hostname='%s' AND port='%s' ORDER BY time_start_us DESC LIMIT %d) a WHERE ping_error IS NOT NULL AND ping_error NOT LIKE 'Access denied for user%%' AND ping_error NOT LIKE 'ProxySQL Error: Access denied for user%%' AND ping_error NOT LIKE 'Your password has expired.%%' GROUP BY hostname,port HAVING COUNT(*)=%d";
			for (j=0;j<i;j++) {
				char *buff=(char *)malloc(strlen(new_query)+strlen(addresses[j])+strlen(ports[j])+16);
				int max_failures=mysql_thread___monitor_ping_max_failures;
				sprintf(buff,new_query,addresses[j],ports[j],max_failures,max_failures);
				monitordb->execute_statement(buff, &error , &cols , &affected_rows , &resultset);
				if (!error) {
					if (resultset) {
						if (resultset->rows_count) {
							// disable host
							bool rc_shun = false;
							rc_shun = MyHGM->shun_and_killall(addresses[j],atoi(ports[j]));
							if (rc_shun) {
								proxy_error("Server %s:%s missed %d heartbeats, shunning it and killing all the connections. Disabling other checks until the node comes back online.\n", addresses[j], ports[j], max_failures);
							}
						}
						delete resultset;
						resultset=NULL;
					}
				} else {
					proxy_error("Error on %s : %s\n", query, error);
				}
				free(buff);
			}

			while (i) { // now free all the addresses/ports
				i--;
				free(addresses[i]);
				free(ports[i]);
			}
			free(addresses);
			free(ports);
		}


		// now it is time to update current_lantency_ms
		query=(char *)"SELECT DISTINCT a.hostname, a.port FROM monitor_internal.mysql_servers a JOIN monitor.mysql_server_ping_log b ON a.hostname=b.hostname WHERE b.ping_error IS NULL";
		proxy_debug(PROXY_DEBUG_ADMIN, 4, "%s\n", query);
VALGRIND_DISABLE_ERROR_REPORTING;
		admindb->execute_statement(query, &error , &cols , &affected_rows , &resultset);
VALGRIND_ENABLE_ERROR_REPORTING;
		if (error) {
			proxy_error("Error on %s : %s\n", query, error);
		} else {
			// get all addresses and ports
			int i=0;
			int j=0;
			char **addresses=(char **)malloc(resultset->rows_count * sizeof(char *));
			char **ports=(char **)malloc(resultset->rows_count * sizeof(char *));
			for (std::vector<SQLite3_row *>::iterator it = resultset->rows.begin() ; it != resultset->rows.end(); ++it) {
				SQLite3_row *r=*it;
				addresses[i]=strdup(r->fields[0]);
				ports[i]=strdup(r->fields[1]);
				i++;
			}
			if (resultset) {
				delete resultset;
				resultset=NULL;
			}
			char *new_query=NULL;

			new_query=(char *)"SELECT hostname,port,COALESCE(CAST(AVG(ping_success_time_us) AS INTEGER),10000) FROM (SELECT hostname,port,ping_success_time_us,ping_error FROM mysql_server_ping_log WHERE hostname='%s' AND port='%s' ORDER BY time_start_us DESC LIMIT 3) a WHERE ping_error IS NULL GROUP BY hostname,port";
			for (j=0;j<i;j++) {
				char *buff=(char *)malloc(strlen(new_query)+strlen(addresses[j])+strlen(ports[j])+16);
				sprintf(buff,new_query,addresses[j],ports[j]);
				monitordb->execute_statement(buff, &error , &cols , &affected_rows , &resultset);
				if (!error) {
					if (resultset) {
						if (resultset->rows_count) {
							for (std::vector<SQLite3_row *>::iterator it = resultset->rows.begin() ; it != resultset->rows.end(); ++it) {
								SQLite3_row *r=*it; // this should be called just once, but we create a generic for loop
								// update current_latency_ms
								MyHGM->set_server_current_latency_us(addresses[j],atoi(ports[j]), atoi(r->fields[2]));
							}
						}
						delete resultset;
						resultset=NULL;
					}
				} else {
					proxy_error("Error on %s : %s\n", query, error);
				}
				free(buff);
			}
			while (i) { // now free all the addresses/ports
				i--;
				free(addresses[i]);
				free(ports[i]);
			}
			free(addresses);
			free(ports);
		}

__sleep_monitor_ping_loop:
		t2=monotonic_time();
		if (t2<next_loop_at) {
			unsigned long long st=0;
			st=next_loop_at-t2;
			if (st > 500000) {
				st = 500000;
			}
			usleep(st);
		}
	}
	if (mysql_thr) {
		delete mysql_thr;
		mysql_thr=NULL;
	}
	for (unsigned int i=0;i<num_threads; i++) {
		WorkItem<MySQL_Monitor_State_Data>* item=NULL;
		GloMyMon->queue->add(item);
	}
	return NULL;
}



bool MySQL_Monitor::server_responds_to_ping(char *address, int port) {
	bool ret = true; // default
	char *error=NULL;
	int cols=0;
	int affected_rows=0;
	SQLite3_result *resultset=NULL;
	char *new_query=NULL;
	new_query=(char *)"SELECT 1 FROM (SELECT hostname,port,ping_error FROM mysql_server_ping_log WHERE hostname='%s' AND port=%d ORDER BY time_start_us DESC LIMIT %d) a WHERE ping_error IS NOT NULL AND ping_error NOT LIKE 'Access denied for user%%' GROUP BY hostname,port HAVING COUNT(*)=%d";
	char *buff=(char *)malloc(strlen(new_query)+strlen(address)+32);
	int max_failures = mysql_thread___monitor_ping_max_failures;
	sprintf(buff,new_query,address,port,max_failures,max_failures);
VALGRIND_DISABLE_ERROR_REPORTING;
	monitordb->execute_statement(buff, &error , &cols , &affected_rows , &resultset);
VALGRIND_ENABLE_ERROR_REPORTING;
	if (!error) {
		if (resultset) {
			if (resultset->rows_count) {
				ret = false;
			}
			delete resultset;
			resultset=NULL;
		}
	} else {
		proxy_error("Error on %s : %s\n", buff, error);
	}
	if (resultset) {
		delete resultset;
		resultset=NULL;
	}
	free(buff);
	return ret;
}

void * MySQL_Monitor::monitor_read_only() {
	mysql_close(mysql_init(NULL));
	// initialize the MySQL Thread (note: this is not a real thread, just the structures associated with it)
	unsigned int MySQL_Monitor__thread_MySQL_Thread_Variables_version;
	MySQL_Thread * mysql_thr = new MySQL_Thread();
	mysql_thr->curtime=monotonic_time();
	MySQL_Monitor__thread_MySQL_Thread_Variables_version=GloMTH->get_global_version();
	mysql_thr->refresh_variables();
	if (!GloMTH) return NULL;	// quick exit during shutdown/restart

	unsigned long long t1;
	unsigned long long t2;
	unsigned long long next_loop_at=0;

	while (GloMyMon->shutdown==false && mysql_thread___monitor_enabled==true) {

		unsigned int glover;
		char *error=NULL;
		SQLite3_result *resultset=NULL;
		// add support for SSL
		char *query=(char *)"SELECT hostname, port, MAX(use_ssl) use_ssl, check_type FROM mysql_servers JOIN mysql_replication_hostgroups ON hostgroup_id=writer_hostgroup OR hostgroup_id=reader_hostgroup WHERE status NOT IN (2,3) GROUP BY hostname, port ORDER BY RANDOM()";
		t1=monotonic_time();

		if (!GloMTH) return NULL;	// quick exit during shutdown/restart
		glover=GloMTH->get_global_version();
		if (MySQL_Monitor__thread_MySQL_Thread_Variables_version < glover ) {
			MySQL_Monitor__thread_MySQL_Thread_Variables_version=glover;
			mysql_thr->refresh_variables();
			next_loop_at=0;
		}

		if (t1 < next_loop_at) {
			goto __sleep_monitor_read_only;
		}
		next_loop_at=t1+1000*mysql_thread___monitor_read_only_interval;
		proxy_debug(PROXY_DEBUG_ADMIN, 4, "%s\n", query);
		resultset = MyHGM->execute_query(query, &error);
		assert(resultset);
		if (error) {
			proxy_error("Error on %s : %s\n", query, error);
			goto __end_monitor_read_only_loop;
		}
		
		if (resultset->rows_count == 0) {
			goto __end_monitor_read_only_loop;
		}

		// resultset must be initialized before calling monitor_read_only_async
		monitor_read_only_async(resultset);
		if (shutdown) return NULL;

__end_monitor_read_only_loop:
		if (mysql_thread___monitor_enabled==true) {
			sqlite3_stmt *statement=NULL;
			//sqlite3 *mondb=monitordb->get_db();
			int rc;
			char *query=NULL;
			query=(char *)"DELETE FROM mysql_server_read_only_log WHERE time_start_us < ?1";
			//rc=(*proxy_sqlite3_prepare_v2)(mondb, query, -1, &statement, 0);
			rc = monitordb->prepare_v2(query, &statement);
			ASSERT_SQLITE_OK(rc, monitordb);
			if (mysql_thread___monitor_history < mysql_thread___monitor_read_only_interval * (mysql_thread___monitor_read_only_max_timeout_count + 1 )) { // issue #626
				if (mysql_thread___monitor_read_only_interval < 3600000)
					mysql_thread___monitor_history = mysql_thread___monitor_read_only_interval * (mysql_thread___monitor_read_only_max_timeout_count + 1 );
			}
			unsigned long long time_now=realtime_time();
			rc=(*proxy_sqlite3_bind_int64)(statement, 1, time_now-(unsigned long long)mysql_thread___monitor_history*1000); ASSERT_SQLITE_OK(rc, monitordb);
			SAFE_SQLITE3_STEP2(statement);
			rc=(*proxy_sqlite3_clear_bindings)(statement); ASSERT_SQLITE_OK(rc, monitordb);
			rc=(*proxy_sqlite3_reset)(statement); ASSERT_SQLITE_OK(rc, monitordb);
			(*proxy_sqlite3_finalize)(statement);
		}

		if (resultset)
			delete resultset;

__sleep_monitor_read_only:
		t2=monotonic_time();
		if (t2<next_loop_at) {
			unsigned long long st=0;
			st=next_loop_at-t2;
			if (st > 500000) {
				st = 500000;
			}
			usleep(st);
		}
	}
	if (mysql_thr) {
		delete mysql_thr;
		mysql_thr=NULL;
	}
	for (unsigned int i=0;i<num_threads; i++) {
		WorkItem<MySQL_Monitor_State_Data> *item=NULL;
		GloMyMon->queue->add(item);
	}
	return NULL;
}

void * MySQL_Monitor::monitor_group_replication() {
	mysql_close(mysql_init(NULL));
	// initialize the MySQL Thread (note: this is not a real thread, just the structures associated with it)
//	struct event_base *libevent_base;
	unsigned int MySQL_Monitor__thread_MySQL_Thread_Variables_version;
	MySQL_Thread * mysql_thr = new MySQL_Thread();
	mysql_thr->curtime=monotonic_time();
	MySQL_Monitor__thread_MySQL_Thread_Variables_version=GloMTH->get_global_version();
	mysql_thr->refresh_variables();
	if (!GloMTH) return NULL;	// quick exit during shutdown/restart

	unsigned long long t1;
	unsigned long long t2;
	unsigned long long next_loop_at=0;

	while (GloMyMon->shutdown==false && mysql_thread___monitor_enabled==true) {

		unsigned int glover;
//		char *error=NULL;
//		SQLite3_result *resultset=NULL;
		// add support for SSL
//		char *query=(char *)"SELECT hostname, port, MAX(use_ssl) use_ssl FROM mysql_servers JOIN mysql_group_replication_hostgroups ON hostgroup_id=writer_hostgroup OR hostgroup_id=writer_hostgroup hostgroup_id=reader_hostgroup WHERE status NOT LIKE 'OFFLINE\%' GROUP BY hostname, port";
		t1=monotonic_time();

		if (!GloMTH) return NULL;	// quick exit during shutdown/restart
		glover=GloMTH->get_global_version();
		if (MySQL_Monitor__thread_MySQL_Thread_Variables_version < glover ) {
			MySQL_Monitor__thread_MySQL_Thread_Variables_version=glover;
			mysql_thr->refresh_variables();
			next_loop_at=0;
		}

		if (t1 < next_loop_at) {
			goto __sleep_monitor_group_replication;
		}
		next_loop_at=t1+1000*mysql_thread___monitor_groupreplication_healthcheck_interval;
		pthread_mutex_lock(&group_replication_mutex);
//		proxy_debug(PROXY_DEBUG_ADMIN, 4, "%s\n", query);
//		admindb->execute_statement(query, &error , &cols , &affected_rows , &resultset);
//		resultset = MyHGM->execute_query(query, &error);
//		assert(resultset);
		if (Group_Replication_Hosts_resultset==NULL) {
			pthread_mutex_unlock(&group_replication_mutex);
			proxy_error("Group replication hosts result set is absent\n");
			goto __end_monitor_group_replication_loop;
		}

		if (Group_Replication_Hosts_resultset->rows_count == 0) {
			pthread_mutex_unlock(&group_replication_mutex);
			goto __end_monitor_group_replication_loop;
		}
		pthread_mutex_unlock(&group_replication_mutex);

		// Group_Replication_Hosts_resultset must be initialized before calling monitor_group_replication_async
		monitor_group_replication_async();
		if (shutdown) return NULL;

__end_monitor_group_replication_loop:
		if (mysql_thread___monitor_enabled==true) {
/*
			sqlite3_stmt *statement=NULL;
			sqlite3 *mondb=monitordb->get_db();
			int rc;
			char *query=NULL;
			query=(char *)"DELETE FROM mysql_server_read_only_log WHERE time_start_us < ?1";
			rc=(*proxy_sqlite3_prepare_v2)(mondb, query, -1, &statement, 0);
			ASSERT_SQLITE_OK(rc, monitordb);
			if (mysql_thread___monitor_history < mysql_thread___monitor_ping_interval * (mysql_thread___monitor_ping_max_failures + 1 )) { // issue #626
				if (mysql_thread___monitor_ping_interval < 3600000)
					mysql_thread___monitor_history = mysql_thread___monitor_ping_interval * (mysql_thread___monitor_ping_max_failures + 1 );
			}
			unsigned long long time_now=realtime_time();
			rc=(*proxy_sqlite3_bind_int64)(statement, 1, time_now-(unsigned long long)mysql_thread___monitor_history*1000); ASSERT_SQLITE_OK(rc, monitordb);
			SAFE_SQLITE3_STEP2(statement);
			rc=(*proxy_sqlite3_clear_bindings)(statement); ASSERT_SQLITE_OK(rc, monitordb);
			rc=(*proxy_sqlite3_reset)(statement); ASSERT_SQLITE_OK(rc, monitordb);
			(*proxy_sqlite3_finalize)(statement);
*/
		}


//		if (resultset)
//			delete resultset;



__sleep_monitor_group_replication:
		t2=monotonic_time();
		if (t2<next_loop_at) {
			unsigned long long st=0;
			st=next_loop_at-t2;
			if (st > 500000) {
				st = 500000;
			}
			usleep(st);
		}
	}
	if (mysql_thr) {
		delete mysql_thr;
		mysql_thr=NULL;
	}
	for (unsigned int i=0;i<num_threads; i++) {
		WorkItem<MySQL_Monitor_State_Data>*item=NULL;
		GloMyMon->queue->add(item);
	}
	return NULL;
}
void * MySQL_Monitor::monitor_galera() {
	mysql_close(mysql_init(NULL));
	// initialize the MySQL Thread (note: this is not a real thread, just the structures associated with it)
//	struct event_base *libevent_base;
	unsigned int MySQL_Monitor__thread_MySQL_Thread_Variables_version;
	MySQL_Thread * mysql_thr = new MySQL_Thread();
	mysql_thr->curtime=monotonic_time();
	MySQL_Monitor__thread_MySQL_Thread_Variables_version=GloMTH->get_global_version();
	mysql_thr->refresh_variables();
	if (!GloMTH) return NULL;	// quick exit during shutdown/restart

	unsigned long long t1;
	unsigned long long t2;
	unsigned long long next_loop_at=0;

	while (GloMyMon->shutdown==false && mysql_thread___monitor_enabled==true) {

		unsigned int glover;
		t1=monotonic_time();

		if (!GloMTH) return NULL;	// quick exit during shutdown/restart
		glover=GloMTH->get_global_version();
		if (MySQL_Monitor__thread_MySQL_Thread_Variables_version < glover ) {
			MySQL_Monitor__thread_MySQL_Thread_Variables_version=glover;
			mysql_thr->refresh_variables();
			next_loop_at=0;
		}

		if (t1 < next_loop_at) {
			goto __sleep_monitor_galera;
		}
		next_loop_at=t1+1000*mysql_thread___monitor_galera_healthcheck_interval;
		
		pthread_mutex_lock(&galera_mutex);
		if (Galera_Hosts_resultset == NULL || Galera_Hosts_resultset->rows_count == 0) {
			pthread_mutex_unlock(&galera_mutex);
			goto __end_monitor_galera_loop;
		}
		pthread_mutex_unlock(&galera_mutex);
		
		// Galera_Hosts_resultset must be initialized before calling monitor_galera_async
		monitor_galera_async();
		if (shutdown) return NULL;

__end_monitor_galera_loop:
		if (mysql_thread___monitor_enabled==true) {
		}


__sleep_monitor_galera:
		t2=monotonic_time();
		if (t2<next_loop_at) {
			unsigned long long st=0;
			st=next_loop_at-t2;
			if (st > 500000) {
				st = 500000;
			}
			usleep(st);
		}
	}
	if (mysql_thr) {
		delete mysql_thr;
		mysql_thr=NULL;
	}
	for (unsigned int i=0;i<num_threads; i++) {
		WorkItem<MySQL_Monitor_State_Data>*item=NULL;
		queue->add(item);
	}
	return NULL;
}

void * MySQL_Monitor::monitor_replication_lag() {
	mysql_close(mysql_init(NULL));
	// initialize the MySQL Thread (note: this is not a real thread, just the structures associated with it)
	unsigned int MySQL_Monitor__thread_MySQL_Thread_Variables_version;
	MySQL_Thread * mysql_thr = new MySQL_Thread();
	mysql_thr->curtime=monotonic_time();
	MySQL_Monitor__thread_MySQL_Thread_Variables_version=GloMTH->get_global_version();
	mysql_thr->refresh_variables();
	if (!GloMTH) return NULL;	// quick exit during shutdown/restart

	unsigned long long t1;
	unsigned long long t2;
	unsigned long long next_loop_at=0;

	while (GloMyMon->shutdown==false && mysql_thread___monitor_enabled==true) {

		unsigned int glover;
		char *error=NULL;
		SQLite3_result *resultset=NULL;
		// add support for SSL
		char *query= NULL;
		if (mysql_thread___monitor_replication_lag_group_by_host==true) {
			query = (char *)"SELECT MIN(hostgroup_id), hostname, port, MIN(max_replication_lag), MAX(use_ssl) FROM mysql_servers WHERE max_replication_lag > 0 AND status NOT IN (2,3) GROUP BY hostname, port";
		} else {
			query=(char *)"SELECT hostgroup_id, hostname, port, max_replication_lag, use_ssl FROM mysql_servers WHERE max_replication_lag > 0 AND status NOT IN (2,3)";
		}
		t1=monotonic_time();

		if (!GloMTH) return NULL;	// quick exit during shutdown/restart
		glover=GloMTH->get_global_version();
		if (MySQL_Monitor__thread_MySQL_Thread_Variables_version < glover ) {
			MySQL_Monitor__thread_MySQL_Thread_Variables_version=glover;
			mysql_thr->refresh_variables();
			next_loop_at=0;
		}

		if (t1 < next_loop_at) {
			goto __sleep_monitor_replication_lag;
		}
		next_loop_at=t1+1000*mysql_thread___monitor_replication_lag_interval;

		proxy_debug(PROXY_DEBUG_ADMIN, 4, "%s\n", query);
		resultset = MyHGM->execute_query(query, &error);
		assert(resultset);
		if (error) {
			proxy_error("Error on %s : %s\n", query, error);
			goto __end_monitor_replication_lag_loop;
		} 
		
		if (resultset->rows_count == 0) {
			goto __end_monitor_replication_lag_loop;
		}

		// resultset must be initialized before calling monitor_replication_lag_async
		monitor_replication_lag_async(resultset);
		if (shutdown) return NULL;

__end_monitor_replication_lag_loop:
		if (mysql_thread___monitor_enabled==true) {
			sqlite3_stmt *statement=NULL;
			//sqlite3 *mondb=monitordb->get_db();
			int rc;
			char *query=NULL;
			query=(char *)"DELETE FROM mysql_server_replication_lag_log WHERE time_start_us < ?1";
			//rc=(*proxy_sqlite3_prepare_v2)(mondb, query, -1, &statement, 0);
			rc = monitordb->prepare_v2(query, &statement);
			ASSERT_SQLITE_OK(rc, monitordb);
			if (mysql_thread___monitor_history < mysql_thread___monitor_ping_interval * (mysql_thread___monitor_ping_max_failures + 1 )) { // issue #626
				if (mysql_thread___monitor_ping_interval < 3600000)
					mysql_thread___monitor_history = mysql_thread___monitor_ping_interval * (mysql_thread___monitor_ping_max_failures + 1 );
			}
			unsigned long long time_now=realtime_time();
			rc=(*proxy_sqlite3_bind_int64)(statement, 1, time_now-(unsigned long long)mysql_thread___monitor_history*1000); ASSERT_SQLITE_OK(rc, monitordb);
			SAFE_SQLITE3_STEP2(statement);
			rc=(*proxy_sqlite3_clear_bindings)(statement); ASSERT_SQLITE_OK(rc, monitordb);
			rc=(*proxy_sqlite3_reset)(statement); ASSERT_SQLITE_OK(rc, monitordb);
			(*proxy_sqlite3_finalize)(statement);
		}

		if (resultset)
			delete resultset;

__sleep_monitor_replication_lag:
		t2=monotonic_time();
		if (t2<next_loop_at) {
			unsigned long long st=0;
			st=next_loop_at-t2;
			if (st > 500000) {
				st = 500000;
			}
			usleep(st);
		}
	}
	if (mysql_thr) {
		delete mysql_thr;
		mysql_thr=NULL;
	}
	for (unsigned int i=0;i<num_threads; i++) {
		WorkItem<MySQL_Monitor_State_Data>*item=NULL;
		GloMyMon->queue->add(item);
	}
	return NULL;
}

bool validate_ip(const std::string& ip) {

	// check if ip is vaild IPV4 ip address
	struct sockaddr_in sa4;
	if (inet_pton(AF_INET, ip.c_str(), &(sa4.sin_addr)) != 0)
		return true;

	// check if ip is vaild IPV6 ip address
	struct sockaddr_in6 sa6;
	if (inet_pton(AF_INET6, ip.c_str(), &(sa6.sin6_addr)) != 0)
		return true;

	return false;
}

std::string get_connected_peer_ip_from_socket(int socket_fd) {
	std::string result;
	char ip_addr[INET6_ADDRSTRLEN];

	union {
		struct sockaddr_in in;
		struct sockaddr_in6 in6;
	} custom_sockaddr;

	struct sockaddr* addr = (struct sockaddr*)malloc(sizeof(custom_sockaddr));
	socklen_t addrlen = sizeof(custom_sockaddr);
	memset(addr, 0, sizeof(custom_sockaddr));

	int rc = getpeername(socket_fd, addr, &addrlen);

	if (rc == 0) {
		if (addr->sa_family == AF_INET) {
			struct sockaddr_in* ipv4 = (struct sockaddr_in*)addr;
			inet_ntop(addr->sa_family, &ipv4->sin_addr, ip_addr, INET_ADDRSTRLEN);
		}
		else if (addr->sa_family == AF_INET6) {
			struct sockaddr_in6* ipv6 = (struct sockaddr_in6*)addr;
			inet_ntop(addr->sa_family, &ipv6->sin6_addr, ip_addr, INET6_ADDRSTRLEN);
		}

		result = ip_addr;
	}

	free(addr);

	return result;
}

template<class T>
std::string debug_iplisttostring(const T& ips) {
	std::stringstream sstr;

	for (const std::string& ip : ips)
		sstr << ip << " ";

	return sstr.str();
}

void* monitor_dns_resolver_thread(void* args) {

	DNS_Resolve_Data* dns_resolve_data = static_cast<DNS_Resolve_Data*>(args);

	struct addrinfo hints, *res = NULL;

	/* set hints for getaddrinfo */
	memset(&hints, 0, sizeof(hints));
	hints.ai_protocol = IPPROTO_TCP; 
	hints.ai_family = AF_UNSPEC;     /*includes: IPv4, IPv6*/
	hints.ai_socktype = SOCK_STREAM;
	/* AI_ADDRCONFIG: IPv4 addresses are returned in the list pointed to by res only if the
       local system has at least one IPv4 address configured, and IPv6
       addresses are returned only if the local system has at least one
       IPv6 address configured.  The loopback address is not considered
       for this case as valid as a configured address.  This flag is
       useful on, for example, IPv4-only systems, to ensure that
       getaddrinfo() does not return IPv6 socket addresses that would
       always fail in connect or bind. */
	hints.ai_flags = AI_ADDRCONFIG;
	proxy_debug(PROXY_DEBUG_MYSQL_CONNECTION, 5, "Resolving hostname:[%s] to its mapped IP address.\n", dns_resolve_data->hostname.c_str());
	int gai_rc = getaddrinfo(dns_resolve_data->hostname.c_str(), NULL, &hints, &res);
	
	if (gai_rc != 0 || !res)
	{
		proxy_error("An error occurred while resolving hostname: %s [%d]\n", dns_resolve_data->hostname.c_str(), gai_rc);
		goto __error;
	}

	try {
		std::vector<std::string> ips;
		ips.reserve(64); 

		char ip_addr[INET6_ADDRSTRLEN];

		for (auto p = res; p != NULL; p = p->ai_next) {
			
			if (p->ai_family == AF_INET) {
				struct sockaddr_in* ipv4 = (struct sockaddr_in*)p->ai_addr;
				inet_ntop(p->ai_addr->sa_family, &ipv4->sin_addr, ip_addr, INET_ADDRSTRLEN);
				ips.push_back(ip_addr);
			}
			else {
				struct sockaddr_in6* ipv6 = (struct sockaddr_in6*)p->ai_addr;
				inet_ntop(p->ai_addr->sa_family, &ipv6->sin6_addr, ip_addr, INET6_ADDRSTRLEN);
				ips.push_back(ip_addr);
			}
		}

		freeaddrinfo(res);

		if (!ips.empty()) {

			bool to_update_cache = false;

			if (!dns_resolve_data->cached_ips.empty()) {

				if (dns_resolve_data->cached_ips.size() == ips.size()) {
					for (const std::string& ip : ips) {

						if (dns_resolve_data->cached_ips.find(ip) == dns_resolve_data->cached_ips.end()) {
							to_update_cache = true;
							break;
						}
					}
				}
				else
					to_update_cache = true;

				// only update dns_records_bookkeeping
				if (!to_update_cache) {
					proxy_debug(PROXY_DEBUG_MYSQL_CONNECTION, 5, "DNS cache record already up-to-date. (Hostname:[%s] IP:[%s])\n", dns_resolve_data->hostname.c_str(), debug_iplisttostring(ips).c_str());
					dns_resolve_data->result.set_value(std::make_tuple<>(true, DNS_Cache_Record(dns_resolve_data->hostname, std::move(dns_resolve_data->cached_ips), monotonic_time() + (1000 * dns_resolve_data->ttl))));
				}
			}
			else
				to_update_cache = true;

			if (to_update_cache) {
				dns_resolve_data->result.set_value(std::make_tuple<>(true, DNS_Cache_Record(dns_resolve_data->hostname, ips, monotonic_time() + (1000 * dns_resolve_data->ttl))));
				dns_resolve_data->dns_cache->add(dns_resolve_data->hostname, std::move(ips));
			}

			return NULL;
		}
	}
	catch (std::exception& ex) {
		proxy_error("An exception occurred while resolving hostname: %s [%s]\n", dns_resolve_data->hostname.c_str(), ex.what());
	}
	catch (...) {
		proxy_error("An unknown exception has occurred while resolving hostname: %s\n", dns_resolve_data->hostname.c_str());
	}

__error:	
	dns_resolve_data->result.set_value(std::make_tuple<>(false, DNS_Cache_Record()));

	return NULL;
}

void* MySQL_Monitor::monitor_dns_cache() {
	// initialize the MySQL Thread (note: this is not a real thread, just the structures associated with it)
	unsigned int MySQL_Monitor__thread_MySQL_Thread_Variables_version;
	std::unique_ptr<MySQL_Thread> mysql_thr(new MySQL_Thread());
	mysql_thr->curtime = monotonic_time();
	MySQL_Monitor__thread_MySQL_Thread_Variables_version = GloMTH->get_global_version();
	mysql_thr->refresh_variables();
	if (!GloMTH) return NULL;	// quick exit during shutdown/restart

	constexpr unsigned int num_dns_resolver_threads = 1;
	constexpr unsigned int num_dns_resolver_max_threads = 32;
	unsigned long long t1 = 0;
	unsigned long long t2 = 0;
	unsigned long long next_loop_at = 0;
	bool dns_cache_enable = true;

	// Bookkeeper for dns records and ttl
	std::list<DNS_Cache_Record> dns_records_bookkeeping;

	// Queue for DNS resolver request
	wqueue<WorkItem<DNS_Resolve_Data>*> dns_resolver_queue;

	while (GloMyMon->shutdown == false) {

		if (!GloMTH) return NULL;	// quick exit during shutdown/restart
		const unsigned int glover = GloMTH->get_global_version();
		if (MySQL_Monitor__thread_MySQL_Thread_Variables_version < glover) {
			MySQL_Monitor__thread_MySQL_Thread_Variables_version = glover;
			mysql_thr->refresh_variables();
			next_loop_at = 0;

			// dns cache is disabled
			if (mysql_thread___monitor_local_dns_cache_ttl == 0 ||
				mysql_thread___monitor_local_dns_cache_refresh_interval == 0) {
				dns_cache_enable = false;
				dns_cache->set_enabled_flag(false);
				dns_cache->clear();
				dns_records_bookkeeping.clear();
				proxy_debug(PROXY_DEBUG_MYSQL_CONNECTION, 5, "DNS cache is disabled.\n");
				/*while (dns_resolver_queue.size()) {
					WorkItem<DNS_Resolve_Data>* item = dns_resolver_queue.remove();
					if (item) {
						if (item->data) {
							delete item->data;
						}
						delete item;
					}
				}*/
			}
			else {
				//dns cache enabled
				dns_cache_enable = true;
				dns_cache->set_enabled_flag(true);
				proxy_debug(PROXY_DEBUG_MYSQL_CONNECTION, 5, "DNS cache is enabled.\n");
			}
		}

		if (!dns_cache_enable) {
			usleep(200000);
			continue;
		}

		char* error = NULL;
		int cols = 0;
		int affected_rows = 0;
		SQLite3_result* resultset = NULL;
		const char* query = (char*)"SELECT trim(hostname) FROM monitor_internal.mysql_servers UNION SELECT trim(hostname) FROM monitor_internal.proxysql_servers";

		t1 = monotonic_time();

		if (t1 < next_loop_at && !force_dns_cache_update) {
			goto __sleep_monitor_dns_cache_loop;
		}
		force_dns_cache_update = false;
		next_loop_at = t1 + (1000 * mysql_thread___monitor_local_dns_cache_refresh_interval);

		// update the 'monitor_internal.mysql_servers' table with the latest 'mysql_servers' from 'MyHGM'
		{
			std::lock_guard<std::mutex> mysql_servers_guard(MyHGM->mysql_servers_to_monitor_mutex);
			update_monitor_mysql_servers(MyHGM->mysql_servers_to_monitor);
		}

		if (GloProxyCluster) {
			std::lock_guard<std::mutex> proxysql_servers_guard(GloProxyCluster->proxysql_servers_to_monitor_mutex);
			update_monitor_proxysql_servers(GloProxyCluster->proxysql_servers_to_monitor);
		}

		proxy_debug(PROXY_DEBUG_ADMIN, 4, "%s\n", query);
		admindb->execute_statement(query, &error, &cols, &affected_rows, &resultset);
		if (error) {
			proxy_error("Error on %s : %s\n", query, error);
			goto __end_monitor_dns_cache_loop;
		}
		else {
			if (resultset->rows_count == 0) {

				// Remove orphaned records if any
				if (dns_cache->empty() == false) {
					proxy_debug(PROXY_DEBUG_MYSQL_CONNECTION, 5, "Clearing all orphaned DNS records from cache.\n");
					dns_cache->clear();
				}

				if (dns_records_bookkeeping.empty() == false) {
					proxy_debug(PROXY_DEBUG_MYSQL_CONNECTION, 5, "Clearing all orphaned DNS records from bookkeeper.\n");
					dns_records_bookkeeping.clear();
				}
				goto __end_monitor_dns_cache_loop;
			}

			std::vector<DNSResolverThread*> dns_resolver_threads(num_dns_resolver_threads);
			
			for (unsigned int i = 0; i < num_dns_resolver_threads; i++) {
				dns_resolver_threads[i] = new DNSResolverThread(dns_resolver_queue, 0);
				dns_resolver_threads[i]->start(2048, false);
			}

			std::set<std::string> hostnames;

			for (const auto row : resultset->rows) {
				const std::string& hostname = row->fields[0];
				
				// Add only hostnames/domain and ignore IPs
				if (!validate_ip(hostname))
					hostnames.insert(hostname);
			}

			std::list<std::future<std::tuple<bool, DNS_Cache_Record>>> dns_resolve_result;

			if (dns_records_bookkeeping.empty() == false) {
				unsigned long long current_time = monotonic_time();

				for (auto itr = dns_records_bookkeeping.begin();
					itr != dns_records_bookkeeping.end();) {
					// remove orphaned records
					if (hostnames.find(itr->hostname_) == hostnames.end()) {
						dns_cache->remove(itr->hostname_);
						proxy_debug(PROXY_DEBUG_MYSQL_CONNECTION, 5, "Removing orphaned DNS record from bookkeeper. (Hostname:[%s] IP:[%s])\n", itr->hostname_.c_str(), debug_iplisttostring(itr->ips_).c_str());					
						itr = dns_records_bookkeeping.erase(itr);
					}
					else {
						hostnames.erase(itr->hostname_);

						// Renew dns records if expired
						if (current_time > itr->ttl_) {
							std::unique_ptr<DNS_Resolve_Data> dns_resolve_data(new DNS_Resolve_Data());
							dns_resolve_data->hostname = std::move(itr->hostname_);
							dns_resolve_data->cached_ips = std::move(itr->ips_);
							dns_resolve_data->ttl = mysql_thread___monitor_local_dns_cache_ttl;
							dns_resolve_data->dns_cache = dns_cache;
							dns_resolve_result.emplace_back(dns_resolve_data->result.get_future());

							proxy_debug(PROXY_DEBUG_MYSQL_CONNECTION, 5, "Removing expired DNS record from bookkeeper. (Hostname:[%s] IP:[%s])\n", itr->hostname_.c_str(), debug_iplisttostring(dns_resolve_data->cached_ips).c_str());
							dns_resolver_queue.add(new WorkItem<DNS_Resolve_Data>(dns_resolve_data.release(), monitor_dns_resolver_thread));
							itr = dns_records_bookkeeping.erase(itr);
							continue;
						}

						itr++;
					}
				}
			}

			{
				unsigned int qsize = dns_resolver_queue.size();
				unsigned int num_threads = dns_resolver_threads.size();

				if (qsize > static_cast<unsigned int>(mysql_thread___monitor_local_dns_resolver_queue_maxsize) / 8) {
					proxy_warning("DNS resolver queue too big: %d\n", qsize);

					unsigned int threads_max = num_dns_resolver_max_threads;

					if (threads_max > num_threads) {
						unsigned int new_threads = threads_max - num_threads;

						if ((qsize / 8) < new_threads) {
							new_threads = qsize / 8; // try to not burst threads
						}

						if (new_threads) {
							unsigned int old_num_threads = num_threads;
							num_threads += new_threads;
							dns_resolver_threads.resize(num_threads);

							for (unsigned int i = old_num_threads; i < num_threads; i++) {
								dns_resolver_threads[i] = new DNSResolverThread(dns_resolver_queue, 0);
								dns_resolver_threads[i]->start(2048, false);
							}
						}
					}
				}
			}

			if (hostnames.empty() == false) {

				for (const std::string& hostname : hostnames) {
					std::unique_ptr<DNS_Resolve_Data> dns_resolve_data(new DNS_Resolve_Data());
					dns_resolve_data->hostname = hostname;
					dns_resolve_data->ttl = mysql_thread___monitor_local_dns_cache_ttl;
					dns_resolve_data->dns_cache = dns_cache;
					dns_resolve_result.emplace_back(dns_resolve_data->result.get_future());
					dns_resolver_queue.add(new WorkItem<DNS_Resolve_Data>(dns_resolve_data.release(), monitor_dns_resolver_thread));
				}
			}

			{
				unsigned int qsize = dns_resolver_queue.size();
				unsigned int num_threads = dns_resolver_threads.size();

				if (qsize > static_cast<unsigned int>(mysql_thread___monitor_local_dns_resolver_queue_maxsize) / 8) {
					proxy_warning("DNS resolver queue too big: %d\n", qsize);

					unsigned int threads_max = num_dns_resolver_max_threads;

					if (threads_max > num_threads) {
						unsigned int new_threads = threads_max - num_threads;

						if ((qsize / 8) < new_threads) {
							new_threads = qsize / 8; // try to not burst threads
						}

						if (new_threads) {
							unsigned int old_num_threads = num_threads;
							num_threads += new_threads;
							dns_resolver_threads.resize(num_threads);

							proxy_info("Starting %d helper threads\n", new_threads);

							for (unsigned int i = old_num_threads; i < num_threads; i++) {
								dns_resolver_threads[i] = new DNSResolverThread(dns_resolver_queue, 0);
								dns_resolver_threads[i]->start(2048, false);
							}
						}
					}
				}
			}

			// close all worker threads
			for (size_t i = 0; i < dns_resolver_threads.size(); i++)
				dns_resolver_queue.add(NULL);
			
			// update dns records with ip and ttl
			for (auto& dns_result : dns_resolve_result) {
				auto ret_value = dns_result.get();

				if (std::get<0>(ret_value)) {
					DNS_Cache_Record dns_record = get<1>(ret_value);
					proxy_debug(PROXY_DEBUG_MYSQL_CONNECTION, 5, "Adding DNS record to bookkeeper. (Hostname:[%s] IP:[%s])\n", dns_record.hostname_.c_str(), debug_iplisttostring(dns_record.ips_).c_str());
					dns_records_bookkeeping.emplace_back(std::move(dns_record));
				}
			}
		
			for (DNSResolverThread* const dns_resolver_thread : dns_resolver_threads) {
				dns_resolver_thread->join();
				delete dns_resolver_thread;
			}
	
			if (GloMyMon->shutdown) return NULL;
		}

	__end_monitor_dns_cache_loop:
		if (resultset) {
			delete resultset;
			resultset = NULL;
		}

	__sleep_monitor_dns_cache_loop:
		t2 = monotonic_time();
		if (t2 < next_loop_at) {
			unsigned long long st = 0;
			st = next_loop_at - t2;
			if (st > 500000) {
				st = 500000;
			}
			usleep(st);
		}
	}

	return NULL;
}


void * MySQL_Monitor::run() {
	while (GloMTH==NULL) {
		usleep(50000);
	}
	usleep(100000);
	// initialize the MySQL Thread (note: this is not a real thread, just the structures associated with it)
	unsigned int MySQL_Monitor__thread_MySQL_Thread_Variables_version;
	MySQL_Thread * mysql_thr = new MySQL_Thread();
	mysql_thr->curtime=monotonic_time();
	pthread_mutex_init(&mon_en_mutex,NULL);
	MySQL_Monitor__thread_MySQL_Thread_Variables_version=GloMTH->get_global_version();
	mysql_thr->refresh_variables();
	//if (!GloMTH) return NULL;	// quick exit during shutdown/restart

	pthread_attr_t attr;
	pthread_attr_init(&attr);
	pthread_attr_setstacksize(&attr, 2048 * 1024);

	// DNS Cache is not dependent on monitor enable flag, so need to initialize it here
	pthread_t monitor_dns_cache_thread;
	if (pthread_create(&monitor_dns_cache_thread, &attr, &monitor_dns_cache_pthread, NULL) != 0) {
		// LCOV_EXCL_START
		proxy_error("Thread creation\n");
		assert(0);
		// LCOV_EXCL_STOP
	}

__monitor_run:
	while (queue->size()) { // this is a clean up in case Monitor was restarted
		WorkItem<MySQL_Monitor_State_Data>* item = (WorkItem<MySQL_Monitor_State_Data>*)queue->remove();
		if (item) {
			if (item->data) {
				delete item->data;
			}
			delete item;
		}
	}
	ConsumerThread<MySQL_Monitor_State_Data> **threads= (ConsumerThread<MySQL_Monitor_State_Data> **)malloc(sizeof(ConsumerThread<MySQL_Monitor_State_Data> *)*num_threads);
	for (unsigned int i=0;i<num_threads; i++) {
		threads[i] = new ConsumerThread<MySQL_Monitor_State_Data>(*queue, 0);
		threads[i]->start(2048,false);
	}
	started_threads += num_threads;
	this->metrics.p_counter_array[p_mon_counter::mysql_monitor_workers_started]->Increment(num_threads);

	pthread_t monitor_connect_thread;
	if (pthread_create(&monitor_connect_thread, &attr, &monitor_connect_pthread,NULL) != 0) {
		// LCOV_EXCL_START
		proxy_error("Thread creation\n");
		assert(0);
		// LCOV_EXCL_STOP
	}
	pthread_t monitor_ping_thread;
	if (pthread_create(&monitor_ping_thread, &attr, &monitor_ping_pthread,NULL) != 0) {
		// LCOV_EXCL_START
		proxy_error("Thread creation\n");
		assert(0);
		// LCOV_EXCL_STOP
	}
	pthread_t monitor_read_only_thread;
	if (pthread_create(&monitor_read_only_thread, &attr, &monitor_read_only_pthread,NULL) != 0) {
		// LCOV_EXCL_START
		proxy_error("Thread creation\n");
		assert(0);
		// LCOV_EXCL_STOP
	}
	pthread_t monitor_group_replication_thread;
	if (pthread_create(&monitor_group_replication_thread, &attr, &monitor_group_replication_pthread,NULL) != 0) {
		// LCOV_EXCL_START
		proxy_error("Thread creation\n");
		assert(0);
		// LCOV_EXCL_STOP
	}
	pthread_t monitor_galera_thread;
	if (pthread_create(&monitor_galera_thread, &attr, &monitor_galera_pthread,NULL) != 0) {
		// LCOV_EXCL_START
		proxy_error("Thread creation\n");
		assert(0);
		// LCOV_EXCL_STOP
	}
	pthread_t monitor_aws_aurora_thread;
	if (pthread_create(&monitor_aws_aurora_thread, &attr, &monitor_aws_aurora_pthread,NULL) != 0) {
		// LCOV_EXCL_START
		proxy_error("Thread creation\n");
		assert(0);
		// LCOV_EXCL_STOP
	}
	pthread_t monitor_replication_lag_thread;
	if (pthread_create(&monitor_replication_lag_thread, &attr, &monitor_replication_lag_pthread,NULL) != 0) {
		// LCOV_EXCL_START
		proxy_error("Thread creation\n");
		assert(0);
		// LCOV_EXCL_STOP
	}
	while (shutdown==false && mysql_thread___monitor_enabled==true) {
		unsigned int glover;
		if (GloMTH) {
			glover=GloMTH->get_global_version();
			if (MySQL_Monitor__thread_MySQL_Thread_Variables_version < glover ) {
				MySQL_Monitor__thread_MySQL_Thread_Variables_version=glover;
				mysql_thr->refresh_variables();
				unsigned int old_num_threads = num_threads;
				unsigned int threads_min = (unsigned int)mysql_thread___monitor_threads_min;
				if (old_num_threads < threads_min) {
					num_threads = threads_min;
					this->metrics.p_gauge_array[p_mon_gauge::mysql_monitor_workers]->Set(threads_min);
					threads= (ConsumerThread<MySQL_Monitor_State_Data> **)realloc(threads, sizeof(ConsumerThread<MySQL_Monitor_State_Data> *)*num_threads);
					started_threads += (num_threads - old_num_threads);
					for (unsigned int i = old_num_threads ; i < num_threads ; i++) {
						threads[i] = new ConsumerThread<MySQL_Monitor_State_Data>(*queue, 0);
						threads[i]->start(2048,false);
					}
				}
			}
		}
		pthread_mutex_lock(&mon_en_mutex);
		monitor_enabled=mysql_thread___monitor_enabled;
		pthread_mutex_unlock(&mon_en_mutex);
		if ( rand()%10 == 0) { // purge once in a while
			My_Conn_Pool->purge_some_connections();
		}
		usleep(200000);
		unsigned int qsize=queue->size();
		if (qsize > (unsigned int)mysql_thread___monitor_threads_queue_maxsize/4) {
			proxy_warning("Monitor queue too big: %d\n", qsize);
			unsigned int threads_max = (unsigned int)mysql_thread___monitor_threads_max;
			if (threads_max > num_threads) {
				unsigned int new_threads = threads_max - num_threads;
				if ((qsize / 4) < new_threads) {
					new_threads = qsize/4; // try to not burst threads
				}
				if (new_threads) {
					unsigned int old_num_threads = num_threads;
					num_threads += new_threads;
					this->metrics.p_gauge_array[p_mon_gauge::mysql_monitor_workers]->Increment(new_threads);
					threads= (ConsumerThread<MySQL_Monitor_State_Data> **)realloc(threads, sizeof(ConsumerThread<MySQL_Monitor_State_Data> *)*num_threads);
					started_threads += new_threads;
					for (unsigned int i = old_num_threads ; i < num_threads ; i++) {
						threads[i] = new ConsumerThread<MySQL_Monitor_State_Data>(*queue, 0);
						threads[i]->start(2048,false);
					}
				}
			}
			// check again. Do we need also aux threads?
			usleep(50000);
			qsize=queue->size();
			if (qsize > (unsigned int)mysql_thread___monitor_threads_queue_maxsize) {
				qsize=qsize/50;
				unsigned int threads_max = (unsigned int)mysql_thread___monitor_threads_max;
				if ((qsize + num_threads) > (threads_max * 2)) { // allow a small bursts
					qsize = threads_max * 2 - num_threads;
				}
				if (qsize > 0) {
					proxy_info("Monitor is starting %d helper threads\n", qsize);
					ConsumerThread<MySQL_Monitor_State_Data> **threads_aux= (ConsumerThread<MySQL_Monitor_State_Data> **)malloc(sizeof(ConsumerThread<MySQL_Monitor_State_Data> *)*qsize);
					aux_threads = qsize;
					started_threads += aux_threads;
					for (unsigned int i=0; i<qsize; i++) {
						threads_aux[i] = new ConsumerThread<MySQL_Monitor_State_Data>(*queue, 245);
						threads_aux[i]->start(2048,false);
					}
					for (unsigned int i=0; i<qsize; i++) {
						threads_aux[i]->join();
						delete threads_aux[i];
					}
					free(threads_aux);
					aux_threads = 0;
				}
			}
		}
	}
	for (unsigned int i=0;i<num_threads; i++) {
		WorkItem<MySQL_Monitor_State_Data>*item=NULL;
		GloMyMon->queue->add(item);
	}
	for (unsigned int i=0;i<num_threads; i++) {
		threads[i]->join();
		delete threads[i];
	}
	free(threads);
	pthread_join(monitor_connect_thread,NULL);
	pthread_join(monitor_ping_thread,NULL);
	pthread_join(monitor_read_only_thread,NULL);
	pthread_join(monitor_group_replication_thread,NULL);
	pthread_join(monitor_galera_thread,NULL);
	pthread_join(monitor_aws_aurora_thread,NULL);
	pthread_join(monitor_replication_lag_thread,NULL);
	
	My_Conn_Pool->purge_all_connections();

	while (shutdown==false) {
		unsigned int glover;
		if (GloMTH) {
			glover=GloMTH->get_global_version();
			if (MySQL_Monitor__thread_MySQL_Thread_Variables_version < glover ) {
				MySQL_Monitor__thread_MySQL_Thread_Variables_version=glover;
				mysql_thr->refresh_variables();
			}
		}
		monitor_enabled=mysql_thread___monitor_enabled;
		if (mysql_thread___monitor_enabled==true) {
			goto __monitor_run;
		}

		usleep(200000);
	}

	pthread_join(monitor_dns_cache_thread, NULL);

	if (mysql_thr) {
		delete mysql_thr;
		mysql_thr=NULL;
	}
	
	return NULL;
};


MyGR_monitor_node::MyGR_monitor_node(char *_a, int _p, int _whg) {
	addr=NULL;
	if (_a) {
		addr=strdup(_a);
	}
	port=_p;
	idx_last_entry=-1;
	writer_hostgroup=_whg;
	int i;
	for (i=0;i<MyGR_Nentries;i++) {
		last_entries[i].error=NULL;
		last_entries[i].start_time=0;
	}
}

MyGR_monitor_node::~MyGR_monitor_node() {
	if (addr) {
		free(addr);
	}
}

int MyGR_monitor_node::get_lag_behind_count(int txs_behind) {
	int max_lag = 10;
	if (mysql_thread___monitor_groupreplication_max_transactions_behind_count < max_lag)
		max_lag = mysql_thread___monitor_groupreplication_max_transactions_behind_count;
	bool lags[max_lag];
	unsigned long long start_times[max_lag];
	int lag_counts=0;
	for (int i=0; i<max_lag; i++) {
		start_times[i]=0;
		lags[i]=false;
	}
	for (int i=0; i<MyGR_Nentries; i++) {
		if (last_entries[i].start_time) {
			int smallidx = 0;
			for (int j=0; j<max_lag; j++) {
				if (j!=smallidx) {
					if (start_times[j] < start_times[smallidx]) {
						smallidx = j;
					}
				}
			}
			if (start_times[smallidx] < last_entries[i].start_time) {
				start_times[smallidx] = last_entries[i].start_time;
				lags[smallidx] = false;
				if (last_entries[i].transactions_behind > txs_behind) {
					lags[smallidx] = true;
				}
			}
		}
	}
	for (int i=0; i<max_lag; i++) {
		if (lags[i]) {
			lag_counts++;
		}
	}

	return lag_counts;
}

int MyGR_monitor_node::get_timeout_count() {
	int num_timeouts = 0;
	int max_num_timeout = 10;
	if (mysql_thread___monitor_groupreplication_healthcheck_max_timeout_count < max_num_timeout)
		max_num_timeout = mysql_thread___monitor_groupreplication_healthcheck_max_timeout_count;
	unsigned long long start_times[max_num_timeout];
	bool timeouts[max_num_timeout];
	for (int i=0; i<max_num_timeout; i++) {
		start_times[i]=0;
		timeouts[i]=false;
	}
	for (int i=0; i<MyGR_Nentries; i++) {
		if (last_entries[i].start_time) {
			int smallidx = 0;
			for (int j=0; j<max_num_timeout; j++) {
				if (j!=smallidx) {
					if (start_times[j] < start_times[smallidx]) {
						smallidx = j;
					}
				}
			}
			if (start_times[smallidx] < last_entries[i].start_time) {
				start_times[smallidx] = last_entries[i].start_time;
				timeouts[smallidx] = false;
				if (last_entries[i].error) {
					if (strncasecmp(last_entries[i].error, (char *)"timeout", 7) == 0) {
						timeouts[smallidx] = true;
					}
				}
			}
		}
	}
	for (int i=0; i<max_num_timeout; i++) {
		if (timeouts[i]) {
			num_timeouts++;
		}
	}
	return num_timeouts;
}

// return true if status changed
bool MyGR_monitor_node::add_entry(unsigned long long _st, unsigned long long _ct, long long _tb, bool _pp, bool _ro, char *_error) {
	bool ret=false;
	if (idx_last_entry==-1) ret=true;
	int prev_last_entry=idx_last_entry;
	idx_last_entry++;
	if (idx_last_entry>=MyGR_Nentries) {
		idx_last_entry=0;
	}
	last_entries[idx_last_entry].start_time=_st;
	last_entries[idx_last_entry].check_time=_ct;
	last_entries[idx_last_entry].transactions_behind=_tb;
	last_entries[idx_last_entry].primary_partition=_pp;
	last_entries[idx_last_entry].read_only=_ro;
	if (last_entries[idx_last_entry].error) {
		free(last_entries[idx_last_entry].error);
		last_entries[idx_last_entry].error=NULL;
	}
	if (_error) {
		last_entries[idx_last_entry].error=strdup(_error);	// we always copy
	}
	if (ret==false) {
		if (last_entries[idx_last_entry].primary_partition != last_entries[prev_last_entry].primary_partition) {
			ret=true;
		}
		if (last_entries[idx_last_entry].read_only != last_entries[prev_last_entry].read_only) {
			ret=true;
		}
		if (
			(last_entries[idx_last_entry].error && last_entries[prev_last_entry].error==NULL)
			||
			(last_entries[idx_last_entry].error==NULL && last_entries[prev_last_entry].error)
			||
			(last_entries[idx_last_entry].error && last_entries[prev_last_entry].error && strcmp(last_entries[idx_last_entry].error,last_entries[prev_last_entry].error))
		) {
			ret=true;
		}
	}
	return ret;
}


AWS_Aurora_replica_host_status_entry::AWS_Aurora_replica_host_status_entry(char *serid, char *sessid, char *lut, float rlm, float _c) {
	server_id = strdup(serid);
	session_id = strdup(sessid);
	last_update_timestamp = strdup(lut);
	replica_lag_ms = rlm;
	cpu = _c;
}

AWS_Aurora_replica_host_status_entry::AWS_Aurora_replica_host_status_entry(char *serid, char *sessid, char *lut, char *rlm, char *_c) {
	server_id = strdup(serid);
	session_id = strdup(sessid);
	last_update_timestamp = strdup(lut);
	replica_lag_ms = strtof(rlm, NULL);
	cpu = strtof(_c, NULL);
}

AWS_Aurora_replica_host_status_entry::~AWS_Aurora_replica_host_status_entry() {
	free(server_id);
	free(session_id);
	free(last_update_timestamp);
}

AWS_Aurora_status_entry::AWS_Aurora_status_entry(unsigned long long st, unsigned long long ct, char *e) {
	start_time = st;
	check_time = ct;
	error = NULL;
	if (e) {
		error = strdup(e);
	}
	host_statuses = new std::vector<AWS_Aurora_replica_host_status_entry *>;
}

AWS_Aurora_status_entry::~AWS_Aurora_status_entry() {
	if (error) {
		free(error);
	}
	AWS_Aurora_replica_host_status_entry *entry;
	for (std::vector<AWS_Aurora_replica_host_status_entry *>::iterator it = host_statuses->begin(); it != host_statuses->end(); ++it) {
		entry=*it;
		delete entry;
	}
	host_statuses->clear();
	delete host_statuses;
}

void AWS_Aurora_status_entry::add_host_status(AWS_Aurora_replica_host_status_entry *hs) {
	host_statuses->push_back(hs);
}

Galera_monitor_node::Galera_monitor_node(char *_a, int _p, int _whg) {
	addr=NULL;
	if (_a) {
		addr=strdup(_a);
	}
	port=_p;
	idx_last_entry=-1;
	writer_hostgroup=_whg;
	int i;
	for (i=0;i<Galera_Nentries;i++) {
		last_entries[i].error=NULL;
		last_entries[i].start_time=0;
	}
}

Galera_monitor_node::~Galera_monitor_node() {
	if (addr) {
		free(addr);
	}
}

// return true if status changed
bool Galera_monitor_node::add_entry(unsigned long long _st, unsigned long long _ct, long long _tb, bool _pp, bool _ro, int _local_state, bool _desync, bool _reject, bool _sst_donor_reject, bool _pxc_maint_mode, char *_error) {
	bool ret=false;
	if (idx_last_entry==-1) ret=true;
	int prev_last_entry=idx_last_entry;
	idx_last_entry++;
	if (idx_last_entry>=Galera_Nentries) {
		idx_last_entry=0;
	}
	last_entries[idx_last_entry].start_time=_st;
	last_entries[idx_last_entry].check_time=_ct;
	last_entries[idx_last_entry].wsrep_local_recv_queue=_tb;
	last_entries[idx_last_entry].primary_partition=_pp;
	last_entries[idx_last_entry].read_only=_ro;
	last_entries[idx_last_entry].wsrep_local_state = _local_state;
	last_entries[idx_last_entry].wsrep_desync = _desync;
	last_entries[idx_last_entry].wsrep_reject_queries = _reject;
	last_entries[idx_last_entry].wsrep_sst_donor_rejects_queries = _sst_donor_reject;
	last_entries[idx_last_entry].pxc_maint_mode = _pxc_maint_mode;
	if (last_entries[idx_last_entry].error) {
		free(last_entries[idx_last_entry].error);
		last_entries[idx_last_entry].error=NULL;
	}
	if (_error) {
		last_entries[idx_last_entry].error=strdup(_error);	// we always copy
	}
	if (ret==false) {
		if (last_entries[idx_last_entry].primary_partition != last_entries[prev_last_entry].primary_partition) {
			ret=true;
		}
		if (last_entries[idx_last_entry].read_only != last_entries[prev_last_entry].read_only) {
			ret=true;
		}
		if (
			(last_entries[idx_last_entry].error && last_entries[prev_last_entry].error==NULL)
			||
			(last_entries[idx_last_entry].error==NULL && last_entries[prev_last_entry].error)
			||
			(last_entries[idx_last_entry].error && last_entries[prev_last_entry].error && strcmp(last_entries[idx_last_entry].error,last_entries[prev_last_entry].error))
		) {
			ret=true;
		}
	}
	return ret;
}

void MySQL_Monitor::populate_monitor_mysql_server_group_replication_log() {
	//sqlite3 *mondb=monitordb->get_db();
	int rc;
	//char *query=NULL;
	char *query1=NULL;
	query1=(char *)"INSERT INTO mysql_server_group_replication_log VALUES (?1, ?2, ?3, ?4, ?5, ?6, ?7, ?8)";
	sqlite3_stmt *statement1=NULL;
	pthread_mutex_lock(&GloMyMon->group_replication_mutex);
	//rc=(*proxy_sqlite3_prepare_v2)(mondb, query1, -1, &statement1, 0);
	rc = monitordb->prepare_v2(query1, &statement1);
	ASSERT_SQLITE_OK(rc, monitordb);
	monitordb->execute((char *)"DELETE FROM mysql_server_group_replication_log");
	std::map<std::string, MyGR_monitor_node *>::iterator it2;
	MyGR_monitor_node *node=NULL;
	for (it2=GloMyMon->Group_Replication_Hosts_Map.begin(); it2!=GloMyMon->Group_Replication_Hosts_Map.end(); ++it2) {
		std::string s=it2->first;
		node=it2->second;
		std::size_t found=s.find_last_of(":");
		std::string host=s.substr(0,found);
		std::string port=s.substr(found+1);
		int i;
		for (i=0; i<MyGR_Nentries; i++) {
			if (node->last_entries[i].start_time) {
				rc=(*proxy_sqlite3_bind_text)(statement1, 1, host.c_str(), -1, SQLITE_TRANSIENT); ASSERT_SQLITE_OK(rc, monitordb);
				rc=(*proxy_sqlite3_bind_int64)(statement1, 2, atoi(port.c_str())); ASSERT_SQLITE_OK(rc, monitordb);
				rc=(*proxy_sqlite3_bind_int64)(statement1, 3, node->last_entries[i].start_time ); ASSERT_SQLITE_OK(rc, monitordb);
				rc=(*proxy_sqlite3_bind_int64)(statement1, 4, node->last_entries[i].check_time ); ASSERT_SQLITE_OK(rc, monitordb);
				rc=(*proxy_sqlite3_bind_text)(statement1, 5, ( node->last_entries[i].primary_partition ? (char *)"YES" : (char *)"NO" ) , -1, SQLITE_TRANSIENT); ASSERT_SQLITE_OK(rc, monitordb);
				rc=(*proxy_sqlite3_bind_text)(statement1, 6, ( node->last_entries[i].read_only ? (char *)"YES" : (char *)"NO" ) , -1, SQLITE_TRANSIENT); ASSERT_SQLITE_OK(rc, monitordb);
				rc=(*proxy_sqlite3_bind_int64)(statement1, 7, node->last_entries[i].transactions_behind ); ASSERT_SQLITE_OK(rc, monitordb);
				rc=(*proxy_sqlite3_bind_text)(statement1, 8, node->last_entries[i].error , -1, SQLITE_TRANSIENT); ASSERT_SQLITE_OK(rc, monitordb);
				SAFE_SQLITE3_STEP2(statement1);
				rc=(*proxy_sqlite3_clear_bindings)(statement1); ASSERT_SQLITE_OK(rc, monitordb);
				rc=(*proxy_sqlite3_reset)(statement1); ASSERT_SQLITE_OK(rc, monitordb);
			}
		}
	}
	(*proxy_sqlite3_finalize)(statement1);
	pthread_mutex_unlock(&GloMyMon->group_replication_mutex);
}

void MySQL_Monitor::populate_monitor_mysql_server_galera_log() {
	//sqlite3 *mondb=monitordb->get_db();
	int rc;
	//char *query=NULL;
	char *query1=NULL;
	query1=(char *)"INSERT INTO mysql_server_galera_log VALUES (?1, ?2, ?3, ?4, ?5, ?6, ?7, ?8, ?9, ?10, ?11, ?12, ?13)";
	sqlite3_stmt *statement1=NULL;
	pthread_mutex_lock(&GloMyMon->galera_mutex);
	//rc=(*proxy_sqlite3_prepare_v2)(mondb, query1, -1, &statement1, 0);
	rc = monitordb->prepare_v2(query1, &statement1);
	ASSERT_SQLITE_OK(rc, monitordb);
	monitordb->execute((char *)"DELETE FROM mysql_server_galera_log");
	std::map<std::string, Galera_monitor_node *>::iterator it2;
	Galera_monitor_node *node=NULL;
	for (it2=GloMyMon->Galera_Hosts_Map.begin(); it2!=GloMyMon->Galera_Hosts_Map.end(); ++it2) {
		std::string s=it2->first;
		node=it2->second;
		std::size_t found=s.find_last_of(":");
		std::string host=s.substr(0,found);
		std::string port=s.substr(found+1);
		int i;
		for (i=0; i<Galera_Nentries; i++) {
			if (node->last_entries[i].start_time) {
				rc=(*proxy_sqlite3_bind_text)(statement1, 1, host.c_str(), -1, SQLITE_TRANSIENT); ASSERT_SQLITE_OK(rc, monitordb);
				rc=(*proxy_sqlite3_bind_int64)(statement1, 2, atoi(port.c_str())); ASSERT_SQLITE_OK(rc, monitordb);
				rc=(*proxy_sqlite3_bind_int64)(statement1, 3, node->last_entries[i].start_time ); ASSERT_SQLITE_OK(rc, monitordb);
				rc=(*proxy_sqlite3_bind_int64)(statement1, 4, node->last_entries[i].check_time ); ASSERT_SQLITE_OK(rc, monitordb);
				rc=(*proxy_sqlite3_bind_text)(statement1, 5, ( node->last_entries[i].primary_partition ? (char *)"YES" : (char *)"NO" ) , -1, SQLITE_TRANSIENT); ASSERT_SQLITE_OK(rc, monitordb);
				rc=(*proxy_sqlite3_bind_text)(statement1, 6, ( node->last_entries[i].read_only ? (char *)"YES" : (char *)"NO" ) , -1, SQLITE_TRANSIENT); ASSERT_SQLITE_OK(rc, monitordb);
				rc=(*proxy_sqlite3_bind_int64)(statement1, 7, node->last_entries[i].wsrep_local_recv_queue ); ASSERT_SQLITE_OK(rc, monitordb);
				rc=(*proxy_sqlite3_bind_int64)(statement1, 8, node->last_entries[i].wsrep_local_state ); ASSERT_SQLITE_OK(rc, monitordb);
				rc=(*proxy_sqlite3_bind_text)(statement1, 9, ( node->last_entries[i].wsrep_desync ? (char *)"YES" : (char *)"NO" ) , -1, SQLITE_TRANSIENT); ASSERT_SQLITE_OK(rc, monitordb);
				rc=(*proxy_sqlite3_bind_text)(statement1, 10, ( node->last_entries[i].wsrep_reject_queries ? (char *)"YES" : (char *)"NO" ) , -1, SQLITE_TRANSIENT); ASSERT_SQLITE_OK(rc, monitordb);
				rc=(*proxy_sqlite3_bind_text)(statement1, 11, ( node->last_entries[i].wsrep_sst_donor_rejects_queries ? (char *)"YES" : (char *)"NO" ) , -1, SQLITE_TRANSIENT); ASSERT_SQLITE_OK(rc, monitordb);
				rc=(*proxy_sqlite3_bind_text)(statement1, 12, ( node->last_entries[i].pxc_maint_mode ? (char *)"YES" : (char *)"NO" ) , -1, SQLITE_TRANSIENT); ASSERT_SQLITE_OK(rc, monitordb);
				rc=(*proxy_sqlite3_bind_text)(statement1, 13, node->last_entries[i].error , -1, SQLITE_TRANSIENT); ASSERT_SQLITE_OK(rc, monitordb);
				SAFE_SQLITE3_STEP2(statement1);
				rc=(*proxy_sqlite3_clear_bindings)(statement1); ASSERT_SQLITE_OK(rc, monitordb);
				rc=(*proxy_sqlite3_reset)(statement1); ASSERT_SQLITE_OK(rc, monitordb);
			}
		}
	}
	(*proxy_sqlite3_finalize)(statement1);
	pthread_mutex_unlock(&GloMyMon->galera_mutex);
}

char * MySQL_Monitor::galera_find_last_node(int writer_hostgroup) {
/*
	sqlite3 *mondb=monitordb->get_db();
	int rc;
	//char *query=NULL;
	char *query1=NULL;
	query1=(char *)"INSERT INTO mysql_server_galera_log VALUES (?1, ?2, ?3, ?4, ?5, ?6, ?7, ?8, ?9, ?10, ?11, ?12)";
	sqlite3_stmt *statement1=NULL;
*/
	char *str = NULL;
	pthread_mutex_lock(&GloMyMon->galera_mutex);
/*
	rc=(*proxy_sqlite3_prepare_v2)(mondb, query1, -1, &statement1, 0);
	ASSERT_SQLITE_OK(rc, monitordb);
	monitordb->execute((char *)"DELETE FROM mysql_server_galera_log");
*/
	std::map<std::string, Galera_monitor_node *>::iterator it2;
	Galera_monitor_node *node=NULL;
	Galera_monitor_node *writer_node=NULL;
	unsigned int writer_nodes = 0;
	unsigned long long curtime = monotonic_time();
	unsigned long long ti = mysql_thread___monitor_galera_healthcheck_interval;
	ti *= 2;
	std::string s = "";
	for (it2=GloMyMon->Galera_Hosts_Map.begin(); it2!=GloMyMon->Galera_Hosts_Map.end(); ++it2) {
		node=it2->second;
		if (node->writer_hostgroup == (unsigned int)writer_hostgroup) {
			Galera_status_entry_t * st = node->last_entry();
			if (st) {
				if (st->start_time >= curtime - ti) { // only consider recent checks
					if (st->error == NULL) { // no check error
						if (st->read_only == false) { // the server is writable (this check is arguable)
							if (st->wsrep_sst_donor_rejects_queries == false) {
								if (writer_nodes == 0) {
									s=it2->first;
									writer_node = node;
								}
								writer_nodes++;
							}
						}
					}
				}
			}
		}
	}
	if (writer_node && writer_nodes == 1) {
		// we have only one node let
		// we don't care if status
		str = strdup(s.c_str());
/*
		std::size_t found=s.find_last_of(":");
		std::string host=s.substr(0,found);
		std::string port=s.substr(found+1);
*/
	}
	pthread_mutex_unlock(&GloMyMon->galera_mutex);
	return str;
}

std::vector<string> * MySQL_Monitor::galera_find_possible_last_nodes(int writer_hostgroup) {
	std::vector<string> * result = new std::vector<string>();
	pthread_mutex_lock(&GloMyMon->galera_mutex);
	std::map<std::string, Galera_monitor_node *>::iterator it2;
	Galera_monitor_node *node=NULL;
	unsigned long long curtime = monotonic_time();
	unsigned long long ti = mysql_thread___monitor_galera_healthcheck_interval;
	ti *= 2;
	for (it2=GloMyMon->Galera_Hosts_Map.begin(); it2!=GloMyMon->Galera_Hosts_Map.end(); ++it2) {
		node=it2->second;
		if (node->writer_hostgroup == (unsigned int)writer_hostgroup) {
			Galera_status_entry_t * st = node->last_entry();
			if (st) {
				if (st->start_time >= curtime - ti) { // only consider recent checks
					if (st->error == NULL) { // no check error
						if (st->wsrep_reject_queries == false) {
							if (st->read_only == false) { // the server is writable (this check is arguable)
								if (st->wsrep_sst_donor_rejects_queries == false) {
									string s = it2->first;
									result->push_back(s);
								}
							}
						}
					}
				}
			}
		}
	}
	pthread_mutex_unlock(&GloMyMon->galera_mutex);
	return result;
}

void MySQL_Monitor::populate_monitor_mysql_server_aws_aurora_log() {
	//sqlite3 *mondb=monitordb->get_db();
	int rc;
	//char *query=NULL;
	char *query1=NULL;
	query1=(char *)"INSERT OR IGNORE INTO mysql_server_aws_aurora_log VALUES (?1, ?2, ?3, ?4, ?5, ?6, ?7, ?8, ?9, ?10, ?11)";
	sqlite3_stmt *statement1=NULL;
	char *query2=NULL;
	query2=(char *)"INSERT OR IGNORE INTO mysql_server_aws_aurora_log (hostname, port, time_start_us, success_time_us, error) VALUES (?1, ?2, ?3, ?4, ?5)";
	sqlite3_stmt *statement2=NULL;
	//rc=(*proxy_sqlite3_prepare_v2)(mondb, query1, -1, &statement1, 0);
	rc = monitordb->prepare_v2(query1, &statement1);
	ASSERT_SQLITE_OK(rc, monitordb);
	//rc=(*proxy_sqlite3_prepare_v2)(mondb, query2, -1, &statement2, 0);
	rc = monitordb->prepare_v2(query2, &statement2);
	ASSERT_SQLITE_OK(rc, monitordb);
	pthread_mutex_lock(&GloMyMon->aws_aurora_mutex);
	monitordb->execute((char *)"DELETE FROM mysql_server_aws_aurora_log");
	std::map<std::string, AWS_Aurora_monitor_node *>::iterator it2;
	AWS_Aurora_monitor_node *node=NULL;
	for (it2=GloMyMon->AWS_Aurora_Hosts_Map.begin(); it2!=GloMyMon->AWS_Aurora_Hosts_Map.end(); ++it2) {
		std::string s=it2->first;
		node=it2->second;
		std::size_t found=s.find_last_of(":");
		std::string host=s.substr(0,found);
		std::string port=s.substr(found+1);
		int i;
		for (i=0; i<AWS_Aurora_Nentries; i++) {
			AWS_Aurora_status_entry * aase = node->last_entries[i];
			if (aase && aase->start_time) {
				if ( aase->host_statuses->size() ) {
					for (std::vector<AWS_Aurora_replica_host_status_entry *>::iterator it3 = aase->host_statuses->begin(); it3!=aase->host_statuses->end(); ++it3) {
						AWS_Aurora_replica_host_status_entry *hse = *it3;
						if (hse) {
							rc=(*proxy_sqlite3_bind_text)(statement1, 1, host.c_str(), -1, SQLITE_TRANSIENT); ASSERT_SQLITE_OK(rc, monitordb);
							rc=(*proxy_sqlite3_bind_int64)(statement1, 2, atoi(port.c_str())); ASSERT_SQLITE_OK(rc, monitordb);
							rc=(*proxy_sqlite3_bind_int64)(statement1, 3, aase->start_time ); ASSERT_SQLITE_OK(rc, monitordb);
							rc=(*proxy_sqlite3_bind_int64)(statement1, 4, aase->check_time ); ASSERT_SQLITE_OK(rc, monitordb);
							rc=(*proxy_sqlite3_bind_text)(statement1, 5, aase->error , -1, SQLITE_TRANSIENT); ASSERT_SQLITE_OK(rc, monitordb);
							rc=(*proxy_sqlite3_bind_text)(statement1, 6, hse->server_id , -1, SQLITE_TRANSIENT); ASSERT_SQLITE_OK(rc, monitordb);
							rc=(*proxy_sqlite3_bind_text)(statement1, 7, hse->session_id , -1, SQLITE_TRANSIENT); ASSERT_SQLITE_OK(rc, monitordb);
							rc=(*proxy_sqlite3_bind_text)(statement1, 8, hse->last_update_timestamp , -1, SQLITE_TRANSIENT); ASSERT_SQLITE_OK(rc, monitordb);
							rc=(*proxy_sqlite3_bind_double)(statement1, 9, hse->replica_lag_ms ); ASSERT_SQLITE_OK(rc, monitordb);
							rc=(*proxy_sqlite3_bind_int64)(statement1, 10, hse->estimated_lag_ms ); ASSERT_SQLITE_OK(rc, monitordb);
							rc=(*proxy_sqlite3_bind_double)(statement1, 11, hse->cpu ); ASSERT_SQLITE_OK(rc, monitordb);
							SAFE_SQLITE3_STEP2(statement1);
							rc=(*proxy_sqlite3_clear_bindings)(statement1); ASSERT_SQLITE_OK(rc, monitordb);
							rc=(*proxy_sqlite3_reset)(statement1); ASSERT_SQLITE_OK(rc, monitordb);
						}
					}
				} else {
					rc=(*proxy_sqlite3_bind_text)(statement2, 1, host.c_str(), -1, SQLITE_TRANSIENT); ASSERT_SQLITE_OK(rc, monitordb);
					rc=(*proxy_sqlite3_bind_int64)(statement2, 2, atoi(port.c_str())); ASSERT_SQLITE_OK(rc, monitordb);
					rc=(*proxy_sqlite3_bind_int64)(statement2, 3, aase->start_time ); ASSERT_SQLITE_OK(rc, monitordb);
					rc=(*proxy_sqlite3_bind_int64)(statement2, 4, aase->check_time ); ASSERT_SQLITE_OK(rc, monitordb);
					rc=(*proxy_sqlite3_bind_text)(statement2, 5, aase->error , -1, SQLITE_TRANSIENT); ASSERT_SQLITE_OK(rc, monitordb);
					SAFE_SQLITE3_STEP2(statement2);
					rc=(*proxy_sqlite3_clear_bindings)(statement2); ASSERT_SQLITE_OK(rc, monitordb);
					rc=(*proxy_sqlite3_reset)(statement2); ASSERT_SQLITE_OK(rc, monitordb);
				}
			}
		}
	}
	(*proxy_sqlite3_finalize)(statement1);
	(*proxy_sqlite3_finalize)(statement2);
	pthread_mutex_unlock(&GloMyMon->aws_aurora_mutex);
}

void MySQL_Monitor::populate_monitor_mysql_server_aws_aurora_check_status() {
	//sqlite3 *mondb=monitordb->get_db();
	int rc;
	//char *query=NULL;
	char *query1=NULL;
	query1=(char *)"INSERT OR IGNORE INTO mysql_server_aws_aurora_check_status VALUES (?1, ?2, ?3, ?4, ?5, ?6, ?7)";
	sqlite3_stmt *statement1=NULL;
	//rc=(*proxy_sqlite3_prepare_v2)(mondb, query1, -1, &statement1, 0);
	rc = monitordb->prepare_v2(query1, &statement1);
	ASSERT_SQLITE_OK(rc, monitordb);
	pthread_mutex_lock(&GloMyMon->aws_aurora_mutex);
	monitordb->execute((char *)"DELETE FROM mysql_server_aws_aurora_check_status");
	std::map<std::string, AWS_Aurora_monitor_node *>::iterator it2;
	AWS_Aurora_monitor_node *node=NULL;
	for (it2=GloMyMon->AWS_Aurora_Hosts_Map.begin(); it2!=GloMyMon->AWS_Aurora_Hosts_Map.end(); ++it2) {
		std::string s=it2->first;
		node=it2->second;
		std::size_t found=s.find_last_of(":");
		std::string host=s.substr(0,found);
		std::string port=s.substr(found+1);
		AWS_Aurora_status_entry * aase = node->last_entry();
		char *error_msg = NULL;
		if (aase && aase->start_time) {
			if (aase->error) {
				error_msg = aase->error;
			}
		}
		char lut[30];
		struct tm __tm_info;
		localtime_r(&node->last_checked_at, &__tm_info);
		strftime(lut, 25, "%Y-%m-%d %H:%M:%S", &__tm_info);

/*
		int i;
		for (i=0; i<AWS_Aurora_Nentries; i++) {
			AWS_Aurora_status_entry * aase = node->last_entries[i];
			if (aase && aase->start_time) {
				if ( aase->host_statuses->size() ) {
					for (std::vector<AWS_Aurora_replica_host_status_entry *>::iterator it3 = aase->host_statuses->begin(); it3!=aase->host_statuses->end(); ++it3) {
						AWS_Aurora_replica_host_status_entry *hse = *it3;
						if (hse) {
*/
							rc=(*proxy_sqlite3_bind_int64)(statement1, 1, node->writer_hostgroup); ASSERT_SQLITE_OK(rc, monitordb);
							rc=(*proxy_sqlite3_bind_text)(statement1, 2, host.c_str(), -1, SQLITE_TRANSIENT); ASSERT_SQLITE_OK(rc, monitordb);
							rc=(*proxy_sqlite3_bind_int64)(statement1, 3, atoi(port.c_str())); ASSERT_SQLITE_OK(rc, monitordb);
							rc=(*proxy_sqlite3_bind_text)(statement1, 4, lut, -1, SQLITE_TRANSIENT); ASSERT_SQLITE_OK(rc, monitordb);
							rc=(*proxy_sqlite3_bind_int64)(statement1, 5, node->num_checks_tot ); ASSERT_SQLITE_OK(rc, monitordb);
							rc=(*proxy_sqlite3_bind_int64)(statement1, 6, node->num_checks_ok ); ASSERT_SQLITE_OK(rc, monitordb);
							rc=(*proxy_sqlite3_bind_text)(statement1, 7, error_msg , -1, SQLITE_TRANSIENT); ASSERT_SQLITE_OK(rc, monitordb);
							SAFE_SQLITE3_STEP2(statement1);
							rc=(*proxy_sqlite3_clear_bindings)(statement1); ASSERT_SQLITE_OK(rc, monitordb);
							rc=(*proxy_sqlite3_reset)(statement1); ASSERT_SQLITE_OK(rc, monitordb);
/*
						}
					}
				} else {
					rc=(*proxy_sqlite3_bind_text)(statement2, 1, host.c_str(), -1, SQLITE_TRANSIENT); ASSERT_SQLITE_OK(rc, monitordb);
					rc=(*proxy_sqlite3_bind_int64)(statement2, 2, atoi(port.c_str())); ASSERT_SQLITE_OK(rc, monitordb);
					rc=(*proxy_sqlite3_bind_int64)(statement2, 3, aase->start_time ); ASSERT_SQLITE_OK(rc, monitordb);
					rc=(*proxy_sqlite3_bind_int64)(statement2, 4, aase->check_time ); ASSERT_SQLITE_OK(rc, monitordb);
					rc=(*proxy_sqlite3_bind_text)(statement2, 5, aase->error , -1, SQLITE_TRANSIENT); ASSERT_SQLITE_OK(rc, monitordb);
					SAFE_SQLITE3_STEP2(statement2);
					rc=(*proxy_sqlite3_clear_bindings)(statement2); ASSERT_SQLITE_OK(rc, monitordb);
					rc=(*proxy_sqlite3_reset)(statement2); ASSERT_SQLITE_OK(rc, monitordb);
				}
			}
		}
*/
	}
	(*proxy_sqlite3_finalize)(statement1);
	pthread_mutex_unlock(&GloMyMon->aws_aurora_mutex);
}

/*
void MySQL_Monitor::gdb_dump___monitor_mysql_server_aws_aurora_log(char *hostname) {
	fprintf(stderr,"gdb_dump___monitor_mysql_server_aws_aurora_log\n");
	std::map<std::string, AWS_Aurora_monitor_node *>::iterator it2;
	AWS_Aurora_monitor_node *node=NULL;
	for (it2=GloMyMon->AWS_Aurora_Hosts_Map.begin(); it2!=GloMyMon->AWS_Aurora_Hosts_Map.end(); ++it2) {
		std::string s=it2->first;
		node=it2->second;
		std::size_t found=s.find_last_of(":");
		std::string host=s.substr(0,found);
		std::string port=s.substr(found+1);
		int i;
		for (i=0; i<AWS_Aurora_Nentries; i++) {
			AWS_Aurora_status_entry * aase = node->last_entries[i];
			if (aase && aase->start_time) {
				if ( aase->host_statuses->size() ) {
					for (std::vector<AWS_Aurora_replica_host_status_entry *>::iterator it3 = aase->host_statuses->begin(); it3!=aase->host_statuses->end(); ++it3) {
						AWS_Aurora_replica_host_status_entry *hse = *it3;
						if (hse) {
							if (hostname == NULL || (hostname && ( (strcmp(hostname,host.c_str())==0) || (strcmp(hostname,hse->server_id)==0)) )) {
								fprintf(stderr,"%s:%d %llu %llu %s %s %s %s %f %f\n", host.c_str(), atoi(port.c_str()), aase->start_time, aase->check_time, aase->error, hse->server_id,hse->session_id, hse->last_update_timestamp, hse->replica_lag_ms , hse->cpu);
							}
						}
					}
				} else {
					if (hostname == NULL || (hostname && strcmp(hostname,host.c_str())==0) ) {
						fprintf(stderr,"%s:%d %llu %llu %s\n", host.c_str(), atoi(port.c_str()), aase->start_time, aase->check_time, aase->error);
					}
				}
			}
		}
	}
}
*/

AWS_Aurora_monitor_node::AWS_Aurora_monitor_node(char *_a, int _p, int _whg) {
	addr=NULL;
	if (_a) {
		addr=strdup(_a);
	}
	port=_p;
	idx_last_entry=-1;
	writer_hostgroup=_whg;
	int i;
	for (i=0;i<AWS_Aurora_Nentries;i++) {
		last_entries[i] = NULL;
		//last_entries[i]->start_time=0;
		//last_entries[i]->check_time=0;
	}
	num_checks_tot = 0;
	num_checks_ok = 0;
	last_checked_at = 0;
}

AWS_Aurora_monitor_node::~AWS_Aurora_monitor_node() {
	if (addr) {
		free(addr);
	}
}

bool AWS_Aurora_monitor_node::add_entry(AWS_Aurora_status_entry *ase) {
	bool ret=false;
	if (idx_last_entry==-1) ret=true;
	idx_last_entry++;
	if (idx_last_entry>=AWS_Aurora_Nentries) {
		idx_last_entry=0;
	}
	if (last_entries[idx_last_entry]) {
		AWS_Aurora_status_entry *old = last_entries[idx_last_entry];
		delete old;
	}
	last_entries[idx_last_entry] = ase;
	num_checks_tot++;
	if (ase->error == NULL) {
		num_checks_ok++;
	}
	last_checked_at = time(NULL);
	return ret; // for now ignored
}


typedef struct _host_def_t {
	char *host;
	int port;
	int use_ssl;
} host_def_t;

static void shuffle_hosts(host_def_t *array, size_t n) {
	char tmp[sizeof(host_def_t)];
	char *arr = (char *)array;
	size_t stride = sizeof(host_def_t) * sizeof(char);

	if (n > 1) {
		size_t i;
		for (i = 0; i < n - 1 ; ++i) {
			size_t rnd = (size_t) fastrand();
			size_t j = i + rnd / (0x7FFF / (n - i) + 1);
			memcpy(tmp, arr + j * stride, sizeof(host_def_t));
			memcpy(arr + j * stride, arr + i * stride, sizeof(host_def_t));
			memcpy(arr + i * stride, tmp, sizeof(host_def_t));
		}
	}
}

void * monitor_AWS_Aurora_thread_HG(void *arg) {
	unsigned int wHG = *(unsigned int *)arg;
	unsigned int rHG = 0;
	unsigned int num_hosts = 0;
	unsigned int cur_host_idx = 0;
	unsigned int max_lag_ms = 0;
	unsigned int check_interval_ms = 0;
	unsigned int check_timeout_ms = 0;
	unsigned int add_lag_ms = 0;
	unsigned int min_lag_ms = 0;
	unsigned int lag_num_checks = 1;
	//unsigned int i = 0;
	proxy_info("Started Monitor thread for AWS Aurora writer HG %u\n", wHG);

	unsigned int MySQL_Monitor__thread_MySQL_Thread_Variables_version;
	MySQL_Thread * mysql_thr = new MySQL_Thread();
	mysql_thr->curtime=monotonic_time();
	MySQL_Monitor__thread_MySQL_Thread_Variables_version=GloMTH->get_global_version();
	mysql_thr->refresh_variables();
	if (!GloMTH) return NULL;	// quick exit during shutdown/restart

	uint64_t initial_raw_checksum = 0;

	// this is a static array of the latest reads
	unsigned int ase_idx = 0;
	AWS_Aurora_status_entry *lasts_ase[N_L_ASE];
	for (unsigned int i=0; i<N_L_ASE; i++) {
		lasts_ase[i] = NULL;
	}

	// initial data load
	pthread_mutex_lock(&GloMyMon->aws_aurora_mutex);
	initial_raw_checksum = GloMyMon->AWS_Aurora_Hosts_resultset_checksum;
	// count the number of hosts
	for (std::vector<SQLite3_row *>::iterator it = GloMyMon->AWS_Aurora_Hosts_resultset->rows.begin() ; it != GloMyMon->AWS_Aurora_Hosts_resultset->rows.end(); ++it) {
		SQLite3_row *r=*it;
		if (atoi(r->fields[0]) == (int)wHG) {
			num_hosts++;
			if (max_lag_ms == 0) {
				max_lag_ms = atoi(r->fields[5]);
			}
			if (check_interval_ms == 0) {
				check_interval_ms = atoi(r->fields[6]);
			}
			if (check_timeout_ms == 0) {
				check_timeout_ms = atoi(r->fields[7]);
			}
			if (rHG == 0) {
				rHG = atoi(r->fields[1]);
			}
			add_lag_ms = atoi(r->fields[8]);
			min_lag_ms = atoi(r->fields[9]);
			lag_num_checks = atoi(r->fields[10]);
		}
	}
	host_def_t *hpa = (host_def_t *)malloc(sizeof(host_def_t)*num_hosts);
	for (std::vector<SQLite3_row *>::iterator it = GloMyMon->AWS_Aurora_Hosts_resultset->rows.begin() ; it != GloMyMon->AWS_Aurora_Hosts_resultset->rows.end(); ++it) {
		SQLite3_row *r=*it;
		if (atoi(r->fields[0]) == (int)wHG) {
			hpa[cur_host_idx].host = strdup(r->fields[2]);
			hpa[cur_host_idx].port = atoi(r->fields[3]);
			hpa[cur_host_idx].use_ssl = atoi(r->fields[4]);
			cur_host_idx++;
		}
	}
	// NOTE: 'cur_host_idx' should never be higher than 'num_hosts' otherwise later an invalid memory access
	// can table place later when accessing 'hpa[cur_host_idx]'.
	if (cur_host_idx >= num_hosts) {
		cur_host_idx = num_hosts - 1;
	}
	pthread_mutex_unlock(&GloMyMon->aws_aurora_mutex);

	bool exit_now = false;
	unsigned long long t1 = 0;
	//unsigned long long t2 = 0;
	unsigned long long next_loop_at = 0;

	bool crc = false;

	uint64_t current_raw_checksum = 0;
	size_t rnd;
	bool found_pingable_host = false;
	bool rc_ping = false;
	MySQL_Monitor_State_Data *mmsd = NULL;

	t1 = monotonic_time();
	unsigned long long start_time=t1;

	while (GloMyMon->shutdown==false && mysql_thread___monitor_enabled==true && exit_now==false) {

		
		unsigned int glover;
		t1=monotonic_time();

		//proxy_info("Looping Monitor thread for AWS Aurora writer HG %u\n", wHG);

		if (!GloMTH) {
			//proxy_info("Stopping Monitor thread for AWS Aurora writer HG %u\n", wHG);
			goto __exit_monitor_AWS_Aurora_thread_HG_now;
			return NULL;	// quick exit during shutdown/restart
		}

		// if variables has changed, triggers new checks
		glover=GloMTH->get_global_version();
		if (MySQL_Monitor__thread_MySQL_Thread_Variables_version < glover ) {
			MySQL_Monitor__thread_MySQL_Thread_Variables_version=glover;
			mysql_thr->refresh_variables();
			next_loop_at=0;
		}

		pthread_mutex_lock(&GloMyMon->aws_aurora_mutex);
		current_raw_checksum = GloMyMon->AWS_Aurora_Hosts_resultset_checksum;
		pthread_mutex_unlock(&GloMyMon->aws_aurora_mutex);

		if (current_raw_checksum != initial_raw_checksum) {
			// the content of AWS_Aurora_Hosts_resultset has changed. Exit
			exit_now=true;
			break;
		}
		//fprintf(stderr,"%u : %llu %llu\n", wHG, t1, next_loop_at);
		if (t1 < next_loop_at) {
			unsigned long long st=0;
			st=next_loop_at-t1;
			if (st > 50000) {
				st = 50000;
			}
			usleep(st);
			//proxy_info("Looping Monitor thread for AWS Aurora writer HG %u\n", wHG);
			continue;
		}
		//proxy_info("Running check AWS Aurora writer HG %u\n", wHG);
		found_pingable_host = false;

		rc_ping = false;
		// pick a random host
		rnd = (size_t) rand();
		rnd %= num_hosts;
		rc_ping = GloMyMon->server_responds_to_ping(hpa[rnd].host, hpa[rnd].port);
		//proxy_info("Looping Monitor thread for AWS Aurora writer HG %u\n", wHG);
#ifdef TEST_AURORA
		if (rand() % 100 < 30) {
			// we randomly fail 30% of the requests
			rc_ping = false;
		}
#endif // TEST_AURORA
		if (rc_ping) {
			found_pingable_host = true;
			cur_host_idx = rnd;
		} else {
			// the randomly picked host didn't work work
			shuffle_hosts(hpa,num_hosts);
			for (unsigned int i=0; (found_pingable_host == false && i<num_hosts ) ; i++) {
				rc_ping = GloMyMon->server_responds_to_ping(hpa[i].host, hpa[i].port);
				if (rc_ping) {
					found_pingable_host = true;
					cur_host_idx = i;
				}
			}
		}

#ifdef TEST_AURORA
		if (rand() % 200 == 0) {
			// we randomly fail 0.5% of the requests
			found_pingable_host = false;
		}
#endif // TEST_AURORA

		if (found_pingable_host == false&&mmsd) {
			proxy_error("No node is pingable for AWS Aurora cluster with writer HG %u\n", wHG);
			MyHGM->p_update_mysql_error_counter(p_mysql_error_type::proxysql, mmsd->hostgroup_id, mmsd->hostname, mmsd->port, ER_PROXYSQL_AWS_NO_PINGABLE_SRV);
			next_loop_at = t1 + check_interval_ms * 1000;
			continue;
		}
#ifdef TEST_AURORA
		if (rand() % 1000 == 0) { // suppress 99.9% of the output, too verbose
			proxy_info("Running check for AWS Aurora writer HG %u on %s:%d\n", wHG , hpa[cur_host_idx].host, hpa[cur_host_idx].port);
		}
#endif // TEST_AURORA
		if (mmsd) {
			delete mmsd;
			mmsd = NULL;
		}
		//mmsd = NULL;
		mmsd = new MySQL_Monitor_State_Data(MON_AWS_AURORA, hpa[cur_host_idx].host, hpa[cur_host_idx].port, hpa[cur_host_idx].use_ssl);
		mmsd->writer_hostgroup = wHG;
		mmsd->aws_aurora_check_timeout_ms = check_timeout_ms;
		mmsd->mysql=GloMyMon->My_Conn_Pool->get_connection(mmsd->hostname, mmsd->port, mmsd);
		//unsigned long long start_time=mysql_thr->curtime;
		start_time=t1;


		mmsd->t1=start_time;

		crc=false;
		if (mmsd->mysql==NULL) { // we don't have a connection, let's create it
			bool rc;
			rc=mmsd->create_new_connection();
			if (mmsd->mysql) {
				GloMyMon->My_Conn_Pool->conn_register(mmsd);
			}
			crc=true;
			if (rc==false) {
				unsigned long long now=monotonic_time();
				char * new_error = (char *)malloc(50+strlen(mmsd->mysql_error_msg));
				bool access_denied = false;
				if (strncmp(mmsd->mysql_error_msg,(char *)"Access denied for user",strlen((char *)"Access denied for user"))==0) {
					access_denied = true;
				}
				sprintf(new_error,"timeout or error in creating new connection: %s",mmsd->mysql_error_msg);
				free(mmsd->mysql_error_msg);
				mmsd->mysql_error_msg = new_error;
				proxy_error("Error on AWS Aurora check for %s:%d after %lldms. Unable to create a connection. %sError: %s.\n", mmsd->hostname, mmsd->port, (now-mmsd->t1)/1000, (access_denied ? "" : "If the server is overload, increase mysql-monitor_connect_timeout. " ) , new_error);
				MyHGM->p_update_mysql_error_counter(p_mysql_error_type::proxysql, mmsd->hostgroup_id, mmsd->hostname, mmsd->port, ER_PROXYSQL_AWS_HEALTH_CHECK_CONN_TIMEOUT);
				goto __exit_monitor_aws_aurora_HG_thread;
			}
		}

	mmsd->t1=monotonic_time();
	mmsd->interr=0; // reset the value
#ifdef TEST_AURORA
	mmsd->async_exit_status = mysql_query_start(&mmsd->interr, mmsd->mysql, "SELECT SERVER_ID, SESSION_ID, LAST_UPDATE_TIMESTAMP, REPLICA_LAG_IN_MILLISECONDS, CPU FROM REPLICA_HOST_STATUS ORDER BY SERVER_ID");
#else
	// for reference we list the old queries.
	// original implementation:
	// mmsd->async_exit_status = mysql_query_start(&mmsd->interr, mmsd->mysql, "SELECT SERVER_ID, SESSION_ID, LAST_UPDATE_TIMESTAMP, IF(SESSION_ID = 'MASTER_SESSION_ID', 0, REPLICA_LAG_IN_MILLISECONDS) AS REPLICA_LAG_IN_MILLISECONDS, CPU FROM INFORMATION_SCHEMA.REPLICA_HOST_STATUS WHERE (REPLICA_LAG_IN_MILLISECONDS > 0 AND REPLICA_LAG_IN_MILLISECONDS <= 600000) OR SESSION_ID = 'MASTER_SESSION_ID' ORDER BY SERVER_ID");
	// to fix a bug in Aurora , see https://github.com/sysown/proxysql/issues/3082
	// mmsd->async_exit_status = mysql_query_start(&mmsd->interr, mmsd->mysql, "SELECT SERVER_ID, SESSION_ID, LAST_UPDATE_TIMESTAMP, IF(SESSION_ID = 'MASTER_SESSION_ID', 0, REPLICA_LAG_IN_MILLISECONDS) AS REPLICA_LAG_IN_MILLISECONDS, CPU FROM INFORMATION_SCHEMA.REPLICA_HOST_STATUS WHERE (REPLICA_LAG_IN_MILLISECONDS > 0 AND REPLICA_LAG_IN_MILLISECONDS <= 600000) OR SESSION_ID = 'MASTER_SESSION_ID' ORDER BY SERVER_ID");
	// slightly modifying the previous query. Replacing:
	//   "REPLICA_LAG_IN_MILLISECONDS > 0"
	// with:
	//   "REPLICA_LAG_IN_MILLISECONDS >= 0"
	// mmsd->async_exit_status = mysql_query_start(&mmsd->interr, mmsd->mysql, "SELECT SERVER_ID, SESSION_ID, LAST_UPDATE_TIMESTAMP, IF(SESSION_ID = 'MASTER_SESSION_ID', 0, REPLICA_LAG_IN_MILLISECONDS) AS REPLICA_LAG_IN_MILLISECONDS, CPU FROM INFORMATION_SCHEMA.REPLICA_HOST_STATUS WHERE (REPLICA_LAG_IN_MILLISECONDS >= 0 AND REPLICA_LAG_IN_MILLISECONDS <= 600000) OR SESSION_ID = 'MASTER_SESSION_ID' ORDER BY SERVER_ID");
	{
		const char * query =
			"SELECT SERVER_ID,"
			"IF("
				"SESSION_ID = 'MASTER_SESSION_ID' AND "
				"SERVER_ID <> (SELECT SERVER_ID FROM INFORMATION_SCHEMA.REPLICA_HOST_STATUS WHERE SESSION_ID = 'MASTER_SESSION_ID' ORDER BY LAST_UPDATE_TIMESTAMP DESC LIMIT 1), "
				"'probably_former_MASTER_SESSION_ID', SESSION_ID"
			") SESSION_ID, " // it seems that during a failover, the old writer can keep MASTER_SESSION_ID because not updated
			"LAST_UPDATE_TIMESTAMP, "
			"IF(SESSION_ID = 'MASTER_SESSION_ID', 0, REPLICA_LAG_IN_MILLISECONDS) AS REPLICA_LAG_IN_MILLISECONDS, "
			"CPU "
			"FROM INFORMATION_SCHEMA.REPLICA_HOST_STATUS WHERE"
			" ( "
			"(REPLICA_LAG_IN_MILLISECONDS >= 0 AND REPLICA_LAG_IN_MILLISECONDS <= 600000)" // lag between 0 and 10 minutes
			" OR SESSION_ID = 'MASTER_SESSION_ID'" // or server with MASTER_SESSION_ID
			" ) "
			"AND LAST_UPDATE_TIMESTAMP > NOW() - INTERVAL 180 SECOND" // ignore decommissioned or renamed nodes, see https://github.com/sysown/proxysql/issues/3484
			" ORDER BY SERVER_ID";
		mmsd->async_exit_status = mysql_query_start(&mmsd->interr, mmsd->mysql, query);
	}
#endif // TEST_AURORA
	while (mmsd->async_exit_status) {
		mmsd->async_exit_status=wait_for_mysql(mmsd->mysql, mmsd->async_exit_status);
#ifdef DEBUG
		const unsigned long long now = (GloMyMon->proxytest_forced_timeout == false) ? monotonic_time() : ULLONG_MAX;
#else
		const unsigned long long now = monotonic_time();
#endif
		if (now > mmsd->t1 + mmsd->aws_aurora_check_timeout_ms * 1000) {
			mmsd->mysql_error_msg=strdup("timeout check");
			proxy_error("Timeout on AWS Aurora health check for %s:%d after %lldms. If the server is overload, increase mysql_aws_aurora_hostgroups.check_timeout_ms\n", mmsd->hostname, mmsd->port, (now-mmsd->t1)/1000);
			MyHGM->p_update_mysql_error_counter(p_mysql_error_type::proxysql, mmsd->hostgroup_id, mmsd->hostname, mmsd->port, ER_PROXYSQL_AWS_HEALTH_CHECK_TIMEOUT);
			goto __exit_monitor_aws_aurora_HG_thread;
		}
		if (GloMyMon->shutdown==true) {
			goto __fast_exit_monitor_aws_aurora_HG_thread;	// exit immediately
		}
		if ((mmsd->async_exit_status & MYSQL_WAIT_TIMEOUT) == 0) {
			mmsd->async_exit_status=mysql_query_cont(&mmsd->interr, mmsd->mysql, mmsd->async_exit_status);
		}
	}
	mmsd->async_exit_status=mysql_store_result_start(&mmsd->result,mmsd->mysql);
	while (mmsd->async_exit_status) {
		mmsd->async_exit_status=wait_for_mysql(mmsd->mysql, mmsd->async_exit_status);
#ifdef DEBUG
		const unsigned long long now = (GloMyMon->proxytest_forced_timeout == false) ? monotonic_time() : ULLONG_MAX;
#else
		const unsigned long long now = monotonic_time();
#endif
		if (now > mmsd->t1 + mmsd->aws_aurora_check_timeout_ms * 1000) {
			mmsd->mysql_error_msg=strdup("timeout check");
			proxy_error("Timeout on AWS Aurora health check for %s:%d after %lldms. If the server is overload, increase mysql_aws_aurora_hostgroups.check_timeout_ms\n", mmsd->hostname, mmsd->port, (now-mmsd->t1)/1000);
			MyHGM->p_update_mysql_error_counter(p_mysql_error_type::proxysql, mmsd->hostgroup_id, mmsd->hostname, mmsd->port, ER_PROXYSQL_AWS_HEALTH_CHECK_TIMEOUT);
			goto __exit_monitor_aws_aurora_HG_thread;
		}
		if (GloMyMon->shutdown==true) {
			goto __fast_exit_monitor_aws_aurora_HG_thread;	// exit immediately
		}
		if ((mmsd->async_exit_status & MYSQL_WAIT_TIMEOUT) == 0) {
			mmsd->async_exit_status=mysql_store_result_cont(&mmsd->result, mmsd->mysql, mmsd->async_exit_status);
		}
	}
	if (mmsd->interr) { // check failed
		mmsd->mysql_error_msg=strdup(mysql_error(mmsd->mysql));
		MyHGM->p_update_mysql_error_counter(p_mysql_error_type::proxysql, mmsd->hostgroup_id, mmsd->hostname, mmsd->port, mysql_errno(mmsd->mysql));
	}

__exit_monitor_aws_aurora_HG_thread:
		mmsd->t2=monotonic_time();
		next_loop_at = t1 + (check_interval_ms * 1000);
		if (mmsd->t2 > t1) {
			next_loop_at -= (mmsd->t2 - t1);
		}
		{
			// TODO : complete this
			char buf[128];
			char *s=NULL;
			int l=strlen(mmsd->hostname);
			if (l<110) {
				s=buf;
			}	else {
				s=(char *)malloc(l+16);
			}
			sprintf(s,"%s:%d",mmsd->hostname,mmsd->port);
			unsigned long long time_now=realtime_time();
			time_now=time_now-(mmsd->t2 - start_time);
			//AWS_Aurora_status_entry *ase = new AWS_Aurora_status_entry(mmsd->t1, mmsd->t2-mmsd->t1, mmsd->mysql_error_msg);
			//AWS_Aurora_status_entry *ase_l = new AWS_Aurora_status_entry(mmsd->t1, mmsd->t2-mmsd->t1, mmsd->mysql_error_msg);
			AWS_Aurora_status_entry *ase = new AWS_Aurora_status_entry(time_now, mmsd->t2-mmsd->t1, mmsd->mysql_error_msg);
			AWS_Aurora_status_entry *ase_l = new AWS_Aurora_status_entry(time_now, mmsd->t2-mmsd->t1, mmsd->mysql_error_msg);
			if (mmsd->interr == 0 && mmsd->result) {
				int num_fields=0;
				num_fields = mysql_num_fields(mmsd->result);
				if (num_fields!=5) {
					proxy_error("Incorrect number of fields, please report a bug\n");
				} else {
					MYSQL_ROW row;
					while ((row = mysql_fetch_row(mmsd->result))) {
						AWS_Aurora_replica_host_status_entry *arhse = new AWS_Aurora_replica_host_status_entry(row[0], row[1], row[2], row[3], row[4]);
						ase->add_host_status(arhse);
						AWS_Aurora_replica_host_status_entry *arhse_l = new AWS_Aurora_replica_host_status_entry(row[0], row[1], row[2], row[3], row[4]);
						ase_l->add_host_status(arhse_l);
					}
				}
				mysql_free_result(mmsd->result);
				mmsd->result=NULL;
			}

			if (lasts_ase[ase_idx]) {
				AWS_Aurora_status_entry * l_ase = lasts_ase[ase_idx];
				delete l_ase;
			}
			lasts_ase[ase_idx] = ase_l;
			GloMyMon->evaluate_aws_aurora_results(wHG, rHG, &lasts_ase[0], ase_idx, max_lag_ms, add_lag_ms, min_lag_ms, lag_num_checks);
			for (auto h : *(ase_l->host_statuses)) {
				for (auto h2 : *(ase->host_statuses)) {
					if (strcmp(h2->server_id, h->server_id) == 0) {
						h2->estimated_lag_ms = h->estimated_lag_ms;
					}
				}
			}
			// remember that we call evaluate_aws_aurora_results()
			// *before* shifting ase_idx
			ase_idx++;
			if (ase_idx == N_L_ASE) {
				ase_idx = 0;
			}

//__end_process_aws_aurora_result:
			if (mmsd->mysql_error_msg) {
			}
			pthread_mutex_lock(&GloMyMon->aws_aurora_mutex);
			//auto it =
			// TODO : complete this
			std::map<std::string, AWS_Aurora_monitor_node *>::iterator it2;
			it2 = GloMyMon->AWS_Aurora_Hosts_Map.find(s);
			AWS_Aurora_monitor_node *node=NULL;
			if (it2!=GloMyMon->AWS_Aurora_Hosts_Map.end()) {
				node=it2->second;
				node->add_entry(ase);
			} else {
				node = new AWS_Aurora_monitor_node(mmsd->hostname,mmsd->port,mmsd->writer_hostgroup);
				node->add_entry(ase);
				GloMyMon->AWS_Aurora_Hosts_Map.insert(std::make_pair(s,node));
			}
			// clean up
			if (l<110) {
			} else {
				free(s);
			}
			pthread_mutex_unlock(&GloMyMon->aws_aurora_mutex);

		}
		if (mmsd->interr || mmsd->async_exit_status) { // check failed
		} else {
			if (crc==false) {
				if (mmsd->mysql) {
					GloMyMon->My_Conn_Pool->put_connection(mmsd->hostname,mmsd->port,mmsd->mysql);
					mmsd->mysql=NULL;
				}
			}
		}
__fast_exit_monitor_aws_aurora_HG_thread:
	if (mmsd->mysql) {
		// if we reached here we didn't put the connection back
		if (mmsd->mysql_error_msg) {
#ifdef DEBUG
			proxy_error("Error after %lldms: server %s:%d , mmsd %p , MYSQL %p , FD %d : %s\n", (mmsd->t2-mmsd->t1)/1000, mmsd->hostname, mmsd->port, mmsd, mmsd->mysql, mmsd->mysql->net.fd, mmsd->mysql_error_msg);
			MyHGM->p_update_mysql_error_counter(p_mysql_error_type::proxysql, mmsd->hostgroup_id, mmsd->hostname, mmsd->port, mysql_errno(mmsd->mysql));
			GloMyMon->My_Conn_Pool->conn_unregister(mmsd);
#else
			proxy_error("Error after %lldms on server %s:%d : %s\n", (mmsd->t2-mmsd->t1)/1000, mmsd->hostname, mmsd->port, mmsd->mysql_error_msg);
#endif // DEBUG
			mysql_close(mmsd->mysql); // if we reached here we should destroy it
			mmsd->mysql=NULL;
		} else {
			if (crc) {
				bool rc=mmsd->set_wait_timeout();
				if (rc) {
					GloMyMon->My_Conn_Pool->put_connection(mmsd->hostname,mmsd->port,mmsd->mysql);
				} else {
					proxy_error("Error after %lldms: mmsd %p , MYSQL %p , FD %d : %s\n", (mmsd->t2-mmsd->t1)/1000, mmsd, mmsd->mysql, mmsd->mysql->net.fd, mmsd->mysql_error_msg);
					MyHGM->p_update_mysql_error_counter(p_mysql_error_type::proxysql, mmsd->hostgroup_id, mmsd->hostname, mmsd->port, mysql_errno(mmsd->mysql));
					GloMyMon->My_Conn_Pool->conn_unregister(mmsd);
					mysql_close(mmsd->mysql); // set_wait_timeout failed
				}
				mmsd->mysql=NULL;
			} else { // really not sure how we reached here, drop it
				proxy_error("Error after %lldms: mmsd %p , MYSQL %p , FD %d : %s\n", (mmsd->t2-mmsd->t1)/1000, mmsd, mmsd->mysql, mmsd->mysql->net.fd, mmsd->mysql_error_msg);
				MyHGM->p_update_mysql_error_counter(p_mysql_error_type::proxysql, mmsd->hostgroup_id, mmsd->hostname, mmsd->port, mysql_errno(mmsd->mysql));
				GloMyMon->My_Conn_Pool->conn_unregister(mmsd);
				mysql_close(mmsd->mysql);
				mmsd->mysql=NULL;
			}
		}
	}
/*
		mmsd->writer_hostgroup=atoi(r->fields[0]);
		mmsd->writer_is_also_reader=atoi(r->fields[4]);
					mmsd->max_transactions_behind=atoi(r->fields[5]);
					mmsd->mondb=monitordb;
					WorkItem* item;
					item=new WorkItem(mmsd,monitor_AWS_Aurora_thread);
					GloMyMon->queue.add(item);
					usleep(us);
*/
//				}

/*
		for
		for (std::vector<SQLite3_row *>::iterator it = Galera_Hosts_resultset->rows.begin() ; it != Galera_Hosts_resultset->rows.end(); ++it) {

		}
				SQLite3_row *r=*it;
				bool rc_ping = true;
				rc_ping = server_responds_to_ping(r->fields[1],atoi(r->fields[2]));
				if (rc_ping) { // only if server is responding to pings
					MySQL_Monitor_State_Data *mmsd=new MySQL_Monitor_State_Data(r->fields[1],atoi(r->fields[2]), NULL, atoi(r->fields[3]));
					mmsd->writer_hostgroup=atoi(r->fields[0]);
					mmsd->writer_is_also_reader=atoi(r->fields[4]);
					mmsd->max_transactions_behind=atoi(r->fields[5]);
					mmsd->mondb=monitordb;

*/
	}
__exit_monitor_AWS_Aurora_thread_HG_now:
	if (mmsd) {
		delete (mmsd);
		mmsd = NULL;
	for (unsigned int i=0; i<N_L_ASE; i++) {
		if (lasts_ase[i]) {
			delete lasts_ase[i];
			lasts_ase[i] = NULL;
		}
	}
	}

	free(hpa);
	if (mysql_thr) {
		delete mysql_thr;
		mysql_thr=NULL;
	}
	for (unsigned int i=0; i<N_L_ASE; i++) {
		if (lasts_ase[i]) {
			AWS_Aurora_status_entry * ase = lasts_ase[i];
			delete ase;
		}
	}
	proxy_info("Stopping Monitor thread for AWS Aurora writer HG %u\n", wHG);
	return NULL;
}


void * MySQL_Monitor::monitor_aws_aurora() {
	// initialize the MySQL Thread (note: this is not a real thread, just the structures associated with it)
	unsigned int MySQL_Monitor__thread_MySQL_Thread_Variables_version;
	MySQL_Thread * mysql_thr = new MySQL_Thread();
	mysql_thr->curtime=monotonic_time();
	MySQL_Monitor__thread_MySQL_Thread_Variables_version=GloMTH->get_global_version();
	mysql_thr->refresh_variables();
	if (!GloMTH) return NULL;	// quick exit during shutdown/restart

	uint64_t last_raw_checksum = 0;

	// ADD here an unordered map , Writer HG => next time at
	// when empty, a new map is populated
	// when next_loop_at = 0 , the tables is emptied so to be populated again

	unsigned int *hgs_array = NULL;
	pthread_t *pthreads_array = NULL;
	unsigned int hgs_num = 0;

	while (GloMyMon->shutdown==false && mysql_thread___monitor_enabled==true) {

		unsigned int glover;

		if (!GloMTH) return NULL;	// quick exit during shutdown/restart

		// if variables has changed, triggers new checks
		glover=GloMTH->get_global_version();
		if (MySQL_Monitor__thread_MySQL_Thread_Variables_version < glover ) {
			MySQL_Monitor__thread_MySQL_Thread_Variables_version=glover;
			mysql_thr->refresh_variables();
		}

		// if list of servers or HG or options has changed, triggers new checks
		pthread_mutex_lock(&aws_aurora_mutex);
		uint64_t new_raw_checksum = AWS_Aurora_Hosts_resultset->raw_checksum();
		pthread_mutex_unlock(&aws_aurora_mutex);
		if (new_raw_checksum != last_raw_checksum) {
			proxy_info("Detected new/changed definition for AWS Aurora monitoring\n");
			last_raw_checksum = new_raw_checksum;
			if (pthreads_array) {
				// wait all threads to terminate
				for (unsigned int i=0; i < hgs_num; i++) {
					pthread_join(pthreads_array[i], NULL);
					proxy_info("Stopped Monitor thread for AWS Aurora writer HG %u\n", hgs_array[i]);
				}
				free(pthreads_array);
				free(hgs_array);
				pthreads_array = NULL;
				hgs_array = NULL;
			}
			hgs_num = 0;
			pthread_mutex_lock(&aws_aurora_mutex);
			// scan all the writer HGs
			unsigned int num_rows = AWS_Aurora_Hosts_resultset->rows_count;
			if (num_rows) {
				unsigned int *tmp_hgs_array = (unsigned int *)malloc(sizeof(unsigned int)*num_rows);
				for (std::vector<SQLite3_row *>::iterator it = AWS_Aurora_Hosts_resultset->rows.begin() ; it != AWS_Aurora_Hosts_resultset->rows.end(); ++it) {
					SQLite3_row *r=*it;
					int wHG = atoi(r->fields[0]);
					bool found = false;
					// very simple search. Far from optimal, but assuming very few HGs it is fast enough
					for (unsigned int i=0; i < hgs_num; i++) {
						if (tmp_hgs_array[i] == (unsigned int)wHG) {
							found = true;
						}
					}
					if (found == false) {
						// new wHG found
						tmp_hgs_array[hgs_num]=wHG;
						hgs_num++;
					}
				}
				proxy_info("Activating Monitoring of %u AWS Aurora clusters\n", hgs_num);
				hgs_array = (unsigned int *)malloc(sizeof(unsigned int)*hgs_num);
				pthreads_array = (pthread_t *)malloc(sizeof(pthread_t)*hgs_num);
				for (unsigned int i=0; i < hgs_num; i++) {
					hgs_array[i] = tmp_hgs_array[i];
					proxy_info("Starting Monitor thread for AWS Aurora writer HG %u\n", hgs_array[i]);
					if (pthread_create(&pthreads_array[i], NULL, monitor_AWS_Aurora_thread_HG, &hgs_array[i]) != 0) {
						// LCOV_EXCL_START
						proxy_error("Thread creation\n");
						assert(0);
						// LCOV_EXCL_STOP
					}
				}
				free(tmp_hgs_array);
			}
			pthread_mutex_unlock(&aws_aurora_mutex);
		}

/*
		if (t1 < next_loop_at) {
			goto __sleep_monitor_aws_aurora;
		}

		if (next_loop_at == 0) {
			// free the queue

		}

		next_loop_at=t1+1000*mysql_thread___monitor_galera_healthcheck_interval;
		pthread_mutex_lock(&aws_aurora_mutex);
		if (AWS_Aurora_Hosts_resultset==NULL) {
				goto __end_monitor_aws_aurora_loop;
		} else {
			if (AWS_Aurora_Hosts_resultset->rows_count==0) {
				goto __end_monitor_aws_aurora_loop;
			}
			int us=100;
			if (AWS_Aurora_Hosts_resultset->rows_count) {
				us=mysql_thread___monitor_read_only_interval/2/Galera_Hosts_resultset->rows_count;
			}
			for (std::vector<SQLite3_row *>::iterator it = Galera_Hosts_resultset->rows.begin() ; it != Galera_Hosts_resultset->rows.end(); ++it) {
				SQLite3_row *r=*it;
				bool rc_ping = true;
				rc_ping = server_responds_to_ping(r->fields[1],atoi(r->fields[2]));
				if (rc_ping) { // only if server is responding to pings
					MySQL_Monitor_State_Data *mmsd=new MySQL_Monitor_State_Data(r->fields[1],atoi(r->fields[2]), NULL, atoi(r->fields[3]));
					mmsd->writer_hostgroup=atoi(r->fields[0]);
					mmsd->writer_is_also_reader=atoi(r->fields[4]);
					mmsd->max_transactions_behind=atoi(r->fields[5]);
					mmsd->mondb=monitordb;
					WorkItem* item;
					item=new WorkItem(mmsd,monitor_AWS_Aurora_thread);
					GloMyMon->queue.add(item);
					usleep(us);
				}
				if (GloMyMon->shutdown) {
					pthread_mutex_unlock(&galera_mutex);
					return NULL;
				}
			}
		}

__end_monitor_aws_aurora_loop:
		pthread_mutex_unlock(&aws_aurora_mutex);
		if (mysql_thread___monitor_enabled==true) {
		}

__sleep_monitor_aws_aurora:
		t2=monotonic_time();
		if (t2<next_loop_at) {
			unsigned long long st=0;
			st=next_loop_at-t2;
			if (st > 200000) {
				st = 200000;
			}
			usleep(st);
		}
*/
		usleep(10000);
	}
	if (mysql_thr) {
		delete mysql_thr;
		mysql_thr=NULL;
	}
	for (unsigned int i=0;i<num_threads; i++) {
		WorkItem<MySQL_Monitor_State_Data> *item=NULL;
		GloMyMon->queue->add(item);
	}
	return NULL;
}

unsigned int MySQL_Monitor::estimate_lag(char* server_id, AWS_Aurora_status_entry** aase, unsigned int idx, unsigned int add_lag_ms, unsigned int min_lag_ms, unsigned int lag_num_checks) {
	assert(aase);
	assert(server_id);
	assert(idx >= 0 && idx < N_L_ASE);

	if (lag_num_checks > N_L_ASE) lag_num_checks = N_L_ASE;
	if (lag_num_checks <= 0) lag_num_checks = 1;

	unsigned int mlag = 0;
	unsigned int lag = 0;

	for (unsigned int i = 1; i <= lag_num_checks; i++) {
		if (!aase[idx] || !aase[idx]->host_statuses)
			break;
		for (auto hse : *(aase[idx]->host_statuses)) {
			if (strcmp(server_id, hse->server_id)==0 && (unsigned int)hse->replica_lag_ms != 0) {
				unsigned int ms = std::max(((unsigned int)hse->replica_lag_ms + add_lag_ms), min_lag_ms);
				if (ms > mlag) mlag = ms;
				if (!lag) lag = ms;
			}
		}
		if (idx == 0) idx = N_L_ASE;
		idx--;
	}

	return mlag;
}

void MySQL_Monitor::evaluate_aws_aurora_results(unsigned int wHG, unsigned int rHG, AWS_Aurora_status_entry **lasts_ase, unsigned int ase_idx, unsigned int max_latency_ms, unsigned int add_lag_ms, unsigned int min_lag_ms, unsigned int lag_num_checks) {
#ifdef TEST_AURORA
	unsigned int i = 0;
	bool verbose = false;
	unsigned int action_yes = 0;
	unsigned int action_no = 0;
	unsigned int enabling = 0;
	unsigned int disabling = 0;
	if (rand() % 500 == 0) {
		verbose = true;
		bool ev = false;
		if (rand() % 1000 == 0) {
			ev = true;
		}
		for (i=0; i < N_L_ASE; i++) {
			AWS_Aurora_status_entry *aase = lasts_ase[i];
			if (ev == true || i == ase_idx) {
				if (aase && aase->start_time) {
					if ( aase->host_statuses->size() ) {
						for (std::vector<AWS_Aurora_replica_host_status_entry *>::iterator it3 = aase->host_statuses->begin(); it3!=aase->host_statuses->end(); ++it3) {
							AWS_Aurora_replica_host_status_entry *hse = *it3;
							if (hse) {
								fprintf(stderr,"%s %s %s %f %f\n", hse->server_id, hse->session_id, hse->last_update_timestamp, hse->replica_lag_ms , hse->cpu);
							}
						}
					}
				}
			}
		}
	}
#endif // TEST_AURORA
	unsigned int prev_ase_idx = ase_idx;
	if (prev_ase_idx == 0) prev_ase_idx = N_L_ASE;
	prev_ase_idx--;
	AWS_Aurora_status_entry *aase = lasts_ase[ase_idx];
	AWS_Aurora_status_entry *prev_aase = lasts_ase[prev_ase_idx];
	if (aase && aase->start_time) {
		if ( aase->host_statuses->size() ) {
			for (std::vector<AWS_Aurora_replica_host_status_entry *>::iterator it3 = aase->host_statuses->begin(); it3!=aase->host_statuses->end(); ++it3) {
				AWS_Aurora_replica_host_status_entry *hse = *it3;
				bool run_action = true;
				bool enable = true;
				bool is_writer = false;
				bool rla_rc = true;
				unsigned int current_lag_ms = estimate_lag(hse->server_id, lasts_ase, ase_idx, add_lag_ms, min_lag_ms, lag_num_checks);
				hse->estimated_lag_ms = current_lag_ms;
				if (current_lag_ms > max_latency_ms) {
					enable = false;
				}
				if (strcmp(hse->session_id,"MASTER_SESSION_ID")==0) {
					is_writer = true;
				}
				// we also try to determine if a change needs to be made
				if (prev_aase && prev_aase->start_time) {
					if ( prev_aase->host_statuses->size() ) {
						for (std::vector<AWS_Aurora_replica_host_status_entry *>::iterator it4 = prev_aase->host_statuses->begin(); it4!=prev_aase->host_statuses->end(); ++it4) {
							AWS_Aurora_replica_host_status_entry *prev_hse = *it4;
							if (strcmp(prev_hse->server_id,hse->server_id)==0) {
								bool prev_enabled = true;

								unsigned int prev_lag_ms = estimate_lag(hse->server_id, lasts_ase, ase_idx, add_lag_ms, min_lag_ms, lag_num_checks);
								if (prev_lag_ms > max_latency_ms) {
									prev_enabled = false;
								}
								if (prev_enabled == enable) {
									// the previous status should be the same
									// do not run any action
									run_action = false;
								}
							}
						}
					}
				}
				if (run_action) {
#ifdef TEST_AURORA
					action_yes++;
					(enable ? enabling++ : disabling++);
					rla_rc = MyHGM->aws_aurora_replication_lag_action(wHG, rHG, hse->server_id, current_lag_ms, enable, is_writer, verbose);
#else
					rla_rc = MyHGM->aws_aurora_replication_lag_action(wHG, rHG, hse->server_id, current_lag_ms, enable, is_writer);
#endif // TEST_AURORA
				} else {
#ifdef TEST_AURORA
					action_no++;
#endif // TEST_AURORA
					if (is_writer ) {
						// if the server is a writer we run it anyway. This will perform some sanity check
						rla_rc = MyHGM->aws_aurora_replication_lag_action(wHG, rHG, hse->server_id, current_lag_ms, enable, is_writer);
					}
				}
				//if (is_writer == true && rla_rc == false) {
				if (rla_rc == false) {
				if (is_writer == true) {
					// the server is not configured as a writer
#ifdef TEST_AURORA
					proxy_info("Calling update_aws_aurora_set_writer for %s\n", hse->server_id);
#endif // TEST_AURORA
					MyHGM->update_aws_aurora_set_writer(wHG, rHG, hse->server_id);
					time_t __timer;
					char lut[30];
					struct tm __tm_info;
					time(&__timer);
					localtime_r(&__timer, &__tm_info);
					strftime(lut, 25, "%Y-%m-%d %H:%M:%S", &__tm_info);
					char *q1 = (char *)"INSERT INTO mysql_server_aws_aurora_failovers VALUES (%d, '%s', '%s')";
					char *q2 = (char *)malloc(strlen(q1)+strlen(lut)+strlen(hse->server_id));
					sprintf(q2, q1, wHG, hse->server_id, lut);
					monitordb->execute(q2);
					free(q2);
				} else {
#ifdef TEST_AURORA
					proxy_info("Calling update_aws_aurora_set_reader for %s\n", hse->server_id);
#endif // TEST_AURORA
					MyHGM->update_aws_aurora_set_reader(wHG, rHG, hse->server_id);
				}
				}
			}
		}
	}
#ifdef TEST_AURORA
	if (verbose) {
		proxy_info("replication_lag_actions: YES=%u , NO=%u , enabling=%u , disabling=%u\n", action_yes, action_no, enabling, disabling);
	}
#endif // TEST_AURORA
}

std::string MySQL_Monitor::dns_lookup(const std::string& hostname, bool return_hostname_if_lookup_fails, size_t* ip_count) {
	
	static thread_local std::shared_ptr<DNS_Cache> dns_cache_thread;

	// if IP was provided, no need to do lookup
	if (hostname.empty() || validate_ip(hostname))
		return hostname;

	if (!dns_cache_thread && GloMyMon)
		dns_cache_thread = GloMyMon->dns_cache;

	std::string ip;

	if (dns_cache_thread) {
		ip = dns_cache_thread->lookup(trim(hostname), ip_count) ;

		if (ip.empty() && return_hostname_if_lookup_fails) {
			ip = hostname;
			proxy_debug(PROXY_DEBUG_MYSQL_CONNECTION, 5, "DNS cache lookup was a miss. (Hostname:[%s])\n", hostname.c_str());
		}
	}

	return ip;
}

std::string MySQL_Monitor::dns_lookup(const char* hostname, bool return_hostname_if_lookup_fails, size_t* ip_count) {
	return MySQL_Monitor::dns_lookup(std::string(hostname), return_hostname_if_lookup_fails, ip_count);
}

bool MySQL_Monitor::dns_cache_update_socket(const std::string& hostname, int socket_fd)
{
	// if IP was provided, no need to update dns cache
	if (hostname.empty() || validate_ip(hostname))
		return false;

	bool result = false;

	const std::string& ip_addr = get_connected_peer_ip_from_socket(socket_fd);
	
	if (ip_addr.empty() == false) {
		result = _dns_cache_update(hostname, { ip_addr });
	}

	return result;
}

bool MySQL_Monitor::_dns_cache_update(const std::string &hostname, std::vector<std::string>&& ip_address) {
	static thread_local std::shared_ptr<DNS_Cache> dns_cache_thread;

	if (!dns_cache_thread && GloMyMon)
		dns_cache_thread = GloMyMon->dns_cache;

	if (dns_cache_thread) {
		if (dns_cache_thread->add_if_not_exist(trim(hostname), std::move(ip_address))) {
			proxy_debug(PROXY_DEBUG_MYSQL_CONNECTION, 5, "Direct DNS cache update. (Hostname:[%s] IP:[%s])\n", hostname.c_str(), debug_iplisttostring(ip_address).c_str());
			return true;
		}
	}

	return false;
}

void MySQL_Monitor::trigger_dns_cache_update() {
	if (GloMyMon) {
		GloMyMon->force_dns_cache_update = true;
		proxy_debug(PROXY_DEBUG_MYSQL_CONNECTION, 5, "Triggering DNS cache update sequence.\n");
	}
}

bool DNS_Cache::add(const std::string& hostname, std::vector<std::string>&& ips) {

	if (!enabled) return false;

	proxy_debug(PROXY_DEBUG_MYSQL_CONNECTION, 5, "Updating DNS cache. (Hostname:[%s] IP:[%s])\n", hostname.c_str(), debug_iplisttostring(ips).c_str());
	int rc = pthread_rwlock_wrlock(&rwlock_);
	assert(rc == 0);
	auto& ip_addr = records[hostname];
	ip_addr.ips = std::move(ips);
	__sync_fetch_and_and(&ip_addr.counter, 0);
	rc = pthread_rwlock_unlock(&rwlock_);
	assert(rc == 0);

	if (GloMyMon)
		__sync_fetch_and_add(&GloMyMon->dns_cache_record_updated, 1);

	return true;
}

bool DNS_Cache::add_if_not_exist(const std::string& hostname, std::vector<std::string>&& ips) {
	if (!enabled) return false;

	int rc = pthread_rwlock_wrlock(&rwlock_);
	assert(rc == 0);
	if (records.find(hostname) == records.end()) {
		proxy_debug(PROXY_DEBUG_MYSQL_CONNECTION, 5, "Updating DNS cache. (Hostname:[%s] IP:[%s])\n", hostname.c_str(), debug_iplisttostring(ips).c_str());
		auto& ip_addr = records[hostname];
		ip_addr.ips = std::move(ips);
		__sync_fetch_and_and(&ip_addr.counter, 0);
	}
	rc = pthread_rwlock_unlock(&rwlock_);
	assert(rc == 0);

	if (GloMyMon)
		__sync_fetch_and_add(&GloMyMon->dns_cache_record_updated, 1);

	return true;
}

std::string DNS_Cache::get_next_ip(const IP_ADDR& ip_addr) const {

	if (ip_addr.ips.empty())
		return "";

	const auto counter_val = __sync_fetch_and_add(const_cast<unsigned long*>(&ip_addr.counter), 1);

	return ip_addr.ips[counter_val%ip_addr.ips.size()];
}

std::string DNS_Cache::lookup(const std::string& hostname, size_t* ip_count) const {
	if (!enabled) return "";

	std::string ip;
	
	__sync_fetch_and_add(&GloMyMon->dns_cache_queried, 1);

	int rc = pthread_rwlock_rdlock(&rwlock_);
	assert(rc == 0);
	auto itr = records.find(hostname);

	if (itr != records.end()) {
		ip = get_next_ip(itr->second);

		if (ip_count)
			*ip_count = itr->second.ips.size();

		proxy_debug(PROXY_DEBUG_MYSQL_CONNECTION, 5, "DNS cache lookup success. (Hostname:[%s] IP returned:[%s])\n", hostname.c_str(), ip.c_str());
	}
	else {
		if (ip_count) 
			*ip_count = 0;
	}
	rc = pthread_rwlock_unlock(&rwlock_);
	assert(rc == 0);

	if (!ip.empty() && GloMyMon) {
		__sync_fetch_and_add(&GloMyMon->dns_cache_lookup_success, 1);
	}

	return ip;
}

void DNS_Cache::remove(const std::string& hostname) {
	bool item_removed = false;

	int rc = pthread_rwlock_wrlock(&rwlock_);
	assert(rc == 0);
	auto itr = records.find(hostname);
	if (itr != records.end()) {
		proxy_debug(PROXY_DEBUG_MYSQL_CONNECTION, 5, "Removing DNS cache record. (Hostname:[%s] IP:[%s])\n", hostname.c_str(), debug_iplisttostring(itr->second.ips).c_str());
		records.erase(itr);
		item_removed = true;
	}
	rc = pthread_rwlock_unlock(&rwlock_);

	if (item_removed && GloMyMon)
		__sync_fetch_and_add(&GloMyMon->dns_cache_record_updated, 1);

	assert(rc == 0);

	
}

void DNS_Cache::clear() {
	int rc = pthread_rwlock_wrlock(&rwlock_);
	assert(rc == 0);
	records.clear();
	rc = pthread_rwlock_unlock(&rwlock_);
	assert(rc == 0);
	proxy_debug(PROXY_DEBUG_MYSQL_CONNECTION, 5, "DNS cache was cleared.\n");
}

bool DNS_Cache::empty() const {
	bool result = true;

	int rc = pthread_rwlock_rdlock(&rwlock_);
	assert(rc == 0);
	result = records.empty();
	rc = pthread_rwlock_unlock(&rwlock_);
	assert(rc == 0);

	return result;
}

#define NEXT_IMMEDIATE(new_st) do { async_state_machine_=new_st; goto __again; } while (0)

short MySQL_Monitor_State_Data::next_event(MDB_ASYNC_ST new_st, int status) {

	short wait_events = 0;

	if (status & MYSQL_WAIT_READ)
		wait_events |= POLLIN;
	if (status & MYSQL_WAIT_WRITE)
		wait_events |= POLLOUT;
	if (status & MYSQL_WAIT_EXCEPT)
		wait_events |= POLLPRI;

#ifdef DEBUG
	int fd;

	if (wait_events) {
		fd = mysql_get_socket(mysql);
	} else {
		fd = -1;
	}
	proxy_debug(PROXY_DEBUG_NET, 8, "fd=%d, wait_events=%d , old_ST=%d, new_ST=%d\n", fd, wait_events, async_state_machine_, new_st);
#endif /* DEBUG */
	
	async_state_machine_ = new_st;
	return wait_events;
}

static int
mysql_status(short event) {
	int status = 0;
	if (event & POLLIN) 
		status |= MYSQL_WAIT_READ;
	if (event & POLLOUT) 
		status |= MYSQL_WAIT_WRITE;
	if (event & POLLPRI) 
		status |= MYSQL_WAIT_EXCEPT;
	return status;
}

class Monitor_Poll {
public:
	class Process_Ready_Task_Callback_Args {
	public:
		using process_ready_tasks_cb = bool (MySQL_Monitor::*)(const std::vector<MySQL_Monitor_State_Data*>& mmsds);

		Process_Ready_Task_Callback_Args(unsigned int min_tasks_to_process, float percentage,
			process_ready_tasks_cb callback, MySQL_Monitor* mysql_monitor) :
			min_task_to_process_(min_tasks_to_process), process_task_percentage_(percentage / 100.00), process_ready_tasks_cb_(callback),
			mysql_monitor_(mysql_monitor) {
			assert(mysql_monitor_);
			assert(process_ready_tasks_cb_);
			assert(process_task_percentage_ != 0);
			assert(min_tasks_to_process != 0);
		}
		~Process_Ready_Task_Callback_Args() = default;

	private:
		inline
		bool process_ready_tasks(const std::vector<MySQL_Monitor_State_Data*>& mmsds) {
			return (mysql_monitor_->*process_ready_tasks_cb_)(mmsds);
		}

		friend class Monitor_Poll;
		unsigned int min_task_to_process_;
		float process_task_percentage_;
		process_ready_tasks_cb process_ready_tasks_cb_;
		MySQL_Monitor* mysql_monitor_;
	};

	Monitor_Poll(unsigned int capacity) {
		len_ = 0;
		capacity_ = capacity;
		fds_ = (struct pollfd*)malloc(capacity_ * sizeof(struct pollfd));
		mmsds_ = (MySQL_Monitor_State_Data**)malloc(capacity_ * sizeof(MySQL_Monitor_State_Data*));
	}

	~Monitor_Poll() {
		free(fds_);
		free(mmsds_);
	}

	void expand(unsigned int more) {
		if ((len_ + more) > capacity_) {
			unsigned int new_size = near_pow_2(len_ + more);
			fds_ = (struct pollfd*)realloc(fds_, new_size * sizeof(struct pollfd));
			mmsds_ = (MySQL_Monitor_State_Data**)realloc(mmsds_, new_size * sizeof(MySQL_Monitor_State_Data*));
			capacity_ = new_size;
		}
	}

	void add(short _events, MySQL_Monitor_State_Data* mmsd) {
		assert(mmsd);
		assert(mmsd->mysql);

		if (len_ == capacity_) {
			expand(1);
		}
		fds_[len_].fd = mysql_get_socket(mmsd->mysql);
		fds_[len_].events = _events;
		fds_[len_].revents = 0;
		mmsds_[len_] = mmsd;
		len_++;

		mmsd->init_async();
		mmsd->task_handler(-1, _events);
	}

	void remove_index_fast(unsigned int i) {
		if ((int)i == -1) return;

		if (i != (len_ - 1)) {
			fds_[i].fd = fds_[len_ - 1].fd;
			fds_[i].events = fds_[len_ - 1].events;
			fds_[i].revents = fds_[len_ - 1].revents;
			mmsds_[i] = mmsds_[len_ - 1];
		}
		len_--;
	}

	int find_index(int fd) {
		unsigned int i;
		for (i = 0; i < len_; i++) {
			if (fds_[i].fd == fd) {
				return i;
			}
		}
		return -1;
	}

	bool event_loop(int poll_timeout_ms, Process_Ready_Task_Callback_Args& process_ready_task_callback_arg) {

		if (len_ == 0)
			return false;

		int rc = 0;

		// number of tasks to process based on provided percentage
		unsigned int tasks_to_process_count = len_ * process_ready_task_callback_arg.process_task_percentage_;

		// if number of task to process is less than minimum task to process, overwrite it
		if (tasks_to_process_count < process_ready_task_callback_arg.min_task_to_process_) {
			tasks_to_process_count = process_ready_task_callback_arg.min_task_to_process_;
		}

		std::vector<MySQL_Monitor_State_Data*> ready_tasks;
		ready_tasks.reserve(tasks_to_process_count);

		while (len_) {

			if (GloMyMon->shutdown) {
				return false;
			}

			rc = poll(fds_, len_, poll_timeout_ms);
			
			if (rc == -1) {
				if (errno == EINTR) {
					continue;
				} else {
					return false;
				}
			}

			for (unsigned int i = 0; i < len_;) {

				if (mmsds_[i]->task_handler(fds_[i].revents, fds_[i].events) != MySQL_Monitor_State_Data_Task_Result::TASK_RESULT_PENDING) {
					ready_tasks.push_back(mmsds_[i]);
					remove_index_fast(i);

					tasks_to_process_count--;

					if (tasks_to_process_count == 0 || len_ == 0) {
						
						if (process_ready_task_callback_arg.process_ready_tasks(ready_tasks) == false) {
							return false;
						}

						ready_tasks.clear();

						tasks_to_process_count = len_ * process_ready_task_callback_arg.process_task_percentage_;

						if (tasks_to_process_count < process_ready_task_callback_arg.min_task_to_process_) {
							tasks_to_process_count = process_ready_task_callback_arg.min_task_to_process_;
						}
					}
					continue; 
				} else {
					assert(fds_[i].events != 0);
				}

				fds_[i].revents = 0;
				i++;
			}

		}

		return true;
	}

	inline 
	unsigned int count() const {
		return len_;
	}

private:
	static unsigned int near_pow_2(unsigned int n) {
		unsigned int i = 1;
		while (i < n) i <<= 1;
		return i ? i : n;
	}

	unsigned int len_;
	unsigned int capacity_;
	struct pollfd* fds_;
	MySQL_Monitor_State_Data** mmsds_;
};

MySQL_Monitor_State_Data_Task_Result MySQL_Monitor_State_Data::task_handler(short event_, short& wait_event) {
	assert(task_handler_);

	if (event_ != -1) {

		if (task_result_ == MySQL_Monitor_State_Data_Task_Result::TASK_RESULT_TIMEOUT)
			return MySQL_Monitor_State_Data_Task_Result::TASK_RESULT_TIMEOUT;
#ifdef DEBUG
		const unsigned long long now = (GloMyMon->proxytest_forced_timeout == false) ? monotonic_time() : ULLONG_MAX;
#else
		const unsigned long long now = monotonic_time();
#endif
		if (now > task_expiry_time_) {
#ifdef DEBUG
			mark_task_as_timeout((GloMyMon->proxytest_forced_timeout == false) ? now : monotonic_time());
#else
			mark_task_as_timeout(now);
#endif
			return MySQL_Monitor_State_Data_Task_Result::TASK_RESULT_TIMEOUT;
		}
	}

	task_result_ = (event_ != 0) ? (this->*task_handler_)(event_, wait_event) :
		MySQL_Monitor_State_Data_Task_Result::TASK_RESULT_PENDING;

	return task_result_;
}

MySQL_Monitor_State_Data_Task_Result MySQL_Monitor_State_Data::ping_handler(short event_, short& wait_event) {
	MySQL_Monitor_State_Data_Task_Result result = MySQL_Monitor_State_Data_Task_Result::TASK_RESULT_PENDING;
	int status = 0;

__again:
	proxy_debug(PROXY_DEBUG_MYSQL_PROTOCOL, 6, "async_state_machine=%d\n", async_state_machine_);
	switch (async_state_machine_) {
	case ASYNC_PING_START:
		t1 = monotonic_time();
		task_expiry_time_ = t1 + (unsigned long long)task_timeout_ * 1000;
		interr = 0;
		if (mysql_error_msg) {
			free(mysql_error_msg);
			mysql_error_msg = NULL;
		}
		status = mysql_ping_start(&interr, mysql);
		if (status) {
			wait_event = next_event(ASYNC_PING_CONT, status);
		} else {
			NEXT_IMMEDIATE(ASYNC_PING_END);
		}
		break;
	case ASYNC_PING_CONT:
		status = mysql_ping_cont(&interr, mysql, mysql_status(event_));
	
		if (status) {
			wait_event = next_event(ASYNC_PING_CONT, status);
		} else {
			NEXT_IMMEDIATE(ASYNC_PING_END);
		}
		break;
	case ASYNC_PING_END:
		t2 = monotonic_time();
		if (interr) {
			mysql_error_msg = strdup(mysql_error(mysql));
			NEXT_IMMEDIATE(ASYNC_PING_FAILED);
		} else {
			NEXT_IMMEDIATE(ASYNC_PING_SUCCESSFUL);
		}
		break;
	case ASYNC_PING_SUCCESSFUL:
		result = MySQL_Monitor_State_Data_Task_Result::TASK_RESULT_SUCCESS;
		break;
	case ASYNC_PING_FAILED:
		result = MySQL_Monitor_State_Data_Task_Result::TASK_RESULT_FAILED;
		break;
	case ASYNC_PING_TIMEOUT:
		result = MySQL_Monitor_State_Data_Task_Result::TASK_RESULT_TIMEOUT;
		break;
	default:
		assert(0);
		break;
	}

	return result;
}

bool MySQL_Monitor::monitor_ping_process_ready_tasks(const std::vector<MySQL_Monitor_State_Data*>& mmsds) {
	
	for (auto& mmsd : mmsds) {

		const auto task_result = mmsd->get_task_result();

		assert(task_result != MySQL_Monitor_State_Data_Task_Result::TASK_RESULT_PENDING);

		if (task_result == MySQL_Monitor_State_Data_Task_Result::TASK_RESULT_SUCCESS) {
			__sync_fetch_and_add(&ping_check_OK, 1);
			My_Conn_Pool->put_connection(mmsd->hostname, mmsd->port, mmsd->mysql);
			mmsd->mysql = NULL;
		} else {
			__sync_fetch_and_add(&ping_check_ERR, 1);
			if (task_result == MySQL_Monitor_State_Data_Task_Result::TASK_RESULT_TIMEOUT) {
				MyHGM->p_update_mysql_error_counter(p_mysql_error_type::proxysql, mmsd->hostgroup_id, mmsd->hostname, mmsd->port, ER_PROXYSQL_PING_TIMEOUT);
				proxy_error("Timeout on ping check for %s:%d after %lldms. If the server is overload, increase mysql-monitor_ping_timeout.\n", mmsd->hostname, mmsd->port, (mmsd->t2 - mmsd->t1) / 1000);
			} else {
				MyHGM->p_update_mysql_error_counter(p_mysql_error_type::proxysql, mmsd->hostgroup_id, mmsd->hostname, mmsd->port, mysql_errno(mmsd->mysql));
#ifdef DEBUG
				proxy_error("Error after %lldms: server %s:%d , mmsd %p , MYSQL %p , FD %d : %s\n", (mmsd->t2 - mmsd->t1) / 1000, mmsd->hostname, mmsd->port, mmsd, mmsd->mysql, mmsd->mysql->net.fd, (mmsd->mysql_error_msg ? mmsd->mysql_error_msg : ""));
#else
				proxy_error("Error after %lldms on server %s:%d : %s\n", (mmsd->t2 - mmsd->t1) / 1000, mmsd->hostname, mmsd->port, (mmsd->mysql_error_msg ? mmsd->mysql_error_msg : ""));
#endif // DEBUG
			}
#ifdef DEBUG
			My_Conn_Pool->conn_unregister(mmsd);
#endif // DEBUG
			mysql_close(mmsd->mysql);
			mmsd->mysql = NULL;
		}

		if (shutdown == true) {
			return false;
		}

		sqlite3_stmt* statement = NULL;
		const char* query = "INSERT OR REPLACE INTO mysql_server_ping_log VALUES (?1 , ?2 , ?3 , ?4 , ?5)";
		int rc = mmsd->mondb->prepare_v2(query, &statement);
		ASSERT_SQLITE_OK(rc, mmsd->mondb);
		rc = (*proxy_sqlite3_bind_text)(statement, 1, mmsd->hostname, -1, SQLITE_TRANSIENT); ASSERT_SQLITE_OK(rc, mmsd->mondb);
		rc = (*proxy_sqlite3_bind_int)(statement, 2, mmsd->port); ASSERT_SQLITE_OK(rc, mmsd->mondb);
		unsigned long long time_now = realtime_time();
		time_now = time_now - (mmsd->t2 - mmsd->t1);
		rc = (*proxy_sqlite3_bind_int64)(statement, 3, time_now); ASSERT_SQLITE_OK(rc, mmsd->mondb);
		rc = (*proxy_sqlite3_bind_int64)(statement, 4, (mmsd->mysql_error_msg ? 0 : mmsd->t2 - mmsd->t1)); ASSERT_SQLITE_OK(rc, mmsd->mondb);
		rc = (*proxy_sqlite3_bind_text)(statement, 5, mmsd->mysql_error_msg, -1, SQLITE_TRANSIENT); ASSERT_SQLITE_OK(rc, mmsd->mondb);
		SAFE_SQLITE3_STEP2(statement);
		rc = (*proxy_sqlite3_clear_bindings)(statement); ASSERT_SQLITE_OK(rc, mmsd->mondb);
		rc = (*proxy_sqlite3_reset)(statement); ASSERT_SQLITE_OK(rc, mmsd->mondb);
		(*proxy_sqlite3_finalize)(statement);
	}

	return true;
}

void MySQL_Monitor::monitor_ping_async(SQLite3_result* resultset) {
	assert(resultset);

	std::vector<std::unique_ptr<MySQL_Monitor_State_Data>> mmsds;
	mmsds.reserve(resultset->rows_count);
	Monitor_Poll monitor_poll(resultset->rows_count);

	for (std::vector<SQLite3_row*>::iterator it = resultset->rows.begin(); it != resultset->rows.end(); ++it) {
		const SQLite3_row* r = *it;
		std::unique_ptr<MySQL_Monitor_State_Data> mmsd(
			new MySQL_Monitor_State_Data(MON_PING, r->fields[0], atoi(r->fields[1]), atoi(r->fields[2])));

		mmsd->mondb = monitordb;
		mmsd->mysql = My_Conn_Pool->get_connection(mmsd->hostname, mmsd->port, mmsd.get());

		if (mmsd->mysql) {
			monitor_poll.add((POLLIN|POLLOUT|POLLPRI), mmsd.get());
			mmsds.push_back(std::move(mmsd));
		} else {
			WorkItem<MySQL_Monitor_State_Data>* item
				= new WorkItem<MySQL_Monitor_State_Data>(mmsd.release(), monitor_ping_thread);
			queue->add(item);
		}

		if (shutdown) return;
	}

	Monitor_Poll::Process_Ready_Task_Callback_Args args(5, 50, &MySQL_Monitor::monitor_ping_process_ready_tasks, this);

	if (monitor_poll.event_loop(mysql_thread___monitor_ping_timeout, args) == false) {
		return;
	}
}

MySQL_Monitor_State_Data_Task_Result MySQL_Monitor_State_Data::generic_handler(short event_, short& wait_event) {
	MySQL_Monitor_State_Data_Task_Result result_ret = MySQL_Monitor_State_Data_Task_Result::TASK_RESULT_PENDING;
	int status = 0;

__again:
	proxy_debug(PROXY_DEBUG_MYSQL_PROTOCOL, 6, "async_state_machine=%d\n", async_state_machine_);
	switch (async_state_machine_) {
	case ASYNC_QUERY_START:
		assert(!query_.empty());
		t1 = monotonic_time();
		task_expiry_time_ = t1 + (unsigned long long)task_timeout_ * 1000;
		interr = 0;
		if (mysql_error_msg) {
			free(mysql_error_msg);
			mysql_error_msg = NULL;
		}
		if (result) {
			mysql_free_result(result);
			result = NULL;
		}
		status = mysql_real_query_start(&interr, mysql, query_.c_str(), query_.size());
		if (status) {
			wait_event = next_event(ASYNC_QUERY_CONT, status);
		} else {
			NEXT_IMMEDIATE(ASYNC_QUERY_END);
		}
		break;
	case ASYNC_QUERY_CONT:
		status = mysql_real_query_cont(&interr, mysql, mysql_status(event_));

		if (status) {
			wait_event = next_event(ASYNC_QUERY_CONT, status);
		} else {
			NEXT_IMMEDIATE(ASYNC_QUERY_END);
		}
		break;
	case ASYNC_QUERY_END:
		t2 = monotonic_time();
		if (interr) {
			mysql_error_msg = strdup(mysql_error(mysql));
			NEXT_IMMEDIATE(ASYNC_QUERY_FAILED);
		} else {
			NEXT_IMMEDIATE(ASYNC_QUERY_SUCCESSFUL);
		}
		break;
	case ASYNC_QUERY_SUCCESSFUL:
		NEXT_IMMEDIATE(ASYNC_STORE_RESULT_START);
		break;
	case ASYNC_QUERY_FAILED:
		result_ret = MySQL_Monitor_State_Data_Task_Result::TASK_RESULT_FAILED;
		break;
	case ASYNC_QUERY_TIMEOUT:
		result_ret = MySQL_Monitor_State_Data_Task_Result::TASK_RESULT_TIMEOUT;
		break;
	case ASYNC_STORE_RESULT_START:
		status = mysql_store_result_start(&result, mysql);

		if (status) {
			wait_event = next_event(ASYNC_STORE_RESULT_CONT, status);
		} else {
			NEXT_IMMEDIATE(ASYNC_STORE_RESULT_END);
		}
		break;
	case ASYNC_STORE_RESULT_CONT:
		status = mysql_store_result_cont(&result, mysql, mysql_status(event_));

		if (status) {
			wait_event = next_event(ASYNC_STORE_RESULT_CONT, status);
		} else {
			NEXT_IMMEDIATE(ASYNC_STORE_RESULT_END);
		}
		break;
	case ASYNC_STORE_RESULT_END:
		t2 = monotonic_time();
		if (mysql_errno(mysql)) {
			mysql_error_msg = strdup(mysql_error(mysql));
			NEXT_IMMEDIATE(ASYNC_STORE_RESULT_FAILED);
		} else {
			NEXT_IMMEDIATE(ASYNC_STORE_RESULT_SUCCESSFUL);
		}
		break;
	case ASYNC_STORE_RESULT_FAILED:
		result_ret = MySQL_Monitor_State_Data_Task_Result::TASK_RESULT_FAILED;
		break;
	case ASYNC_STORE_RESULT_TIMEOUT:
		result_ret = MySQL_Monitor_State_Data_Task_Result::TASK_RESULT_TIMEOUT;
		break;
	case ASYNC_STORE_RESULT_SUCCESSFUL:
		result_ret = MySQL_Monitor_State_Data_Task_Result::TASK_RESULT_SUCCESS;
		break;
	default:
		assert(0);
		break;
	}

	return result_ret;
}

bool MySQL_Monitor::monitor_read_only_process_ready_tasks(const std::vector<MySQL_Monitor_State_Data*>& mmsds) {

	for (auto& mmsd : mmsds) {

		const auto task_result = mmsd->get_task_result();

		assert(task_result != MySQL_Monitor_State_Data_Task_Result::TASK_RESULT_PENDING);

		if (task_result == MySQL_Monitor_State_Data_Task_Result::TASK_RESULT_SUCCESS) {
			__sync_fetch_and_add(&read_only_check_OK, 1);
			My_Conn_Pool->put_connection(mmsd->hostname, mmsd->port, mmsd->mysql);
			mmsd->mysql = NULL;
		} else {
			__sync_fetch_and_add(&read_only_check_ERR, 1);
			if (task_result == MySQL_Monitor_State_Data_Task_Result::TASK_RESULT_TIMEOUT) {
				MyHGM->p_update_mysql_error_counter(p_mysql_error_type::proxysql, mmsd->hostgroup_id, mmsd->hostname, mmsd->port, ER_PROXYSQL_READ_ONLY_CHECK_TIMEOUT);
				proxy_error("Timeout on read_only check for %s:%d after %lldms. If the server is overload, increase mysql-monitor_read_only_timeout.\n", mmsd->hostname, mmsd->port, (mmsd->t2 - mmsd->t1) / 1000);
			} else {
				MyHGM->p_update_mysql_error_counter(p_mysql_error_type::proxysql, mmsd->hostgroup_id, mmsd->hostname, mmsd->port, mysql_errno(mmsd->mysql));
#ifdef DEBUG
				proxy_error("Error after %lldms: server %s:%d , mmsd %p , MYSQL %p , FD %d : %s\n", (mmsd->t2 - mmsd->t1) / 1000, mmsd->hostname, mmsd->port, mmsd, mmsd->mysql, mmsd->mysql->net.fd, (mmsd->mysql_error_msg ? mmsd->mysql_error_msg : ""));
#else
				proxy_error("Got error: mmsd %p , MYSQL %p , FD %d : %s\n", mmsd, mmsd->mysql, mmsd->mysql->net.fd, (mmsd->mysql_error_msg ? mmsd->mysql_error_msg : ""));
#endif
			}
#ifdef DEBUG
			My_Conn_Pool->conn_unregister(mmsd);
#endif // DEBUG
			mysql_close(mmsd->mysql);
			mmsd->mysql = NULL;
		}

		if (shutdown == true) {
			return false;
		}

		sqlite3_stmt* statement = NULL;
		const char* query = (char*)"INSERT OR REPLACE INTO mysql_server_read_only_log VALUES (?1 , ?2 , ?3 , ?4 , ?5 , ?6)";
		int rc = mmsd->mondb->prepare_v2(query, &statement);
		ASSERT_SQLITE_OK(rc, mmsd->mondb);
		int read_only = 1; // as a safety mechanism , read_only=1 is the default
		rc = (*proxy_sqlite3_bind_text)(statement, 1, mmsd->hostname, -1, SQLITE_TRANSIENT); ASSERT_SQLITE_OK(rc, mmsd->mondb);
		rc = (*proxy_sqlite3_bind_int)(statement, 2, mmsd->port); ASSERT_SQLITE_OK(rc, mmsd->mondb);
		unsigned long long time_now = realtime_time();
		time_now = time_now - (mmsd->t2 - mmsd->t1);
		rc = (*proxy_sqlite3_bind_int64)(statement, 3, time_now); ASSERT_SQLITE_OK(rc, mmsd->mondb);
		rc = (*proxy_sqlite3_bind_int64)(statement, 4, (mmsd->mysql_error_msg ? 0 : mmsd->t2 - mmsd->t1)); ASSERT_SQLITE_OK(rc, mmsd->mondb);
		if (mmsd->interr == 0 && mmsd->result) {
			int num_fields = 0;
			int k = 0;
			MYSQL_FIELD* fields = mysql_fetch_fields(mmsd->result);
			int j = -1;
			num_fields = mysql_num_fields(mmsd->result);
			fields = mysql_fetch_fields(mmsd->result);
			if (fields && num_fields == 1) {
				for (k = 0; k < num_fields; k++) {
					if (strcmp((char*)"read_only", (char*)fields[k].name) == 0) {
						j = k;
					}
				}
				if (j > -1) {
					MYSQL_ROW row = mysql_fetch_row(mmsd->result);
					if (row) {
VALGRIND_DISABLE_ERROR_REPORTING;
						if (row[j]) {
							if (!strcmp(row[j], "0") || !strcasecmp(row[j], "OFF"))
								read_only = 0;
						}
VALGRIND_ENABLE_ERROR_REPORTING;
					}
				}

				rc = (*proxy_sqlite3_bind_int64)(statement, 5, read_only); ASSERT_SQLITE_OK(rc, mmsd->mondb);
			} else {
				proxy_error("mysql_fetch_fields returns NULL, or mysql_num_fields is incorrect. Server %s:%d . See bug #1994\n", mmsd->hostname, mmsd->port);
				rc = (*proxy_sqlite3_bind_null)(statement, 5); ASSERT_SQLITE_OK(rc, mmsd->mondb);
			}
			mysql_free_result(mmsd->result);
			mmsd->result = NULL;
		} else {
			rc = (*proxy_sqlite3_bind_null)(statement, 5); ASSERT_SQLITE_OK(rc, mmsd->mondb);
		}
		if (mmsd->result) {
			// make sure it is clear
			mysql_free_result(mmsd->result);
			mmsd->result = NULL;
		}
		rc = (*proxy_sqlite3_bind_text)(statement, 6, mmsd->mysql_error_msg, -1, SQLITE_TRANSIENT); ASSERT_SQLITE_OK(rc, mmsd->mondb);
		SAFE_SQLITE3_STEP2(statement);
		rc = (*proxy_sqlite3_clear_bindings)(statement); ASSERT_SQLITE_OK(rc, mmsd->mondb);
		rc = (*proxy_sqlite3_reset)(statement); ASSERT_SQLITE_OK(rc, mmsd->mondb);
		(*proxy_sqlite3_finalize)(statement);

		if (task_result == MySQL_Monitor_State_Data_Task_Result::TASK_RESULT_SUCCESS) {
			MyHGM->read_only_action(mmsd->hostname, mmsd->port, read_only); // default behavior
		} else {
			char* error = NULL;
			int cols = 0;
			int affected_rows = 0;
			SQLite3_result* resultset = NULL;
			char* new_query = NULL;
			SQLite3DB* mondb = mmsd->mondb;
			new_query = (char*)"SELECT 1 FROM (SELECT hostname,port,read_only,error FROM mysql_server_read_only_log WHERE hostname='%s' AND port='%d' ORDER BY time_start_us DESC LIMIT %d) a WHERE read_only IS NULL AND SUBSTR(error,1,7) = 'timeout' GROUP BY hostname,port HAVING COUNT(*)=%d";
			char* buff = (char*)malloc(strlen(new_query) + strlen(mmsd->hostname) + 32);
			int max_failures = mysql_thread___monitor_read_only_max_timeout_count;
			sprintf(buff, new_query, mmsd->hostname, mmsd->port, max_failures, max_failures);
			mondb->execute_statement(buff, &error, &cols, &affected_rows, &resultset);
			if (!error) {
				if (resultset) {
					if (resultset->rows_count) {
						// disable host
						proxy_error("Server %s:%d missed %d read_only checks. Assuming read_only=1\n", mmsd->hostname, mmsd->port, max_failures);
						MyHGM->p_update_mysql_error_counter(p_mysql_error_type::proxysql, mmsd->hostgroup_id, mmsd->hostname, mmsd->port, ER_PROXYSQL_READ_ONLY_CHECKS_MISSED);
						MyHGM->read_only_action(mmsd->hostname, mmsd->port, read_only); // N timeouts reached
					}
					delete resultset;
					resultset = NULL;
				}
			} else {
				proxy_error("Error on %s : %s\n", buff, error);
			}
			free(buff);
		}
	}

	return true;
}

void MySQL_Monitor::monitor_read_only_async(SQLite3_result* resultset) {
	assert(resultset);

	std::vector<std::unique_ptr<MySQL_Monitor_State_Data>> mmsds;
	mmsds.reserve(resultset->rows_count);
	Monitor_Poll monitor_poll(resultset->rows_count);

	for (std::vector<SQLite3_row*>::iterator it = resultset->rows.begin(); it != resultset->rows.end(); ++it) {
		const SQLite3_row* r = *it;
		bool rc_ping = server_responds_to_ping(r->fields[0], atoi(r->fields[1]));
		if (rc_ping) { // only if server is responding to pings
			MySQL_Monitor_State_Data_Task_Type task_type = MON_READ_ONLY;

			if (r->fields[3]) {
				if (strcasecmp(r->fields[3], (char*)"innodb_read_only") == 0) {
					task_type = MON_INNODB_READ_ONLY;
				} else if (strcasecmp(r->fields[3], (char*)"super_read_only") == 0) {
					task_type = MON_SUPER_READ_ONLY;
				} else if (strcasecmp(r->fields[3], (char*)"read_only&innodb_read_only") == 0) {
					task_type = MON_READ_ONLY__AND__INNODB_READ_ONLY;
				} else if (strcasecmp(r->fields[3], (char*)"read_only|innodb_read_only") == 0) {
					task_type = MON_READ_ONLY__OR__INNODB_READ_ONLY;
				}
			}

			std::unique_ptr<MySQL_Monitor_State_Data> mmsd(
				new MySQL_Monitor_State_Data(task_type, r->fields[0], atoi(r->fields[1]), atoi(r->fields[2])));

			mmsd->mondb = monitordb;
			mmsd->mysql = My_Conn_Pool->get_connection(mmsd->hostname, mmsd->port, mmsd.get());

			if (mmsd->mysql) {
				monitor_poll.add((POLLIN|POLLOUT|POLLPRI), mmsd.get());
				mmsds.push_back(std::move(mmsd));
			} else {
				WorkItem<MySQL_Monitor_State_Data>* item = 
					new WorkItem<MySQL_Monitor_State_Data>(mmsd.release(), monitor_read_only_thread);
				queue->add(item);
			}
		}

		if (shutdown) return;
	}

	Monitor_Poll::Process_Ready_Task_Callback_Args args(5, 50, &MySQL_Monitor::monitor_read_only_process_ready_tasks, this);

	if (monitor_poll.event_loop(mysql_thread___monitor_read_only_timeout, args) == false) {
		return;
	}
}

bool MySQL_Monitor::monitor_group_replication_process_ready_tasks(const std::vector<MySQL_Monitor_State_Data*>& mmsds) {

	for (auto& mmsd : mmsds) {

		const auto task_result = mmsd->get_task_result();
		
		assert(task_result != MySQL_Monitor_State_Data_Task_Result::TASK_RESULT_PENDING);

		if (task_result == MySQL_Monitor_State_Data_Task_Result::TASK_RESULT_SUCCESS) {
			My_Conn_Pool->put_connection(mmsd->hostname, mmsd->port, mmsd->mysql);
			mmsd->mysql = NULL;
		} else {

			if (task_result == MySQL_Monitor_State_Data_Task_Result::TASK_RESULT_TIMEOUT) {
				MyHGM->p_update_mysql_error_counter(p_mysql_error_type::proxysql, mmsd->hostgroup_id, mmsd->hostname, mmsd->port, ER_PROXYSQL_GR_HEALTH_CHECK_TIMEOUT);
				proxy_error("Timeout on group replication health check for %s:%d after %lldms. If the server is overload, increase mysql-monitor_groupreplication_healthcheck_timeout. Assuming viable_candidate=NO and read_only=YES\n", mmsd->hostname, mmsd->port, (mmsd->t2 - mmsd->t1) / 1000);
			} else {
				MyHGM->p_update_mysql_error_counter(p_mysql_error_type::proxysql, mmsd->hostgroup_id, mmsd->hostname, mmsd->port, mysql_errno(mmsd->mysql));
#ifdef DEBUG
				proxy_error("Error after %lldms: server %s:%d , mmsd %p , MYSQL %p , FD %d : %s\n", (mmsd->t2 - mmsd->t1) / 1000, mmsd->hostname, mmsd->port, mmsd, mmsd->mysql, mmsd->mysql->net.fd, (mmsd->mysql_error_msg ? mmsd->mysql_error_msg : ""));
#else
				proxy_error("Got error: mmsd %p , MYSQL %p , FD %d : %s\n", mmsd, mmsd->mysql, mmsd->mysql->net.fd, (mmsd->mysql_error_msg ? mmsd->mysql_error_msg : ""));
#endif
			}
#ifdef DEBUG
			My_Conn_Pool->conn_unregister(mmsd);
#endif // DEBUG
			mysql_close(mmsd->mysql);
			mmsd->mysql = NULL;
		}

		if (shutdown == true) {
			return false;
		}

		// TODO : complete this
		char buf[128];
		char* s = NULL;
		int l = strlen(mmsd->hostname);
		if (l < 110) {
			s = buf;
		} else {
			s = (char*)malloc(l + 16);
		}
		sprintf(s, "%s:%d", mmsd->hostname, mmsd->port);
		bool viable_candidate = false;
		bool read_only = true;
		int num_timeouts = 0;
		long long transactions_behind = -1;
		if (mmsd->interr == 0 && mmsd->result) {
			int num_fields = 0;
			int num_rows = 0;
			MYSQL_FIELD* fields = mysql_fetch_fields(mmsd->result);
			num_fields = mysql_num_fields(mmsd->result);
			num_rows = mysql_num_rows(mmsd->result);
			if (fields == NULL || num_fields != 3 || num_rows != 1) {
				proxy_error("mysql_fetch_fields returns NULL, or mysql_num_fields is incorrect. Server %s:%d . See bug #1994\n", mmsd->hostname, mmsd->port);
				if (mmsd->mysql_error_msg == NULL) {
					mmsd->mysql_error_msg = strdup("Unknown error");
				}
				continue;
			}
			MYSQL_ROW row = mysql_fetch_row(mmsd->result);
			if (row[0] && !strcasecmp(row[0], "YES")) {
				viable_candidate = true;
			}
			if (row[1] && !strcasecmp(row[1], "NO")) {
				read_only = false;
			}
			if (row[2]) {
				transactions_behind = atol(row[2]);
			}
		}
		if (mmsd->result) {
			// make sure it is clear
			mysql_free_result(mmsd->result);
			mmsd->result = NULL;
		}

		unsigned long long time_now = realtime_time();
		time_now = time_now - (mmsd->t2 - mmsd->t1);
		pthread_mutex_lock(&group_replication_mutex);
		//auto it =
		// TODO : complete this
		std::map<std::string, MyGR_monitor_node*>::iterator it2;
		it2 = Group_Replication_Hosts_Map.find(s);
		MyGR_monitor_node* node = NULL;
		if (it2 != Group_Replication_Hosts_Map.end()) {
			node = it2->second;
			node->add_entry(time_now, (mmsd->mysql_error_msg ? 0 : mmsd->t2 - mmsd->t1), transactions_behind, viable_candidate, read_only, mmsd->mysql_error_msg);
		} else {
			node = new MyGR_monitor_node(mmsd->hostname, mmsd->port, mmsd->writer_hostgroup);
			node->add_entry(time_now, (mmsd->mysql_error_msg ? 0 : mmsd->t2 - mmsd->t1), transactions_behind, viable_candidate, read_only, mmsd->mysql_error_msg);
			Group_Replication_Hosts_Map.insert(std::make_pair(s, node));
		}

		if (task_result == MySQL_Monitor_State_Data_Task_Result::TASK_RESULT_TIMEOUT) {
			num_timeouts = node->get_timeout_count();
			proxy_warning("%s:%d : group replication health check timeout count %d. Max threshold %d.\n",
				mmsd->hostname, mmsd->port, num_timeouts, mmsd->max_transactions_behind_count);
		}

		// NOTE: Previously 'lag_counts' was only updated for 'read_only'
		// because 'writers' were never selected for being set 'OFFLINE' due to
		// replication lag. Since the change of this behavior to 'SHUNNING'
		// with replication lag, no matter it's 'read_only' value, 'lag_counts'
		// is computed everytime.
		int lag_counts = node->get_lag_behind_count(mmsd->max_transactions_behind);
		pthread_mutex_unlock(&group_replication_mutex);

		// NOTE: we update MyHGM outside the mutex group_replication_mutex
		if (mmsd->mysql_error_msg) { // there was an error checking the status of the server, surely we need to reconfigure GR
			if (num_timeouts == 0) {
				// it wasn't a timeout, reconfigure immediately
				MyHGM->update_group_replication_set_offline(mmsd->hostname, mmsd->port, mmsd->writer_hostgroup, mmsd->mysql_error_msg);
			} else {
				// it was a timeout. Check if we are having consecutive timeout
				if (num_timeouts == mysql_thread___monitor_groupreplication_healthcheck_max_timeout_count) {
					proxy_error("Server %s:%d missed %d group replication checks. Number retries %d, Assuming offline\n",
						mmsd->hostname, mmsd->port, num_timeouts, num_timeouts);
					MyHGM->p_update_mysql_error_counter(p_mysql_error_type::proxysql, mmsd->hostgroup_id, mmsd->hostname, mmsd->port, ER_PROXYSQL_GR_HEALTH_CHECKS_MISSED);
					MyHGM->update_group_replication_set_offline(mmsd->hostname, mmsd->port, mmsd->writer_hostgroup, mmsd->mysql_error_msg);
				} else {
					// not enough timeout
				}
			}
		} else {
			if (viable_candidate == false) {
				MyHGM->update_group_replication_set_offline(mmsd->hostname, mmsd->port, mmsd->writer_hostgroup, (char*)"viable_candidate=NO");
			} else {
				if (read_only == true) {
					MyHGM->update_group_replication_set_read_only(mmsd->hostname, mmsd->port, mmsd->writer_hostgroup, (char*)"read_only=YES");
				} else {
					// the node is a writer
					// TODO: for now we don't care about the number of writers
					MyHGM->update_group_replication_set_writer(mmsd->hostname, mmsd->port, mmsd->writer_hostgroup);
				}

				// NOTE: Replication lag action should takes place **after** the
				// servers have been placed in the correct hostgroups, otherwise
				// during the reconfiguration of the servers due to 'update_group_replication_set_writer'
				// there would be a small window in which the 'SHUNNED' server
				// will be treat as 'ONLINE' letting some new connections to
				// take places, before it becomes 'SHUNNED' again.
				bool enable = true;
				if (lag_counts >= mysql_thread___monitor_groupreplication_max_transactions_behind_count) {
					enable = false;
				}
				MyHGM->group_replication_lag_action(
					mmsd->writer_hostgroup, mmsd->hostname, mmsd->port, lag_counts, read_only, enable
				);
			}
		}

		// clean up
		if (l < 110) {
		} else {
			free(s);
		}
	}

	return true;
}

void MySQL_Monitor::monitor_group_replication_async() {
	std::vector<std::unique_ptr<MySQL_Monitor_State_Data>> mmsds;

	pthread_mutex_lock(&group_replication_mutex);
	assert(Group_Replication_Hosts_resultset);
	mmsds.reserve(Group_Replication_Hosts_resultset->rows_count);
	Monitor_Poll monitor_poll(Group_Replication_Hosts_resultset->rows_count);

	for (std::vector<SQLite3_row*>::iterator it = Group_Replication_Hosts_resultset->rows.begin(); it != Group_Replication_Hosts_resultset->rows.end(); ++it) {
		const SQLite3_row* r = *it;
		bool rc_ping = server_responds_to_ping(r->fields[1], atoi(r->fields[2]));
		if (rc_ping) { // only if server is responding to pings
			std::unique_ptr<MySQL_Monitor_State_Data> mmsd(
				new MySQL_Monitor_State_Data(MON_GROUP_REPLICATION, r->fields[1], atoi(r->fields[2]), atoi(r->fields[3])));

			mmsd->writer_hostgroup = atoi(r->fields[0]);
			mmsd->writer_is_also_reader = atoi(r->fields[4]);
			mmsd->max_transactions_behind = atoi(r->fields[5]);
			mmsd->max_transactions_behind_count = mysql_thread___monitor_groupreplication_max_transactions_behind_count;
			mmsd->mondb = monitordb;
			mmsd->mysql = My_Conn_Pool->get_connection(mmsd->hostname, mmsd->port, mmsd.get());

			if (mmsd->mysql) {
				monitor_poll.add((POLLIN|POLLOUT|POLLPRI), mmsd.get());
				mmsds.push_back(std::move(mmsd));
			} else {
				WorkItem<MySQL_Monitor_State_Data>* item =
					new WorkItem<MySQL_Monitor_State_Data>(mmsd.release(), monitor_group_replication_thread);
				queue->add(item);
			}
		}

		if (shutdown) {
			pthread_mutex_unlock(&group_replication_mutex);
			return;
		}
	}
	pthread_mutex_unlock(&group_replication_mutex);

	Monitor_Poll::Process_Ready_Task_Callback_Args args(5, 50, &MySQL_Monitor::monitor_group_replication_process_ready_tasks, this);

	if (monitor_poll.event_loop(mysql_thread___monitor_groupreplication_healthcheck_timeout, args) == false) {
		return;
	}
}

bool MySQL_Monitor::monitor_replication_lag_process_ready_tasks(const std::vector<MySQL_Monitor_State_Data*>& mmsds) {

	for (auto& mmsd : mmsds) {

		const auto task_result = mmsd->get_task_result();

		assert(task_result != MySQL_Monitor_State_Data_Task_Result::TASK_RESULT_PENDING);

		if (task_result == MySQL_Monitor_State_Data_Task_Result::TASK_RESULT_SUCCESS) {
			__sync_fetch_and_add(&replication_lag_check_OK, 1);
			My_Conn_Pool->put_connection(mmsd->hostname, mmsd->port, mmsd->mysql);
			mmsd->mysql = NULL;
		} else {
			__sync_fetch_and_add(&replication_lag_check_ERR, 1);
			if (task_result == MySQL_Monitor_State_Data_Task_Result::TASK_RESULT_TIMEOUT) {
				proxy_error("Timeout on replication lag health check for %s:%d after %lldms. If the server is overload, increase mysql-monitor_replication_lag_timeout. Assuming viable_candidate=NO and read_only=YES\n", mmsd->hostname, mmsd->port, (mmsd->t2 - mmsd->t1) / 1000);
			}
			else if (task_result == MySQL_Monitor_State_Data_Task_Result::TASK_RESULT_FAILED) {
				MyHGM->p_update_mysql_error_counter(p_mysql_error_type::proxysql, mmsd->hostgroup_id, mmsd->hostname, mmsd->port, mysql_errno(mmsd->mysql));
#ifdef DEBUG
				proxy_error("Error after %lldms: server %s:%d , mmsd %p , MYSQL %p , FD %d : %s\n", (mmsd->t2 - mmsd->t1) / 1000, mmsd->hostname, mmsd->port, mmsd, mmsd->mysql, mmsd->mysql->net.fd, (mmsd->mysql_error_msg ? mmsd->mysql_error_msg : ""));
#else
				proxy_error("Error after %lldms on server %s:%d : %s\n", (mmsd->t2 - mmsd->t1) / 1000, mmsd->hostname, mmsd->port, (mmsd->mysql_error_msg ? mmsd->mysql_error_msg : ""));
#endif
			}
#ifdef DEBUG
			My_Conn_Pool->conn_unregister(mmsd);
#endif
			mysql_close(mmsd->mysql);
			mmsd->mysql = NULL;
		}

		if (shutdown == true) {
			return false;
		}

		sqlite3_stmt* statement = NULL;
		const char* query = (char*)"INSERT OR REPLACE INTO mysql_server_replication_lag_log VALUES (?1 , ?2 , ?3 , ?4 , ?5 , ?6)";
		int rc = mmsd->mondb->prepare_v2(query, &statement);
		ASSERT_SQLITE_OK(rc, mmsd->mondb);
		// 'replication_lag' to be feed to 'replication_lag_action'
		int repl_lag = -2;
		rc = (*proxy_sqlite3_bind_text)(statement, 1, mmsd->hostname, -1, SQLITE_TRANSIENT); ASSERT_SQLITE_OK(rc, mmsd->mondb);
		rc = (*proxy_sqlite3_bind_int)(statement, 2, mmsd->port); ASSERT_SQLITE_OK(rc, mmsd->mondb);
		unsigned long long time_now = realtime_time();
		time_now = time_now - (mmsd->t2 - mmsd->t1);
		rc = (*proxy_sqlite3_bind_int64)(statement, 3, time_now); ASSERT_SQLITE_OK(rc, mmsd->mondb);
		rc = (*proxy_sqlite3_bind_int64)(statement, 4, (mmsd->mysql_error_msg ? 0 : mmsd->t2 - mmsd->t1)); ASSERT_SQLITE_OK(rc, mmsd->mondb);
		if (mmsd->interr == 0 && mmsd->result) {
			int num_fields = 0;
			int k = 0;
			MYSQL_FIELD* fields = NULL;
			int j = -1;
			num_fields = mysql_num_fields(mmsd->result);
			fields = mysql_fetch_fields(mmsd->result);
			if (
				fields && (
					(num_fields == 1 && mmsd->use_percona_heartbeat == true)
					||
					(num_fields > 30 && mmsd->use_percona_heartbeat == false)
					)
				) {
				for (k = 0; k < num_fields; k++) {
					if (fields[k].name) {
						if (strcmp("Seconds_Behind_Master", fields[k].name) == 0) {
							j = k;
						}
					}
				}
				if (j > -1) {
					MYSQL_ROW row = mysql_fetch_row(mmsd->result);
					if (row) {
						repl_lag = -1; // this is old behavior
						repl_lag = mysql_thread___monitor_slave_lag_when_null; // new behavior, see 669
						if (row[j]) { // if Seconds_Behind_Master is not NULL
							repl_lag = atoi(row[j]);
						} else {
							proxy_error("Replication lag on server %s:%d is NULL, using the value %d (mysql-monitor_slave_lag_when_null)\n", mmsd->hostname, mmsd->port, mysql_thread___monitor_slave_lag_when_null);
							MyHGM->p_update_mysql_error_counter(p_mysql_error_type::proxysql, mmsd->hostgroup_id, mmsd->hostname, mmsd->port, ER_PROXYSQL_SRV_NULL_REPLICATION_LAG);
						}
					}
				}
				if (repl_lag >= 0) {
					rc = (*proxy_sqlite3_bind_int64)(statement, 5, repl_lag); ASSERT_SQLITE_OK(rc, mmsd->mondb);
				} else {
					rc = (*proxy_sqlite3_bind_null)(statement, 5); ASSERT_SQLITE_OK(rc, mmsd->mondb);
				}
			} else {
				proxy_error("mysql_fetch_fields returns NULL, or mysql_num_fields is incorrect. Server %s:%d . See bug #1994\n", mmsd->hostname, mmsd->port);
				rc = (*proxy_sqlite3_bind_null)(statement, 5); ASSERT_SQLITE_OK(rc, mmsd->mondb);
			}
			mysql_free_result(mmsd->result);
			mmsd->result = NULL;
		} else {
			rc = (*proxy_sqlite3_bind_null)(statement, 5); ASSERT_SQLITE_OK(rc, mmsd->mondb);
			// 'replication_lag_check' timed out, we set 'repl_lag' to '-3' to avoid server to be 're-enabled'.
			repl_lag = -3;
		}
		rc = (*proxy_sqlite3_bind_text)(statement, 6, mmsd->mysql_error_msg, -1, SQLITE_TRANSIENT); ASSERT_SQLITE_OK(rc, mmsd->mondb);
		SAFE_SQLITE3_STEP2(statement);
		rc = (*proxy_sqlite3_clear_bindings)(statement); ASSERT_SQLITE_OK(rc, mmsd->mondb);
		rc = (*proxy_sqlite3_reset)(statement); ASSERT_SQLITE_OK(rc, mmsd->mondb);
		MyHGM->replication_lag_action(mmsd->hostgroup_id, mmsd->hostname, mmsd->port, repl_lag);
		(*proxy_sqlite3_finalize)(statement);
	}

	return true;
}

void MySQL_Monitor::monitor_replication_lag_async(SQLite3_result* resultset) {
	assert(resultset);

	std::vector<std::unique_ptr<MySQL_Monitor_State_Data>> mmsds;
	mmsds.reserve(resultset->rows_count);
	Monitor_Poll monitor_poll(resultset->rows_count);

	for (std::vector<SQLite3_row*>::iterator it = resultset->rows.begin(); it != resultset->rows.end(); ++it) {
		const SQLite3_row* r = *it;
		bool rc_ping = server_responds_to_ping(r->fields[1], atoi(r->fields[2]));
		if (rc_ping) { // only if server is responding to pings

			std::unique_ptr<MySQL_Monitor_State_Data> mmsd(
				new MySQL_Monitor_State_Data(MySQL_Monitor_State_Data_Task_Type::MON_REPLICATION_LAG, 
					r->fields[1], atoi(r->fields[2]), atoi(r->fields[4]), atoi(r->fields[0])));

			mmsd->mondb = monitordb;
			mmsd->mysql = My_Conn_Pool->get_connection(mmsd->hostname, mmsd->port, mmsd.get());

			if (mmsd->mysql) {
				monitor_poll.add((POLLIN|POLLOUT|POLLPRI), mmsd.get());
				mmsds.push_back(std::move(mmsd));
			} else {
				WorkItem<MySQL_Monitor_State_Data>* item =
					new WorkItem<MySQL_Monitor_State_Data>(mmsd.release(), monitor_replication_lag_thread);
				queue->add(item);
			}
		}

		if (shutdown) return;
	}

	Monitor_Poll::Process_Ready_Task_Callback_Args args(5, 50, &MySQL_Monitor::monitor_replication_lag_process_ready_tasks, this);

	if (monitor_poll.event_loop(mysql_thread___monitor_replication_lag_timeout, args) == false) {
		return;
	}
}

bool MySQL_Monitor::monitor_galera_process_ready_tasks(const std::vector<MySQL_Monitor_State_Data*>& mmsds) {

	for (auto& mmsd : mmsds) {

		const auto task_result = mmsd->get_task_result();

		assert(task_result != MySQL_Monitor_State_Data_Task_Result::TASK_RESULT_PENDING);

		if (task_result == MySQL_Monitor_State_Data_Task_Result::TASK_RESULT_SUCCESS) {

#ifdef TEST_GALERA
			if (rand() % 3 == 0) { // drop the connection once every 3 checks
				My_Conn_Pool->conn_unregister(mmsd);
				mysql_close(mmsd->mysql);
				mmsd->mysql = NULL;
			} else {
				My_Conn_Pool->put_connection(mmsd->hostname, mmsd->port, mmsd->mysql);
				mmsd->mysql = NULL;
			}
#else
			My_Conn_Pool->put_connection(mmsd->hostname, mmsd->port, mmsd->mysql);
			mmsd->mysql = NULL;
#endif
		} else {
			if (task_result == MySQL_Monitor_State_Data_Task_Result::TASK_RESULT_TIMEOUT) {
				MyHGM->p_update_mysql_error_counter(p_mysql_error_type::proxysql, mmsd->hostgroup_id, mmsd->hostname, mmsd->port, ER_PROXYSQL_GALERA_HEALTH_CHECK_CONN_TIMEOUT);
				proxy_error("Timeout on Galera health check for %s:%d after %lldms. If the server is overload, increase mysql-monitor_galera_healthcheck_timeout.\n", mmsd->hostname, mmsd->port, (mmsd->t2 - mmsd->t1) / 1000);
			}
			else if (task_result == MySQL_Monitor_State_Data_Task_Result::TASK_RESULT_FAILED) {
				MyHGM->p_update_mysql_error_counter(p_mysql_error_type::proxysql, mmsd->hostgroup_id, mmsd->hostname, mmsd->port, mysql_errno(mmsd->mysql));
#ifdef DEBUG
				proxy_error("Error after %lldms: server %s:%d , mmsd %p , MYSQL %p , FD %d : %s\n", (mmsd->t2 - mmsd->t1) / 1000, mmsd->hostname, mmsd->port, mmsd, mmsd->mysql, mmsd->mysql->net.fd, (mmsd->mysql_error_msg ? mmsd->mysql_error_msg : ""));
#else
				proxy_error("Got error: mmsd %p , MYSQL %p , FD %d : %s\n", mmsd, mmsd->mysql, mmsd->mysql->net.fd, (mmsd->mysql_error_msg ? mmsd->mysql_error_msg : ""));
#endif
			}
#ifdef DEBUG
			My_Conn_Pool->conn_unregister(mmsd);
#endif // DEBUG
			mysql_close(mmsd->mysql);
			mmsd->mysql = NULL;
		}

		if (shutdown == true) {
			return false;
		}

		// TODO : complete this
		char buf[128];
		char* s = NULL;
		int l = strlen(mmsd->hostname);
		if (l < 110) {
			s = buf;
		} else {
			s = (char*)malloc(l + 16);
		}
		sprintf(s, "%s:%d", mmsd->hostname, mmsd->port);
		bool primary_partition = false;
		bool read_only = true;
		bool wsrep_desync = true;
		int wsrep_local_state = 0;
		bool wsrep_reject_queries = true;
		bool wsrep_sst_donor_rejects_queries = true;
		long long wsrep_local_recv_queue = 0;
		bool pxc_maint_mode = false;
		int num_timeouts = 0;
		MYSQL_FIELD* fields = NULL;
		if (mmsd->interr == 0 && mmsd->result) {
			int num_fields = 0;
			int num_rows = 0;
			num_fields = mysql_num_fields(mmsd->result);
			fields = mysql_fetch_fields(mmsd->result);
			num_rows = mysql_num_rows(mmsd->result);
			if (fields == NULL || num_fields != 8 || num_rows != 1) {
				proxy_error("mysql_fetch_fields returns NULL, or mysql_num_fields is incorrect. Server %s:%d . See bug #1994\n", mmsd->hostname, mmsd->port);
				if (mmsd->mysql_error_msg == NULL) {
					mmsd->mysql_error_msg = strdup("Unknown error");
				}

				if (mmsd->result) {
					mysql_free_result(mmsd->result);
					mmsd->result = NULL;
				}
				continue;
			}
			MYSQL_ROW row = mysql_fetch_row(mmsd->result);
			if (row[0]) {
				wsrep_local_state = atoi(row[0]);
			}
			if (row[1]) {
				if (!strcasecmp(row[1], "NO") || !strcasecmp(row[1], "OFF") || !strcasecmp(row[1], "0")) {
					read_only = false;
				}
			}
			if (row[2]) {
				wsrep_local_recv_queue = atoll(row[2]);
			}
			if (row[3]) {
				if (!strcasecmp(row[3], "NO") || !strcasecmp(row[3], "OFF") || !strcasecmp(row[3], "0")) {
					wsrep_desync = false;
				}
			}
			if (row[4]) {
				if (!strcasecmp(row[4], "NONE")) {
					wsrep_reject_queries = false;
				}
			}
			if (row[5]) {
				if (!strcasecmp(row[5], "NO") || !strcasecmp(row[5], "OFF") || !strcasecmp(row[5], "0")) {
					wsrep_sst_donor_rejects_queries = false;
				}
			}
			if (row[6]) {
				if (!strcasecmp(row[6], "Primary")) {
					primary_partition = true;
				}
			}
			if (row[7]) {
				std::string s(row[7]);
				std::transform(s.begin(), s.end(), s.begin(), ::toupper);
				if (!strncmp("DISABLED", s.c_str(), 8)) {
					pxc_maint_mode = false;
				} else {
					pxc_maint_mode = true;
				}
			}
			mysql_free_result(mmsd->result);
			mmsd->result = NULL;
		}

		unsigned long long time_now = realtime_time();
		time_now = time_now - (mmsd->t2 - mmsd->t1);
		pthread_mutex_lock(&galera_mutex);

		// TODO : complete this
		std::map<std::string, Galera_monitor_node*>::iterator it2;
		it2 = Galera_Hosts_Map.find(s);
		Galera_monitor_node* node = NULL;
		if (it2 != Galera_Hosts_Map.end()) {
			node = it2->second;
			node->add_entry(time_now, (mmsd->mysql_error_msg ? 0 : mmsd->t2 - mmsd->t1), wsrep_local_recv_queue, primary_partition, read_only, wsrep_local_state, wsrep_desync, wsrep_reject_queries, wsrep_sst_donor_rejects_queries, pxc_maint_mode, mmsd->mysql_error_msg);
		} else {
			node = new Galera_monitor_node(mmsd->hostname, mmsd->port, mmsd->writer_hostgroup);
			node->add_entry(time_now, (mmsd->mysql_error_msg ? 0 : mmsd->t2 - mmsd->t1), wsrep_local_recv_queue, primary_partition, read_only, wsrep_local_state, wsrep_desync, wsrep_reject_queries, wsrep_sst_donor_rejects_queries, pxc_maint_mode, mmsd->mysql_error_msg);
			Galera_Hosts_Map.insert(std::make_pair(s, node));
		}
		if (task_result == MySQL_Monitor_State_Data_Task_Result::TASK_RESULT_TIMEOUT) {
			// it was a timeout . Let's count the number of consecutive timeouts
			int max_num_timeout = 10;
			if (mysql_thread___monitor_galera_healthcheck_max_timeout_count < max_num_timeout) {
				max_num_timeout = mysql_thread___monitor_galera_healthcheck_max_timeout_count;
			}
			unsigned long long start_times[max_num_timeout];
			bool timeouts[max_num_timeout];
			for (int i = 0; i < max_num_timeout; i++) {
				start_times[i] = 0;
				timeouts[i] = false;
			}
			for (int i = 0; i < Galera_Nentries; i++) {
				if (node->last_entries[i].start_time) {
					int smallidx = 0;
					for (int j = 0; j < max_num_timeout; j++) {
						//find the smaller value
						if (j != smallidx) {
							if (start_times[j] < start_times[smallidx]) {
								smallidx = j;
							}
						}
					}
					if (start_times[smallidx] < node->last_entries[i].start_time) {
						start_times[smallidx] = node->last_entries[i].start_time;
						timeouts[smallidx] = false;
						if (node->last_entries[i].error) {
							if (strncasecmp(node->last_entries[i].error, (char*)"timeout", 7) == 0) {
								timeouts[smallidx] = true;
							}
						}
					}
				}
			}
			for (int i = 0; i < max_num_timeout; i++) {
				if (timeouts[i]) {
					num_timeouts++;
				}
			}
		}

		pthread_mutex_unlock(&galera_mutex);

		// NOTE: we update MyHGM outside the mutex galera_mutex
		if (mmsd->mysql_error_msg) { // there was an error checking the status of the server, surely we need to reconfigure Galera
			if (num_timeouts == 0) {
				// it wasn't a timeout, reconfigure immediately
				MyHGM->update_galera_set_offline(mmsd->hostname, mmsd->port, mmsd->writer_hostgroup, mmsd->mysql_error_msg);
			} else {
				// it was a timeout. Check if we are having consecutive timeout
				if (num_timeouts == mysql_thread___monitor_galera_healthcheck_max_timeout_count) {
					proxy_error("Server %s:%d missed %d Galera checks. Assuming offline\n", mmsd->hostname, mmsd->port, num_timeouts);
					MyHGM->p_update_mysql_error_counter(p_mysql_error_type::proxysql, mmsd->hostgroup_id, mmsd->hostname, mmsd->port, ER_PROXYSQL_GALERA_HEALTH_CHECKS_MISSED);
					MyHGM->update_galera_set_offline(mmsd->hostname, mmsd->port, mmsd->writer_hostgroup, mmsd->mysql_error_msg);
				} else {
					// not enough timeout
				}
			}
		} else {
			if (fields) { // if we didn't get any error, but fileds is NULL, we are likely hitting bug #1994
				if (primary_partition == false || wsrep_desync == true || (wsrep_local_state != 4 && (wsrep_local_state != 2 || wsrep_sst_donor_rejects_queries))) {
					if (primary_partition == false) {
						MyHGM->update_galera_set_offline(mmsd->hostname, mmsd->port, mmsd->writer_hostgroup, (char*)"primary_partition=NO");
					} else {
						if (wsrep_desync == true) {
							MyHGM->update_galera_set_offline(mmsd->hostname, mmsd->port, mmsd->writer_hostgroup, (char*)"wsrep_desync=YES");
						} else {
							char msg[80];
							sprintf(msg, "wsrep_local_state=%d", wsrep_local_state);
							MyHGM->update_galera_set_offline(mmsd->hostname, mmsd->port, mmsd->writer_hostgroup, msg);
						}
					}
				} else {

					if (wsrep_reject_queries) {
						MyHGM->update_galera_set_offline(mmsd->hostname, mmsd->port, mmsd->writer_hostgroup, (char*)"wsrep_reject_queries=true");
					} else {
						if (pxc_maint_mode) {
							MyHGM->update_galera_set_offline(mmsd->hostname, mmsd->port, mmsd->writer_hostgroup, (char*)"pxc_maint_mode=YES", true);
						} else {
							if (read_only == true) {
								if (wsrep_local_recv_queue > mmsd->max_transactions_behind) {
									MyHGM->update_galera_set_offline(mmsd->hostname, mmsd->port, mmsd->writer_hostgroup, (char*)"slave is lagging");
								} else {
									MyHGM->update_galera_set_read_only(mmsd->hostname, mmsd->port, mmsd->writer_hostgroup, (char*)"read_only=YES");
								}
							} else {
								// the node is a writer
								// TODO: for now we don't care about the number of writers
								MyHGM->update_galera_set_writer(mmsd->hostname, mmsd->port, mmsd->writer_hostgroup);
							}
						}
					}
				}
			} else {
				proxy_error("mysql_fetch_fields returns NULL. Server %s:%d . See bug #1994\n", mmsd->hostname, mmsd->port);
			}
		}

		// clean up
		if (l < 110) {
		} else {
			free(s);
		}

		if (mmsd->result) {
			mysql_free_result(mmsd->result);
			mmsd->result = NULL;
		}
	}

	return true;
}

void MySQL_Monitor::monitor_galera_async() {

	std::vector<std::unique_ptr<MySQL_Monitor_State_Data>> mmsds;

	pthread_mutex_lock(&galera_mutex);
	assert(Galera_Hosts_resultset);
	mmsds.reserve(Galera_Hosts_resultset->rows_count);
	Monitor_Poll monitor_poll(Galera_Hosts_resultset->rows_count);

	for (std::vector<SQLite3_row*>::iterator it = Galera_Hosts_resultset->rows.begin(); it != Galera_Hosts_resultset->rows.end(); ++it) {
		const SQLite3_row* r = *it;
		bool rc_ping = server_responds_to_ping(r->fields[1], atoi(r->fields[2]));
		if (rc_ping) { // only if server is responding to pings

			std::unique_ptr<MySQL_Monitor_State_Data> mmsd(new MySQL_Monitor_State_Data(MySQL_Monitor_State_Data_Task_Type::MON_GALERA,
				r->fields[1], atoi(r->fields[2]), atoi(r->fields[3])));
			
			mmsd->mysql = My_Conn_Pool->get_connection(r->fields[1], atoi(r->fields[2]), NULL);
			mmsd->writer_hostgroup = atoi(r->fields[0]);
			mmsd->writer_is_also_reader = atoi(r->fields[4]);
			mmsd->max_transactions_behind = atoi(r->fields[5]);
			mmsd->mondb = monitordb;

			if (mmsd->mysql) {
				monitor_poll.add((POLLIN|POLLOUT|POLLPRI), mmsd.get());
				mmsds.push_back(std::move(mmsd));
			} else {
				WorkItem<MySQL_Monitor_State_Data>* item =
					new WorkItem<MySQL_Monitor_State_Data>(mmsd.release(), monitor_galera_thread);
				queue->add(item);
			}
		}

		if (shutdown) {
			pthread_mutex_unlock(&galera_mutex);
			return;
		}
	}
	pthread_mutex_unlock(&galera_mutex);

	Monitor_Poll::Process_Ready_Task_Callback_Args args(5, 50, &MySQL_Monitor::monitor_galera_process_ready_tasks, this);

	if (monitor_poll.event_loop(mysql_thread___monitor_galera_healthcheck_timeout, args) == false) {
		return;
	}
}

template class WorkItem<MySQL_Monitor_State_Data>;
template class WorkItem<DNS_Resolve_Data>;<|MERGE_RESOLUTION|>--- conflicted
+++ resolved
@@ -317,26 +317,15 @@
 					break;
 				}
 #ifdef DEBUG
-<<<<<<< HEAD
-				// Safety check
 				// 'my' can be NULL due to connection cleanup, and can cause crash
-=======
->>>>>>> e5f252e1
 				if (my) {
 					for (unsigned int j=0; j<conns->len; j++) {
 						MYSQL *my1 = (MYSQL *)conns->index(j);
 						assert(my!=my1);
-<<<<<<< HEAD
-						assert(my->net.fd!=my1->net.fd); // will crash if my is null (in Debug mode)
-					}
-				//proxy_info("Registering MYSQL with FD %d from mmsd %p and MYSQL %p\n", my->net.fd, mmsd, my);
-				
-=======
 						assert(my->net.fd!=my1->net.fd);
 					}
 					//proxy_info("Registering MYSQL with FD %d from mmsd %p and MYSQL %p\n", my->net.fd, mmsd, my);
 
->>>>>>> e5f252e1
 					conns->add(my);
 				}
 #endif // DEBUG
