--- conflicted
+++ resolved
@@ -1,13 +1,11 @@
 #include <vector>
+#include <memory>
 
 #include "gen_utils.h"
 
 
 using std::vector;
-<<<<<<< HEAD
 using std::unique_ptr;
-=======
->>>>>>> a60fc1b8
 
 char *escape_string_single_quotes(char *input, bool free_it) {
 	int i,j,l;
@@ -229,25 +227,15 @@
 	return false;
 }
 
-<<<<<<< HEAD
 std::unique_ptr<SQLite3_result> get_SQLite3_resulset(MYSQL_RES* resultset) {
 	if (resultset == nullptr) {
 		return std::unique_ptr<SQLite3_result>(nullptr);
-=======
-SQLite3_result * get_SQLite3_resulset(MYSQL_RES* resultset) {
-	if (resultset == nullptr) {
-		return nullptr;
->>>>>>> a60fc1b8
 	}
 
 	uint32_t num_fields = mysql_num_fields(resultset);
 	MYSQL_FIELD* fields = mysql_fetch_fields(resultset);
 
-<<<<<<< HEAD
 	std::unique_ptr<SQLite3_result> sqlite_result { new SQLite3_result(num_fields) };
-=======
-	SQLite3_result * sqlite_result { new SQLite3_result(num_fields) };
->>>>>>> a60fc1b8
 
 	for (uint32_t i = 0; i < num_fields; i++) {
 		sqlite_result->add_column_definition(SQLITE_TEXT, fields[i].name);
