--- conflicted
+++ resolved
@@ -90,21 +90,12 @@
 endif
 
 
-<<<<<<< HEAD
-# determine compiler support for c++11/17
-export CPLUSPLUS=$(shell ${CC} -std=c++17 -dM -E -x c++ /dev/null 2>/dev/null | grep -F __cplusplus | grep -Po '\d\d\d\d\d\dL')
-ifeq ($(CPLUSPLUS),)
-	export CPLUSPLUS=$(shell ${CC} -std=c++11 -dM -E -x c++ /dev/null 2>/dev/null| grep -F __cplusplus | grep -Po '\d\d\d\d\d\dL')
-ifeq ($(CPLUSPLUS),)
-	$(error Compiler must support at least c++11)
-=======
 ### detect compiler support for c++11/17
 CPLUSPLUS := $(shell ${CC} -std=c++17 -dM -E -x c++ /dev/null 2>/dev/null | grep -F __cplusplus | grep -Po '\d\d\d\d\d\dL')
 ifneq ($(CPLUSPLUS),201703L)
 	CPLUSPLUS := $(shell ${CC} -std=c++11 -dM -E -x c++ /dev/null 2>/dev/null| grep -F __cplusplus | grep -Po '\d\d\d\d\d\dL')
 ifneq ($(CPLUSPLUS),201103L)
 $(error Compiler must support at least c++11)
->>>>>>> 4379553d
 endif
 endif
 STDCPP := -std=c++$(shell echo $(CPLUSPLUS) | cut -c3-4) -DCXX$(shell echo $(CPLUSPLUS) | cut -c3-4)
@@ -112,32 +103,13 @@
 
 PSQLCH :=
 ifeq ($(PROXYSQLCLICKHOUSE),1)
-<<<<<<< HEAD
-	PSQLCH=-DPROXYSQLCLICKHOUSE
-=======
 	PSQLCH := -DPROXYSQLCLICKHOUSE
->>>>>>> 4379553d
 endif
 
 
 # 'libhttpserver': Add 'ENABLE_EPOLL' by default for all platforms except
 # for 'Darwin'. This is required when compiling 'libhttpserver' for avoiding
 # internal use of 'SELECT' in favor of 'EPOLL'. See #3591.
-<<<<<<< HEAD
-ENABLE_EPOLL=-DENABLE_EPOLL
-ifeq ($(UNAME_S),Darwin)
-ENABLE_EPOLL=
-endif
-
-MYCFLAGS=$(IDIRS) $(OPTZ) $(DEBUG) -Wall -DGITVERSION=\"$(GIT_VERSION)\" $(NOJEM) $(WGCOV) $(WASAN)
-
-MYCXXFLAGS=-std=c++11 -DCXX11
-ifeq ($(CPLUSPLUS),201703L)
-	MYCXXFLAGS=-std=c++17 -DCXX17
-endif
-MYCXXFLAGS+= $(MYCFLAGS) $(PSQLCH) $(ENABLE_EPOLL)
-
-=======
 ENABLE_EPOLL := -DENABLE_EPOLL
 ifeq ($(UNAME_S),Darwin)
 	ENABLE_EPOLL :=
@@ -145,7 +117,6 @@
 
 MYCFLAGS := $(IDIRS) $(OPTZ) $(DEBUG) -Wall -DGITVERSION=\"$(GIT_VERSION)\" $(NOJEM) $(WGCOV) $(WASAN)
 MYCXXFLAGS := $(STDCPP) $(MYCFLAGS) $(PSQLCH) $(ENABLE_EPOLL)
->>>>>>> 4379553d
 
 default: libproxysql.a
 .PHONY: default
