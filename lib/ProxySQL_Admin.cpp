#include <iostream>     // std::cout
#include <algorithm>    // std::sort
#include <vector>       // std::vector
#include "re2/re2.h"
#include "re2/regexp.h"
#include "proxysql.h"
#include "cpp.h"

#include <search.h>
#include <stdlib.h>
#include <stdio.h>
#include <sys/time.h>
#include <time.h>
#include <string.h>
#include <assert.h>
#include <unistd.h>
#include <sys/socket.h>
#include <resolv.h>
#include <arpa/inet.h>
#include <pthread.h>
#include "SpookyV2.h"
//#define MYSQL_THREAD_IMPLEMENTATION

#define SELECT_VERSION_COMMENT "select @@version_comment limit 1"
#define SELECT_VERSION_COMMENT_LEN 32
#define SELECT_DB_USER "select DATABASE(), USER() limit 1"
#define SELECT_DB_USER_LEN 33

#define READ_ONLY_OFF "\x01\x00\x00\x01\x02\x23\x00\x00\x02\x03\x64\x65\x66\x00\x00\x00\x0d\x56\x61\x72\x69\x61\x62\x6c\x65\x5f\x6e\x61\x6d\x65\x00\x0c\x21\x00\x0f\x00\x00\x00\xfd\x01\x00\x1f\x00\x00\x1b\x00\x00\x03\x03\x64\x65\x66\x00\x00\x00\x05\x56\x61\x6c\x75\x65\x00\x0c\x21\x00\x0f\x00\x00\x00\xfd\x01\x00\x1f\x00\x00\x05\x00\x00\x04\xfe\x00\x00\x02\x00\x0e\x00\x00\x05\x09\x72\x65\x61\x64\x5f\x6f\x6e\x6c\x79\x03\x4f\x46\x46\x05\x00\x00\x06\xfe\x00\x00\x02\x00"
#define READ_ONLY_ON "\x01\x00\x00\x01\x02\x23\x00\x00\x02\x03\x64\x65\x66\x00\x00\x00\x0d\x56\x61\x72\x69\x61\x62\x6c\x65\x5f\x6e\x61\x6d\x65\x00\x0c\x21\x00\x0f\x00\x00\x00\xfd\x01\x00\x1f\x00\x00\x1b\x00\x00\x03\x03\x64\x65\x66\x00\x00\x00\x05\x56\x61\x6c\x75\x65\x00\x0c\x21\x00\x0f\x00\x00\x00\xfd\x01\x00\x1f\x00\x00\x05\x00\x00\x04\xfe\x00\x00\x02\x00\x0d\x00\x00\x05\x09\x72\x65\x61\x64\x5f\x6f\x6e\x6c\x79\x02\x4f\x4e\x05\x00\x00\x06\xfe\x00\x00\x02\x00"


struct cpu_timer
{
	cpu_timer() {
		begin = monotonic_time();
	}
	~cpu_timer()
	{
		unsigned long long end = monotonic_time();
#ifdef DEBUG
		std::cerr << double( end - begin ) / 1000000 << " secs.\n" ;
#endif
		begin=end-begin; // make the compiler happy
	};
	unsigned long long begin;
};

char *s_strdup(char *s) {
	char *ret=NULL;
	if (s) {
		ret=strdup(s);
	}
	return ret;
}

static volatile int load_main_=0;
static volatile bool nostart_=false;

static int __admin_refresh_interval=0;

static bool proxysql_mysql_paused=false;
static int old_wait_timeout;

extern Query_Cache *GloQC;
extern MySQL_Authentication *GloMyAuth;
extern ProxySQL_Admin *GloAdmin;
extern Query_Processor *GloQPro;
extern MySQL_Threads_Handler *GloMTH;
extern MySQL_Logger *GloMyLogger;
extern MySQL_STMT_Manager *GloMyStmt;
//#define PANIC(msg)  { perror(msg); return -1; }
#define PANIC(msg)  { perror(msg); exit(EXIT_FAILURE); }

int rc, arg_on=1, arg_off=0;

pthread_mutex_t sock_mutex = PTHREAD_MUTEX_INITIALIZER;
pthread_mutex_t admin_mutex = PTHREAD_MUTEX_INITIALIZER;

#define LINESIZE	2048

#define ADMIN_SQLITE_TABLE_MYSQL_SERVERS "CREATE TABLE mysql_servers (hostgroup_id INT NOT NULL DEFAULT 0 , hostname VARCHAR NOT NULL , port INT NOT NULL DEFAULT 3306 , status VARCHAR CHECK (UPPER(status) IN ('ONLINE','SHUNNED','OFFLINE_SOFT', 'OFFLINE_HARD')) NOT NULL DEFAULT 'ONLINE' , weight INT CHECK (weight >= 0) NOT NULL DEFAULT 1 , compression INT CHECK (compression >=0 AND compression <= 102400) NOT NULL DEFAULT 0 , max_connections INT CHECK (max_connections >=0) NOT NULL DEFAULT 1000 , max_replication_lag INT CHECK (max_replication_lag >= 0 AND max_replication_lag <= 126144000) NOT NULL DEFAULT 0 , use_ssl INT CHECK (use_ssl IN(0,1)) NOT NULL DEFAULT 0 , max_latency_ms INT UNSIGNED CHECK (max_latency_ms>=0) NOT NULL DEFAULT 0 , comment VARCHAR NOT NULL DEFAULT '' , PRIMARY KEY (hostgroup_id, hostname, port) )"

// mysql_servers in v1.1.0
#define ADMIN_SQLITE_TABLE_MYSQL_SERVERS_V1_1_0 "CREATE TABLE mysql_servers (hostgroup_id INT NOT NULL DEFAULT 0 , hostname VARCHAR NOT NULL , port INT NOT NULL DEFAULT 3306 , status VARCHAR CHECK (UPPER(status) IN ('ONLINE','SHUNNED','OFFLINE_SOFT', 'OFFLINE_HARD')) NOT NULL DEFAULT 'ONLINE' , weight INT CHECK (weight >= 0) NOT NULL DEFAULT 1 , compression INT CHECK (compression >=0 AND compression <= 102400) NOT NULL DEFAULT 0 , max_connections INT CHECK (max_connections >=0) NOT NULL DEFAULT 1000 , max_replication_lag INT CHECK (max_replication_lag >= 0 AND max_replication_lag <= 126144000) NOT NULL DEFAULT 0 , PRIMARY KEY (hostgroup_id, hostname, port) )"

// mysql_servers in v1.2.0e
#define ADMIN_SQLITE_TABLE_MYSQL_SERVERS_V1_2_0e "CREATE TABLE mysql_servers (hostgroup_id INT NOT NULL DEFAULT 0 , hostname VARCHAR NOT NULL , port INT NOT NULL DEFAULT 3306 , status VARCHAR CHECK (UPPER(status) IN ('ONLINE','SHUNNED','OFFLINE_SOFT', 'OFFLINE_HARD')) NOT NULL DEFAULT 'ONLINE' , weight INT CHECK (weight >= 0) NOT NULL DEFAULT 1 , compression INT CHECK (compression >=0 AND compression <= 102400) NOT NULL DEFAULT 0 , max_connections INT CHECK (max_connections >=0) NOT NULL DEFAULT 1000 , max_replication_lag INT CHECK (max_replication_lag >= 0 AND max_replication_lag <= 126144000) NOT NULL DEFAULT 0 , use_ssl INT CHECK (use_ssl IN(0,1)) NOT NULL DEFAULT 0 , max_latency_ms INT UNSIGNED CHECK (max_latency_ms>=0) NOT NULL DEFAULT 0 , PRIMARY KEY (hostgroup_id, hostname, port) )"

#define ADMIN_SQLITE_TABLE_MYSQL_SERVERS_V1_2_2 "CREATE TABLE mysql_servers (hostgroup_id INT NOT NULL DEFAULT 0 , hostname VARCHAR NOT NULL , port INT NOT NULL DEFAULT 3306 , status VARCHAR CHECK (UPPER(status) IN ('ONLINE','SHUNNED','OFFLINE_SOFT', 'OFFLINE_HARD')) NOT NULL DEFAULT 'ONLINE' , weight INT CHECK (weight >= 0) NOT NULL DEFAULT 1 , compression INT CHECK (compression >=0 AND compression <= 102400) NOT NULL DEFAULT 0 , max_connections INT CHECK (max_connections >=0) NOT NULL DEFAULT 1000 , max_replication_lag INT CHECK (max_replication_lag >= 0 AND max_replication_lag <= 126144000) NOT NULL DEFAULT 0 , use_ssl INT CHECK (use_ssl IN(0,1)) NOT NULL DEFAULT 0 , max_latency_ms INT UNSIGNED CHECK (max_latency_ms>=0) NOT NULL DEFAULT 0 , comment VARCHAR NOT NULL DEFAULT '' , PRIMARY KEY (hostgroup_id, hostname, port) )"

#define ADMIN_SQLITE_TABLE_MYSQL_USERS "CREATE TABLE mysql_users (username VARCHAR NOT NULL , password VARCHAR , active INT CHECK (active IN (0,1)) NOT NULL DEFAULT 1 , use_ssl INT CHECK (use_ssl IN (0,1)) NOT NULL DEFAULT 0 , default_hostgroup INT NOT NULL DEFAULT 0 , default_schema VARCHAR , schema_locked INT CHECK (schema_locked IN (0,1)) NOT NULL DEFAULT 0 , transaction_persistent INT CHECK (transaction_persistent IN (0,1)) NOT NULL DEFAULT 0 , fast_forward INT CHECK (fast_forward IN (0,1)) NOT NULL DEFAULT 0 , backend INT CHECK (backend IN (0,1)) NOT NULL DEFAULT 1 , frontend INT CHECK (frontend IN (0,1)) NOT NULL DEFAULT 1 , max_connections INT CHECK (max_connections >=0) NOT NULL DEFAULT 10000 , PRIMARY KEY (username, backend) , UNIQUE (username, frontend))"
#define ADMIN_SQLITE_TABLE_MYSQL_QUERY_RULES "CREATE TABLE mysql_query_rules (rule_id INTEGER PRIMARY KEY AUTOINCREMENT NOT NULL , active INT CHECK (active IN (0,1)) NOT NULL DEFAULT 0 , username VARCHAR , schemaname VARCHAR , flagIN INT NOT NULL DEFAULT 0 , client_addr VARCHAR , proxy_addr VARCHAR , proxy_port INT , digest VARCHAR , match_digest VARCHAR , match_pattern VARCHAR , negate_match_pattern INT CHECK (negate_match_pattern IN (0,1)) NOT NULL DEFAULT 0 , flagOUT INT , replace_pattern VARCHAR , destination_hostgroup INT DEFAULT NULL , cache_ttl INT CHECK(cache_ttl > 0) , reconnect INT CHECK (reconnect IN (0,1)) DEFAULT NULL , timeout INT UNSIGNED , retries INT CHECK (retries>=0 AND retries <=1000) , delay INT UNSIGNED , mirror_flagOUT INT UNSIGNED , mirror_hostgroup INT UNSIGNED , error_msg VARCHAR , log INT CHECK (log IN (0,1)) , apply INT CHECK(apply IN (0,1)) NOT NULL DEFAULT 0 , comment VARCHAR)"

// mysql_query_rules in v1.1.0
#define ADMIN_SQLITE_TABLE_MYSQL_QUERY_RULES_V1_1_0 "CREATE TABLE mysql_query_rules (rule_id INTEGER PRIMARY KEY AUTOINCREMENT NOT NULL , active INT CHECK (active IN (0,1)) NOT NULL DEFAULT 0 , username VARCHAR , schemaname VARCHAR , flagIN INT NOT NULL DEFAULT 0 , match_digest VARCHAR , match_pattern VARCHAR , negate_match_pattern INT CHECK (negate_match_pattern IN (0,1)) NOT NULL DEFAULT 0 , flagOUT INT , replace_pattern VARCHAR , destination_hostgroup INT DEFAULT NULL , cache_ttl INT CHECK(cache_ttl > 0) , reconnect INT CHECK (reconnect IN (0,1)) DEFAULT NULL , timeout INT UNSIGNED , delay INT UNSIGNED , error_msg VARCHAR , apply INT CHECK(apply IN (0,1)) NOT NULL DEFAULT 0)"

// mysql_query_rules in v1.2.0a
#define ADMIN_SQLITE_TABLE_MYSQL_QUERY_RULES_V1_2_0a "CREATE TABLE mysql_query_rules (rule_id INTEGER PRIMARY KEY AUTOINCREMENT NOT NULL , active INT CHECK (active IN (0,1)) NOT NULL DEFAULT 0 , username VARCHAR , schemaname VARCHAR , flagIN INT NOT NULL DEFAULT 0 , match_digest VARCHAR , match_pattern VARCHAR , negate_match_pattern INT CHECK (negate_match_pattern IN (0,1)) NOT NULL DEFAULT 0 , flagOUT INT , replace_pattern VARCHAR , destination_hostgroup INT DEFAULT NULL , cache_ttl INT CHECK(cache_ttl > 0) , reconnect INT CHECK (reconnect IN (0,1)) DEFAULT NULL , timeout INT UNSIGNED , delay INT UNSIGNED , mirror_flagOUT INT UNSIGNED , mirror_hostgroup INT UNSIGNED , error_msg VARCHAR , apply INT CHECK(apply IN (0,1)) NOT NULL DEFAULT 0)"

// mysql_query_rules in v1.2.0g
#define ADMIN_SQLITE_TABLE_MYSQL_QUERY_RULES_V1_2_0g "CREATE TABLE mysql_query_rules (rule_id INTEGER PRIMARY KEY AUTOINCREMENT NOT NULL , active INT CHECK (active IN (0,1)) NOT NULL DEFAULT 0 , username VARCHAR , schemaname VARCHAR , flagIN INT NOT NULL DEFAULT 0 , client_addr VARCHAR , proxy_addr VARCHAR , proxy_port INT , digest VARCHAR , match_digest VARCHAR , match_pattern VARCHAR , negate_match_pattern INT CHECK (negate_match_pattern IN (0,1)) NOT NULL DEFAULT 0 , flagOUT INT , replace_pattern VARCHAR , destination_hostgroup INT DEFAULT NULL , cache_ttl INT CHECK(cache_ttl > 0) , reconnect INT CHECK (reconnect IN (0,1)) DEFAULT NULL , timeout INT UNSIGNED , retries INT CHECK (retries>=0 AND retries <=1000) , delay INT UNSIGNED , mirror_flagOUT INT UNSIGNED , mirror_hostgroup INT UNSIGNED , error_msg VARCHAR , log INT CHECK (log IN (0,1)) , apply INT CHECK(apply IN (0,1)) NOT NULL DEFAULT 0)"

// mysql_query_rules in v1.2.2
#define ADMIN_SQLITE_TABLE_MYSQL_QUERY_RULES_V1_2_2 "CREATE TABLE mysql_query_rules (rule_id INTEGER PRIMARY KEY AUTOINCREMENT NOT NULL , active INT CHECK (active IN (0,1)) NOT NULL DEFAULT 0 , username VARCHAR , schemaname VARCHAR , flagIN INT NOT NULL DEFAULT 0 , client_addr VARCHAR , proxy_addr VARCHAR , proxy_port INT , digest VARCHAR , match_digest VARCHAR , match_pattern VARCHAR , negate_match_pattern INT CHECK (negate_match_pattern IN (0,1)) NOT NULL DEFAULT 0 , flagOUT INT , replace_pattern VARCHAR , destination_hostgroup INT DEFAULT NULL , cache_ttl INT CHECK(cache_ttl > 0) , reconnect INT CHECK (reconnect IN (0,1)) DEFAULT NULL , timeout INT UNSIGNED , retries INT CHECK (retries>=0 AND retries <=1000) , delay INT UNSIGNED , mirror_flagOUT INT UNSIGNED , mirror_hostgroup INT UNSIGNED , error_msg VARCHAR , log INT CHECK (log IN (0,1)) , apply INT CHECK(apply IN (0,1)) NOT NULL DEFAULT 0 , comment VARCHAR)"

#define ADMIN_SQLITE_TABLE_GLOBAL_VARIABLES "CREATE TABLE global_variables (variable_name VARCHAR NOT NULL PRIMARY KEY , variable_value VARCHAR NOT NULL)"

#define ADMIN_SQLITE_RUNTIME_GLOBAL_VARIABLES "CREATE TABLE runtime_global_variables (variable_name VARCHAR NOT NULL PRIMARY KEY , variable_value VARCHAR NOT NULL)"

#define ADMIN_SQLITE_TABLE_MYSQL_REPLICATION_HOSTGROUPS "CREATE TABLE mysql_replication_hostgroups (writer_hostgroup INT CHECK (writer_hostgroup>=0) NOT NULL PRIMARY KEY , reader_hostgroup INT NOT NULL CHECK (reader_hostgroup<>writer_hostgroup AND reader_hostgroup>0) , comment VARCHAR , UNIQUE (reader_hostgroup))"

// mysql_replication_hostgroups in v1.0
#define ADMIN_SQLITE_TABLE_MYSQL_REPLICATION_HOSTGROUPS_V1_0 "CREATE TABLE mysql_replication_hostgroups (writer_hostgroup INT CHECK (writer_hostgroup>=0) NOT NULL PRIMARY KEY , reader_hostgroup INT NOT NULL CHECK (reader_hostgroup<>writer_hostgroup AND reader_hostgroup>0) , UNIQUE (reader_hostgroup))"

// mysql_replication_hostgroups in v1.2.2
#define ADMIN_SQLITE_TABLE_MYSQL_REPLICATION_HOSTGROUPS_V1_2_2 "CREATE TABLE mysql_replication_hostgroups (writer_hostgroup INT CHECK (writer_hostgroup>=0) NOT NULL PRIMARY KEY , reader_hostgroup INT NOT NULL CHECK (reader_hostgroup<>writer_hostgroup AND reader_hostgroup>0) , comment VARCHAR , UNIQUE (reader_hostgroup))"

#define ADMIN_SQLITE_TABLE_MYSQL_COLLATIONS "CREATE TABLE mysql_collations (Id INTEGER NOT NULL PRIMARY KEY , Collation VARCHAR NOT NULL , Charset VARCHAR NOT NULL , `Default` VARCHAR NOT NULL)"

#define ADMIN_SQLITE_TABLE_SCHEDULER "CREATE TABLE scheduler (id INTEGER PRIMARY KEY AUTOINCREMENT NOT NULL , active INT CHECK (active IN (0,1)) NOT NULL DEFAULT 1 , interval_ms INTEGER CHECK (interval_ms>=100 AND interval_ms<=100000000) NOT NULL , filename VARCHAR NOT NULL , arg1 VARCHAR , arg2 VARCHAR , arg3 VARCHAR , arg4 VARCHAR , arg5 VARCHAR , comment VARCHAR NOT NULL DEFAULT '')" 

#define ADMIN_SQLITE_TABLE_SCHEDULER_V1_2_0 "CREATE TABLE scheduler (id INTEGER NOT NULL , interval_ms INTEGER CHECK (interval_ms>=100 AND interval_ms<=100000000) NOT NULL , filename VARCHAR NOT NULL , arg1 VARCHAR , arg2 VARCHAR , arg3 VARCHAR , arg4 VARCHAR , arg5 VARCHAR , PRIMARY KEY(id))"

<<<<<<< HEAD
#define ADMIN_SQLITE_TABLE_SCHEDULER_V1_2_2 "CREATE TABLE scheduler (id INTEGER NOT NULL , interval_ms INTEGER CHECK (interval_ms>=100 AND interval_ms<=100000000) NOT NULL , filename VARCHAR NOT NULL , arg1 VARCHAR , arg2 VARCHAR , arg3 VARCHAR , arg4 VARCHAR , arg5 VARCHAR , comment VARCHAR NOT NULL DEFAULT '' , PRIMARY KEY(id))"
=======
#define ADMIN_SQLITE_TABLE_SCHEDULER_V1_2_2a "CREATE TABLE scheduler (id INTEGER NOT NULL , interval_ms INTEGER CHECK (interval_ms>=100 AND interval_ms<=100000000) NOT NULL , filename VARCHAR NOT NULL , arg1 VARCHAR , arg2 VARCHAR , arg3 VARCHAR , arg4 VARCHAR , arg5 VARCHAR , comment VARCHAR NOT NULL DEFAULT '' , PRIMARY KEY(id))" 

#define ADMIN_SQLITE_TABLE_SCHEDULER_V1_2_2b "CREATE TABLE scheduler (id INTEGER NOT NULL , active INT CHECK (active IN (0,1)) NOT NULL DEFAULT 1 , interval_ms INTEGER CHECK (interval_ms>=100 AND interval_ms<=100000000) NOT NULL , filename VARCHAR NOT NULL , arg1 VARCHAR , arg2 VARCHAR , arg3 VARCHAR , arg4 VARCHAR , arg5 VARCHAR , comment VARCHAR NOT NULL DEFAULT '' , PRIMARY KEY(id))" 

#define ADMIN_SQLITE_TABLE_SCHEDULER_V1_2_2c "CREATE TABLE scheduler (id INTEGER PRIMARY KEY AUTOINCREMENT NOT NULL , active INT CHECK (active IN (0,1)) NOT NULL DEFAULT 1 , interval_ms INTEGER CHECK (interval_ms>=100 AND interval_ms<=100000000) NOT NULL , filename VARCHAR NOT NULL , arg1 VARCHAR , arg2 VARCHAR , arg3 VARCHAR , arg4 VARCHAR , arg5 VARCHAR , comment VARCHAR NOT NULL DEFAULT '')"
>>>>>>> 29f8012d

#define ADMIN_SQLITE_TABLE_RUNTIME_MYSQL_SERVERS "CREATE TABLE runtime_mysql_servers (hostgroup_id INT NOT NULL DEFAULT 0 , hostname VARCHAR NOT NULL , port INT NOT NULL DEFAULT 3306 , status VARCHAR CHECK (UPPER(status) IN ('ONLINE','SHUNNED','OFFLINE_SOFT', 'OFFLINE_HARD')) NOT NULL DEFAULT 'ONLINE' , weight INT CHECK (weight >= 0) NOT NULL DEFAULT 1 , compression INT CHECK (compression >=0 AND compression <= 102400) NOT NULL DEFAULT 0 , max_connections INT CHECK (max_connections >=0) NOT NULL DEFAULT 1000 , max_replication_lag INT CHECK (max_replication_lag >= 0 AND max_replication_lag <= 126144000) NOT NULL DEFAULT 0 , use_ssl INT CHECK (use_ssl IN(0,1)) NOT NULL DEFAULT 0 , max_latency_ms INT UNSIGNED CHECK (max_latency_ms>=0) NOT NULL DEFAULT 0 , comment VARCHAR NOT NULL DEFAULT '' , PRIMARY KEY (hostgroup_id, hostname, port) )"

#define ADMIN_SQLITE_TABLE_RUNTIME_MYSQL_REPLICATION_HOSTGROUPS "CREATE TABLE runtime_mysql_replication_hostgroups (writer_hostgroup INT CHECK (writer_hostgroup>=0) NOT NULL PRIMARY KEY , reader_hostgroup INT NOT NULL CHECK (reader_hostgroup<>writer_hostgroup AND reader_hostgroup>0) , comment VARCHAR , UNIQUE (reader_hostgroup))"

#define ADMIN_SQLITE_TABLE_RUNTIME_MYSQL_QUERY_RULES "CREATE TABLE runtime_mysql_query_rules (rule_id INTEGER PRIMARY KEY AUTOINCREMENT NOT NULL , active INT CHECK (active IN (0,1)) NOT NULL DEFAULT 0 , username VARCHAR , schemaname VARCHAR , flagIN INT NOT NULL DEFAULT 0 , client_addr VARCHAR , proxy_addr VARCHAR , proxy_port INT , digest VARCHAR , match_digest VARCHAR , match_pattern VARCHAR , negate_match_pattern INT CHECK (negate_match_pattern IN (0,1)) NOT NULL DEFAULT 0 , flagOUT INT , replace_pattern VARCHAR , destination_hostgroup INT DEFAULT NULL , cache_ttl INT CHECK(cache_ttl > 0) , reconnect INT CHECK (reconnect IN (0,1)) DEFAULT NULL , timeout INT UNSIGNED , retries INT CHECK (retries>=0 AND retries <=1000) , delay INT UNSIGNED , mirror_flagOUT INT UNSIGNED , mirror_hostgroup INT UNSIGNED , error_msg VARCHAR , log INT CHECK (log IN (0,1)) , apply INT CHECK(apply IN (0,1)) NOT NULL DEFAULT 0 , comment VARCHAR)"

#define ADMIN_SQLITE_TABLE_RUNTIME_SCHEDULER "CREATE TABLE runtime_scheduler (id INTEGER PRIMARY KEY AUTOINCREMENT NOT NULL , active INT CHECK (active IN (0,1)) NOT NULL DEFAULT 1 , interval_ms INTEGER CHECK (interval_ms>=100 AND interval_ms<=100000000) NOT NULL , filename VARCHAR NOT NULL , arg1 VARCHAR , arg2 VARCHAR , arg3 VARCHAR , arg4 VARCHAR , arg5 VARCHAR , comment VARCHAR NOT NULL DEFAULT '')" 

#define STATS_SQLITE_TABLE_MYSQL_QUERY_RULES "CREATE TABLE stats_mysql_query_rules (rule_id INTEGER PRIMARY KEY , hits INT NOT NULL)"
#define STATS_SQLITE_TABLE_MYSQL_COMMANDS_COUNTERS "CREATE TABLE stats_mysql_commands_counters (Command VARCHAR NOT NULL PRIMARY KEY , Total_Time_us INT NOT NULL , Total_cnt INT NOT NULL , cnt_100us INT NOT NULL , cnt_500us INT NOT NULL , cnt_1ms INT NOT NULL , cnt_5ms INT NOT NULL , cnt_10ms INT NOT NULL , cnt_50ms INT NOT NULL , cnt_100ms INT NOT NULL , cnt_500ms INT NOT NULL , cnt_1s INT NOT NULL , cnt_5s INT NOT NULL , cnt_10s INT NOT NULL , cnt_INFs)"
#define STATS_SQLITE_TABLE_MYSQL_PROCESSLIST "CREATE TABLE stats_mysql_processlist (ThreadID INT NOT NULL , SessionID INTEGER PRIMARY KEY , user VARCHAR , db VARCHAR , cli_host VARCHAR , cli_port VARCHAR , hostgroup VARCHAR , l_srv_host VARCHAR , l_srv_port VARCHAR , srv_host VARCHAR , srv_port VARCHAR , command VARCHAR , time_ms INT NOT NULL , info VARCHAR)"
#define STATS_SQLITE_TABLE_MYSQL_CONNECTION_POOL "CREATE TABLE stats_mysql_connection_pool (hostgroup VARCHAR , srv_host VARCHAR , srv_port VARCHAR , status VARCHAR , ConnUsed INT , ConnFree INT , ConnOK INT , ConnERR INT , Queries INT , Bytes_data_sent INT , Bytes_data_recv INT , Latency_ms INT)"

#define STATS_SQLITE_TABLE_MYSQL_QUERY_DIGEST "CREATE TABLE stats_mysql_query_digest (hostgroup INT , schemaname VARCHAR NOT NULL , username VARCHAR NOT NULL , digest VARCHAR NOT NULL , digest_text VARCHAR NOT NULL , count_star INTEGER NOT NULL , first_seen INTEGER NOT NULL , last_seen INTEGER NOT NULL , sum_time INTEGER NOT NULL , min_time INTEGER NOT NULL , max_time INTEGER NOT NULL , PRIMARY KEY(hostgroup, schemaname, username, digest))"

#define STATS_SQLITE_TABLE_MYSQL_QUERY_DIGEST_RESET "CREATE TABLE stats_mysql_query_digest_reset (hostgroup INT , schemaname VARCHAR NOT NULL , username VARCHAR NOT NULL , digest VARCHAR NOT NULL , digest_text VARCHAR NOT NULL , count_star INTEGER NOT NULL , first_seen INTEGER NOT NULL , last_seen INTEGER NOT NULL , sum_time INTEGER NOT NULL , min_time INTEGER NOT NULL , max_time INTEGER NOT NULL , PRIMARY KEY(hostgroup, schemaname, username, digest))"

#define STATS_SQLITE_TABLE_MYSQL_GLOBAL "CREATE TABLE stats_mysql_global (Variable_Name VARCHAR NOT NULL PRIMARY KEY , Variable_Value VARCHAR NOT NULL)"

#ifdef DEBUG
#define ADMIN_SQLITE_TABLE_DEBUG_LEVELS "CREATE TABLE debug_levels (module VARCHAR NOT NULL PRIMARY KEY , verbosity INT NOT NULL DEFAULT 0)"
#endif /* DEBUG */

/*
#define CMD1	1
#define CMD2	2
#define CMD3	3
#define CMD4	4
#define CMD5	5
*/

static char * admin_variables_names[]= {
  (char *)"admin_credentials",
  (char *)"stats_credentials",
  (char *)"mysql_ifaces",
  (char *)"telnet_admin_ifaces",
  (char *)"telnet_stats_ifaces",
  (char *)"refresh_interval",
	(char *)"read_only",
	(char *)"version",
#ifdef DEBUG
  (char *)"debug",
#endif /* DEBUG */
  NULL
};

/*
static t_symstruct lookuptable[] = {
    { SpookyHash::Hash32("SHOW",4,0), CMD1 },
    { SpookyHash::Hash32("SET",3,0), CMD2 },
    { SpookyHash::Hash32("FLUSH",5,0), CMD3 },
};
#define NKEYS (sizeof(lookuptable)/sizeof(t_symstruct))

static uint32_t keyfromhash(uint32_t hash) {
	uint32_t i;
	for (i=0; i < NKEYS; i++) {
		//t_symstruct *sym = lookuptable + i*sizeof(t_symstruct);
		t_symstruct *sym = lookuptable + i;
		if (sym->hash==hash) {
			return sym->key;
		}
	}
	return -1;
}
*/


static ProxySQL_Admin *SPA=NULL;

static void * (*child_func[3]) (void *arg);

typedef struct _main_args {
	int nfds;
	struct pollfd *fds;
	int *callback_func;
	volatile int *shutdown;
} main_args;

/*
struct _admin_main_loop_listeners_t {
	int nfds;
	struct pollfd *fds;
	int *callback_func;
	char **descriptor;
};
typedef struct _admin_main_loop_listeners_t admin_main_loop_listeners_t;

static _admin_main_loop_listeners_t admin_main_loop_listeners;
*/

typedef struct _ifaces_desc_t {
		char **mysql_ifaces;
		char **telnet_admin_ifaces;
		char **telnet_stats_ifaces;
} ifaces_desc_t;



#define MAX_IFACES	8
#define MAX_ADMIN_LISTENERS 16

class ifaces_desc {
	public:
	PtrArray *ifaces;
	ifaces_desc() {
		ifaces=new PtrArray();
	}
	bool add(const char *iface) {
		for (unsigned int i=0; i<ifaces->len; i++) {
			if (strcmp((const char *)ifaces->index(i),iface)==0) {
				return false;
			}
		}
		ifaces->add(strdup(iface));
		return true;
	}
	~ifaces_desc() {
		while(ifaces->len) {
			char *d=(char *)ifaces->remove_index_fast(0);
//			char *add=NULL; char *port=NULL;
//      c_split_2(d, ":" , &add, &port);
//      if (atoi(port)==0) { unlink(add); }
			free(d);
		}
		delete ifaces;
	}
};

class admin_main_loop_listeners {
	private:
	int version;
	rwlock_t rwlock;

	char ** reset_ifaces(char **ifaces) {
		int i;
		if (ifaces) {
			for (i=0; i<MAX_IFACES; i++) {
				if (ifaces[i]) free(ifaces[i]);
			}
		} else {
			ifaces=(char **)malloc(sizeof(char *)*MAX_IFACES);
		}
		for (i=0; i<MAX_IFACES; i++) {
			ifaces[i]=NULL;
		}
		return ifaces;
	}


	public:
	int nfds;
	struct pollfd *fds;
	int *callback_func;
	int get_version() { return version; }
	void wrlock() { spin_wrlock(&rwlock); }
	void wrunlock() { spin_wrunlock(&rwlock); }
//	ifaces_desc_t descriptor_old;
//	ifaces_desc_t descriptor_new_copy;
	ifaces_desc *ifaces_mysql;
	ifaces_desc *ifaces_telnet_admin;
	ifaces_desc *ifaces_telnet_stats;
	ifaces_desc_t descriptor_new;
	admin_main_loop_listeners() {
		spinlock_rwlock_init(&rwlock);
		ifaces_mysql=new ifaces_desc();
		ifaces_telnet_admin=new ifaces_desc();
		ifaces_telnet_stats=new ifaces_desc();
		version=0;
		descriptor_new.mysql_ifaces=NULL;
		descriptor_new.telnet_admin_ifaces=NULL;
		descriptor_new.telnet_stats_ifaces=NULL;
	}


	void update_ifaces(char *list, ifaces_desc **ifd) {
		wrlock();
		delete *ifd;
		*ifd=new ifaces_desc();
		int i=0;
		tokenizer_t tok = tokenizer( list, ";", TOKENIZER_NO_EMPTIES );
		const char* token;
		for ( token = tokenize( &tok ) ; token && i < MAX_IFACES ; token = tokenize( &tok ) ) {
			(*ifd)->add(token);
			i++;
		}
		free_tokenizer( &tok );
		version++;
		wrunlock();
	}


	bool update_ifaces(char *list, char ***_ifaces) {
		wrlock();
		int i;
		char **ifaces=*_ifaces;
		tokenizer_t tok = tokenizer( list, ";", TOKENIZER_NO_EMPTIES );
		const char* token;
		ifaces=reset_ifaces(ifaces);
		i=0;
		for ( token = tokenize( &tok ) ; token && i < MAX_IFACES ; token = tokenize( &tok ) ) {
			ifaces[i]=(char *)malloc(strlen(token)+1);
			strcpy(ifaces[i],token);
			i++;
		}
		free_tokenizer( &tok );
		version++;
		wrunlock();
		return true;
	}
};

static admin_main_loop_listeners S_amll;



bool admin_handler_command_kill_connection(char *query_no_space, unsigned int query_no_space_length, MySQL_Session *sess, ProxySQL_Admin *pa) {
	uint32_t id=atoi(query_no_space+16);
	proxy_debug(PROXY_DEBUG_ADMIN, 4, "Trying to kill session %u\n", id);
	bool rc=GloMTH->kill_session(id);
	ProxySQL_Admin *SPA=(ProxySQL_Admin *)pa;
	if (rc) {
		SPA->send_MySQL_OK(&sess->client_myds->myprot, NULL);
	} else {
		char buf[1024];
		sprintf(buf,"Unknown thread id: %u", id);
		SPA->send_MySQL_ERR(&sess->client_myds->myprot, buf);
	}
	return false;
}

/*
 * 	returns false if the command is a valid one and is processed
 * 	return true if the command is not a valid one and needs to be executed by SQLite (that will return an error)
 */
bool admin_handler_command_proxysql(char *query_no_space, unsigned int query_no_space_length, MySQL_Session *sess, ProxySQL_Admin *pa) {
	if (query_no_space_length==strlen("PROXYSQL READONLY") && !strncasecmp("PROXYSQL READONLY",query_no_space, query_no_space_length)) {
		// this command enables admin_read_only , so the admin module is in read_only mode
		proxy_info("Received PROXYSQL READONLY command\n");
		ProxySQL_Admin *SPA=(ProxySQL_Admin *)pa;
		SPA->set_read_only(true);
		SPA->send_MySQL_OK(&sess->client_myds->myprot, NULL);
		return false;
	}
	if (query_no_space_length==strlen("PROXYSQL READWRITE") && !strncasecmp("PROXYSQL READWRITE",query_no_space, query_no_space_length)) {
		// this command disables admin_read_only , so the admin module won't be in read_only mode
		proxy_info("Received PROXYSQL WRITE command\n");
		ProxySQL_Admin *SPA=(ProxySQL_Admin *)pa;
		SPA->set_read_only(false);
		SPA->send_MySQL_OK(&sess->client_myds->myprot, NULL);
		return false;
	}
	if (query_no_space_length==strlen("PROXYSQL START") && !strncasecmp("PROXYSQL START",query_no_space, query_no_space_length)) {
		proxy_info("Received PROXYSQL START command\n");
		ProxySQL_Admin *SPA=(ProxySQL_Admin *)pa;
		bool rc=false;
		if (nostart_) {
			rc=__sync_bool_compare_and_swap(&GloVars.global.nostart,1,0);
		}
		if (rc) {
			//nostart_=false;
			proxy_debug(PROXY_DEBUG_ADMIN, 4, "Starting ProxySQL following PROXYSQL START command\n");
			SPA->send_MySQL_OK(&sess->client_myds->myprot, NULL);
		} else {
			proxy_warning("ProxySQL was already started when received PROXYSQL START command\n");
			SPA->send_MySQL_ERR(&sess->client_myds->myprot, (char *)"ProxySQL already started");
		}
		return false;
	}

	if (query_no_space_length==strlen("PROXYSQL RESTART") && !strncasecmp("PROXYSQL RESTART",query_no_space, query_no_space_length)) {
		proxy_info("Received PROXYSQL RESTART command\n");
		__sync_bool_compare_and_swap(&glovars.shutdown,0,1);
		glovars.reload=1;
		return false;
	}

	if (query_no_space_length==strlen("PROXYSQL STOP") && !strncasecmp("PROXYSQL STOP",query_no_space, query_no_space_length)) {
		proxy_info("Received PROXYSQL STOP command\n");
		// to speed up this process we first change wait_timeout to 0
		// MySQL_thread will call poll() with a maximum timeout of 100ms
		old_wait_timeout=GloMTH->get_variable_int((char *)"wait_timeout");
		GloMTH->set_variable((char *)"wait_timeout",(char *)"0");
		GloMTH->commit();
		GloMTH->signal_all_threads(0);
		GloMTH->stop_listeners();
		char buf[32];
		sprintf(buf,"%d",old_wait_timeout);
		GloMTH->set_variable((char *)"wait_timeout",buf);
		GloMTH->commit();
		glovars.reload=2;
		__sync_bool_compare_and_swap(&glovars.shutdown,0,1);
		return false;
	}

	if (query_no_space_length==strlen("PROXYSQL PAUSE") && !strncasecmp("PROXYSQL PAUSE",query_no_space, query_no_space_length)) {
		proxy_info("Received PROXYSQL PAUSE command\n");
		ProxySQL_Admin *SPA=(ProxySQL_Admin *)pa;
		if (nostart_) {
			if (__sync_fetch_and_add((uint8_t *)(&GloVars.global.nostart),0)) {
				SPA->send_MySQL_ERR(&sess->client_myds->myprot, (char *)"ProxySQL MySQL module not running, impossible to pause");
				return false;
			}
		}
		if (proxysql_mysql_paused==false) {
			old_wait_timeout=GloMTH->get_variable_int((char *)"wait_timeout");
			GloMTH->set_variable((char *)"wait_timeout",(char *)"0");
			GloMTH->commit();
			// to speed up this process we first change wait_timeout to 0
			// MySQL_thread will call poll() with a maximum timeout of 100ms
			GloMTH->signal_all_threads(0);
			GloMTH->stop_listeners();
			proxysql_mysql_paused=true;
			SPA->send_MySQL_OK(&sess->client_myds->myprot, NULL);
		} else {
			SPA->send_MySQL_ERR(&sess->client_myds->myprot, (char *)"ProxySQL MySQL module is already paused, impossible to pause");
		}
		return false;
	}

	if (query_no_space_length==strlen("PROXYSQL RESUME") && !strncasecmp("PROXYSQL RESUME",query_no_space, query_no_space_length)) {
		proxy_info("Received PROXYSQL RESUME command\n");
		ProxySQL_Admin *SPA=(ProxySQL_Admin *)pa;
		if (nostart_) {
			if (__sync_fetch_and_add((uint8_t *)(&GloVars.global.nostart),0)) {
				SPA->send_MySQL_ERR(&sess->client_myds->myprot, (char *)"ProxySQL MySQL module not running, impossible to resume");
				return false;
			}
		}
		if (proxysql_mysql_paused==true) {
			// to speed up the process we add the listeners while poll() is called with a maximum timeout of of 100ms
			GloMTH->start_listeners();
			char buf[32];
			sprintf(buf,"%d",old_wait_timeout);
			GloMTH->set_variable((char *)"wait_timeout",buf);
			GloMTH->commit();
			proxysql_mysql_paused=false;
			SPA->send_MySQL_OK(&sess->client_myds->myprot, NULL);
		} else {
			SPA->send_MySQL_ERR(&sess->client_myds->myprot, (char *)"ProxySQL MySQL module is not paused, impossible to resume");
		}
		return false;
	}

	if (query_no_space_length==strlen("PROXYSQL SHUTDOWN") && !strncasecmp("PROXYSQL SHUTDOWN",query_no_space, query_no_space_length)) {
		proxy_info("Received PROXYSQL SHUTDOWN command\n");
		__sync_bool_compare_and_swap(&glovars.shutdown,0,1);
		glovars.reload=0;
		return false;
	}

	if (query_no_space_length==strlen("PROXYSQL FLUSH LOGS") && !strncasecmp("PROXYSQL FLUSH LOGS",query_no_space, query_no_space_length)) {
		proxy_info("Received PROXYSQL FLUSH LOGS command\n");
		ProxySQL_Admin *SPA=(ProxySQL_Admin *)pa;
		if (GloMyLogger) {
			GloMyLogger->flush_log();
		}
		SPA->flush_error_log();
		SPA->send_MySQL_OK(&sess->client_myds->myprot, NULL);
		return false;
	}

	if (query_no_space_length==strlen("PROXYSQL KILL") && !strncasecmp("PROXYSQL KILL",query_no_space, query_no_space_length)) {
		proxy_info("Received PROXYSQL KILL command\n");
		exit(EXIT_SUCCESS);
	}

	return true;
}

// Returns true if the given name is either a know mysql or admin global variable.
bool is_valid_global_variable(const char *var_name) {
	if (strlen(var_name) > 6 && !strncmp(var_name, "mysql-", 6) && GloMTH->has_variable(var_name + 6)) {
		return true;
	} else if (strlen(var_name) > 6 && !strncmp(var_name, "admin-", 6) && SPA->has_variable(var_name + 6)) {
		return true;
	} else {
		return false;
	}
}

// This method translates a 'SET variable=value' command into an equivalent UPDATE. It doesn't yes support setting
// multiple variables at once.
//
// It modifies the original query.
bool admin_handler_command_set(char *query_no_space, unsigned int query_no_space_length, MySQL_Session *sess, ProxySQL_Admin *pa, char **q, unsigned int *ql) {
	if (!strstr(query_no_space,(char *)"password")) { // issue #599
		proxy_debug(PROXY_DEBUG_ADMIN, 4, "Received command %s\n", query_no_space);
		proxy_info("Received command %s\n", query_no_space);
	}
	// Get a pointer to the beginnig of var=value entry and split to get var name and value
	char *set_entry = query_no_space + strlen("SET ");
	char *untrimmed_var_name=NULL;
	char *var_value=NULL;
	c_split_2(set_entry, "=", &untrimmed_var_name, &var_value);

	// Trim spaces from var name to allow writing like 'var = value'
	char *var_name = trim_spaces_in_place(untrimmed_var_name);


	bool run_query = false;
	// Check if the command tries to set a non-existing variable.
	if (strcmp(var_name,"mysql-init_connect")==0) {
		char *err_msg_fmt = (char *) "ERROR: Global variable '%s' is not configurable using SET command. You must run UPDATE global_variables";
		size_t buff_len = strlen(err_msg_fmt) + strlen(var_name) + 1;
		char *buff = (char *) malloc(buff_len);
		snprintf(buff, buff_len, err_msg_fmt, var_name);
		SPA->send_MySQL_ERR(&sess->client_myds->myprot, buff);
		free(buff);
		run_query = false;
	} else {
		if (!is_valid_global_variable(var_name)) {
			char *err_msg_fmt = (char *) "ERROR: Unknown global variable: '%s'.";
			size_t buff_len = strlen(err_msg_fmt) + strlen(var_name) + 1;
			char *buff = (char *) malloc(buff_len);
			snprintf(buff, buff_len, err_msg_fmt, var_name);
			SPA->send_MySQL_OK(&sess->client_myds->myprot, buff);
			free(buff);
			run_query = false;
		} else {
			const char *update_format = (char *)"UPDATE global_variables SET variable_value=%s WHERE variable_name='%s'";
			// Computed length is more than needed since it also counts the format modifiers (%s).
			size_t query_len = strlen(update_format) + strlen(var_name) + strlen(var_value) + 1;
			char *query = (char *)l_alloc(query_len);
			snprintf(query, query_len, update_format, var_value, var_name);

			run_query = true;
			l_free(*ql,*q);
			*q = query;
			*ql = strlen(*q) + 1;
		}
	}
	free(untrimmed_var_name);
	free(var_value);
	return run_query;
}

/* Note:
 * This function can modify the original query
 */
bool admin_handler_command_load_or_save(char *query_no_space, unsigned int query_no_space_length, MySQL_Session *sess, ProxySQL_Admin *pa, char **q, unsigned int *ql) {
	proxy_debug(PROXY_DEBUG_ADMIN, 5, "Received command %s\n", query_no_space);

#ifdef DEBUG
	if ((query_no_space_length>11) && ( (!strncasecmp("SAVE DEBUG ", query_no_space, 11)) || (!strncasecmp("LOAD DEBUG ", query_no_space, 11))) ) {
		if (
			(query_no_space_length==strlen("LOAD DEBUG TO MEMORY") && !strncasecmp("LOAD DEBUG TO MEMORY",query_no_space, query_no_space_length))
			||
			(query_no_space_length==strlen("LOAD DEBUG TO MEM") && !strncasecmp("LOAD DEBUG TO MEM",query_no_space, query_no_space_length))
			||
			(query_no_space_length==strlen("LOAD DEBUG FROM DISK") && !strncasecmp("LOAD DEBUG FROM DISK",query_no_space, query_no_space_length))
		) {
			proxy_info("Received %s command\n", query_no_space);
			l_free(*ql,*q);
			*q=l_strdup("INSERT OR REPLACE INTO main.debug_levels SELECT * FROM disk.debug_levels");
			*ql=strlen(*q)+1;
			return true;
		}

		if (
			(query_no_space_length==strlen("SAVE DEBUG FROM MEMORY") && !strncasecmp("SAVE DEBUG FROM MEMORY",query_no_space, query_no_space_length))
			||
			(query_no_space_length==strlen("SAVE DEBUG FROM MEM") && !strncasecmp("SAVE DEBUG FROM MEM",query_no_space, query_no_space_length))
			||
			(query_no_space_length==strlen("SAVE DEBUG TO DISK") && !strncasecmp("SAVE DEBUG TO DISK",query_no_space, query_no_space_length))
		) {
			proxy_info("Received %s command\n", query_no_space);
			l_free(*ql,*q);
			*q=l_strdup("INSERT OR REPLACE INTO disk.debug_levels SELECT * FROM main.debug_levels");
			*ql=strlen(*q)+1;
			return true;
		}

		if (
			(query_no_space_length==strlen("LOAD DEBUG FROM MEMORY") && !strncasecmp("LOAD DEBUG FROM MEMORY",query_no_space, query_no_space_length))
			||
			(query_no_space_length==strlen("LOAD DEBUG FROM MEM") && !strncasecmp("LOAD DEBUG FROM MEM",query_no_space, query_no_space_length))
			||
			(query_no_space_length==strlen("LOAD DEBUG TO RUNTIME") && !strncasecmp("LOAD DEBUG TO RUNTIME",query_no_space, query_no_space_length))
			||
			(query_no_space_length==strlen("LOAD DEBUG TO RUN") && !strncasecmp("LOAD DEBUG TO RUN",query_no_space, query_no_space_length))
		) {
			proxy_info("Received %s command\n", query_no_space);
			ProxySQL_Admin *SPA=(ProxySQL_Admin *)pa;
			int rc=SPA->load_debug_to_runtime();
			if (rc) {
				proxy_debug(PROXY_DEBUG_ADMIN, 4, "Loaded debug levels to RUNTIME\n");
				SPA->send_MySQL_OK(&sess->client_myds->myprot, NULL);
			} else {
				proxy_debug(PROXY_DEBUG_ADMIN, 1, "Error while loading debug levels to RUNTIME\n");
				SPA->send_MySQL_ERR(&sess->client_myds->myprot, (char *)"Error while loading debug levels to RUNTIME");
			}
			return false;
		}

		if (
			(query_no_space_length==strlen("SAVE DEBUG TO MEMORY") && !strncasecmp("SAVE DEBUG TO MEMORY",query_no_space, query_no_space_length))
			||
			(query_no_space_length==strlen("SAVE DEBUG TO MEM") && !strncasecmp("SAVE DEBUG TO MEM",query_no_space, query_no_space_length))
			||
			(query_no_space_length==strlen("SAVE DEBUG FROM RUNTIME") && !strncasecmp("SAVE DEBUG FROM RUNTIME",query_no_space, query_no_space_length))
			||
			(query_no_space_length==strlen("SAVE DEBUG FROM RUN") && !strncasecmp("SAVE DEBUG FROM RUN",query_no_space, query_no_space_length))
		) {
			proxy_info("Received %s command\n", query_no_space);
			ProxySQL_Admin *SPA=(ProxySQL_Admin *)pa;
			SPA->save_debug_from_runtime();
			proxy_debug(PROXY_DEBUG_ADMIN, 4, "Saved debug levels from RUNTIME\n");
			SPA->send_MySQL_OK(&sess->client_myds->myprot, NULL);
			return false;
		}

	}
#endif /* DEBUG */

	if ((query_no_space_length>15) && ( (!strncasecmp("SAVE SCHEDULER ", query_no_space, 15)) || (!strncasecmp("LOAD SCHEDULER ", query_no_space, 15))) ) {

		if (
			(query_no_space_length==strlen("LOAD SCHEDULER TO MEMORY") && !strncasecmp("LOAD SCHEDULER TO MEMORY",query_no_space, query_no_space_length))
			||
			(query_no_space_length==strlen("LOAD SCHEDULER TO MEM") && !strncasecmp("LOAD SCHEDULER TO MEM",query_no_space, query_no_space_length))
			||
			(query_no_space_length==strlen("LOAD SCHEDULER FROM DISK") && !strncasecmp("LOAD SCHEDULER FROM DISK",query_no_space, query_no_space_length))
		) {
			proxy_info("Received %s command\n", query_no_space);
			ProxySQL_Admin *SPA=(ProxySQL_Admin *)pa;
			SPA->flush_scheduler__from_disk_to_memory();
			proxy_debug(PROXY_DEBUG_ADMIN, 4, "Loading scheduler to to MEMORY\n");
			SPA->send_MySQL_OK(&sess->client_myds->myprot, NULL);
			return false;
		}

		if (
			(query_no_space_length==strlen("SAVE SCHEDULER FROM MEMORY") && !strncasecmp("SAVE SCHEDULER FROM MEMORY",query_no_space, query_no_space_length))
			||
			(query_no_space_length==strlen("SAVE SCHEDULER FROM MEM") && !strncasecmp("SAVE SCHEDULER FROM MEM",query_no_space, query_no_space_length))
			||
			(query_no_space_length==strlen("SAVE SCHEDULER TO DISK") && !strncasecmp("SAVE SCHEDULER TO DISK",query_no_space, query_no_space_length))
		) {
			proxy_info("Received %s command\n", query_no_space);
			ProxySQL_Admin *SPA=(ProxySQL_Admin *)pa;
			SPA->flush_scheduler__from_memory_to_disk();
			proxy_debug(PROXY_DEBUG_ADMIN, 4, "Saving scheduler to DISK\n");
			SPA->send_MySQL_OK(&sess->client_myds->myprot, NULL);
			return false;
		}

		if (
			(query_no_space_length==strlen("LOAD SCHEDULER FROM MEMORY") && !strncasecmp("LOAD SCHEDULER FROM MEMORY",query_no_space, query_no_space_length))
			||
			(query_no_space_length==strlen("LOAD SCHEDULER FROM MEM") && !strncasecmp("LOAD SCHEDULER FROM MEM",query_no_space, query_no_space_length))
			||
			(query_no_space_length==strlen("LOAD SCHEDULER TO RUNTIME") && !strncasecmp("LOAD SCHEDULER TO RUNTIME",query_no_space, query_no_space_length))
			||
			(query_no_space_length==strlen("LOAD SCHEDULER TO RUN") && !strncasecmp("LOAD SCHEDULER TO RUN",query_no_space, query_no_space_length))
		) {
			proxy_info("Received %s command\n", query_no_space);
			ProxySQL_Admin *SPA=(ProxySQL_Admin *)pa;
			SPA->load_scheduler_to_runtime();
			proxy_debug(PROXY_DEBUG_ADMIN, 4, "Loaded scheduler to RUNTIME\n");
			SPA->send_MySQL_OK(&sess->client_myds->myprot, NULL);
			return false;
		}

		if (
			(query_no_space_length==strlen("LOAD SCHEDULER FROM CONFIG") && !strncasecmp("LOAD SCHEDULER FROM CONFIG",query_no_space, query_no_space_length))
		) {
			proxy_info("Received %s command\n", query_no_space);
			if (GloVars.configfile_open) {
				proxy_debug(PROXY_DEBUG_ADMIN, 4, "Loading from file %s\n", GloVars.config_file);
				if (GloVars.confFile->OpenFile(NULL)==true) {
					ProxySQL_Admin *SPA=(ProxySQL_Admin *)pa;
					int rows=0;
					rows=SPA->Read_Scheduler_from_configfile();
					proxy_debug(PROXY_DEBUG_ADMIN, 4, "Loaded scheduler from CONFIG\n");
					SPA->send_MySQL_OK(&sess->client_myds->myprot, NULL, rows);
					GloVars.confFile->CloseFile();
				} else {
					proxy_debug(PROXY_DEBUG_ADMIN, 4, "Unable to open or parse config file %s\n", GloVars.config_file);
					char *s=(char *)"Unable to open or parse config file %s";
					char *m=(char *)malloc(strlen(s)+strlen(GloVars.config_file)+1);
					sprintf(m,s,GloVars.config_file);
					SPA->send_MySQL_ERR(&sess->client_myds->myprot, m);
					free(m);
				}
			} else {
				proxy_debug(PROXY_DEBUG_ADMIN, 4, "Unknown config file\n");
				SPA->send_MySQL_ERR(&sess->client_myds->myprot, (char *)"Config file unknown");
			}
			return false;
		}

		if (
			(query_no_space_length==strlen("SAVE SCHEDULER TO MEMORY") && !strncasecmp("SAVE SCHEDULER TO MEMORY",query_no_space, query_no_space_length))
			||
			(query_no_space_length==strlen("SAVE SCHEDULER TO MEM") && !strncasecmp("SAVE SCHEDULER TO MEM",query_no_space, query_no_space_length))
			||
			(query_no_space_length==strlen("SAVE SCHEDULER FROM RUNTIME") && !strncasecmp("SAVE SCHEDULER FROM RUNTIME",query_no_space, query_no_space_length))
			||
			(query_no_space_length==strlen("SAVE SCHEDULER FROM RUN") && !strncasecmp("SAVE SCHEDULER FROM RUN",query_no_space, query_no_space_length))
		) {
			proxy_info("Received %s command\n", query_no_space);
			ProxySQL_Admin *SPA=(ProxySQL_Admin *)pa;
			SPA->save_scheduler_runtime_to_database(false);
			proxy_debug(PROXY_DEBUG_ADMIN, 4, "Saved scheduler from RUNTIME\n");
			SPA->send_MySQL_OK(&sess->client_myds->myprot, NULL);
			return false;
		}

	}
	if ((query_no_space_length>17) && ( (!strncasecmp("SAVE MYSQL USERS ", query_no_space, 17)) || (!strncasecmp("LOAD MYSQL USERS ", query_no_space, 17))) ) {

		if (
			(query_no_space_length==strlen("LOAD MYSQL USERS TO MEMORY") && !strncasecmp("LOAD MYSQL USERS TO MEMORY",query_no_space, query_no_space_length))
			||
			(query_no_space_length==strlen("LOAD MYSQL USERS TO MEM") && !strncasecmp("LOAD MYSQL USERS TO MEM",query_no_space, query_no_space_length))
			||
			(query_no_space_length==strlen("LOAD MYSQL USERS FROM DISK") && !strncasecmp("LOAD MYSQL USERS FROM DISK",query_no_space, query_no_space_length))
		) {
			proxy_info("Received %s command\n", query_no_space);
			ProxySQL_Admin *SPA=(ProxySQL_Admin *)pa;
			SPA->flush_mysql_users__from_disk_to_memory();
			proxy_debug(PROXY_DEBUG_ADMIN, 4, "Loading mysql users to MEMORY\n");
			SPA->send_MySQL_OK(&sess->client_myds->myprot, NULL);
			return false;
		}

		if (
			(query_no_space_length==strlen("SAVE MYSQL USERS FROM MEMORY") && !strncasecmp("SAVE MYSQL USERS FROM MEMORY",query_no_space, query_no_space_length))
			||
			(query_no_space_length==strlen("SAVE MYSQL USERS FROM MEM") && !strncasecmp("SAVE MYSQL USERS FROM MEM",query_no_space, query_no_space_length))
			||
			(query_no_space_length==strlen("SAVE MYSQL USERS TO DISK") && !strncasecmp("SAVE MYSQL USERS TO DISK",query_no_space, query_no_space_length))
		) {
			proxy_info("Received %s command\n", query_no_space);
			ProxySQL_Admin *SPA=(ProxySQL_Admin *)pa;
			SPA->flush_mysql_users__from_memory_to_disk();
			proxy_debug(PROXY_DEBUG_ADMIN, 4, "Saving mysql users to DISK\n");
			SPA->send_MySQL_OK(&sess->client_myds->myprot, NULL);
			return false;
		}

		if (
			(query_no_space_length==strlen("LOAD MYSQL USERS FROM MEMORY") && !strncasecmp("LOAD MYSQL USERS FROM MEMORY",query_no_space, query_no_space_length))
			||
			(query_no_space_length==strlen("LOAD MYSQL USERS FROM MEM") && !strncasecmp("LOAD MYSQL USERS FROM MEM",query_no_space, query_no_space_length))
			||
			(query_no_space_length==strlen("LOAD MYSQL USERS TO RUNTIME") && !strncasecmp("LOAD MYSQL USERS TO RUNTIME",query_no_space, query_no_space_length))
			||
			(query_no_space_length==strlen("LOAD MYSQL USERS TO RUN") && !strncasecmp("LOAD MYSQL USERS TO RUN",query_no_space, query_no_space_length))
		) {
			proxy_info("Received %s command\n", query_no_space);
			ProxySQL_Admin *SPA=(ProxySQL_Admin *)pa;
			SPA->init_users();
			proxy_debug(PROXY_DEBUG_ADMIN, 4, "Loaded mysql users to RUNTIME\n");
			SPA->send_MySQL_OK(&sess->client_myds->myprot, NULL);
			return false;
		}

		if (
			(query_no_space_length==strlen("LOAD MYSQL USERS FROM CONFIG") && !strncasecmp("LOAD MYSQL USERS FROM CONFIG",query_no_space, query_no_space_length))
		) {
			proxy_info("Received %s command\n", query_no_space);
			if (GloVars.configfile_open) {
				proxy_debug(PROXY_DEBUG_ADMIN, 4, "Loading from file %s\n", GloVars.config_file);
				if (GloVars.confFile->OpenFile(NULL)==true) {
					ProxySQL_Admin *SPA=(ProxySQL_Admin *)pa;
					int rows=0;
					rows=SPA->Read_MySQL_Users_from_configfile();
					proxy_debug(PROXY_DEBUG_ADMIN, 4, "Loaded mysql users from CONFIG\n");
					SPA->send_MySQL_OK(&sess->client_myds->myprot, NULL, rows);
					GloVars.confFile->CloseFile();
				} else {
					proxy_debug(PROXY_DEBUG_ADMIN, 4, "Unable to open or parse config file %s\n", GloVars.config_file);
					char *s=(char *)"Unable to open or parse config file %s";
					char *m=(char *)malloc(strlen(s)+strlen(GloVars.config_file)+1);
					sprintf(m,s,GloVars.config_file);
					SPA->send_MySQL_ERR(&sess->client_myds->myprot, m);
					free(m);
				}
			} else {
				proxy_debug(PROXY_DEBUG_ADMIN, 4, "Unknown config file\n");
				SPA->send_MySQL_ERR(&sess->client_myds->myprot, (char *)"Config file unknown");
			}
			return false;
		}

		if (
			(query_no_space_length==strlen("SAVE MYSQL USERS TO MEMORY") && !strncasecmp("SAVE MYSQL USERS TO MEMORY",query_no_space, query_no_space_length))
			||
			(query_no_space_length==strlen("SAVE MYSQL USERS TO MEM") && !strncasecmp("SAVE MYSQL USERS TO MEM",query_no_space, query_no_space_length))
			||
			(query_no_space_length==strlen("SAVE MYSQL USERS FROM RUNTIME") && !strncasecmp("SAVE MYSQL USERS FROM RUNTIME",query_no_space, query_no_space_length))
			||
			(query_no_space_length==strlen("SAVE MYSQL USERS FROM RUN") && !strncasecmp("SAVE MYSQL USERS FROM RUN",query_no_space, query_no_space_length))
		) {
			proxy_info("Received %s command\n", query_no_space);
			ProxySQL_Admin *SPA=(ProxySQL_Admin *)pa;
			SPA->save_mysql_users_runtime_to_database();
			proxy_debug(PROXY_DEBUG_ADMIN, 4, "Saved mysql users from RUNTIME\n");
			SPA->send_MySQL_OK(&sess->client_myds->myprot, NULL);
			return false;
		}

	}
	if ((query_no_space_length>21) && ( (!strncasecmp("SAVE MYSQL VARIABLES ", query_no_space, 21)) || (!strncasecmp("LOAD MYSQL VARIABLES ", query_no_space, 21))) ) {

		if (
			(query_no_space_length==strlen("LOAD MYSQL VARIABLES TO MEMORY") && !strncasecmp("LOAD MYSQL VARIABLES TO MEMORY",query_no_space, query_no_space_length))
			||
			(query_no_space_length==strlen("LOAD MYSQL VARIABLES TO MEM") && !strncasecmp("LOAD MYSQL VARIABLES TO MEM",query_no_space, query_no_space_length))
			||
			(query_no_space_length==strlen("LOAD MYSQL VARIABLES FROM DISK") && !strncasecmp("LOAD MYSQL VARIABLES FROM DISK",query_no_space, query_no_space_length))
		) {
			proxy_info("Received %s command\n", query_no_space);
			l_free(*ql,*q);
			*q=l_strdup("INSERT OR REPLACE INTO main.global_variables SELECT * FROM disk.global_variables WHERE variable_name LIKE 'mysql-%'");
			*ql=strlen(*q)+1;
			return true;
		}

		if (
			(query_no_space_length==strlen("SAVE MYSQL VARIABLES FROM MEMORY") && !strncasecmp("SAVE MYSQL VARIABLES FROM MEMORY",query_no_space, query_no_space_length))
			||
			(query_no_space_length==strlen("SAVE MYSQL VARIABLES FROM MEM") && !strncasecmp("SAVE MYSQL VARIABLES FROM MEM",query_no_space, query_no_space_length))
			||
			(query_no_space_length==strlen("SAVE MYSQL VARIABLES TO DISK") && !strncasecmp("SAVE MYSQL VARIABLES TO DISK",query_no_space, query_no_space_length))
		) {
			proxy_info("Received %s command\n", query_no_space);
			l_free(*ql,*q);
			*q=l_strdup("INSERT OR REPLACE INTO disk.global_variables SELECT * FROM main.global_variables WHERE variable_name LIKE 'mysql-%'");
			*ql=strlen(*q)+1;
			return true;
		}

		if (
			(query_no_space_length==strlen("LOAD MYSQL VARIABLES FROM MEMORY") && !strncasecmp("LOAD MYSQL VARIABLES FROM MEMORY",query_no_space, query_no_space_length))
			||
			(query_no_space_length==strlen("LOAD MYSQL VARIABLES FROM MEM") && !strncasecmp("LOAD MYSQL VARIABLES FROM MEM",query_no_space, query_no_space_length))
			||
			(query_no_space_length==strlen("LOAD MYSQL VARIABLES TO RUNTIME") && !strncasecmp("LOAD MYSQL VARIABLES TO RUNTIME",query_no_space, query_no_space_length))
			||
			(query_no_space_length==strlen("LOAD MYSQL VARIABLES TO RUN") && !strncasecmp("LOAD MYSQL VARIABLES TO RUN",query_no_space, query_no_space_length))
		) {
			proxy_info("Received %s command\n", query_no_space);
			ProxySQL_Admin *SPA=(ProxySQL_Admin *)pa;
			SPA->load_mysql_variables_to_runtime();
			proxy_debug(PROXY_DEBUG_ADMIN, 4, "Loaded mysql variables to RUNTIME\n");
			SPA->send_MySQL_OK(&sess->client_myds->myprot, NULL);
			return false;
		}

		if (
			(query_no_space_length==strlen("LOAD MYSQL VARIABLES FROM CONFIG") && !strncasecmp("LOAD MYSQL VARIABLES FROM CONFIG",query_no_space, query_no_space_length))
		) {
			proxy_info("Received %s command\n", query_no_space);
			if (GloVars.configfile_open) {
				proxy_debug(PROXY_DEBUG_ADMIN, 4, "Loading from file %s\n", GloVars.config_file);
				if (GloVars.confFile->OpenFile(NULL)==true) {
					int rows=0;
					ProxySQL_Admin *SPA=(ProxySQL_Admin *)pa;
					rows=SPA->Read_Global_Variables_from_configfile("mysql");
					proxy_debug(PROXY_DEBUG_ADMIN, 4, "Loaded mysql variables from CONFIG\n");
					SPA->send_MySQL_OK(&sess->client_myds->myprot, NULL, rows);
					GloVars.confFile->CloseFile();
				} else {
					proxy_debug(PROXY_DEBUG_ADMIN, 4, "Unable to open or parse config file %s\n", GloVars.config_file);
					char *s=(char *)"Unable to open or parse config file %s";
					char *m=(char *)malloc(strlen(s)+strlen(GloVars.config_file)+1);
					sprintf(m,s,GloVars.config_file);
					SPA->send_MySQL_ERR(&sess->client_myds->myprot, m);
					free(m);
				}
			} else {
				proxy_debug(PROXY_DEBUG_ADMIN, 4, "Unknown config file\n");
				SPA->send_MySQL_ERR(&sess->client_myds->myprot, (char *)"Config file unknown");
			}
			return false;
		}

		if (
			(query_no_space_length==strlen("SAVE MYSQL VARIABLES TO MEMORY") && !strncasecmp("SAVE MYSQL VARIABLES TO MEMORY",query_no_space, query_no_space_length))
			||
			(query_no_space_length==strlen("SAVE MYSQL VARIABLES TO MEM") && !strncasecmp("SAVE MYSQL VARIABLES TO MEM",query_no_space, query_no_space_length))
			||
			(query_no_space_length==strlen("SAVE MYSQL VARIABLES FROM RUNTIME") && !strncasecmp("SAVE MYSQL VARIABLES FROM RUNTIME",query_no_space, query_no_space_length))
			||
			(query_no_space_length==strlen("SAVE MYSQL VARIABLES FROM RUN") && !strncasecmp("SAVE MYSQL VARIABLES FROM RUN",query_no_space, query_no_space_length))
		) {
			proxy_info("Received %s command\n", query_no_space);
			ProxySQL_Admin *SPA=(ProxySQL_Admin *)pa;
			SPA->save_mysql_variables_from_runtime();
			proxy_debug(PROXY_DEBUG_ADMIN, 4, "Saved mysql variables from RUNTIME\n");
			SPA->send_MySQL_OK(&sess->client_myds->myprot, NULL);
			return false;
		}

	}

	if ((query_no_space_length>19) && ( (!strncasecmp("SAVE MYSQL SERVERS ", query_no_space, 19)) || (!strncasecmp("LOAD MYSQL SERVERS ", query_no_space, 19))) ) {

		if (
			(query_no_space_length==strlen("LOAD MYSQL SERVERS TO MEMORY") && !strncasecmp("LOAD MYSQL SERVERS TO MEMORY",query_no_space, query_no_space_length))
			||
			(query_no_space_length==strlen("LOAD MYSQL SERVERS TO MEM") && !strncasecmp("LOAD MYSQL SERVERS TO MEM",query_no_space, query_no_space_length))
			||
			(query_no_space_length==strlen("LOAD MYSQL SERVERS FROM DISK") && !strncasecmp("LOAD MYSQL SERVERS FROM DISK",query_no_space, query_no_space_length))
		) {
			proxy_info("Received %s command\n", query_no_space);
			ProxySQL_Admin *SPA=(ProxySQL_Admin *)pa;
			SPA->flush_mysql_servers__from_disk_to_memory();
			proxy_debug(PROXY_DEBUG_ADMIN, 4, "Loaded mysql servers to MEMORY\n");
			SPA->send_MySQL_OK(&sess->client_myds->myprot, NULL);
			return false;
		}

		if (
			(query_no_space_length==strlen("SAVE MYSQL SERVERS FROM MEMORY") && !strncasecmp("SAVE MYSQL SERVERS FROM MEMORY",query_no_space, query_no_space_length))
			||
			(query_no_space_length==strlen("SAVE MYSQL SERVERS FROM MEM") && !strncasecmp("SAVE MYSQL SERVERS FROM MEM",query_no_space, query_no_space_length))
			||
			(query_no_space_length==strlen("SAVE MYSQL SERVERS TO DISK") && !strncasecmp("SAVE MYSQL SERVERS TO DISK",query_no_space, query_no_space_length))
		) {
			proxy_info("Received %s command\n", query_no_space);
			ProxySQL_Admin *SPA=(ProxySQL_Admin *)pa;
			SPA->flush_mysql_servers__from_memory_to_disk();
			proxy_debug(PROXY_DEBUG_ADMIN, 4, "Saved mysql servers to DISK\n");
			SPA->send_MySQL_OK(&sess->client_myds->myprot, NULL);
			return false;
		}

		if (
			(query_no_space_length==strlen("LOAD MYSQL SERVERS FROM MEMORY") && !strncasecmp("LOAD MYSQL SERVERS FROM MEMORY",query_no_space, query_no_space_length))
			||
			(query_no_space_length==strlen("LOAD MYSQL SERVERS FROM MEM") && !strncasecmp("LOAD MYSQL SERVERS FROM MEM",query_no_space, query_no_space_length))
			||
			(query_no_space_length==strlen("LOAD MYSQL SERVERS TO RUNTIME") && !strncasecmp("LOAD MYSQL SERVERS TO RUNTIME",query_no_space, query_no_space_length))
			||
			(query_no_space_length==strlen("LOAD MYSQL SERVERS TO RUN") && !strncasecmp("LOAD MYSQL SERVERS TO RUN",query_no_space, query_no_space_length))
		) {
			proxy_info("Received %s command\n", query_no_space);
			ProxySQL_Admin *SPA=(ProxySQL_Admin *)pa;
			SPA->mysql_servers_wrlock();
			SPA->load_mysql_servers_to_runtime();
			SPA->mysql_servers_wrunlock();
			proxy_debug(PROXY_DEBUG_ADMIN, 4, "Loaded mysql servers to RUNTIME\n");
			SPA->send_MySQL_OK(&sess->client_myds->myprot, NULL);
			return false;
		}

		if (
			(query_no_space_length==strlen("LOAD MYSQL SERVERS FROM CONFIG") && !strncasecmp("LOAD MYSQL SERVERS FROM CONFIG",query_no_space, query_no_space_length))
		) {
			proxy_info("Received %s command\n", query_no_space);
			if (GloVars.configfile_open) {
				proxy_debug(PROXY_DEBUG_ADMIN, 4, "Loading from file %s\n", GloVars.config_file);
				if (GloVars.confFile->OpenFile(NULL)==true) {
					ProxySQL_Admin *SPA=(ProxySQL_Admin *)pa;
					int rows=0;
					rows=SPA->Read_MySQL_Servers_from_configfile();
					proxy_debug(PROXY_DEBUG_ADMIN, 4, "Loaded mysql servers from CONFIG\n");
					SPA->send_MySQL_OK(&sess->client_myds->myprot, NULL, rows);
					GloVars.confFile->CloseFile();
				} else {
					proxy_debug(PROXY_DEBUG_ADMIN, 4, "Unable to open or parse config file %s\n", GloVars.config_file);
					char *s=(char *)"Unable to open or parse config file %s";
					char *m=(char *)malloc(strlen(s)+strlen(GloVars.config_file)+1);
					sprintf(m,s,GloVars.config_file);
					SPA->send_MySQL_ERR(&sess->client_myds->myprot, m);
					free(m);
				}
			} else {
				proxy_debug(PROXY_DEBUG_ADMIN, 4, "Unknown config file\n");
				SPA->send_MySQL_ERR(&sess->client_myds->myprot, (char *)"Config file unknown");
			}
			return false;
		}

		if (
			(query_no_space_length==strlen("SAVE MYSQL SERVERS TO MEMORY") && !strncasecmp("SAVE MYSQL SERVERS TO MEMORY",query_no_space, query_no_space_length))
			||
			(query_no_space_length==strlen("SAVE MYSQL SERVERS TO MEM") && !strncasecmp("SAVE MYSQL SERVERS TO MEM",query_no_space, query_no_space_length))
			||
			(query_no_space_length==strlen("SAVE MYSQL SERVERS FROM RUNTIME") && !strncasecmp("SAVE MYSQL SERVERS FROM RUNTIME",query_no_space, query_no_space_length))
			||
			(query_no_space_length==strlen("SAVE MYSQL SERVERS FROM RUN") && !strncasecmp("SAVE MYSQL SERVERS FROM RUN",query_no_space, query_no_space_length))
		) {
			proxy_info("Received %s command\n", query_no_space);
			ProxySQL_Admin *SPA=(ProxySQL_Admin *)pa;
			SPA->mysql_servers_wrlock();
			SPA->save_mysql_servers_runtime_to_database(false);
			SPA->mysql_servers_wrunlock();
			proxy_debug(PROXY_DEBUG_ADMIN, 4, "Saved mysql servers from RUNTIME\n");
			SPA->send_MySQL_OK(&sess->client_myds->myprot, NULL);
			return false;
		}
	}

	if ((query_no_space_length>23) && ( (!strncasecmp("SAVE MYSQL QUERY RULES ", query_no_space, 23)) || (!strncasecmp("LOAD MYSQL QUERY RULES ", query_no_space, 23))) ) {

		if (
			(query_no_space_length==strlen("LOAD MYSQL QUERY RULES TO MEMORY") && !strncasecmp("LOAD MYSQL QUERY RULES TO MEMORY",query_no_space, query_no_space_length))
			||
			(query_no_space_length==strlen("LOAD MYSQL QUERY RULES TO MEM") && !strncasecmp("LOAD MYSQL QUERY RULES TO MEM",query_no_space, query_no_space_length))
			||
			(query_no_space_length==strlen("LOAD MYSQL QUERY RULES FROM DISK") && !strncasecmp("LOAD MYSQL QUERY RULES FROM DISK",query_no_space, query_no_space_length))
		) {
			proxy_info("Received %s command\n", query_no_space);
			ProxySQL_Admin *SPA=(ProxySQL_Admin *)pa;
			SPA->flush_mysql_query_rules__from_disk_to_memory();
			proxy_debug(PROXY_DEBUG_ADMIN, 4, "Loaded mysql query rules to MEMORY\n");
			SPA->send_MySQL_OK(&sess->client_myds->myprot, NULL);
			return false;
		}

		if (
			(query_no_space_length==strlen("LOAD MYSQL QUERY RULES FROM CONFIG") && !strncasecmp("LOAD MYSQL QUERY RULES FROM CONFIG",query_no_space, query_no_space_length))
		) {
			proxy_info("Received %s command\n", query_no_space);
			if (GloVars.configfile_open) {
				proxy_debug(PROXY_DEBUG_ADMIN, 4, "Loading from file %s\n", GloVars.config_file);
				if (GloVars.confFile->OpenFile(NULL)==true) {
					ProxySQL_Admin *SPA=(ProxySQL_Admin *)pa;
					int rows=0;
					rows=SPA->Read_MySQL_Query_Rules_from_configfile();
					proxy_debug(PROXY_DEBUG_ADMIN, 4, "Loaded mysql query rules from CONFIG\n");
					SPA->send_MySQL_OK(&sess->client_myds->myprot, NULL, rows);
					GloVars.confFile->CloseFile();
				} else {
					proxy_debug(PROXY_DEBUG_ADMIN, 4, "Unable to open or parse config file %s\n", GloVars.config_file);
					char *s=(char *)"Unable to open or parse config file %s";
					char *m=(char *)malloc(strlen(s)+strlen(GloVars.config_file)+1);
					sprintf(m,s,GloVars.config_file);
					SPA->send_MySQL_ERR(&sess->client_myds->myprot, m);
					free(m);
				}
			} else {
				proxy_debug(PROXY_DEBUG_ADMIN, 4, "Unknown config file\n");
				SPA->send_MySQL_ERR(&sess->client_myds->myprot, (char *)"Config file unknown");
			}
			return false;
		}

		if (
			(query_no_space_length==strlen("SAVE MYSQL QUERY RULES FROM MEMORY") && !strncasecmp("SAVE MYSQL QUERY RULES FROM MEMORY",query_no_space, query_no_space_length))
			||
			(query_no_space_length==strlen("SAVE MYSQL QUERY RULES FROM MEM") && !strncasecmp("SAVE MYSQL QUERY RULES FROM MEM",query_no_space, query_no_space_length))
			||
			(query_no_space_length==strlen("SAVE MYSQL QUERY RULES TO DISK") && !strncasecmp("SAVE MYSQL QUERY RULES TO DISK",query_no_space, query_no_space_length))
		) {
			proxy_info("Received %s command\n", query_no_space);
			ProxySQL_Admin *SPA=(ProxySQL_Admin *)pa;
			SPA->flush_mysql_query_rules__from_memory_to_disk();
			proxy_debug(PROXY_DEBUG_ADMIN, 4, "Saved mysql query rules to DISK\n");
			SPA->send_MySQL_OK(&sess->client_myds->myprot, NULL);
			return false;
		}

		if (
			(query_no_space_length==strlen("LOAD MYSQL QUERY RULES FROM MEMORY") && !strncasecmp("LOAD MYSQL QUERY RULES FROM MEMORY",query_no_space, query_no_space_length))
			||
			(query_no_space_length==strlen("LOAD MYSQL QUERY RULES FROM MEM") && !strncasecmp("LOAD MYSQL QUERY RULES FROM MEM",query_no_space, query_no_space_length))
			||
			(query_no_space_length==strlen("LOAD MYSQL QUERY RULES TO RUNTIME") && !strncasecmp("LOAD MYSQL QUERY RULES TO RUNTIME",query_no_space, query_no_space_length))
			||
			(query_no_space_length==strlen("LOAD MYSQL QUERY RULES TO RUN") && !strncasecmp("LOAD MYSQL QUERY RULES TO RUN",query_no_space, query_no_space_length))
		) {
			proxy_info("Received %s command\n", query_no_space);
			ProxySQL_Admin *SPA=(ProxySQL_Admin *)pa;
			char *err=SPA->load_mysql_query_rules_to_runtime();
			if (err==NULL) {
				proxy_debug(PROXY_DEBUG_ADMIN, 4, "Loaded mysql query rules to RUNTIME\n");
				SPA->send_MySQL_OK(&sess->client_myds->myprot, NULL);
			} else {
				SPA->send_MySQL_ERR(&sess->client_myds->myprot, err);
			}
			return false;
		}

		if (
			(query_no_space_length==strlen("SAVE MYSQL QUERY RULES TO MEMORY") && !strncasecmp("SAVE MYSQL QUERY RULES TO MEMORY",query_no_space, query_no_space_length))
			||
			(query_no_space_length==strlen("SAVE MYSQL QUERY RULES TO MEM") && !strncasecmp("SAVE MYSQL QUERY RULES TO MEM",query_no_space, query_no_space_length))
			||
			(query_no_space_length==strlen("SAVE MYSQL QUERY RULES FROM RUNTIME") && !strncasecmp("SAVE MYSQL QUERY RULES FROM RUNTIME",query_no_space, query_no_space_length))
			||
			(query_no_space_length==strlen("SAVE MYSQL QUERY RULES FROM RUN") && !strncasecmp("SAVE MYSQL QUERY RULES FROM RUN",query_no_space, query_no_space_length))
		) {
			proxy_info("Received %s command\n", query_no_space);
			ProxySQL_Admin *SPA=(ProxySQL_Admin *)pa;
			SPA->save_mysql_query_rules_from_runtime(false);
			proxy_debug(PROXY_DEBUG_ADMIN, 4, "Saved mysql query rules from RUNTIME\n");
			SPA->send_MySQL_OK(&sess->client_myds->myprot, NULL);
			return false;
		}
	}

	if ((query_no_space_length>21) && ( (!strncasecmp("SAVE ADMIN VARIABLES ", query_no_space, 21)) || (!strncasecmp("LOAD ADMIN VARIABLES ", query_no_space, 21))) ) {

		if (
			(query_no_space_length==strlen("LOAD ADMIN VARIABLES TO MEMORY") && !strncasecmp("LOAD ADMIN VARIABLES TO MEMORY",query_no_space, query_no_space_length))
			||
			(query_no_space_length==strlen("LOAD ADMIN VARIABLES TO MEM") && !strncasecmp("LOAD ADMIN VARIABLES TO MEM",query_no_space, query_no_space_length))
			||
			(query_no_space_length==strlen("LOAD ADMIN VARIABLES FROM DISK") && !strncasecmp("LOAD ADMIN VARIABLES FROM DISK",query_no_space, query_no_space_length))
		) {
			proxy_debug(PROXY_DEBUG_ADMIN, 4, "Received %s command\n", query_no_space);
			l_free(*ql,*q);
			*q=l_strdup("INSERT OR REPLACE INTO main.global_variables SELECT * FROM disk.global_variables WHERE variable_name LIKE 'admin-%'");
			*ql=strlen(*q)+1;
			return true;
		}

		if (
			(query_no_space_length==strlen("SAVE ADMIN VARIABLES FROM MEMORY") && !strncasecmp("SAVE ADMIN VARIABLES FROM MEMORY",query_no_space, query_no_space_length))
			||
			(query_no_space_length==strlen("SAVE ADMIN VARIABLES FROM MEM") && !strncasecmp("SAVE ADMIN VARIABLES FROM MEM",query_no_space, query_no_space_length))
			||
			(query_no_space_length==strlen("SAVE ADMIN VARIABLES TO DISK") && !strncasecmp("SAVE ADMIN VARIABLES TO DISK",query_no_space, query_no_space_length))
		) {
			proxy_info("Received %s command\n", query_no_space);
			l_free(*ql,*q);
			*q=l_strdup("INSERT OR REPLACE INTO disk.global_variables SELECT * FROM main.global_variables WHERE variable_name LIKE 'admin-%'");
			*ql=strlen(*q)+1;
			return true;
		}

		if (
			(query_no_space_length==strlen("LOAD ADMIN VARIABLES FROM MEMORY") && !strncasecmp("LOAD ADMIN VARIABLES FROM MEMORY",query_no_space, query_no_space_length))
			||
			(query_no_space_length==strlen("LOAD ADMIN VARIABLES FROM MEM") && !strncasecmp("LOAD ADMIN VARIABLES FROM MEM",query_no_space, query_no_space_length))
			||
			(query_no_space_length==strlen("LOAD ADMIN VARIABLES TO RUNTIME") && !strncasecmp("LOAD ADMIN VARIABLES TO RUNTIME",query_no_space, query_no_space_length))
			||
			(query_no_space_length==strlen("LOAD ADMIN VARIABLES TO RUN") && !strncasecmp("LOAD ADMIN VARIABLES TO RUN",query_no_space, query_no_space_length))
		) {
			proxy_info("Received %s command\n", query_no_space);
			ProxySQL_Admin *SPA=(ProxySQL_Admin *)pa;
			SPA->load_admin_variables_to_runtime();
			proxy_debug(PROXY_DEBUG_ADMIN, 4, "Loaded admin variables to RUNTIME\n");
			SPA->send_MySQL_OK(&sess->client_myds->myprot, NULL);
			return false;
		}

		if (
			(query_no_space_length==strlen("SAVE ADMIN VARIABLES TO MEMORY") && !strncasecmp("SAVE ADMIN VARIABLES TO MEMORY",query_no_space, query_no_space_length))
			||
			(query_no_space_length==strlen("SAVE ADMIN VARIABLES TO MEM") && !strncasecmp("SAVE ADMIN VARIABLES TO MEM",query_no_space, query_no_space_length))
			||
			(query_no_space_length==strlen("SAVE ADMIN VARIABLES FROM RUNTIME") && !strncasecmp("SAVE ADMIN VARIABLES FROM RUNTIME",query_no_space, query_no_space_length))
			||
			(query_no_space_length==strlen("SAVE ADMIN VARIABLES FROM RUN") && !strncasecmp("SAVE ADMIN VARIABLES FROM RUN",query_no_space, query_no_space_length))
		) {
			proxy_info("Received %s command\n", query_no_space);
			ProxySQL_Admin *SPA=(ProxySQL_Admin *)pa;
			SPA->save_admin_variables_from_runtime();
			proxy_debug(PROXY_DEBUG_ADMIN, 4, "Saved admin variables from RUNTIME\n");
			SPA->send_MySQL_OK(&sess->client_myds->myprot, NULL);
			return false;
		}

	}

	return true;
}


void ProxySQL_Admin::GenericRefreshStatistics(const char *query_no_space, unsigned int query_no_space_length, bool admin) {
	bool refresh=false;
	bool stats_mysql_processlist=false;
	bool stats_mysql_connection_pool=false;
	bool stats_mysql_query_digest=false;
	bool stats_mysql_query_digest_reset=false;
	bool stats_mysql_global=false;
	bool stats_mysql_commands_counters=false;
	bool stats_mysql_query_rules=false;
	bool dump_global_variables=false;

	bool runtime_scheduler=false;
	bool runtime_mysql_servers=false;
	bool runtime_mysql_query_rules=false;

	if (strcasestr(query_no_space,"processlist"))
		// This will match the following usecases:
		// SHOW PROCESSLIST
		// SHOW FULL PROCESSLIST
		// SELECT * FROM stats_mysql_processlist
		{ stats_mysql_processlist=true; refresh=true; }
	if (strstr(query_no_space,"stats_mysql_query_digest"))
		{ stats_mysql_query_digest=true; refresh=true; }
	if (strstr(query_no_space,"stats_mysql_query_digest_reset"))
		{ stats_mysql_query_digest_reset=true; refresh=true; }
	if (strstr(query_no_space,"stats_mysql_global"))
		{ stats_mysql_global=true; refresh=true; }
	if (strstr(query_no_space,"stats_mysql_connection_pool"))
		{ stats_mysql_connection_pool=true; refresh=true; }
	if (strstr(query_no_space,"stats_mysql_commands_counters"))
		{ stats_mysql_commands_counters=true; refresh=true; }
	if (strstr(query_no_space,"stats_mysql_query_rules"))
		{ stats_mysql_query_rules=true; refresh=true; }
	if (admin) {
		if (strstr(query_no_space,"global_variables"))
			{ dump_global_variables=true; refresh=true; }
		if (strstr(query_no_space,"runtime_")) {
			if (
				strstr(query_no_space,"runtime_mysql_servers")
				||
				strstr(query_no_space,"runtime_mysql_replication_hostgroups")
			) {
				runtime_mysql_servers=true; refresh=true;
			}
			if (strstr(query_no_space,"runtime_mysql_query_rules")) {
				runtime_mysql_query_rules=true; refresh=true;
			}
			if (strstr(query_no_space,"runtime_scheduler")) {
				runtime_scheduler=true; refresh=true;
			}
		}
	}
//	if (stats_mysql_processlist || stats_mysql_connection_pool || stats_mysql_query_digest || stats_mysql_query_digest_reset) {
	if (refresh==true) {
		pthread_mutex_lock(&admin_mutex);
		//ProxySQL_Admin *SPA=(ProxySQL_Admin *)pa;
		if (stats_mysql_processlist)
			stats___mysql_processlist();
		if (stats_mysql_query_digest)
			stats___mysql_query_digests();
		if (stats_mysql_query_digest_reset)
			stats___mysql_query_digests_reset();
		if (stats_mysql_connection_pool)
			stats___mysql_connection_pool();
		if (stats_mysql_global)
			stats___mysql_global();
		if (stats_mysql_query_rules)
			stats___mysql_query_rules();
		if (stats_mysql_commands_counters)
			stats___mysql_commands_counters();
		if (admin) {
			if (dump_global_variables) {
				admindb->execute("DELETE FROM runtime_global_variables");	// extra
				flush_admin_variables___runtime_to_database(admindb, false, false, false, true);
				flush_mysql_variables___runtime_to_database(admindb, false, false, false, true);
			}
			if (runtime_mysql_servers) {
				mysql_servers_wrlock();
				save_mysql_servers_runtime_to_database(true);
				mysql_servers_wrunlock();
			}
			if (runtime_mysql_query_rules) {
				save_mysql_query_rules_from_runtime(true);
			}
			if (runtime_scheduler) {
				save_scheduler_runtime_to_database(true);
			}
		}
		pthread_mutex_unlock(&admin_mutex);
	}
}


SQLite3_result * ProxySQL_Admin::generate_show_fields_from(const char *tablename, char **err) {
	char *tn=NULL; // tablename
	// note that tablename is passed with a trailing '
	tn=(char *)malloc(strlen(tablename));
	unsigned int i=0, j=0;
	while (i<strlen(tablename)) {
		if (tablename[i]!='\\' && tablename[i]!='`' && tablename[i]!='\'') {
			tn[j]=tablename[i];
			j++;
		}
		i++;
	}
	tn[j]=0;
/*
	if (!strcmp(tablename,"global_variables`") || !strcmp(tablename,"global\\_variables`")) tn=(char *)"global_variables";
	else if (!strcmp(tablename,"debug_levels`") || !strcmp(tablename,"debug_levels`")) tn=(char *)"debug_levels";
	else if (!strcmp(tablename,"mysql_collations`") || !strcmp(tablename,"mysql\\_collations`")) tn=(char *)"mysql_collations";
	else if (!strcmp(tablename,"mysql_query_rules`") || !strcmp(tablename,"mysql\\_query\\_rules`")) tn=(char *)"mysql_query_rules";
	else if (!strcmp(tablename,"mysql_servers`") || !strcmp(tablename,"mysql\\_servers`")) tn=(char *)"mysql_servers";
	else if (!strcmp(tablename,"mysql_users`") || !strcmp(tablename,"mysql\\_users`")) tn=(char *)"mysql_users";
*/
/*
	if (tn==NULL) {
		*err=strdup((char *)"Table does not exist");
		free(tn);
		return NULL;
	}
*/
	SQLite3_result *resultset=NULL;
	char *q1=(char *)"PRAGMA table_info(%s)";
	char *q2=(char *)malloc(strlen(q1)+strlen(tn));
	sprintf(q2,q1,tn);
	int affected_rows;
	int cols;
	char *error=NULL;
	admindb->execute_statement(q2, &error , &cols , &affected_rows , &resultset);
	if (error) {
		proxy_error("Error on %s : %s\n", q2, error);
		free(q2);
		*err=strdup(error);
		free(error);
		if (resultset) delete resultset;
		free(tn);
		return NULL;
	}

	if (resultset==NULL) {
		free(tn);
		return NULL;
	}

	if (resultset->rows_count==0) {
		free(tn);
		delete resultset;
		*err=strdup((char *)"Table does not exist");
		return NULL;
	}

	SQLite3_result *result=new SQLite3_result(6);
	result->add_column_definition(SQLITE_TEXT,"Field");
	result->add_column_definition(SQLITE_TEXT,"Type");
	result->add_column_definition(SQLITE_TEXT,"Null");
	result->add_column_definition(SQLITE_TEXT,"Key");
	result->add_column_definition(SQLITE_TEXT,"Default");
	result->add_column_definition(SQLITE_TEXT,"Extra");
	char *pta[6];
	pta[1]=(char *)"varchar(255)";
	pta[2]=(char *)"NO";
	pta[3]=(char *)"";
	pta[4]=(char *)"";
	pta[5]=(char *)"";
	free(q2);
	for (std::vector<SQLite3_row *>::iterator it = resultset->rows.begin() ; it != resultset->rows.end(); ++it) {
		SQLite3_row *r=*it;
		pta[0]=r->fields[0];
		result->add_row(pta);
	}
	delete resultset;
	free(tn);
	return result;
}

SQLite3_result * ProxySQL_Admin::generate_show_table_status(const char *tablename, char **err) {
	char *pta[18];
	pta[0]=NULL;
	char *tn=NULL; // tablename
	// note that tablename is passed with a trailing '
	tn=(char *)malloc(strlen(tablename));
	unsigned int i=0, j=0;
	while (i<strlen(tablename)) {
		if (tablename[i]!='\\' && tablename[i]!='`' && tablename[i]!='\'') {
			tn[j]=tablename[i];
			j++;
		}
		i++;
	}
	tn[j]=0;
/*
	if (!strcmp(tablename,"global_variables'") || !strcmp(tablename,"global\\_variables'")) pta[0]=(char *)"global_variables";
	else if (!strcmp(tablename,"debug_levels'") || !strcmp(tablename,"debug\\_levels'")) pta[0]=(char *)"debug_levels";
	else if (!strcmp(tablename,"mysql_collations'") || !strcmp(tablename,"mysql\\_collations'")) pta[0]=(char *)"mysql_collations";
	else if (!strcmp(tablename,"mysql_query_rules'") || !strcmp(tablename,"mysql\\_query\\_rules'")) pta[0]=(char *)"mysql_query_rules";
	else if (!strcmp(tablename,"mysql_servers'") || !strcmp(tablename,"mysql\\_servers'")) pta[0]=(char *)"mysql_servers";
	else if (!strcmp(tablename,"mysql_users'") || !strcmp(tablename,"mysql\\_users'")) pta[0]=(char *)"mysql_users";
*/
/*
	if (tn==NULL) {
		*err=strdup((char *)"Table does not exist");
		free(tn);
		return NULL;
	}
*/
	SQLite3_result *resultset=NULL;
	char *q1=(char *)"PRAGMA table_info(%s)";
	char *q2=(char *)malloc(strlen(q1)+strlen(tn));
	sprintf(q2,q1,tn);
	int affected_rows;
	int cols;
	char *error=NULL;
	admindb->execute_statement(q2, &error , &cols , &affected_rows , &resultset);
	if (error) {
		proxy_error("Error on %s : %s\n", q2, error);
		free(q2);
		*err=strdup(error);
		free(error);
		if (resultset) delete resultset;
		free(tn);
		return NULL;
	}

	if (resultset==NULL) {
		free(tn);
		return NULL;
	}

	if (resultset->rows_count==0) {
		free(tn);
		delete resultset;
		*err=strdup((char *)"Table does not exist");
		return NULL;
	}
	SQLite3_result *result=new SQLite3_result(18);
	result->add_column_definition(SQLITE_TEXT,"Name");
	result->add_column_definition(SQLITE_TEXT,"Engine");
	result->add_column_definition(SQLITE_TEXT,"Version");
	result->add_column_definition(SQLITE_TEXT,"Row_format");
	result->add_column_definition(SQLITE_TEXT,"Rows");
	result->add_column_definition(SQLITE_TEXT,"Avg_row_length");
	result->add_column_definition(SQLITE_TEXT,"Data_length");
	result->add_column_definition(SQLITE_TEXT,"Max_data_length");
	result->add_column_definition(SQLITE_TEXT,"Index_length");
	result->add_column_definition(SQLITE_TEXT,"Data_free");
	result->add_column_definition(SQLITE_TEXT,"Auto_increment");
	result->add_column_definition(SQLITE_TEXT,"Create_time");
	result->add_column_definition(SQLITE_TEXT,"Update_time");
	result->add_column_definition(SQLITE_TEXT,"Check_time");
	result->add_column_definition(SQLITE_TEXT,"Collation");
	result->add_column_definition(SQLITE_TEXT,"Checksum");
	result->add_column_definition(SQLITE_TEXT,"Create_options");
	result->add_column_definition(SQLITE_TEXT,"Comment");
	pta[0]=tn;
	pta[1]=(char *)"SQLite";
	pta[2]=(char *)"10";
	pta[3]=(char *)"Dynamic";
	pta[4]=(char *)"10";
	pta[5]=(char *)"0";
	pta[6]=(char *)"0";
	pta[7]=(char *)"0";
	pta[8]=(char *)"0";
	pta[9]=(char *)"0";
	pta[10]=(char *)"NULL";
	pta[11]=(char *)"0000-00-00 00:00:00";
	pta[12]=(char *)"0000-00-00 00:00:00";
	pta[13]=(char *)"0000-00-00 00:00:00";
	pta[14]=(char *)"utf8_bin";
	pta[15]=(char *)"NULL";
	pta[16]=(char *)"";
	pta[17]=(char *)"";
	result->add_row(pta);
	free(tn);
	return result;
}


void admin_session_handler(MySQL_Session *sess, ProxySQL_Admin *pa, PtrSize_t *pkt) {

	char *error=NULL;
	int cols;
	int affected_rows;
	bool run_query=true;
	SQLite3_result *resultset=NULL;
	char *strA=NULL;
	char *strB=NULL;
	int strAl, strBl;
	//char *query=(char *)"SELECT 1, 2, 3";
	char *query=NULL;
	unsigned int query_length=pkt->size-sizeof(mysql_hdr);
	query=(char *)l_alloc(query_length);
	memcpy(query,(char *)pkt->ptr+sizeof(mysql_hdr)+1,query_length-1);
	query[query_length-1]=0;

	char *query_no_space=(char *)l_alloc(query_length);
	memcpy(query_no_space,query,query_length);

	unsigned int query_no_space_length=remove_spaces(query_no_space);
	//fprintf(stderr,"%s----\n",query_no_space);

	{
		ProxySQL_Admin *SPA=(ProxySQL_Admin *)pa;
		SPA->GenericRefreshStatistics(query_no_space,query_no_space_length,!sess->stats);
	}


	if (!strncasecmp("SHOW GLOBAL VARIABLES LIKE 'read_only'", query_no_space, strlen("SHOW GLOBAL VARIABLES LIKE 'read_only'"))) {
		l_free(query_length,query);
		char *q=(char *)"SELECT 'read_only' Variable_name, '%s' Value FROM global_variables WHERE Variable_name='admin-read_only'";
		query_length=strlen(q)+5;
		query=(char *)l_alloc(query_length);
		ProxySQL_Admin *SPA=(ProxySQL_Admin *)pa;
		bool ro=SPA->get_read_only();
		//sprintf(query,q,( ro ? "ON" : "OFF"));
		PtrSize_t pkt_2;
		if (ro) {
			pkt_2.size=110;
			pkt_2.ptr=l_alloc(pkt_2.size);
			memcpy(pkt_2.ptr,READ_ONLY_ON,pkt_2.size);
		} else {
			pkt_2.size=111;
			pkt_2.ptr=l_alloc(pkt_2.size);
			memcpy(pkt_2.ptr,READ_ONLY_OFF,pkt_2.size);
		}
		sess->status=WAITING_CLIENT_DATA;
		sess->client_myds->DSS=STATE_SLEEP;
		sess->client_myds->PSarrayOUT->add(pkt_2.ptr,pkt_2.size);
		run_query=false;
		goto __run_query;
	}

	if (sess->stats==false) {
		if ((query_no_space_length>8) && (!strncasecmp("PROXYSQL ", query_no_space, 8))) {
			proxy_debug(PROXY_DEBUG_ADMIN, 4, "Received PROXYSQL command\n");
			pthread_mutex_lock(&admin_mutex);
			run_query=admin_handler_command_proxysql(query_no_space, query_no_space_length, sess, pa);
			pthread_mutex_unlock(&admin_mutex);
			goto __run_query;
		}
		if ((query_no_space_length>5) && ( (!strncasecmp("SAVE ", query_no_space, 5)) || (!strncasecmp("LOAD ", query_no_space, 5))) ) {
			proxy_debug(PROXY_DEBUG_ADMIN, 4, "Received LOAD or SAVE command\n");
			run_query=admin_handler_command_load_or_save(query_no_space, query_no_space_length, sess, pa, &query, &query_length);
			goto __run_query;
		}
		if ((query_no_space_length>16) && ( (!strncasecmp("KILL CONNECTION ", query_no_space, 16)) || (!strncasecmp("KILL CONNECTION ", query_no_space, 16))) ) {
			proxy_debug(PROXY_DEBUG_ADMIN, 4, "Received KILL CONNECTION command\n");
			run_query=admin_handler_command_kill_connection(query_no_space, query_no_space_length, sess, pa);
			goto __run_query;
		}


	// queries generated by mysqldump
		ProxySQL_Admin *SPA=(ProxySQL_Admin *)pa;
		if (
			!strncmp("/*!40014 SET ", query_no_space, 13) ||
			!strncmp("/*!40101 SET ", query_no_space, 13) ||
			!strncmp("/*!40103 SET ", query_no_space, 13) ||
			!strncmp("/*!40111 SET ", query_no_space, 13) ||
			!strncmp("/*!40000 ALTER TABLE", query_no_space, strlen("/*!40000 ALTER TABLE"))
				||
			!strncmp("/*!40100 SET @@SQL_MODE='' */", query_no_space, strlen("/*!40100 SET @@SQL_MODE='' */"))
				||
			!strncmp("/*!40103 SET TIME_ZONE=", query_no_space, strlen("/*!40103 SET TIME_ZONE="))
				||
			!strncmp("LOCK TABLES", query_no_space, strlen("LOCK TABLES"))
				||
			!strncmp("UNLOCK TABLES", query_no_space, strlen("UNLOCK TABLES"))
				||
			!strncmp("SET SQL_QUOTE_SHOW_CREATE=1", query_no_space, strlen("SET SQL_QUOTE_SHOW_CREATE=1"))
				||
			!strncmp("SET SESSION character_set_results", query_no_space, strlen("SET SESSION character_set_results"))
				||
			!strncasecmp("USE ", query_no_space, strlen("USE ")) // this applies to all clients, not only mysqldump
		) {
			SPA->send_MySQL_OK(&sess->client_myds->myprot, NULL);
			run_query=false;
			goto __run_query;
		}
		if (!strncmp("SHOW VARIABLES LIKE 'gtid\\_mode'", query_no_space, strlen("SHOW VARIABLES LIKE 'gtid\\_mode'"))) {
			l_free(query_length,query);
			query=l_strdup("SELECT variable_name Variable_name, Variable_value Value FROM global_variables WHERE Variable_name='gtid_mode'");
			query_length=strlen(query)+1;
			goto __run_query;
		}
		if (!strncmp("select @@collation_database", query_no_space, strlen("select @@collation_database"))) {
			l_free(query_length,query);
			query=l_strdup("SELECT Collation '@@collation_database' FROM mysql_collations WHERE Collation='utf8_general_ci' LIMIT 1");
			query_length=strlen(query)+1;
			goto __run_query;
		}
		if (!strncmp("SHOW VARIABLES LIKE 'ndbinfo\\_version'", query_no_space, strlen("SHOW VARIABLES LIKE 'ndbinfo\\_version'"))) {
			l_free(query_length,query);
			query=l_strdup("SELECT variable_name Variable_name, Variable_value Value FROM global_variables WHERE Variable_name='ndbinfo_version'");
			query_length=strlen(query)+1;
			goto __run_query;
		}
		if (!strncmp("show table status like '", query_no_space, strlen("show table status like '"))) {
			char *strA=query_no_space+24;
			int strAl=strlen(strA);
			if (strAl<2) { // error
				goto __run_query;
			}
			char *err=NULL;
			SQLite3_result *resultset=SPA->generate_show_table_status(strA, &err);
			sess->SQLite3_to_MySQL(resultset, err, 0, &sess->client_myds->myprot);
			if (resultset) delete resultset;
			if (err) free(err);
			run_query=false;
			goto __run_query;
		}
		if (!strncmp("show fields from `", query_no_space, strlen("show fields from `"))) {
			char *strA=query_no_space+18;
			int strAl=strlen(strA);
			if (strAl<2) { // error
				goto __run_query;
			}
			char *err=NULL;
			SQLite3_result *resultset=SPA->generate_show_fields_from(strA, &err);
			sess->SQLite3_to_MySQL(resultset, err, 0, &sess->client_myds->myprot);
			if (resultset) delete resultset;
			if (err) free(err);
			run_query=false;
			goto __run_query;
		}
	}

	// FIXME: this should be removed, it is just a POC for issue #253 . What is important is the call to GloMTH->signal_all_threads();
	if (!strncasecmp("SIGNAL MYSQL THREADS", query_no_space, strlen("SIGNAL MYSQL THREADS"))) {
		GloMTH->signal_all_threads();
		proxy_debug(PROXY_DEBUG_ADMIN, 4, "Received %s command\n", query_no_space);
		ProxySQL_Admin *SPA=(ProxySQL_Admin *)pa;
		SPA->save_admin_variables_from_runtime();
		proxy_debug(PROXY_DEBUG_ADMIN, 4, "Sent signal to all mysql threads\n");
		SPA->send_MySQL_OK(&sess->client_myds->myprot, NULL);
		run_query=false;
		goto __run_query;
	}

	// fix bug #442
	if (!strncmp("SET SQL_SAFE_UPDATES=1", query_no_space, strlen("SET SQL_SAFE_UPDATES=1"))) {
		SPA->send_MySQL_OK(&sess->client_myds->myprot, NULL);
		run_query=false;
		goto __run_query;
	}

	if (query_no_space_length==SELECT_VERSION_COMMENT_LEN) {
		if (!strncasecmp(SELECT_VERSION_COMMENT, query_no_space, query_no_space_length)) {
			l_free(query_length,query);
			query=l_strdup("SELECT '(ProxySQL Admin Module)'");
			query_length=strlen(query)+1;
			goto __run_query;
		}
	}

	if (query_no_space_length==SELECT_DB_USER_LEN) {
		if (!strncasecmp(SELECT_DB_USER, query_no_space, query_no_space_length)) {
			l_free(query_length,query);
			char *query1=(char *)"SELECT \"admin\" AS 'DATABASE()', \"%s\" AS 'USER()'";
			char *query2=(char *)malloc(strlen(query1)+strlen(sess->client_myds->myconn->userinfo->username)+10);
			sprintf(query2,query1,sess->client_myds->myconn->userinfo->username);
			query=l_strdup(query2);
			query_length=strlen(query2)+1;
			free(query2);
			goto __run_query;
		}
	}

	if (!strncasecmp("SELECT @@version", query_no_space, strlen("SELECT @@version"))) {
		l_free(query_length,query);
		char *q=(char *)"SELECT '%s' AS '@@version'";
		query_length=strlen(q)+20;
		query=(char *)l_alloc(query_length);
		sprintf(query,q,PROXYSQL_VERSION);
		goto __run_query;
	}

	{
		bool rc;
		rc=RE2::PartialMatch(query_no_space,*(RE2 *)(pa->match_regexes.re[0]));
		if (rc) {
			string *new_query=new std::string(query_no_space);
			RE2::Replace(new_query,(char *)"^(\\w+)\\s+@@(\\w+)\\s*",(char *)"SELECT variable_value AS '@@max_allowed_packet' FROM global_variables WHERE variable_name='mysql-max_allowed_packet'");
			free(query);
			query_length=new_query->length()+1;
			query=(char *)malloc(query_length);
			memcpy(query,new_query->c_str(),query_length-1);
			query[query_length-1]='\0';
			goto __run_query;
		}
	}
	{
		bool rc;
		//RE2 *re=(RE2 *)pa->match_regexes.re;
		rc=RE2::PartialMatch(query_no_space,*(RE2 *)(pa->match_regexes.re[1]));
		if (rc) {
			string *new_query=new std::string(query_no_space);
			//RE2::Replace(new_query,(char *)"-",(char *)"_");
			RE2::Replace(new_query,(char *)"^(\\w+)  *@@([0-9A-Za-z_-]+) *",(char *)"SELECT variable_value AS '@@\\2' FROM global_variables WHERE variable_name='\\2'");
			free(query);
			query_length=new_query->length()+1;
			query=(char *)malloc(query_length);
			memcpy(query,new_query->c_str(),query_length-1);
			query[query_length-1]='\0';
			goto __run_query;
		}
	}
	{
		bool rc;
		rc=RE2::PartialMatch(query_no_space,*(RE2 *)(pa->match_regexes.re[2]));
		if (rc) {
			string *new_query=new std::string(query_no_space);
			RE2::Replace(new_query,(char *)"([Ss][Hh][Oo][Ww]\\s+[Vv][Aa][Rr][Ii][Aa][Bb][Ll][Ee][Ss]\\s+[Ww][Hh][Ee][Rr][Ee])",(char *)"SELECT variable_name AS Variable_name, variable_value AS Value FROM global_variables WHERE");
			free(query);
			query_length=new_query->length()+1;
			query=(char *)malloc(query_length);
			memcpy(query,new_query->c_str(),query_length-1);
			query[query_length-1]='\0';
			goto __run_query;
		}
	}
	{
		bool rc;
		rc=RE2::PartialMatch(query_no_space,*(RE2 *)(pa->match_regexes.re[3]));
		if (rc) {
			string *new_query=new std::string(query_no_space);
			RE2::Replace(new_query,(char *)"([Ss][Hh][Oo][Ww]\\s+[Vv][Aa][Rr][Ii][Aa][Bb][Ll][Ee][Ss]\\s+[Ll][Ii][Kk][Ee])",(char *)"SELECT variable_name AS Variable_name, variable_value AS Value FROM global_variables WHERE variable_name LIKE");
			free(query);
			query_length=new_query->length()+1;
			query=(char *)malloc(query_length);
			memcpy(query,new_query->c_str(),query_length-1);
			query[query_length-1]='\0';
			goto __run_query;
		}
	}

	if (!strncasecmp("SET ", query_no_space, 4)) {
		proxy_debug(PROXY_DEBUG_ADMIN, 4, "Received SET\n");
		run_query = admin_handler_command_set(query_no_space, query_no_space_length, sess, pa, &query, &query_length);
		goto __run_query;
	}

	if(!strncasecmp("CHECKSUM ", query_no_space, 9)){
		proxy_debug(PROXY_DEBUG_ADMIN, 4, "Received CHECKSUM command\n");
		ProxySQL_Admin *SPA=(ProxySQL_Admin *)pa;
		SQLite3_result *resultset=NULL;
		char *tablename=NULL;
		char *error=NULL;
		int affected_rows=0;
		int cols=0;
		if (strlen(query_no_space)==strlen("CHECKSUM DISK MYSQL SERVERS") && !strncasecmp("CHECKSUM DISK MYSQL SERVERS", query_no_space, strlen(query_no_space))){
			char *q=(char *)"SELECT * FROM mysql_servers ORDER BY hostgroup_id, hostname, port";
			tablename=(char *)"MYSQL SERVERS";
			SPA->configdb->execute_statement(q, &error, &cols, &affected_rows, &resultset);
		}

		if (strlen(query_no_space)==strlen("CHECKSUM DISK MYSQL USERS") && !strncasecmp("CHECKSUM DISK MYSQL USERS", query_no_space, strlen(query_no_space))){
			char *q=(char *)"SELECT * FROM mysql_users ORDER BY username";
			tablename=(char *)"MYSQL USERS";
			SPA->configdb->execute_statement(q, &error, &cols, &affected_rows, &resultset);
		}

		if (strlen(query_no_space)==strlen("CHECKSUM DISK MYSQL QUERY RULES") && !strncasecmp("CHECKSUM DISK MYSQL QUERY RULES", query_no_space, strlen(query_no_space))){
			char *q=(char *)"SELECT * FROM mysql_query_rules ORDER BY rule_id";
			tablename=(char *)"MYSQL QUERY RULES";
			SPA->configdb->execute_statement(q, &error, &cols, &affected_rows, &resultset);
		}

		if (strlen(query_no_space)==strlen("CHECKSUM DISK MYSQL VARIABLES") && !strncasecmp("CHECKSUM DISK MYSQL VARIABLES", query_no_space, strlen(query_no_space))){
			char *q=(char *)"SELECT * FROM global_variables WHERE variable_name LIKE 'mysql-%' ORDER BY variable_name";
			tablename=(char *)"MYSQL VARIABLES";
			SPA->configdb->execute_statement(q, &error, &cols, &affected_rows, &resultset);
		}

		if (strlen(query_no_space)==strlen("CHECKSUM DISK MYSQL REPLICATION HOSTGROUPS") && !strncasecmp("CHECKSUM DISK MYSQL REPLICATION HOSTGROUPS", query_no_space, strlen(query_no_space))){
			char *q=(char *)"SELECT * FROM mysql_replication_hostgroups ORDER BY writer_hostgroup";
			tablename=(char *)"MYSQL REPLICATION HOSTGROUPS";
			SPA->configdb->execute_statement(q, &error, &cols, &affected_rows, &resultset);
		}

		if ((strlen(query_no_space)==strlen("CHECKSUM MEMORY MYSQL SERVERS") && !strncasecmp("CHECKSUM MEMORY MYSQL SERVERS", query_no_space, strlen(query_no_space)))
		||
		(strlen(query_no_space)==strlen("CHECKSUM MEM MYSQL SERVERS") && !strncasecmp("CHECKSUM MEM MYSQL SERVERS", query_no_space, strlen(query_no_space)))
		||
		(strlen(query_no_space)==strlen("CHECKSUM MYSQL SERVERS") && !strncasecmp("CHECKSUM MYSQL SERVERS", query_no_space, strlen(query_no_space)))){
			char *q=(char *)"SELECT * FROM mysql_servers ORDER BY hostgroup_id, hostname, port";
			tablename=(char *)"MYSQL SERVERS";
			SPA->admindb->execute_statement(q, &error, &cols, &affected_rows, &resultset);
		}

		if ((strlen(query_no_space)==strlen("CHECKSUM MEMORY MYSQL USERS") && !strncasecmp("CHECKSUM MEMORY MYSQL USERS", query_no_space, strlen(query_no_space)))
		||
		(strlen(query_no_space)==strlen("CHECKSUM MEM MYSQL USERS") && !strncasecmp("CHECKSUM MEM MYSQL USERS", query_no_space, strlen(query_no_space)))
		||
		(strlen(query_no_space)==strlen("CHECKSUM MYSQL USERS") && !strncasecmp("CHECKSUM MYSQL USERS", query_no_space, strlen(query_no_space)))){
			char *q=(char *)"SELECT * FROM mysql_users ORDER BY username";
			tablename=(char *)"MYSQL USERS";
			SPA->admindb->execute_statement(q, &error, &cols, &affected_rows, &resultset);
		}

		if ((strlen(query_no_space)==strlen("CHECKSUM MEMORY MYSQL QUERY RULES") && !strncasecmp("CHECKSUM MEMORY MYSQL QUERY RULES", query_no_space, strlen(query_no_space)))
		||
		(strlen(query_no_space)==strlen("CHECKSUM MEM MYSQL QUERY RULES") && !strncasecmp("CHECKSUM MEM MYSQL QUERY RULES", query_no_space, strlen(query_no_space)))
		||
		(strlen(query_no_space)==strlen("CHECKSUM MYSQL QUERY RULES") && !strncasecmp("CHECKSUM MYSQL QUERY RULES", query_no_space, strlen(query_no_space)))){
			char *q=(char *)"SELECT * FROM mysql_query_rules ORDER BY rule_id";
			tablename=(char *)"MYSQL QUERY RULES";
			SPA->admindb->execute_statement(q, &error, &cols, &affected_rows, &resultset);
		}

		if ((strlen(query_no_space)==strlen("CHECKSUM MEMORY MYSQL VARIABLES") && !strncasecmp("CHECKSUM MEMORY MYSQL VARIABLES", query_no_space, strlen(query_no_space)))
		||
		(strlen(query_no_space)==strlen("CHECKSUM MEM MYSQL VARIABLES") && !strncasecmp("CHECKSUM MEM MYSQL VARIABLES", query_no_space, strlen(query_no_space)))
		||
		(strlen(query_no_space)==strlen("CHECKSUM MYSQL VARIABLES") && !strncasecmp("CHECKSUM MYSQL VARIABLES", query_no_space, strlen(query_no_space)))){
			char *q=(char *)"SELECT * FROM global_variables WHERE variable_name LIKE 'mysql-%' ORDER BY variable_name";
			tablename=(char *)"MYSQL VARIABLES";
			SPA->admindb->execute_statement(q, &error, &cols, &affected_rows, &resultset);
		}

		if ((strlen(query_no_space)==strlen("CHECKSUM MEMORY MYSQL REPLICATION HOSTGROUPS") && !strncasecmp("CHECKSUM MEMORY MYSQL REPLICATION HOSTGROUPS", query_no_space, strlen(query_no_space)))
			||
			(strlen(query_no_space)==strlen("CHECKSUM MEM MYSQL REPLICATION HOSTGROUPS") && !strncasecmp("CHECKSUM MEM MYSQL REPLICATION HOSTGROUPS", query_no_space, strlen(query_no_space)))
			||
			(strlen(query_no_space)==strlen("CHECKSUM MYSQL REPLICATION HOSTGROUPS") && !strncasecmp("CHECKSUM MYSQL REPLICATION HOSTGROUPS", query_no_space, strlen(query_no_space)))){
			char *q=(char *)"SELECT * FROM mysql_replication_hostgroups ORDER BY writer_hostgroup";
			tablename=(char *)"MYSQL REPLICATION HOSTGROUPS";
			SPA->admindb->execute_statement(q, &error, &cols, &affected_rows, &resultset);
		}

		if (error) {
			proxy_error("Error: %s\n", error);
			char buf[1024];
			sprintf(buf,"%s", error);
			SPA->send_MySQL_ERR(&sess->client_myds->myprot, buf);
			run_query=false;
		} else if (resultset) {
			char *q=(char *)"SELECT '%s' AS 'table', '%s' AS 'checksum'";
			char *checksum=(char *)resultset->checksum();
			query=(char *)malloc(strlen(q)+strlen(tablename)+strlen(checksum)+1);
			sprintf(query,q,tablename,checksum);
			free(checksum);
		}
		goto __run_query;
	}

	if (strncasecmp("SHOW ", query_no_space, 5)) {
		goto __end_show_commands; // in the next block there are only SHOW commands
	}


	if (!strncasecmp("SHOW GLOBAL VARIABLES LIKE 'version'", query_no_space, strlen("SHOW GLOBAL VARIABLES LIKE 'version'"))) {
		l_free(query_length,query);
		char *q=(char *)"SELECT 'version' Variable_name, '%s' Value FROM global_variables WHERE Variable_name='admin-version'";
		query_length=strlen(q)+20;
		query=(char *)l_alloc(query_length);
		sprintf(query,q,PROXYSQL_VERSION);
		goto __run_query;
	}


	if (query_no_space_length==strlen("SHOW TABLES") && !strncasecmp("SHOW TABLES",query_no_space, query_no_space_length)) {
		l_free(query_length,query);
		query=l_strdup("SELECT name AS tables FROM sqlite_master WHERE type='table' AND name NOT IN ('sqlite_sequence') ORDER BY name");
		query_length=strlen(query)+1;
		goto __run_query;
	}

	if (query_no_space_length==strlen("SHOW CHARSET") && !strncasecmp("SHOW CHARSET",query_no_space, query_no_space_length)) {
		l_free(query_length,query);
		query=l_strdup("SELECT Charset, Collation AS 'Default collation' FROM mysql_collations WHERE `Default`='Yes'");
		query_length=strlen(query)+1;
		goto __run_query;
	}

	if (query_no_space_length==strlen("SHOW COLLATION") && !strncasecmp("SHOW COLLATION",query_no_space, query_no_space_length)) {
		l_free(query_length,query);
		query=l_strdup("SELECT * FROM mysql_collations");
		query_length=strlen(query)+1;
		goto __run_query;
	}

	if ((query_no_space_length>17) && (!strncasecmp("SHOW TABLES FROM ", query_no_space, 17))) {
		strA=query_no_space+17;
		strAl=strlen(strA);
		strB=(char *)"SELECT name AS tables FROM %s.sqlite_master WHERE type='table' AND name NOT IN ('sqlite_sequence')";
		strBl=strlen(strB);
		int l=strBl+strAl-2;
		char *b=(char *)l_alloc(l+1);
		snprintf(b,l+1,strB,strA);
		b[l]=0;
		l_free(query_length,query);
		query=b;
		query_length=l+1;
		goto __run_query;
	}

	if ((query_no_space_length>17) && (!strncasecmp("SHOW TABLES LIKE ", query_no_space, 17))) {
		strA=query_no_space+17;
		strAl=strlen(strA);
		strB=(char *)"SELECT name AS tables FROM sqlite_master WHERE type='table' AND name LIKE '%s'";
		strBl=strlen(strB);
		char *tn=NULL; // tablename
		tn=(char *)malloc(strlen(strA));
		unsigned int i=0, j=0;
		while (i<strlen(strA)) {
			if (strA[i]!='\\' && strA[i]!='`' && strA[i]!='\'') {
				tn[j]=strA[i];
				j++;
			}
			i++;
		}
		tn[j]=0;
		int l=strBl+strlen(tn)-2;
		char *b=(char *)l_alloc(l+1);
		snprintf(b,l+1,strB,tn);
		b[l]=0;
		free(tn);
		l_free(query_length,query);
		query=b;
		query_length=l+1;
		goto __run_query;
	}

	if (query_no_space_length==strlen("SHOW MYSQL USERS") && !strncasecmp("SHOW MYSQL USERS",query_no_space, query_no_space_length)) {
		l_free(query_length,query);
		query=l_strdup("SELECT * FROM mysql_users ORDER BY username, active DESC, username ASC");
		query_length=strlen(query)+1;
		goto __run_query;
	}

	if (query_no_space_length==strlen("SHOW MYSQL SERVERS") && !strncasecmp("SHOW MYSQL SERVERS",query_no_space, query_no_space_length)) {
		l_free(query_length,query);
		query=l_strdup("SELECT * FROM mysql_servers ORDER BY hostgroup_id, hostname, port");
		query_length=strlen(query)+1;
		goto __run_query;
	}

	if (
		(query_no_space_length==strlen("SHOW GLOBAL VARIABLES") && !strncasecmp("SHOW GLOBAL VARIABLES",query_no_space, query_no_space_length))
		||
		(query_no_space_length==strlen("SHOW ALL VARIABLES") && !strncasecmp("SHOW ALL VARIABLES",query_no_space, query_no_space_length))
		||
		(query_no_space_length==strlen("SHOW VARIABLES") && !strncasecmp("SHOW VARIABLES",query_no_space, query_no_space_length))
	) {
		l_free(query_length,query);
		query=l_strdup("SELECT variable_name AS Variable_name, variable_value AS Value FROM global_variables ORDER BY variable_name");
		query_length=strlen(query)+1;
		goto __run_query;
	}

	if (query_no_space_length==strlen("SHOW ADMIN VARIABLES") && !strncasecmp("SHOW ADMIN VARIABLES",query_no_space, query_no_space_length)) {
		l_free(query_length,query);
		query=l_strdup("SELECT variable_name AS Variable_name, variable_value AS Value FROM global_variables WHERE variable_name LIKE 'admin-\%' ORDER BY variable_name");
		query_length=strlen(query)+1;
		goto __run_query;
	}

	if (query_no_space_length==strlen("SHOW MYSQL VARIABLES") && !strncasecmp("SHOW MYSQL VARIABLES",query_no_space, query_no_space_length)) {
		l_free(query_length,query);
		query=l_strdup("SELECT variable_name AS Variable_name, variable_value AS Value FROM global_variables WHERE variable_name LIKE 'mysql-\%' ORDER BY variable_name");
		query_length=strlen(query)+1;
		goto __run_query;
	}

	if (query_no_space_length==strlen("SHOW MYSQL STATUS") && !strncasecmp("SHOW MYSQL STATUS",query_no_space, query_no_space_length)) {
		l_free(query_length,query);
		query=l_strdup("SELECT Variable_Name AS Variable_name, Variable_Value AS Value FROM stats_mysql_global ORDER BY variable_name");
		query_length=strlen(query)+1;
		GloAdmin->stats___mysql_global();
		goto __run_query;
	}

	strA=(char *)"SHOW CREATE TABLE ";
	strB=(char *)"SELECT name AS 'table' , REPLACE(REPLACE(sql,' , ', X'2C0A20202020'),'CREATE TABLE %s (','CREATE TABLE %s ('||X'0A20202020') AS 'Create Table' FROM %s.sqlite_master WHERE type='table' AND name='%s'";
	strAl=strlen(strA);
  if (strncasecmp("SHOW CREATE TABLE ", query_no_space, strAl)==0) {
		strBl=strlen(strB);
		char *dbh=NULL;
		char *tbh=NULL;
		//int tblnamelen=query_no_space_length-strAl;
		c_split_2(query_no_space+strAl,".",&dbh,&tbh);

		if (strlen(tbh)==0) {
			free(tbh);
			tbh=dbh;
			dbh=strdup("main");
		}
		if (strlen(tbh)>=3 && tbh[0]=='`' && tbh[strlen(tbh)-1]=='`') { // tablename is quoted
			char *tbh_tmp=(char *)malloc(strlen(tbh)-1);
			strncpy(tbh_tmp,tbh+1,strlen(tbh)-2);
			tbh_tmp[strlen(tbh)-2]=0;
			free(tbh);
			tbh=tbh_tmp;
		}
		int l=strBl+strlen(tbh)*3+strlen(dbh)-8;
		char *buff=(char *)l_alloc(l+1);
		snprintf(buff,l+1,strB,tbh,tbh,dbh,tbh);
		buff[l]=0;
		free(tbh);
		free(dbh);
		l_free(query_length,query);
		query=buff;
		query_length=l+1;
		goto __run_query;
	}

	if (
		(query_no_space_length==strlen("SHOW DATABASES") && !strncasecmp("SHOW DATABASES",query_no_space, query_no_space_length))
		||
		(query_no_space_length==strlen("SHOW SCHEMAS") && !strncasecmp("SHOW SCHEMAS",query_no_space, query_no_space_length))
	) {
		l_free(query_length,query);
		query=l_strdup("PRAGMA DATABASE_LIST");
		query_length=strlen(query)+1;
		goto __run_query;
	}

	if (query_no_space_length==strlen("SHOW FULL PROCESSLIST") && !strncasecmp("SHOW FULL PROCESSLIST",query_no_space, query_no_space_length)) {
		l_free(query_length,query);
		query=l_strdup("SELECT * FROM stats_mysql_processlist");
		query_length=strlen(query)+1;
		goto __run_query;
	}

	if (query_no_space_length==strlen("SHOW PROCESSLIST") && !strncasecmp("SHOW PROCESSLIST",query_no_space, query_no_space_length)) {
		l_free(query_length,query);
		query=l_strdup("SELECT SessionID, user, db, hostgroup, command, time_ms, SUBSTR(info,0,100) info FROM stats_mysql_processlist");
		query_length=strlen(query)+1;
		goto __run_query;
	}

__end_show_commands:

	if (query_no_space_length==strlen("SELECT DATABASE()") && !strncasecmp("SELECT DATABASE()",query_no_space, query_no_space_length)) {
		l_free(query_length,query);
		if (sess->stats==false) {
			query=l_strdup("SELECT \"admin\" AS 'DATABASE()'");
		} else {
			query=l_strdup("SELECT \"stats\" AS 'DATABASE()'");
		}
		query_length=strlen(query)+1;
		goto __run_query;
	}

	if (sess->stats==true) {
		if (
			(strncasecmp("PRAGMA",query_no_space,6)==0)
			||
			(strncasecmp("ATTACH",query_no_space,6)==0)
		) {
			proxy_error("[WARNING]: Commands executed from stats interface in Admin Module: \"%s\"\n", query_no_space);
			SPA->send_MySQL_ERR(&sess->client_myds->myprot, (char *)"Command not allowed");
			run_query=false;
		}
	}

__run_query:
	if (run_query) {
		ProxySQL_Admin *SPA=(ProxySQL_Admin *)pa;
		if (sess->stats==false) {
			if (SPA->get_read_only()) { // disable writes if the admin interface is in read_only mode
				SPA->admindb->execute("PRAGMA query_only = ON");
				SPA->admindb->execute_statement(query, &error , &cols , &affected_rows , &resultset);
				SPA->admindb->execute("PRAGMA query_only = OFF");
			} else {
				SPA->admindb->execute_statement(query, &error , &cols , &affected_rows , &resultset);
			}
		} else {
			SPA->statsdb->execute("PRAGMA query_only = ON");
			SPA->statsdb->execute_statement(query, &error , &cols , &affected_rows , &resultset);
			SPA->statsdb->execute("PRAGMA query_only = OFF");
		}
		sess->SQLite3_to_MySQL(resultset, error, affected_rows, &sess->client_myds->myprot);
		delete resultset;
	}
	l_free(pkt->size-sizeof(mysql_hdr),query_no_space); // it is always freed here
	l_free(query_length,query);
}


void *child_mysql(void *arg) {

	int client = *(int *)arg;
//	__thr_sfp=l_mem_init();

	GloMTH->wrlock();
	mysql_thread___server_version=GloMTH->get_variable((char *)"server_version");
	mysql_thread___default_schema=GloMTH->get_variable((char *)"default_schema");
	{
		char *s=GloMTH->get_variable((char *)"server_capabilities");
		mysql_thread___server_capabilities=atoi(s);
		free(s);
	}
	GloMTH->wrunlock();

	struct pollfd fds[1];
	nfds_t nfds=1;
	int rc;
	pthread_mutex_unlock(&sock_mutex);
//	MySQL_Thread *mysql_thr=create_MySQL_Thread_func();
	MySQL_Thread *mysql_thr=new MySQL_Thread();
	//mysql_thr->mysql_sessions = new PtrArray();
	mysql_thr->curtime=monotonic_time();
	GloQPro->init_thread();
	mysql_thr->refresh_variables();
	MySQL_Session *sess=mysql_thr->create_new_session_and_client_data_stream(client);
	sess->thread=mysql_thr;
	sess->admin=true;
	sess->admin_func=admin_session_handler;
	MySQL_Data_Stream *myds=sess->client_myds;

	fds[0].fd=client;
	fds[0].revents=0;
	fds[0].events=POLLIN|POLLOUT;

	//sess->myprot_client.generate_pkt_initial_handshake(sess->client_myds,true,NULL,NULL);
	sess->client_myds->myprot.generate_pkt_initial_handshake(true,NULL,NULL, &sess->thread_session_id);

//	unsigned long oldtime=monotonic_time(); // removed due to #608
//	unsigned long curtime=monotonic_time(); // removed due to #608

	while (__sync_fetch_and_add(&glovars.shutdown,0)==0) {
		if (myds->available_data_out()) {
			fds[0].events=POLLIN|POLLOUT;
		} else {
			fds[0].events=POLLIN;
		}
		fds[0].revents=0;
		//rc=poll(fds,nfds,2000);
		rc=poll(fds,nfds,__sync_fetch_and_add(&__admin_refresh_interval,0));
		{
/* code removed from here. See #608
			//FIXME: cleanup this block
			curtime=monotonic_time();
			if (curtime>oldtime+__admin_refresh_interval) {
				oldtime=curtime;
				ProxySQL_Admin *SPA=(ProxySQL_Admin *)GloAdmin;
				pthread_mutex_lock(&admin_mutex);
				SPA->stats___mysql_query_rules();
				//SPA->stats___mysql_query_digests();
				SPA->stats___mysql_commands_counters();
				pthread_mutex_unlock(&admin_mutex);
			}
*/
		}
		if (rc == -1) {
			if (errno == EINTR) {
				continue;
			} else {
				goto __exit_child_mysql;
			}
		}
		myds->revents=fds[0].revents;
		myds->read_from_net();
		if (myds->net_failure) goto __exit_child_mysql;
		myds->read_pkts();
		sess->to_process=1;
		int rc=sess->handler();
		if (rc==-1) goto __exit_child_mysql;
	}

__exit_child_mysql:
	//delete sess;
	if (mysql_thread___default_schema) { free(mysql_thread___default_schema); mysql_thread___default_schema=NULL; }
	if (mysql_thread___server_version) { free(mysql_thread___server_version); mysql_thread___server_version=NULL; }
	delete mysql_thr;
//	l_mem_destroy(__thr_sfp);
	return NULL;
}

void* child_telnet(void* arg)
{
	int bytes_read;
	//int i;
//	struct timeval tv;
	char line[LINESIZE+1];
	int client = *(int *)arg;
	free(arg);
	pthread_mutex_unlock(&sock_mutex);
//	gettimeofday(&tv, NULL);
//	printf("Client %d connected at %d.%d\n", client, (int)tv.tv_sec, (int)tv.tv_usec);
	memset(line,0,LINESIZE+1);
	while ((strncmp(line, "quit", 4) != 0) && glovars.shutdown==0) {
		bytes_read = recv(client, line, LINESIZE, 0);
		  if (bytes_read==-1) {
			 break;
			 }
		  char *eow = strchr(line, '\n');
			if (eow) *eow=0;
			//SPA->is_command(line);
			if (strncmp(line,"shutdown",8)==0) glovars.shutdown=1;
		  if (send(client, line, strlen(line), MSG_NOSIGNAL)==-1) break;
		  if (send(client, "\nOK\n", 4, MSG_NOSIGNAL)==-1) break;
	}
//	gettimeofday(&tv, NULL);
//	printf("Client %d disconnected at %d.%d\n", client, (int)tv.tv_sec, (int)tv.tv_usec);
	shutdown(client,SHUT_RDWR);
	close(client);
	return arg;
}

void* child_telnet_also(void* arg)
{
	int bytes_read;
	//int i;
//	struct timeval tv;
	char line[LINESIZE+1];
	int client = *(int *)arg;
	free(arg);
	pthread_mutex_unlock(&sock_mutex);
//	gettimeofday(&tv, NULL);
//	printf("Client %d connected at %d.%d\n", client, (int)tv.tv_sec, (int)tv.tv_usec);
	memset(line,0,LINESIZE+1);
	while ((strncmp(line, "quit", 4) != 0) && glovars.shutdown==0) {
		bytes_read = recv(client, line, LINESIZE, 0);
		  if (bytes_read==-1) {
			 break;
			 }
		  char *eow = strchr(line, '\n');
			if (eow) *eow=0;
			if (strncmp(line,"shutdown",8)==0) glovars.shutdown=1;
		  if (send(client, line, strlen(line), MSG_NOSIGNAL)==-1) break;
		  if (send(client, "\nNOT OK\n", 8, MSG_NOSIGNAL)==-1) break;
	}
//	gettimeofday(&tv, NULL);
//	printf("Client %d disconnected at %d.%d\n", client, (int)tv.tv_sec, (int)tv.tv_usec);
	shutdown(client,SHUT_RDWR);
	close(client);
	return arg;
}





static void * admin_main_loop(void *arg)
{
	int i;
	int version=0;
	//size_t c;
	//int sd;
	struct sockaddr_in addr;
	size_t mystacksize=256*1024;
	struct pollfd *fds=((struct _main_args *)arg)->fds;
	int nfds=((struct _main_args *)arg)->nfds;
	int *callback_func=((struct _main_args *)arg)->callback_func;
	volatile int *shutdown=((struct _main_args *)arg)->shutdown;
	char *socket_names[MAX_ADMIN_LISTENERS];
	for (i=0;i<MAX_ADMIN_LISTENERS;i++) { socket_names[i]=NULL; }
	pthread_attr_t attr;
  pthread_attr_init(&attr);
  pthread_attr_setdetachstate(&attr, PTHREAD_CREATE_DETACHED);
  pthread_attr_setstacksize (&attr, mystacksize);

	if(GloVars.global.nostart) {
		nostart_=true;
		pthread_mutex_lock(&GloVars.global.start_mutex);
	}
	__sync_fetch_and_add(&load_main_,1);
	while (glovars.shutdown==0 && *shutdown==0)
	{
		int *client;
		int client_t;
		socklen_t addr_size = sizeof(addr);
		pthread_t child;
		size_t stacks;
		unsigned long long curtime=monotonic_time();
		unsigned long long next_run=GloAdmin->scheduler_run_once();
		unsigned long long poll_wait=500000;
		if (next_run < curtime + 500000) {
			poll_wait=next_run-curtime;
		}
		if (poll_wait > 500000) {
			poll_wait=500000;
		}
		poll_wait=poll_wait/1000;	// conversion to millisecond
		rc=poll(fds,nfds,poll_wait);
		//if (__sync_fetch_and_add(&GloVars.global.nostart,0)==0) {
		//	__sync_fetch_and_add(&GloVars.global.nostart,1);
		if ((nostart_ && __sync_val_compare_and_swap(&GloVars.global.nostart,0,1)==0) || __sync_fetch_and_add(&glovars.shutdown,0)==1) {
			nostart_=false;
			pthread_mutex_unlock(&GloVars.global.start_mutex);
//			if (glovars.reload) {
//				nostart_=true;
//				pthread_mutex_lock(&GloVars.global.start_mutex);
//			}
		}
		if ((rc == -1 && errno == EINTR) || rc==0) {
        // poll() timeout, try again
			goto __end_while_pool;
//        continue;
		}
		if (fds[0].revents==POLLIN) {
			// if we are here, we have been signaled
			// we will soon exit
		}
		for (i=1;i<nfds;i++) {
			if (fds[i].revents==POLLIN) {
				client_t = accept(fds[i].fd, (struct sockaddr*)&addr, &addr_size);
//		printf("Connected: %s:%d  sock=%d\n", inet_ntoa(addr.sin_addr), ntohs(addr.sin_port), client_t);
				pthread_attr_getstacksize (&attr, &stacks);
//		printf("Default stack size = %d\n", stacks);
				pthread_mutex_lock (&sock_mutex);
				client=(int *)malloc(sizeof(int));
				*client= client_t;
				if ( pthread_create(&child, &attr, child_func[callback_func[i]], client) != 0 )
					perror("Thread creation");
			}
			fds[i].revents=0;
		}
__end_while_pool:
		if (S_amll.get_version()!=version) {
			S_amll.wrlock();
			version=S_amll.get_version();
			//S_amll.copy_new_descriptors(&S_amll.descriptor_new, &S_amll.descriptor_new_copy, false);
			for (i=0; i<nfds; i++) {
				char *add=NULL; char *port=NULL;
				close(fds[i].fd);
				c_split_2(socket_names[i], ":" , &add, &port);
				if (atoi(port)==0) { unlink(socket_names[i]); }
			}
			nfds=0;
			fds[nfds].fd=GloAdmin->pipefd[0];
			fds[nfds].events=POLLIN;
			fds[nfds].revents=0;
			nfds++;
			unsigned int j;
			i=0; j=0;
			for (j=0; j<S_amll.ifaces_mysql->ifaces->len; j++) {
				char *add=NULL; char *port=NULL; char *sn=(char *)S_amll.ifaces_mysql->ifaces->index(j);
				c_split_2(sn, ":" , &add, &port);
				int s = ( atoi(port) ? listen_on_port(add, atoi(port), 128) : listen_on_unix(add, 128));
				if (s>0) { fds[nfds].fd=s; fds[nfds].events=POLLIN; fds[nfds].revents=0; callback_func[nfds]=0; socket_names[nfds]=strdup(sn); nfds++; }
			}
//	FIXME: disabling this part until telnet modules will be implemented
//			for (j=0; j<S_amll.ifaces_telnet_admin->ifaces->len; j++) {
//				char *add=NULL; char *port=NULL; char *sn=(char *)S_amll.ifaces_telnet_admin->ifaces->index(j);
//				c_split_2(sn, ":" , &add, &port);
//				int s = ( atoi(port) ? listen_on_port(add, atoi(port), 50) : listen_on_unix(add, 50));
//				if (s>0) { fds[nfds].fd=s; fds[nfds].events=POLLIN; fds[nfds].revents=0; callback_func[nfds]=1; socket_names[nfds]=strdup(sn); nfds++; }
//			}
//			for (j=0; j<S_amll.ifaces_telnet_stats->ifaces->len; j++) {
//				char *add=NULL; char *port=NULL; char *sn=(char *)S_amll.ifaces_telnet_stats->ifaces->index(j);
//				c_split_2(sn, ":" , &add, &port);
//				int s = ( atoi(port) ? listen_on_port(add, atoi(port), 50) : listen_on_unix(add, 50));
//				if (s>0) { fds[nfds].fd=s; fds[nfds].events=POLLIN; fds[nfds].revents=0; callback_func[nfds]=2; socket_names[nfds]=strdup(sn); nfds++; }
//			}
			S_amll.wrunlock();
		}

	}
	//if (__sync_add_and_fetch(shutdown,0)==0) __sync_add_and_fetch(shutdown,1);
	for (i=0; i<nfds; i++) {
		char *add=NULL; char *port=NULL;
		close(fds[i].fd);
		c_split_2(socket_names[i], ":" , &add, &port);
		if (atoi(port)==0) { unlink(socket_names[i]); }
	}
	free(arg);
	return NULL;
}

#ifdef DEBUG
#define DEB "_DEBUG"
#else
#define DEB ""
#endif /* DEBUG */
#define PROXYSQL_ADMIN_VERSION "0.2.0902" DEB

ProxySQL_Admin::ProxySQL_Admin() {
#ifdef DEBUG
		if (glovars.has_debug==false) {
#else
		if (glovars.has_debug==true) {
#endif /* DEBUG */
			perror("Incompatible debagging version");
			exit(EXIT_FAILURE);
		}

	SPA=this;
	spinlock_rwlock_init(&rwlock);
	spinlock_rwlock_init(&mysql_servers_rwlock);
	variables.admin_credentials=strdup("admin:admin");
	variables.stats_credentials=strdup("stats:stats");
	if (GloVars.__cmd_proxysql_admin_socket) {
		variables.mysql_ifaces=strdup(GloVars.__cmd_proxysql_admin_socket);
	} else {
		variables.mysql_ifaces=strdup("127.0.0.1:6032");
	}
	variables.telnet_admin_ifaces=NULL;
	variables.telnet_stats_ifaces=NULL;
	//variables.telnet_admin_ifaces=strdup("127.0.0.1:6030");
	//variables.telnet_stats_ifaces=strdup("127.0.0.1:6031");
	variables.refresh_interval=2000;
	variables.admin_read_only=false;	// by default, the admin interface accepts writes
	variables.admin_version=(char *)PROXYSQL_VERSION;
#ifdef DEBUG
	variables.debug=GloVars.global.gdbg;
#endif /* DEBUG */
	// create the scheduler
	scheduler=new ProxySQL_External_Scheduler();

	match_regexes.opt=(re2::RE2::Options *)new re2::RE2::Options(RE2::Quiet);
	re2::RE2::Options *opt2=(re2::RE2::Options *)match_regexes.opt;
	opt2->set_case_sensitive(false);
	//match_regexes.re1=(RE2 *)new RE2("^SELECT @@\\w+ *", *opt2);
	match_regexes.re=(void **)malloc(sizeof(void *)*10);
	match_regexes.re[0]=(RE2 *)new RE2("^SELECT\\s+@@max_allowed_packet\\s*", *opt2);
	match_regexes.re[1]=(RE2 *)new RE2("^SELECT\\s+@@[0-9A-Za-z_-]+\\s*", *opt2);
	match_regexes.re[2]=(RE2 *)new RE2("SHOW\\s+VARIABLES\\s+WHERE", *opt2);
	match_regexes.re[3]=(RE2 *)new RE2("SHOW\\s+VARIABLES\\s+LIKE", *opt2);
};

void ProxySQL_Admin::wrlock() {
	spin_wrlock(&rwlock);
};

void ProxySQL_Admin::wrunlock() {
	spin_wrunlock(&rwlock);
};

void ProxySQL_Admin::mysql_servers_wrlock() {
	spin_wrlock(&mysql_servers_rwlock);
};

void ProxySQL_Admin::mysql_servers_wrunlock() {
	spin_wrunlock(&mysql_servers_rwlock);
};

void ProxySQL_Admin::print_version() {
  fprintf(stderr,"Standard ProxySQL Admin rev. %s -- %s -- %s\n", PROXYSQL_ADMIN_VERSION, __FILE__, __TIMESTAMP__);
};

bool ProxySQL_Admin::init() {
	//int i;
	cpu_timer cpt;
	size_t mystacksize=256*1024;

	child_func[0]=child_mysql;
	child_func[1]=child_telnet;
	child_func[2]=child_telnet_also;
	main_shutdown=0;
	main_poll_nfds=0;
	main_poll_fds=NULL;
	main_callback_func=NULL;

	{
		int rc=pipe(pipefd);
		if (rc) {
			perror("Call to pipe() failed");
			exit(EXIT_FAILURE);
		}
	}

	main_callback_func=(int *)malloc(sizeof(int)*MAX_ADMIN_LISTENERS);
	main_poll_fds=(struct pollfd *)malloc(sizeof(struct pollfd)*MAX_ADMIN_LISTENERS);
	main_poll_nfds=0;

	pthread_attr_t attr;
  pthread_attr_init(&attr);
  pthread_attr_setstacksize (&attr, mystacksize);

	admindb=new SQLite3DB();
	admindb->open((char *)"file:mem_admindb?mode=memory&cache=shared", SQLITE_OPEN_READWRITE | SQLITE_OPEN_CREATE | SQLITE_OPEN_FULLMUTEX);
	statsdb=new SQLite3DB();
	statsdb->open((char *)"file:mem_statsdb?mode=memory&cache=shared", SQLITE_OPEN_READWRITE | SQLITE_OPEN_CREATE | SQLITE_OPEN_FULLMUTEX);

	// check if file exists , see #617
	bool admindb_file_exists=Proxy_file_exists(GloVars.admindb);

	configdb=new SQLite3DB();
	configdb->open((char *)GloVars.admindb, SQLITE_OPEN_READWRITE | SQLITE_OPEN_CREATE | SQLITE_OPEN_FULLMUTEX);

	monitordb = new SQLite3DB();
	monitordb->open((char *)"file:mem_monitordb?mode=memory&cache=shared", SQLITE_OPEN_READWRITE | SQLITE_OPEN_CREATE | SQLITE_OPEN_FULLMUTEX);

	tables_defs_admin=new std::vector<table_def_t *>;
	tables_defs_stats=new std::vector<table_def_t *>;
	tables_defs_config=new std::vector<table_def_t *>;

	insert_into_tables_defs(tables_defs_admin,"mysql_servers", ADMIN_SQLITE_TABLE_MYSQL_SERVERS);
	insert_into_tables_defs(tables_defs_admin,"runtime_mysql_servers", ADMIN_SQLITE_TABLE_RUNTIME_MYSQL_SERVERS);
	insert_into_tables_defs(tables_defs_admin,"mysql_users", ADMIN_SQLITE_TABLE_MYSQL_USERS);
	insert_into_tables_defs(tables_defs_admin,"runtime_mysql_replication_hostgroups", ADMIN_SQLITE_TABLE_RUNTIME_MYSQL_REPLICATION_HOSTGROUPS);
	insert_into_tables_defs(tables_defs_admin,"mysql_replication_hostgroups", ADMIN_SQLITE_TABLE_MYSQL_REPLICATION_HOSTGROUPS);
	insert_into_tables_defs(tables_defs_admin,"mysql_query_rules", ADMIN_SQLITE_TABLE_MYSQL_QUERY_RULES);
	insert_into_tables_defs(tables_defs_admin,"runtime_mysql_query_rules", ADMIN_SQLITE_TABLE_RUNTIME_MYSQL_QUERY_RULES);
	insert_into_tables_defs(tables_defs_admin,"global_variables", ADMIN_SQLITE_TABLE_GLOBAL_VARIABLES);
	insert_into_tables_defs(tables_defs_admin,"runtime_global_variables", ADMIN_SQLITE_RUNTIME_GLOBAL_VARIABLES);
	insert_into_tables_defs(tables_defs_admin,"mysql_collations", ADMIN_SQLITE_TABLE_MYSQL_COLLATIONS);
	insert_into_tables_defs(tables_defs_admin,"scheduler", ADMIN_SQLITE_TABLE_SCHEDULER);
	insert_into_tables_defs(tables_defs_admin,"runtime_scheduler", ADMIN_SQLITE_TABLE_RUNTIME_SCHEDULER);
#ifdef DEBUG
	insert_into_tables_defs(tables_defs_admin,"debug_levels", ADMIN_SQLITE_TABLE_DEBUG_LEVELS);
#endif /* DEBUG */

	insert_into_tables_defs(tables_defs_config,"mysql_servers", ADMIN_SQLITE_TABLE_MYSQL_SERVERS);
	insert_into_tables_defs(tables_defs_config,"mysql_users", ADMIN_SQLITE_TABLE_MYSQL_USERS);
	insert_into_tables_defs(tables_defs_config,"mysql_replication_hostgroups", ADMIN_SQLITE_TABLE_MYSQL_REPLICATION_HOSTGROUPS);
	insert_into_tables_defs(tables_defs_config,"mysql_query_rules", ADMIN_SQLITE_TABLE_MYSQL_QUERY_RULES);
	insert_into_tables_defs(tables_defs_config,"global_variables", ADMIN_SQLITE_TABLE_GLOBAL_VARIABLES);
	insert_into_tables_defs(tables_defs_config,"mysql_collations", ADMIN_SQLITE_TABLE_MYSQL_COLLATIONS);
	insert_into_tables_defs(tables_defs_config,"scheduler", ADMIN_SQLITE_TABLE_SCHEDULER);
#ifdef DEBUG
	insert_into_tables_defs(tables_defs_config,"debug_levels", ADMIN_SQLITE_TABLE_DEBUG_LEVELS);
#endif /* DEBUG */


	insert_into_tables_defs(tables_defs_stats,"stats_mysql_query_rules", STATS_SQLITE_TABLE_MYSQL_QUERY_RULES);
	insert_into_tables_defs(tables_defs_stats,"stats_mysql_commands_counters", STATS_SQLITE_TABLE_MYSQL_COMMANDS_COUNTERS);
	insert_into_tables_defs(tables_defs_stats,"stats_mysql_processlist", STATS_SQLITE_TABLE_MYSQL_PROCESSLIST);
	insert_into_tables_defs(tables_defs_stats,"stats_mysql_connection_pool", STATS_SQLITE_TABLE_MYSQL_CONNECTION_POOL);
	insert_into_tables_defs(tables_defs_stats,"stats_mysql_query_digest", STATS_SQLITE_TABLE_MYSQL_QUERY_DIGEST);
	insert_into_tables_defs(tables_defs_stats,"stats_mysql_query_digest_reset", STATS_SQLITE_TABLE_MYSQL_QUERY_DIGEST_RESET);
	insert_into_tables_defs(tables_defs_stats,"stats_mysql_global", STATS_SQLITE_TABLE_MYSQL_GLOBAL);

	// upgrade mysql_servers if needed (upgrade from previous version)
	disk_upgrade_mysql_servers();

	// upgrade mysql_query_rules if needed (upgrade from previous version)
	disk_upgrade_mysql_query_rules();

	// upgrade scheduler if needed (upgrade from previous version)
	disk_upgrade_scheduler();

	check_and_build_standard_tables(admindb, tables_defs_admin);
	check_and_build_standard_tables(configdb, tables_defs_config);
	check_and_build_standard_tables(statsdb, tables_defs_stats);

	__attach_db(admindb, configdb, (char *)"disk");
	__attach_db(admindb, statsdb, (char *)"stats");
	__attach_db(admindb, monitordb, (char *)"monitor");
	__attach_db(statsdb, monitordb, (char *)"monitor");

	dump_mysql_collations();

#ifdef DEBUG
	admindb->execute("ATTACH DATABASE 'file:mem_mydb?mode=memory&cache=shared' AS myhgm");
#endif /* DEBUG */

#ifdef DEBUG
	flush_debug_levels_runtime_to_database(configdb, false);
	flush_debug_levels_runtime_to_database(admindb, true);
#endif /* DEBUG */

	flush_mysql_variables___runtime_to_database(configdb, false, false, false);
	flush_mysql_variables___runtime_to_database(admindb, false, true, false);

	flush_admin_variables___runtime_to_database(configdb, false, false, false);
	flush_admin_variables___runtime_to_database(admindb, false, true, false);

	__insert_or_replace_maintable_select_disktable();

	flush_admin_variables___database_to_runtime(admindb,true);
#ifdef DEBUG
	if (GloVars.global.gdbg==false && GloVars.__cmd_proxysql_gdbg) {
		proxy_debug(PROXY_DEBUG_ADMIN, 4, "Enabling GloVars.global.gdbg because GloVars.__cmd_proxysql_gdbg==%d\n", GloVars.__cmd_proxysql_gdbg);
		GloVars.global.gdbg=true;
	}
#endif /* DEBUG */

	if (GloVars.__cmd_proxysql_reload || GloVars.__cmd_proxysql_initial || admindb_file_exists==false) { // see #617
		if (GloVars.configfile_open) {
			if (GloVars.confFile->cfg) {
 				Read_MySQL_Servers_from_configfile();
				Read_Global_Variables_from_configfile("admin");
				Read_Global_Variables_from_configfile("mysql");
				Read_MySQL_Users_from_configfile();
				Read_MySQL_Query_Rules_from_configfile();
				Read_Scheduler_from_configfile();
				__insert_or_replace_disktable_select_maintable();
			} else {
				if (GloVars.confFile->OpenFile(GloVars.config_file)==true) {
 					Read_MySQL_Servers_from_configfile();
					Read_MySQL_Users_from_configfile();
					Read_MySQL_Query_Rules_from_configfile();
					Read_Global_Variables_from_configfile("admin");
					Read_Global_Variables_from_configfile("mysql");
					Read_Scheduler_from_configfile();
					__insert_or_replace_disktable_select_maintable();
				}
			}
		}
	}
	flush_admin_variables___database_to_runtime(admindb,true);
	flush_mysql_variables___database_to_runtime(admindb,true);

	S_amll.update_ifaces(variables.mysql_ifaces, &S_amll.ifaces_mysql);
	S_amll.update_ifaces(variables.telnet_admin_ifaces, &S_amll.ifaces_telnet_admin);
	S_amll.update_ifaces(variables.telnet_stats_ifaces, &S_amll.ifaces_telnet_stats);



//	pthread_t admin_thr;
	struct _main_args *arg=(struct _main_args *)malloc(sizeof(struct _main_args));
	arg->nfds=main_poll_nfds;
	arg->fds=main_poll_fds;
	arg->shutdown=&main_shutdown;
	arg->callback_func=main_callback_func;
	if (pthread_create(&admin_thr, &attr, admin_main_loop, (void *)arg) !=0 ) {
		perror("Thread creation");
		exit(EXIT_FAILURE);
	}
	do { usleep(50); } while (__sync_fetch_and_sub(&load_main_,0)==0);
	load_main_=0;
#ifdef DEBUG
	std::cerr << "Admin initialized in ";
#endif
	return true;
};


void ProxySQL_Admin::admin_shutdown() {
	int i;
//	do { usleep(50); } while (main_shutdown==0);
	pthread_join(admin_thr, NULL);
	delete admindb;
	delete statsdb;
	delete configdb;
	delete monitordb;
	sqlite3_shutdown();
	if (main_poll_fds) {
		for (i=0;i<main_poll_nfds;i++) {
			shutdown(main_poll_fds[i].fd,SHUT_RDWR);
			close(main_poll_fds[i].fd);
		}
		free(main_poll_fds);
	}
	if (main_callback_func) {
		free(main_callback_func);
	}
	drop_tables_defs(tables_defs_admin);
	delete tables_defs_admin;
	drop_tables_defs(tables_defs_stats);
	delete tables_defs_stats;
	drop_tables_defs(tables_defs_config);
	delete tables_defs_config;
	shutdown(pipefd[0],SHUT_RDWR);
	shutdown(pipefd[1],SHUT_RDWR);
	close(pipefd[0]);
	close(pipefd[1]);

	// delete the scheduler
	delete scheduler;
	scheduler=NULL;
};

ProxySQL_Admin::~ProxySQL_Admin() {
	admin_shutdown();
	delete (RE2 *)match_regexes.re[0];
	delete (RE2 *)match_regexes.re[1];
	delete (RE2 *)match_regexes.re[2];
	delete (RE2 *)match_regexes.re[3];
	free(match_regexes.re);
	delete (re2::RE2::Options *)match_regexes.opt;
};

/*
bool ProxySQL_Admin::is_command(std::string s) {
	std::string cps;
	std::size_t found = s.find_first_of("\n\r\t ");
	if (found!=std::string::npos) {
		cps=s.substr(0,found);
	} else {
		cps=s;
	}
	std::transform(cps.begin(), cps.end(), cps.begin(), std::toupper);
	uint32 cmd_hash=SpookyHash::Hash32(cps.c_str(),cps.length(),0);
	std::cout<<cps<<"  "<<cmd_hash<<"  "<<std::endl;
	switch (keyfromhash(cmd_hash)) {
		case CMD1:
			std::cout<<"This is a SHOW command"<<std::endl;
			break;
		case CMD2:
			std::cout<<"This is a SET command"<<std::endl;
			break;
		case CMD3:
			std::cout<<"This is a FLUSH command"<<std::endl;
			break;
		default:
			return false;
			break;
	}
	return true;
};
*/

void ProxySQL_Admin::dump_mysql_collations() {
	const CHARSET_INFO * c = compiled_charsets;
	char buf[1024];
	char *query=(char *)"INSERT INTO mysql_collations VALUES (%d, \"%s\", \"%s\", \"\")";
	admindb->execute("DELETE FROM mysql_collations");
	do {
		sprintf(buf,query,c->nr, c->name, c->csname);
		admindb->execute(buf);
		++c;
	} while (c[0].nr != 0);
	admindb->execute("INSERT OR REPLACE INTO mysql_collations SELECT Id, Collation, Charset, 'Yes' FROM mysql_collations JOIN (SELECT MIN(Id) minid FROM mysql_collations GROUP BY Charset) t ON t.minid=mysql_collations.Id");
	admindb->execute("DELETE FROM disk.mysql_collations");
	admindb->execute("INSERT INTO disk.mysql_collations SELECT * FROM main.mysql_collations");
}

void ProxySQL_Admin::check_and_build_standard_tables(SQLite3DB *db, std::vector<table_def_t *> *tables_defs) {
//	int i;
	table_def_t *td;
	db->execute("PRAGMA foreign_keys = OFF");
	for (std::vector<table_def_t *>::iterator it=tables_defs->begin(); it!=tables_defs->end(); ++it) {
		td=*it;
		db->check_and_build_table(td->table_name, td->table_def);
	}
	db->execute("PRAGMA foreign_keys = ON");
};



void ProxySQL_Admin::insert_into_tables_defs(std::vector<table_def_t *> *tables_defs, const char *table_name, const char *table_def) {
	table_def_t *td = new table_def_t;
	td->table_name=strdup(table_name);
	td->table_def=strdup(table_def);
	tables_defs->push_back(td);
};

void ProxySQL_Admin::drop_tables_defs(std::vector<table_def_t *> *tables_defs) {
	table_def_t *td;
	while (!tables_defs->empty()) {
		td=tables_defs->back();
		free(td->table_name);
		td->table_name=NULL;
		free(td->table_def);
		td->table_def=NULL;
		tables_defs->pop_back();
		delete td;
	}
};


void ProxySQL_Admin::flush_admin_variables___database_to_runtime(SQLite3DB *db, bool replace) {
	proxy_debug(PROXY_DEBUG_ADMIN, 4, "Flushing ADMIN variables. Replace:%d\n", replace);
	char *error=NULL;
	int cols=0;
	int affected_rows=0;
	SQLite3_result *resultset=NULL;
	char *q=(char *)"SELECT substr(variable_name,7) vn, variable_value FROM global_variables WHERE variable_name LIKE 'admin-%'";
	admindb->execute_statement(q, &error , &cols , &affected_rows , &resultset);
	if (error) {
		proxy_error("Error on %s : %s\n", q, error);
		return;
	} else {
		wrlock();
		for (std::vector<SQLite3_row *>::iterator it = resultset->rows.begin() ; it != resultset->rows.end(); ++it) {
			SQLite3_row *r=*it;
			bool rc=set_variable(r->fields[0],r->fields[1]);
			if (rc==false) {
				proxy_debug(PROXY_DEBUG_ADMIN, 4, "Impossible to set variable %s with value \"%s\"\n", r->fields[0],r->fields[1]);
				if (replace) {
					char *val=get_variable(r->fields[0]);
					char q[1000];
					if (val) {
						proxy_error("Impossible to set variable %s with value \"%s\". Resetting to current \"%s\".\n", r->fields[0],r->fields[1], val);
						sprintf(q,"INSERT OR REPLACE INTO global_variables VALUES(\"admin-%s\",\"%s\")",r->fields[0],val);
						db->execute(q);
						free(val);
					} else {
						proxy_error("Impossible to set not existing variable %s with value \"%s\". Deleting\n", r->fields[0],r->fields[1]);
						sprintf(q,"DELETE FROM global_variables WHERE variable_name=\"admin-%s\"",r->fields[0]);
						db->execute(q);
					}
				}
			} else {
				proxy_debug(PROXY_DEBUG_ADMIN, 4, "Set variable %s with value \"%s\"\n", r->fields[0],r->fields[1]);
			}
		}
		//commit(); NOT IMPLEMENTED
		wrunlock();
	}
	if (resultset) delete resultset;
}

void ProxySQL_Admin::flush_mysql_variables___database_to_runtime(SQLite3DB *db, bool replace) {
	proxy_debug(PROXY_DEBUG_ADMIN, 4, "Flushing MySQL variables. Replace:%d\n", replace);
	char *error=NULL;
	int cols=0;
	int affected_rows=0;
	SQLite3_result *resultset=NULL;
	char *q=(char *)"SELECT substr(variable_name,7) vn, variable_value FROM global_variables WHERE variable_name LIKE 'mysql-%'";
	admindb->execute_statement(q, &error , &cols , &affected_rows , &resultset);
	if (error) {
		proxy_error("Error on %s : %s\n", q, error);
		return;
	} else {
		GloMTH->wrlock();
		for (std::vector<SQLite3_row *>::iterator it = resultset->rows.begin() ; it != resultset->rows.end(); ++it) {
			SQLite3_row *r=*it;
			bool rc=GloMTH->set_variable(r->fields[0],r->fields[1]);
			if (rc==false) {
				proxy_debug(PROXY_DEBUG_ADMIN, 4, "Impossible to set variable %s with value \"%s\"\n", r->fields[0],r->fields[1]);
				if (replace) {
					char *val=GloMTH->get_variable(r->fields[0]);
					char q[1000];
					if (val) {
						if (strcmp(val,r->fields[1])) {
							proxy_error("Impossible to set variable %s with value \"%s\". Resetting to current \"%s\".\n", r->fields[0],r->fields[1], val);
							sprintf(q,"INSERT OR REPLACE INTO global_variables VALUES(\"mysql-%s\",\"%s\")",r->fields[0],val);
							db->execute(q);
						}
						free(val);
					} else {
						proxy_error("Impossible to set not existing variable %s with value \"%s\". Deleting\n", r->fields[0],r->fields[1]);
						sprintf(q,"DELETE FROM global_variables WHERE variable_name=\"mysql-%s\"",r->fields[0]);
						db->execute(q);
					}
				}
			} else {
				proxy_debug(PROXY_DEBUG_ADMIN, 4, "Set variable %s with value \"%s\"\n", r->fields[0],r->fields[1]);
			}
		}
		GloMTH->commit();
		GloMTH->wrunlock();
	}
	if (resultset) delete resultset;
}

void ProxySQL_Admin::flush_mysql_variables___runtime_to_database(SQLite3DB *db, bool replace, bool del, bool onlyifempty, bool runtime) {
	proxy_debug(PROXY_DEBUG_ADMIN, 4, "Flushing MySQL variables. Replace:%d, Delete:%d, Only_If_Empty:%d\n", replace, del, onlyifempty);
	if (onlyifempty) {
		char *error=NULL;
	  int cols=0;
	  int affected_rows=0;
	  SQLite3_result *resultset=NULL;
	  char *q=(char *)"SELECT COUNT(*) FROM global_variables WHERE variable_name LIKE 'mysql-%'";
	  db->execute_statement(q, &error , &cols , &affected_rows , &resultset);
		int matching_rows=0;
		if (error) {
			proxy_error("Error on %s : %s\n", q, error);
			return;
		} else {
			for (std::vector<SQLite3_row *>::iterator it = resultset->rows.begin() ; it != resultset->rows.end(); ++it) {
				SQLite3_row *r=*it;
				matching_rows+=atoi(r->fields[0]);
			}
	  }
	  if (resultset) delete resultset;
		if (matching_rows) {
			proxy_debug(PROXY_DEBUG_ADMIN, 4, "Table global_variables has MySQL variables - skipping\n");
			return;
		}
	}
	if (del) {
		proxy_debug(PROXY_DEBUG_ADMIN, 4, "Deleting MySQL variables from global_variables\n");
		db->execute("DELETE FROM global_variables WHERE variable_name LIKE 'mysql-%'");
	}
	if (runtime) {
		db->execute("DELETE FROM runtime_global_variables WHERE variable_name LIKE 'mysql-%'");
	}
	char *a;
	char *b=(char *)"INSERT INTO runtime_global_variables(variable_name, variable_value) VALUES(\"mysql-%s\",\"%s\")";
  if (replace) {
    a=(char *)"REPLACE INTO global_variables(variable_name, variable_value) VALUES(\"mysql-%s\",\"%s\")";
  } else {
    a=(char *)"INSERT OR IGNORE INTO global_variables(variable_name, variable_value) VALUES(\"mysql-%s\",\"%s\")";
  }
  int l=strlen(a)+200;
	GloMTH->wrlock();
	char **varnames=GloMTH->get_variables_list();
	for (int i=0; varnames[i]; i++) {
		char *val=GloMTH->get_variable(varnames[i]);
		l+=( varnames[i] ? strlen(varnames[i]) : 6);
		l+=( val ? strlen(val) : 6);
		char *query=(char *)malloc(l);
		sprintf(query, a, varnames[i], val);
		if (runtime) {
			db->execute(query);
			sprintf(query, b, varnames[i], val);
		}
		db->execute(query);
		if (val)
			free(val);
		free(query);
	}
	GloMTH->wrunlock();
	for (int i=0; varnames[i]; i++) {
		free(varnames[i]);
	}
	free(varnames);
}

char **ProxySQL_Admin::get_variables_list() {
	size_t l=sizeof(admin_variables_names)/sizeof(char *);
	unsigned int i;
	char **ret=(char **)malloc(sizeof(char *)*l);
	for (i=0;i<l;i++) {
		ret[i]=(i==l-1 ? NULL : strdup(admin_variables_names[i]));
	}
	return ret;
}


// Returns true if the given name is the name of an existing admin variable
bool ProxySQL_Admin::has_variable(const char *name) {
	size_t no_vars = sizeof(admin_variables_names) / sizeof(char *);
	for (unsigned int i = 0; i < no_vars-1 ; ++i) {
		size_t var_len = strlen(admin_variables_names[i]);
		if (strlen(name) == var_len && !strncmp(name, admin_variables_names[i], var_len)) {
			return true;
		}
	}
	return false;
}

char * ProxySQL_Admin::get_variable(char *name) {
#define INTBUFSIZE  4096
	char intbuf[INTBUFSIZE];
	if (!strcasecmp(name,"version")) return s_strdup(variables.admin_version);
	if (!strcasecmp(name,"admin_credentials")) return s_strdup(variables.admin_credentials);
	if (!strcasecmp(name,"stats_credentials")) return s_strdup(variables.stats_credentials);
	if (!strcasecmp(name,"mysql_ifaces")) return s_strdup(variables.mysql_ifaces);
	if (!strcasecmp(name,"telnet_admin_ifaces")) return s_strdup(variables.telnet_admin_ifaces);
	if (!strcasecmp(name,"telnet_stats_ifaces")) return s_strdup(variables.telnet_stats_ifaces);
	if (!strcasecmp(name,"refresh_interval")) {
		sprintf(intbuf,"%d",variables.refresh_interval);
		return strdup(intbuf);
	}
	if (!strcasecmp(name,"read_only")) {
		return strdup((variables.admin_read_only ? "true" : "false"));
	}
#ifdef DEBUG
	if (!strcasecmp(name,"debug")) {
		return strdup((variables.debug ? "true" : "false"));
	}
#endif /* DEBUG */
	return NULL;
}


#ifdef DEBUG
void ProxySQL_Admin::add_credentials(char *type, char *credentials, int hostgroup_id) {
#else
void ProxySQL_Admin::add_credentials(char *credentials, int hostgroup_id) {
#endif /* DEBUG */
	proxy_debug(PROXY_DEBUG_ADMIN, 4, "Adding %s credentials: %s\n", type, credentials);
	tokenizer_t tok = tokenizer( credentials, ";", TOKENIZER_NO_EMPTIES );
	const char* token;
	for (token = tokenize( &tok ); token; token = tokenize( &tok )) {
		char *user=NULL;
		char *pass=NULL;
		c_split_2(token, ":", &user, &pass);
		proxy_debug(PROXY_DEBUG_ADMIN, 4, "Adding %s credential: \"%s\", user:%s, pass:%s\n", type, token, user, pass);
		if (GloMyAuth) { // this check if required if GloMyAuth doesn't exist yet
			GloMyAuth->add(user,pass,USERNAME_FRONTEND,0,hostgroup_id,(char *)"main",0,0,0,1000);
		}
		free(user);
		free(pass);
	}
	free_tokenizer( &tok );
}

#ifdef DEBUG
void ProxySQL_Admin::delete_credentials(char *type, char *credentials) {
#else
void ProxySQL_Admin::delete_credentials(char *credentials) {
#endif /* DEBUG */
	proxy_debug(PROXY_DEBUG_ADMIN, 4, "Removing old %s credentials: %s\n", type, credentials);
	tokenizer_t tok = tokenizer( credentials, ";", TOKENIZER_NO_EMPTIES );
	const char* token;
	for (token = tokenize( &tok ); token; token = tokenize( &tok )) {
		char *user=NULL;
		char *pass=NULL;
		c_split_2(token, ":", &user, &pass);
		proxy_debug(PROXY_DEBUG_ADMIN, 4, "Removing %s credential: \"%s\", user:%s, pass:%s\n", type, token, user, pass);
		if (GloMyAuth) { // this check if required if GloMyAuth doesn't exist yet
			GloMyAuth->del(user,USERNAME_FRONTEND);
		}
		free(user);
		free(pass);
	}
	free_tokenizer( &tok );
}

bool ProxySQL_Admin::set_variable(char *name, char *value) {  // this is the public function, accessible from admin
	size_t vallen=strlen(value);

	if (!strcasecmp(name,"admin_credentials")) {
		// Removing this code due to bug #603
//		// always (re)add monitor user
//		if (mysql_thread___monitor_username && mysql_thread___monitor_password) {
//			if (GloMyAuth) { // this check if required if GloMyAuth doesn't exist yet
//				GloMyAuth->add(mysql_thread___monitor_username,mysql_thread___monitor_password,USERNAME_FRONTEND,0,STATS_HOSTGROUP,(char *)"main",0,0,0,1000);
//			}
//		}
		if (vallen) {
			bool update_creds=false;
			if ((variables.admin_credentials==NULL) || strcasecmp(variables.admin_credentials,value) ) update_creds=true;
			if (update_creds && variables.admin_credentials) {
#ifdef DEBUG
				delete_credentials((char *)"admin",variables.admin_credentials);
#else
				delete_credentials(variables.admin_credentials);
#endif /* DEBUG */
			}
			free(variables.admin_credentials);
			variables.admin_credentials=strdup(value);
			if (update_creds && variables.admin_credentials) {
#ifdef DEBUG
				add_credentials((char *)"admin",variables.admin_credentials, ADMIN_HOSTGROUP);
#else
				add_credentials(variables.admin_credentials, ADMIN_HOSTGROUP);
#endif /* DEBUG */
			}
			return true;
		} else {
			return false;
		}
	}
	if (!strcasecmp(name,"stats_credentials")) {
		if (vallen) {
			bool update_creds=false;
			if ((variables.stats_credentials==NULL) || strcasecmp(variables.stats_credentials,value) ) update_creds=true;
			if (update_creds && variables.stats_credentials) {
#ifdef DEBUG
				delete_credentials((char *)"stats",variables.stats_credentials);
#else
				delete_credentials(variables.stats_credentials);
#endif /* DEBUG */
			}
			free(variables.stats_credentials);
			variables.stats_credentials=strdup(value);
			if (update_creds && variables.stats_credentials) {
#ifdef DEBUG
				add_credentials((char *)"admin",variables.stats_credentials, STATS_HOSTGROUP);
#else
				add_credentials(variables.stats_credentials, STATS_HOSTGROUP);
#endif /* DEBUG */
			}
			return true;
		} else {
			return false;
		}
	}
	if (!strcasecmp(name,"mysql_ifaces")) {
		if (vallen) {
			bool update_creds=false;
			if ((variables.mysql_ifaces==NULL) || strcasecmp(variables.mysql_ifaces,value) ) update_creds=true;
			if (variables.mysql_ifaces)
				free(variables.mysql_ifaces);
			variables.mysql_ifaces=strdup(value);
			if (update_creds && variables.mysql_ifaces) {
				S_amll.update_ifaces(variables.mysql_ifaces, &S_amll.ifaces_mysql);
			}
			return true;
		} else {
			return false;
		}
	}
	if (!strcasecmp(name,"telnet_admin_ifaces")) {
		if (vallen) {
			bool update_creds=false;
			if ((variables.telnet_admin_ifaces==NULL) || strcasecmp(variables.telnet_admin_ifaces,value) ) update_creds=true;
			if (variables.telnet_admin_ifaces)
				free(variables.telnet_admin_ifaces);
			variables.telnet_admin_ifaces=strdup(value);
			if (update_creds && variables.telnet_admin_ifaces) {
				S_amll.update_ifaces(variables.telnet_admin_ifaces, &S_amll.ifaces_telnet_admin);
			}
			return true;
		} else {
			return false;
		}
	}
	if (!strcasecmp(name,"telnet_stats_ifaces")) {
		if (vallen) {
			bool update_creds=false;
			if ((variables.telnet_stats_ifaces==NULL) || strcasecmp(variables.telnet_stats_ifaces,value) ) update_creds=true;
			if (variables.telnet_stats_ifaces)
				free(variables.telnet_stats_ifaces);
			variables.telnet_stats_ifaces=strdup(value);
			if (update_creds && variables.telnet_stats_ifaces) {
				S_amll.update_ifaces(variables.telnet_stats_ifaces, &S_amll.ifaces_telnet_stats);
			}
			return true;
		} else {
			return false;
		}
	}
	if (!strcasecmp(name,"refresh_interval")) {
		int intv=atoi(value);
		if (intv > 100 && intv < 100000) {
			variables.refresh_interval=intv;
			__admin_refresh_interval=intv;
			return true;
		} else {
			return false;
		}
	}
	if (!strcasecmp(name,"version")) {
		if (strcasecmp(value,(char *)PROXYSQL_VERSION)==0) {
			return true;
		} else {
			return false;
		}
	}
	if (!strcasecmp(name,"read_only")) {
		if (strcasecmp(value,"true")==0 || strcasecmp(value,"1")==0) {
			variables.admin_read_only=true;
			return true;
		}
		if (strcasecmp(value,"false")==0 || strcasecmp(value,"0")==0) {
			variables.admin_read_only=false;
			return true;
		}
		return false;
	}
#ifdef DEBUG
	if (!strcasecmp(name,"debug")) {
		if (strcasecmp(value,"true")==0 || strcasecmp(value,"1")==0) {
			variables.debug=true;
			GloVars.global.gdbg=true;
			return true;
		}
		if (strcasecmp(value,"false")==0 || strcasecmp(value,"0")==0) {
			variables.debug=false;
			GloVars.global.gdbg=false;
			return true;
		}
		return false;
	}
#endif /* DEBUG */
	return false;
}




void ProxySQL_Admin::stats___mysql_global() {
	if (!GloMTH) return;
	SQLite3_result * resultset=GloMTH->SQL3_GlobalStatus();
	if (resultset==NULL) return;
	statsdb->execute("BEGIN");
	statsdb->execute("DELETE FROM stats_mysql_global");
	char *a=(char *)"INSERT INTO stats_mysql_global VALUES (\"%s\",\"%s\")";
	for (std::vector<SQLite3_row *>::iterator it = resultset->rows.begin() ; it != resultset->rows.end(); ++it) {
		SQLite3_row *r=*it;
		int arg_len=0;
		for (int i=0; i<2; i++) {
			arg_len+=strlen(r->fields[i]);
		}
		char *query=(char *)malloc(strlen(a)+arg_len+32);
		sprintf(query,a,r->fields[0],r->fields[1]);
		statsdb->execute(query);
		free(query);
	}
	delete resultset;
	resultset=NULL;
	int highwater;
	int current;
	sqlite3_status(SQLITE_STATUS_MEMORY_USED, &current, &highwater, 0);
	char bu[32];
	char *vn=NULL;
	char *query=NULL;
	vn=(char *)"SQLite3_memory_bytes";
	sprintf(bu,"%d",current);
	query=(char *)malloc(strlen(a)+strlen(vn)+strlen(bu)+16);
	sprintf(query,a,vn,bu);
	statsdb->execute(query);
	free(query);

	unsigned long long connpool_mem=MyHGM->Get_Memory_Stats();
	vn=(char *)"ConnPool_memory_bytes";
	sprintf(bu,"%llu",connpool_mem);
	query=(char *)malloc(strlen(a)+strlen(vn)+strlen(bu)+16);
	sprintf(query,a,vn,bu);
	statsdb->execute(query);
	free(query);

	if (GloMyStmt) {
		uint32_t stmt_active_unique=0;
		uint32_t stmt_active_total=0;
		GloMyStmt->active_prepared_statements(&stmt_active_unique,&stmt_active_total);
		vn=(char *)"Stmt_Active_Total";
		sprintf(bu,"%u",stmt_active_total);
		query=(char *)malloc(strlen(a)+strlen(vn)+strlen(bu)+16);
		sprintf(query,a,vn,bu);
		statsdb->execute(query);
		free(query);
		vn=(char *)"Stmt_Active_Unique";
		sprintf(bu,"%u",stmt_active_unique);
		query=(char *)malloc(strlen(a)+strlen(vn)+strlen(bu)+16);
		sprintf(query,a,vn,bu);
		statsdb->execute(query);
		free(query);
	}

	resultset=GloQC->SQL3_getStats();
	if (resultset) {
		for (std::vector<SQLite3_row *>::iterator it = resultset->rows.begin() ; it != resultset->rows.end(); ++it) {
			SQLite3_row *r=*it;
			int arg_len=0;
			for (int i=0; i<2; i++) {
				arg_len+=strlen(r->fields[i]);
			}
			char *query=(char *)malloc(strlen(a)+arg_len+32);
			sprintf(query,a,r->fields[0],r->fields[1]);
			statsdb->execute(query);
			free(query);
		}
		delete resultset;
		resultset=NULL;
	}

	statsdb->execute("COMMIT");
}

void ProxySQL_Admin::stats___mysql_processlist() {
	if (!GloMTH) return;
	SQLite3_result * resultset=GloMTH->SQL3_Processlist();
	if (resultset==NULL) return;
	statsdb->execute("BEGIN");
	statsdb->execute("DELETE FROM stats_mysql_processlist");
	char *a=(char *)"INSERT INTO stats_mysql_processlist VALUES (\"%s\",\"%s\",\"%s\",\"%s\",\"%s\",\"%s\",\"%s\",\"%s\",\"%s\",\"%s\",\"%s\",\"%s\",\"%s\",\"%s\")";
	for (std::vector<SQLite3_row *>::iterator it = resultset->rows.begin() ; it != resultset->rows.end(); ++it) {
		SQLite3_row *r=*it;
		int arg_len=0;
		for (int i=0; i<14; i++) {
			if (r->fields[i])
				arg_len+=strlen(r->fields[i]);
		}
		char *query=(char *)malloc(strlen(a)+arg_len+32);
		sprintf(query,a,
			(r->fields[0] ? r->fields[0] : ""),
			(r->fields[1] ? r->fields[1] : ""),
			(r->fields[2] ? r->fields[2] : ""),
			(r->fields[3] ? r->fields[3] : ""),
			(r->fields[4] ? r->fields[4] : ""),
			(r->fields[5] ? r->fields[5] : ""),
			(r->fields[6] ? r->fields[6] : ""),
			(r->fields[7] ? r->fields[7] : ""),
			(r->fields[8] ? r->fields[8] : ""),
			(r->fields[9] ? r->fields[9] : ""),
			(r->fields[10] ? r->fields[10] : ""),
			(r->fields[11] ? r->fields[11] : ""),
			(r->fields[12] ? r->fields[12] : ""),
			(r->fields[13] ? r->fields[13] : "")
		);
		statsdb->execute(query);
		free(query);
	}
	statsdb->execute("COMMIT");
	delete resultset;
}

void ProxySQL_Admin::stats___mysql_connection_pool() {

	if (!MyHGM) return;
	SQLite3_result * resultset=MyHGM->SQL3_Connection_Pool();
	if (resultset==NULL) return;
	statsdb->execute("BEGIN");
	statsdb->execute("DELETE FROM stats_mysql_connection_pool");
	char *a=(char *)"INSERT INTO stats_mysql_connection_pool VALUES (\"%s\",\"%s\",\"%s\",\"%s\",\"%s\",\"%s\",\"%s\",\"%s\",\"%s\",\"%s\",\"%s\",\"%s\")";
	for (std::vector<SQLite3_row *>::iterator it = resultset->rows.begin() ; it != resultset->rows.end(); ++it) {
		SQLite3_row *r=*it;
		int arg_len=0;
		for (int i=0; i<12; i++) {
			arg_len+=strlen(r->fields[i]);
		}
		char *query=(char *)malloc(strlen(a)+arg_len+32);
		sprintf(query,a,r->fields[0],r->fields[1],r->fields[2],r->fields[3],r->fields[4],r->fields[5],r->fields[6],r->fields[7],r->fields[8],r->fields[9],r->fields[10],r->fields[11]);
		statsdb->execute(query);
		free(query);
	}
	statsdb->execute("COMMIT");
	delete resultset;
}

void ProxySQL_Admin::stats___mysql_commands_counters() {
	if (!GloQPro) return;
	SQLite3_result * resultset=GloQPro->get_stats_commands_counters();
	if (resultset==NULL) return;
	statsdb->execute("BEGIN");
	statsdb->execute("DELETE FROM stats_mysql_commands_counters");
	char *a=(char *)"INSERT INTO stats_mysql_commands_counters VALUES (\"%s\",\"%s\",\"%s\",\"%s\",\"%s\",\"%s\",\"%s\",\"%s\",\"%s\",\"%s\",\"%s\",\"%s\",\"%s\",\"%s\",\"%s\")";
	for (std::vector<SQLite3_row *>::iterator it = resultset->rows.begin() ; it != resultset->rows.end(); ++it) {
		SQLite3_row *r=*it;
		int arg_len=0;
		for (int i=0; i<15; i++) {
			arg_len+=strlen(r->fields[i]);
		}
		char *query=(char *)malloc(strlen(a)+arg_len+32);
		sprintf(query,a,r->fields[0],r->fields[1],r->fields[2],r->fields[3],r->fields[4],r->fields[5],r->fields[6],r->fields[7],r->fields[8],r->fields[9],r->fields[10],r->fields[11],r->fields[12],r->fields[13],r->fields[14]);
		statsdb->execute(query);
		free(query);
	}
	statsdb->execute("COMMIT");
	delete resultset;
}

void ProxySQL_Admin::stats___mysql_query_rules() {
	if (!GloQPro) return;
	SQLite3_result * resultset=GloQPro->get_stats_query_rules();
	if (resultset==NULL) return;
	statsdb->execute("BEGIN");
	statsdb->execute("DELETE FROM stats_mysql_query_rules");
	char *a=(char *)"INSERT INTO stats_mysql_query_rules VALUES (\"%s\",\"%s\")";
	for (std::vector<SQLite3_row *>::iterator it = resultset->rows.begin() ; it != resultset->rows.end(); ++it) {
		SQLite3_row *r=*it;
		int arg_len=0;
		for (int i=0; i<2; i++) {
			arg_len+=strlen(r->fields[i]);
		}
		char *query=(char *)malloc(strlen(a)+arg_len+32);
		sprintf(query,a,r->fields[0],r->fields[1]);
		statsdb->execute(query);
		free(query);
	}
	statsdb->execute("COMMIT");
	delete resultset;
}

void ProxySQL_Admin::stats___mysql_query_digests() {
	if (!GloQPro) return;
	SQLite3_result * resultset=GloQPro->get_query_digests();
	if (resultset==NULL) return;
	statsdb->execute("BEGIN");
	statsdb->execute("DELETE FROM stats_mysql_query_digest");
	char *a=(char *)"INSERT INTO stats_mysql_query_digest VALUES (%s,\"%s\",\"%s\",\"%s\",\"%s\",%s,%s,%s,%s,%s,%s)";
	for (std::vector<SQLite3_row *>::iterator it = resultset->rows.begin() ; it != resultset->rows.end(); ++it) {
		SQLite3_row *r=*it;
		int arg_len=0;
		for (int i=0; i<11; i++) {
			arg_len+=strlen(r->fields[i]);
		}
		char *query=(char *)malloc(strlen(a)+arg_len+32);
		sprintf(query,a,r->fields[10],r->fields[0],r->fields[1],r->fields[2],r->fields[3],r->fields[4],r->fields[5],r->fields[6],r->fields[7],r->fields[8],r->fields[9]);
		statsdb->execute(query);
		free(query);
	}
	statsdb->execute("COMMIT");
	delete resultset;
}

void ProxySQL_Admin::stats___mysql_query_digests_reset() {
	if (!GloQPro) return;
	SQLite3_result * resultset=GloQPro->get_query_digests_reset();
	if (resultset==NULL) return;
	statsdb->execute("BEGIN");
	statsdb->execute("DELETE FROM stats_mysql_query_digest_reset");
	char *a=(char *)"INSERT INTO stats_mysql_query_digest_reset VALUES (%s,\"%s\",\"%s\",\"%s\",\"%s\",%s,%s,%s,%s,%s,%s)";
	for (std::vector<SQLite3_row *>::iterator it = resultset->rows.begin() ; it != resultset->rows.end(); ++it) {
		SQLite3_row *r=*it;
		int arg_len=0;
		for (int i=0; i<11; i++) {
			arg_len+=strlen(r->fields[i]);
		}
		char *query=(char *)malloc(strlen(a)+arg_len+32);
		sprintf(query,a,r->fields[10],r->fields[0],r->fields[1],r->fields[2],r->fields[3],r->fields[4],r->fields[5],r->fields[6],r->fields[7],r->fields[8],r->fields[9]);
		statsdb->execute(query);
		free(query);
	}
	statsdb->execute("COMMIT");
	delete resultset;
}

void ProxySQL_Admin::save_mysql_query_rules_from_runtime(bool _runtime) {
	if (_runtime) {
		admindb->execute("DELETE FROM runtime_mysql_query_rules");
	} else {
		admindb->execute("DELETE FROM mysql_query_rules");
	}
	SQLite3_result * resultset=GloQPro->get_current_query_rules();
	if (resultset==NULL) return;
	//char *a=(char *)"INSERT INTO mysql_query_rules VALUES (\"%s\",\"%s\",\"%s\",\"%s\",\"%s\",\"%s\",\"%s\",\"%s\",\"%s\",\"%s\",\"%s\",\"%s\",\"%s\",\"%s\",\"%s\")";
	char *a=NULL;
	if (_runtime) {
		a=(char *)"INSERT INTO runtime_mysql_query_rules (rule_id, active, username, schemaname, flagIN, client_addr, proxy_addr, proxy_port, digest, match_digest, match_pattern, negate_match_pattern, flagOUT, replace_pattern, destination_hostgroup, cache_ttl, reconnect, timeout, retries, delay, mirror_flagOUT, mirror_hostgroup, error_msg, log, apply, comment) VALUES (%s, %s, %s, %s, %s, %s, %s, %s, %s, %s, %s, %s, %s, %s, %s, %s, %s, %s, %s, %s, %s, %s, %s, %s, %s, %s)";
	} else {
		a=(char *)"INSERT INTO mysql_query_rules (rule_id, active, username, schemaname, flagIN, client_addr, proxy_addr, proxy_port, digest, match_digest, match_pattern, negate_match_pattern, flagOUT, replace_pattern, destination_hostgroup, cache_ttl, reconnect, timeout, retries, delay, mirror_flagOUT, mirror_hostgroup, error_msg, log, apply, comment) VALUES (%s, %s, %s, %s, %s, %s, %s, %s, %s, %s, %s, %s, %s, %s, %s, %s, %s, %s, %s, %s, %s, %s, %s, %s, %s, %s)";
	}
	for (std::vector<SQLite3_row *>::iterator it = resultset->rows.begin() ; it != resultset->rows.end(); ++it) {
		SQLite3_row *r=*it;
		int arg_len=0;
		char *buffs[26];
		for (int i=0; i<26; i++) {
			if (r->fields[i]) {
				char *o=escape_string_single_quotes(r->fields[i],false);
				int l=strlen(o)+4;
				arg_len+=l;
				buffs[i]=(char *)malloc(l);
				sprintf(buffs[i],"'%s'",o);
				if (o!=r->fields[i]) { // there was a copy
					free(o);
				}
			} else {
				int l=9;
				arg_len+=l;
				buffs[i]=(char *)malloc(l);
				sprintf(buffs[i],"NULL");
			}
		}
		char *query=(char *)malloc(strlen(a)+arg_len+32);

		sprintf(query,a,
			buffs[0],
			buffs[1],
			buffs[2],
			buffs[3],
			( strcmp(r->fields[4],"-1")==0 ? "NULL" : r->fields[4] ), // flagIN
			buffs[5],	// client_addr
			buffs[6],	// proxy_addr
			( strcmp(r->fields[7],"-1")==0 ? "NULL" : r->fields[7] ), // proxy_port
			buffs[8],	// digest
			buffs[9], // match_digest
			buffs[10], // match_pattern
			r->fields[11], // negate
			( strcmp(r->fields[12],"-1")==0 ? "NULL" : r->fields[12] ), // flagOUT
			buffs[13], // replace_pattern
			( strcmp(r->fields[14],"-1")==0 ? "NULL" : r->fields[14] ), // destination_hostgroup
			( strcmp(r->fields[15],"-1")==0 ? "NULL" : r->fields[15] ), // cache_ttl
			( strcmp(r->fields[16],"-1")==0 ? "NULL" : r->fields[16] ), // reconnect
			( strcmp(r->fields[17],"-1")==0 ? "NULL" : r->fields[17] ), // timeout
			( strcmp(r->fields[18],"-1")==0 ? "NULL" : r->fields[18] ), // retries
			( strcmp(r->fields[19],"-1")==0 ? "NULL" : r->fields[19] ), // delay
			( strcmp(r->fields[20],"-1")==0 ? "NULL" : r->fields[20] ), // mirror_flagOUT
			( strcmp(r->fields[21],"-1")==0 ? "NULL" : r->fields[21] ), // mirror_hostgroup
			buffs[22], // error_msg
			( strcmp(r->fields[23],"-1")==0 ? "NULL" : r->fields[23] ), // log
			( strcmp(r->fields[24],"-1")==0 ? "NULL" : r->fields[24] ), // apply
			buffs[25] // error_msg
		);
		//fprintf(stderr,"%s\n",query);
		admindb->execute(query);
		for (int i=0; i<26; i++) {
			free(buffs[i]);
		}
		free(query);
	}
	delete resultset;
}

void ProxySQL_Admin::flush_admin_variables___runtime_to_database(SQLite3DB *db, bool replace, bool del, bool onlyifempty, bool runtime) {
	proxy_debug(PROXY_DEBUG_ADMIN, 4, "Flushing ADMIN variables. Replace:%d, Delete:%d, Only_If_Empty:%d\n", replace, del, onlyifempty);
	if (onlyifempty) {
		char *error=NULL;
	  int cols=0;
	  int affected_rows=0;
	  SQLite3_result *resultset=NULL;
	  char *q=(char *)"SELECT COUNT(*) FROM global_variables WHERE variable_name LIKE 'admin-%'";
	  db->execute_statement(q, &error , &cols , &affected_rows , &resultset);
		int matching_rows=0;
		if (error) {
			proxy_error("Error on %s : %s\n", q, error);
			return;
		} else {
			for (std::vector<SQLite3_row *>::iterator it = resultset->rows.begin() ; it != resultset->rows.end(); ++it) {
				SQLite3_row *r=*it;
				matching_rows+=atoi(r->fields[0]);
			}
	  }
	  if (resultset) delete resultset;
		if (matching_rows) {
			proxy_debug(PROXY_DEBUG_ADMIN, 4, "Table global_variables has ADMIN variables - skipping\n");
			return;
		}
	}
	if (del) {
		proxy_debug(PROXY_DEBUG_ADMIN, 4, "Deleting ADMIN variables from global_variables\n");
		db->execute("DELETE FROM global_variables WHERE variable_name LIKE 'admin-%'");
	}
	if (runtime) {
		db->execute("DELETE FROM runtime_global_variables WHERE variable_name LIKE 'admin-%'");
	}
	char *a;
	char *b=(char *)"INSERT INTO runtime_global_variables(variable_name, variable_value) VALUES(\"admin-%s\",\"%s\")";
  if (replace) {
    a=(char *)"REPLACE INTO global_variables(variable_name, variable_value) VALUES(\"admin-%s\",\"%s\")";
  } else {
    a=(char *)"INSERT OR IGNORE INTO global_variables(variable_name, variable_value) VALUES(\"admin-%s\",\"%s\")";
  }
  int l=strlen(a)+200;

	char **varnames=get_variables_list();
	for (int i=0; varnames[i]; i++) {
		char *val=get_variable(varnames[i]);
		l+=( varnames[i] ? strlen(varnames[i]) : 6);
		l+=( val ? strlen(val) : 6);
		char *query=(char *)malloc(l);
		sprintf(query, a, varnames[i], val);
		db->execute(query);
		if (runtime) {
			sprintf(query, b, varnames[i], val);
			db->execute(query);
		}
		if (val)
			free(val);
		free(query);
	}
	for (int i=0; varnames[i]; i++) {
		free(varnames[i]);
	}
	free(varnames);

}


#ifdef DEBUG
void ProxySQL_Admin::flush_debug_levels_runtime_to_database(SQLite3DB *db, bool replace) {
	int i;
	char *a=NULL;
	db->execute("DELETE FROM debug_levels WHERE verbosity=0");
  if (replace) {
    a=(char *)"REPLACE INTO debug_levels(module,verbosity) VALUES(\"%s\",%d)";
  } else {
    a=(char *)"INSERT OR IGNORE INTO debug_levels(module,verbosity) VALUES(\"%s\",%d)";
  }
  int l=strlen(a)+100;
  for (i=0;i<PROXY_DEBUG_UNKNOWN;i++) {
    char *query=(char *)malloc(l);
    sprintf(query, a, GloVars.global.gdbg_lvl[i].name, GloVars.global.gdbg_lvl[i].verbosity);
    db->execute(query);
    free(query);
  }
}
#endif /* DEBUG */

#ifdef DEBUG
int ProxySQL_Admin::flush_debug_levels_database_to_runtime(SQLite3DB *db) {
  int i;
  char *query=(char *)"SELECT verbosity FROM debug_levels WHERE module=\"%s\"";
  int l=strlen(query)+100;
  int rownum=0;
  int result;
	sqlite3 *_db=db->get_db();
  for (i=0;i<PROXY_DEBUG_UNKNOWN;i++) {
    sqlite3_stmt *statement;
    char *buff=(char *)malloc(l);
    sprintf(buff,query,GloVars.global.gdbg_lvl[i].name);
    if(sqlite3_prepare_v2(_db, buff, -1, &statement, 0) != SQLITE_OK) {
      proxy_debug(PROXY_DEBUG_SQLITE, 1, "SQLITE: Error on sqlite3_prepare_v2() running query \"%s\" : %s\n", buff, sqlite3_errmsg(_db));
      sqlite3_finalize(statement);
      free(buff);
      return 0;
    }
    while ((result=sqlite3_step(statement))==SQLITE_ROW) {
      GloVars.global.gdbg_lvl[i].verbosity=sqlite3_column_int(statement,0);
      rownum++;
    }
    sqlite3_finalize(statement);
    free(buff);
  }
  return rownum;
}
#endif /* DEBUG */


void ProxySQL_Admin::__insert_or_ignore_maintable_select_disktable() {
  admindb->execute("PRAGMA foreign_keys = OFF");
  admindb->execute("INSERT OR IGNORE INTO main.mysql_servers SELECT * FROM disk.mysql_servers");
  admindb->execute("INSERT OR IGNORE INTO main.mysql_replication_hostgroups SELECT * FROM disk.mysql_replication_hostgroups");
  admindb->execute("INSERT OR IGNORE INTO main.mysql_users SELECT * FROM disk.mysql_users");
	admindb->execute("INSERT OR IGNORE INTO main.mysql_query_rules SELECT * FROM disk.mysql_query_rules");
	admindb->execute("INSERT OR IGNORE INTO main.global_variables SELECT * FROM disk.global_variables");
	admindb->execute("INSERT OR IGNORE INTO main.scheduler SELECT * FROM disk.scheduler");
#ifdef DEBUG
  admindb->execute("INSERT OR IGNORE INTO main.debug_levels SELECT * FROM disk.debug_levels");
#endif /* DEBUG */
  admindb->execute("PRAGMA foreign_keys = ON");
}

void ProxySQL_Admin::__insert_or_replace_maintable_select_disktable() {
  admindb->execute("PRAGMA foreign_keys = OFF");
  admindb->execute("INSERT OR REPLACE INTO main.mysql_servers SELECT * FROM disk.mysql_servers");
  admindb->execute("INSERT OR REPLACE INTO main.mysql_replication_hostgroups SELECT * FROM disk.mysql_replication_hostgroups");
  admindb->execute("INSERT OR REPLACE INTO main.mysql_users SELECT * FROM disk.mysql_users");
	admindb->execute("INSERT OR REPLACE INTO main.mysql_query_rules SELECT * FROM disk.mysql_query_rules");
	admindb->execute("INSERT OR REPLACE INTO main.global_variables SELECT * FROM disk.global_variables");
	admindb->execute("INSERT OR REPLACE INTO main.scheduler SELECT * FROM disk.scheduler");
#ifdef DEBUG
  admindb->execute("INSERT OR IGNORE INTO main.debug_levels SELECT * FROM disk.debug_levels");
#endif /* DEBUG */
  admindb->execute("PRAGMA foreign_keys = ON");
}

void ProxySQL_Admin::__delete_disktable() {
  admindb->execute("DELETE FROM disk.mysql_servers");
  admindb->execute("DELETE FROM disk.mysql_replication_hostgroups");
  admindb->execute("DELETE FROM disk.mysql_users");
	admindb->execute("DELETE FROM disk.mysql_query_rules");
	admindb->execute("DELETE FROM disk.global_variables");
	admindb->execute("DELETE FROM disk.scheduler");
#ifdef DEBUG
  admindb->execute("DELETE FROM disk.debug_levels");
#endif /* DEBUG */
}

void ProxySQL_Admin::__insert_or_replace_disktable_select_maintable() {
  admindb->execute("INSERT OR REPLACE INTO disk.mysql_servers SELECT * FROM main.mysql_servers");
  admindb->execute("INSERT OR REPLACE INTO disk.mysql_replication_hostgroups SELECT * FROM main.mysql_replication_hostgroups");
  admindb->execute("INSERT OR REPLACE INTO disk.mysql_query_rules SELECT * FROM main.mysql_query_rules");
  admindb->execute("INSERT OR REPLACE INTO disk.mysql_users SELECT * FROM main.mysql_users");
	admindb->execute("INSERT OR REPLACE INTO disk.mysql_query_rules SELECT * FROM main.mysql_query_rules");
	admindb->execute("INSERT OR REPLACE INTO disk.global_variables SELECT * FROM main.global_variables");
	admindb->execute("INSERT OR REPLACE INTO disk.scheduler SELECT * FROM main.scheduler");
#ifdef DEBUG
  admindb->execute("INSERT OR REPLACE INTO disk.debug_levels SELECT * FROM main.debug_levels");
#endif /* DEBUG */
}


void ProxySQL_Admin::flush_mysql_users__from_disk_to_memory() {
	admindb->wrlock();
	admindb->execute("PRAGMA foreign_keys = OFF");
	admindb->execute("DELETE FROM main.mysql_users");
	admindb->execute("INSERT INTO main.mysql_users SELECT * FROM disk.mysql_users");
	admindb->execute("PRAGMA foreign_keys = ON");
	admindb->wrunlock();
}

void ProxySQL_Admin::flush_mysql_users__from_memory_to_disk() {
	admindb->wrlock();
	admindb->execute("PRAGMA foreign_keys = OFF");
	admindb->execute("DELETE FROM disk.mysql_users");
	admindb->execute("INSERT INTO disk.mysql_users SELECT * FROM main.mysql_users");
	admindb->execute("PRAGMA foreign_keys = ON");
	admindb->wrunlock();
}

void ProxySQL_Admin::flush_scheduler__from_disk_to_memory() {
	admindb->wrlock();
	admindb->execute("DELETE FROM main.scheduler");
	admindb->execute("INSERT INTO main.scheduler SELECT * FROM disk.scheduler");
	admindb->wrunlock();
}

void ProxySQL_Admin::flush_scheduler__from_memory_to_disk() {
	admindb->wrlock();
	admindb->execute("DELETE FROM disk.scheduler");
	admindb->execute("INSERT INTO disk.scheduler SELECT * FROM main.scheduler");
	admindb->wrunlock();
}

void ProxySQL_Admin::flush_mysql_servers__from_disk_to_memory() {
	admindb->wrlock();
	admindb->execute("PRAGMA foreign_keys = OFF");
	admindb->execute("DELETE FROM main.mysql_servers");
	admindb->execute("DELETE FROM main.mysql_replication_hostgroups");
	admindb->execute("INSERT INTO main.mysql_servers SELECT * FROM disk.mysql_servers");
	admindb->execute("INSERT INTO main.mysql_replication_hostgroups SELECT * FROM disk.mysql_replication_hostgroups");
	admindb->execute("PRAGMA foreign_keys = ON");
	admindb->wrunlock();
}

void ProxySQL_Admin::flush_mysql_servers__from_memory_to_disk() {
	admindb->wrlock();
	admindb->execute("PRAGMA foreign_keys = OFF");
	admindb->execute("DELETE FROM disk.mysql_servers");
	admindb->execute("DELETE FROM disk.mysql_replication_hostgroups");
	admindb->execute("INSERT INTO disk.mysql_servers SELECT * FROM main.mysql_servers");
	admindb->execute("INSERT INTO disk.mysql_replication_hostgroups SELECT * FROM main.mysql_replication_hostgroups");
	admindb->execute("PRAGMA foreign_keys = ON");
	admindb->wrunlock();
}

void ProxySQL_Admin::flush_mysql_query_rules__from_disk_to_memory() {
	admindb->wrlock();
	admindb->execute("PRAGMA foreign_keys = OFF");
	admindb->execute("DELETE FROM main.mysql_query_rules");
	admindb->execute("INSERT INTO main.mysql_query_rules SELECT * FROM disk.mysql_query_rules");
	admindb->execute("PRAGMA foreign_keys = ON");
	admindb->wrunlock();
}

void ProxySQL_Admin::flush_mysql_query_rules__from_memory_to_disk() {
	admindb->wrlock();
	admindb->execute("PRAGMA foreign_keys = OFF");
	admindb->execute("DELETE FROM disk.mysql_query_rules");
	admindb->execute("INSERT INTO disk.mysql_query_rules SELECT * FROM main.mysql_query_rules");
	admindb->execute("PRAGMA foreign_keys = ON");
	admindb->wrunlock();
}

void ProxySQL_Admin::__attach_db(SQLite3DB *db1, SQLite3DB *db2, char *alias) {
	const char *a="ATTACH DATABASE '%s' AS %s";
	int l=strlen(a)+strlen(db2->get_url())+strlen(alias)+5;
	char *cmd=(char *)malloc(l);
	sprintf(cmd,a,db2->get_url(), alias);
	db1->execute(cmd);
	free(cmd);
}


void ProxySQL_Admin::init_users() {
	__refresh_users();
}

void ProxySQL_Admin::init_mysql_servers() {
	mysql_servers_wrlock();
	load_mysql_servers_to_runtime();
	mysql_servers_wrunlock();
}

void ProxySQL_Admin::init_mysql_query_rules() {
	load_mysql_query_rules_to_runtime();
}

void ProxySQL_Admin::add_admin_users() {
#ifdef DEBUG
	add_credentials((char *)"admin",variables.admin_credentials, ADMIN_HOSTGROUP);
	add_credentials((char *)"stats",variables.stats_credentials, STATS_HOSTGROUP);
#else
	add_credentials(variables.admin_credentials, ADMIN_HOSTGROUP);
	add_credentials(variables.stats_credentials, STATS_HOSTGROUP);
#endif /* DEBUG */
}

void ProxySQL_Admin::__refresh_users() {
	__delete_inactive_users(USERNAME_BACKEND);
	__delete_inactive_users(USERNAME_FRONTEND);
	//add_default_user((char *)"admin",(char *)"admin");
	GloMyAuth->set_all_inactive(USERNAME_BACKEND);
	GloMyAuth->set_all_inactive(USERNAME_FRONTEND);
	add_admin_users();
	__add_active_users(USERNAME_BACKEND);
	__add_active_users(USERNAME_FRONTEND);
	GloMyAuth->remove_inactives(USERNAME_BACKEND);
	GloMyAuth->remove_inactives(USERNAME_FRONTEND);
	set_variable((char *)"admin_credentials",(char *)"");
}

void ProxySQL_Admin::send_MySQL_OK(MySQL_Protocol *myprot, char *msg, int rows) {
	assert(myprot);
	MySQL_Data_Stream *myds=myprot->get_myds();
	myds->DSS=STATE_QUERY_SENT_DS;
	myprot->generate_pkt_OK(true,NULL,NULL,1,rows,0,2,0,msg);
	myds->DSS=STATE_SLEEP;
}

void ProxySQL_Admin::send_MySQL_ERR(MySQL_Protocol *myprot, char *msg) {
	assert(myprot);
	MySQL_Data_Stream *myds=myprot->get_myds();
	myds->DSS=STATE_QUERY_SENT_DS;
	myprot->generate_pkt_ERR(true,NULL,NULL,1,1045,(char *)"#28000",msg);
	myds->DSS=STATE_SLEEP;
}

void ProxySQL_Admin::__delete_inactive_users(enum cred_username_type usertype) {
	char *error=NULL;
	int cols=0;
	int affected_rows=0;
	SQLite3_result *resultset=NULL;
	char *str=(char *)"SELECT username FROM main.mysql_users WHERE %s=1 AND active=0";
	char *query=(char *)malloc(strlen(str)+15);
	sprintf(query,str,(usertype==USERNAME_BACKEND ? "backend" : "frontend"));
	admindb->execute_statement(query, &error , &cols , &affected_rows , &resultset);
	if (error) {
		proxy_error("Error on %s : %s\n", query, error);
	} else {
		for (std::vector<SQLite3_row *>::iterator it = resultset->rows.begin() ; it != resultset->rows.end(); ++it) {
      SQLite3_row *r=*it;
			GloMyAuth->del(r->fields[0], usertype);
		}
	}
//	if (error) free(error);
	if (resultset) delete resultset;
	free(query);
}

void ProxySQL_Admin::__add_active_users(enum cred_username_type usertype) {
	char *error=NULL;
	int cols=0;
	int affected_rows=0;
	SQLite3_result *resultset=NULL;
	char *str=(char *)"SELECT username,password,use_ssl,default_hostgroup,default_schema,schema_locked,transaction_persistent,fast_forward,max_connections FROM main.mysql_users WHERE %s=1 AND active=1 AND default_hostgroup>=0";
	char *query=(char *)malloc(strlen(str)+15);
	sprintf(query,str,(usertype==USERNAME_BACKEND ? "backend" : "frontend"));
	admindb->execute_statement(query, &error , &cols , &affected_rows , &resultset);
	if (error) {
		proxy_error("Error on %s : %s\n", query, error);
	} else {
		for (std::vector<SQLite3_row *>::iterator it = resultset->rows.begin() ; it != resultset->rows.end(); ++it) {
      SQLite3_row *r=*it;
			GloMyAuth->add(
				r->fields[0], // username
				(r->fields[1]==NULL ? (char *)"" : r->fields[1]), //password
				usertype, // backend/frontend
				(strcmp(r->fields[2],"1")==0 ? true : false) , // use_ssl
				atoi(r->fields[3]), // default_hostgroup
				//(r->fields[4]==NULL ? (char *)mysql_thread___default_schema : r->fields[4]), //default_schema
				(r->fields[4]==NULL ? (char *)"" : r->fields[4]), //default_schema
				(strcmp(r->fields[5],"1")==0 ? true : false) , // schema_locked
				(strcmp(r->fields[6],"1")==0 ? true : false) , // transaction_persistent
				(strcmp(r->fields[7],"1")==0 ? true : false), // fast_forward
				( atoi(r->fields[8])>0 ? atoi(r->fields[8]) : 0)  // max_connections
			);
		}
	}
//	if (error) free(error);
	if (resultset) delete resultset;
	free(query);
}


void ProxySQL_Admin::save_mysql_users_runtime_to_database() {
/*
	char *error=NULL;
	int cols=0;
	int affected_rows=0;
	SQLite3_result *resultset=NULL;
	char *query;
	query=(char *)"SELECT username, backend, frontend FROM mysql_users WHERE active=1";
	admindb->execute_statement(query, &error , &cols , &affected_rows , &resultset);
	if (!resultset) return;
	for (std::vector<SQLite3_row *>::iterator it = resultset->rows.begin() ; it != resultset->rows.end(); ++it) {
		SQLite3_row *r=*it;
	}	
	if(resultset) delete resultset;
*/
	char *qd=(char *)"UPDATE mysql_users SET active=0";
	proxy_debug(PROXY_DEBUG_ADMIN, 4, "%s\n", qd);
	admindb->execute(qd);
	account_details_t **ads=NULL;
	int num_users;
	int i;
	char *qf=(char *)"REPLACE INTO mysql_users(username,password,active,use_ssl,default_hostgroup,default_schema,schema_locked,transaction_persistent,fast_forward,backend,frontend,max_connections) VALUES(\"%s\",\"%s\",1,%d,%d,\"%s\",%d,%d,%d,COALESCE((SELECT backend FROM mysql_users WHERE username=\"%s\" AND frontend=1),0),1,%d)";
	char *qb=(char *)"REPLACE INTO mysql_users(username,password,active,use_ssl,default_hostgroup,default_schema,schema_locked,transaction_persistent,fast_forward,backend,frontend,max_connections) VALUES(\"%s\",\"%s\",1,%d,%d,\"%s\",%d,%d,%d,1,COALESCE((SELECT frontend FROM mysql_users WHERE username=\"%s\" AND backend=1),0),%d)";
	num_users=GloMyAuth->dump_all_users(&ads);
	if (num_users==0) return;
	for (i=0; i<num_users; i++) {
	//fprintf(stderr,"%s %d\n", ads[i]->username, ads[i]->default_hostgroup);
		account_details_t *ad=ads[i];
		if (ads[i]->default_hostgroup >= 0) {
			char *query;
			char *q;
			if (ad->__frontend) {
				q=qf;
			} else {
				q=qb;
			}
			query=(char *)malloc(strlen(q)+strlen(ad->username)*2+strlen(ad->password)+strlen(ad->default_schema)+256);
			sprintf(query, q, ad->username, ad->password, ad->use_ssl, ad->default_hostgroup, ad->default_schema, ad->schema_locked, ad->transaction_persistent, ad->fast_forward, ad->username, ad->max_connections);
			//fprintf(stderr,"%s\n",query);
			proxy_debug(PROXY_DEBUG_ADMIN, 4, "%s\n", query);
			admindb->execute(query);
		}
		free(ad->username);
		free(ad->password);
		free(ad->default_schema);
		free(ad);
	}
	free(ads);
}

void ProxySQL_Admin::save_scheduler_runtime_to_database(bool _runtime) {
	char *query=NULL;
	// dump mysql_servers
	if (_runtime) {
		query=(char *)"DELETE FROM main.runtime_scheduler";
	} else {
		query=(char *)"DELETE FROM main.scheduler";
	}


	proxy_debug(PROXY_DEBUG_ADMIN, 4, "%s\n", query);
	admindb->execute(query);

	// allocate args only once
	char **args=(char **)malloc(5*sizeof(char *));
	// read lock the scheduler
	spin_rdlock(&scheduler->rwlock);
	char *q=NULL;
	if (_runtime) {
		q=(char *)"INSERT INTO runtime_scheduler VALUES(%lu,%d,%lu,\"%s\" ,%s,%s,%s,%s,%s,'%s')";
	} else {
		q=(char *)"INSERT INTO scheduler VALUES(%lu,%d,%lu,\"%s\" ,%s,%s,%s,%s,%s,'%s')";
	}
	for (std::vector<Scheduler_Row *>::iterator it = scheduler->Scheduler_Rows.begin() ; it != scheduler->Scheduler_Rows.end(); ++it) {
		Scheduler_Row *sr=*it;
		int i;
		int l=strlen(q);

		l+=strlen(sr->filename);

		for (i=0; i<5; i++) {
			if (sr->args[i]) {
				args[i]=(char *)malloc(strlen(sr->args[i])+4);
				sprintf(args[i],"\"%s\"",sr->args[i]);
			} else {
				args[i]=(char *)"NULL";
			}
			l+=strlen(args[i]);
		}
		char *o=escape_string_single_quotes(sr->comment,false); // issue #643
		l+=strlen(o);
		l+=35; //padding
		int is_active=0;
		if (sr->is_active==true) {
			is_active=1;
		}
		char *query=(char *)malloc(l);

		sprintf(query, q,
			sr->id, is_active, sr->interval_ms,
			sr->filename, args[0],
			args[1], args[2],
			args[3], args[4],
			o
		);
		if (o!=sr->comment) {
			free(o);
		}

		for (i=0; i<5; i++) {
			if (sr->args[i]) {
				free(args[i]);	// free only if we allocated memory
			}
		}

		admindb->execute(query);
		free(query);
	}

	// unlock the scheduler
	spin_rdunlock(&scheduler->rwlock);

	// deallocate args
	free(args);
}



void ProxySQL_Admin::save_mysql_servers_runtime_to_database(bool _runtime) {
	// make sure that the caller has called mysql_servers_wrlock()
	char *query=NULL;
	SQLite3_result *resultset=NULL;
	// dump mysql_servers
	if (_runtime) {
		query=(char *)"DELETE FROM main.runtime_mysql_servers";
	} else {
		query=(char *)"DELETE FROM main.mysql_servers";
	}
	proxy_debug(PROXY_DEBUG_ADMIN, 4, "%s\n", query);
	admindb->execute(query);
	resultset=MyHGM->dump_table_mysql_servers();
	if (resultset) {
		char *q=NULL;
		if (_runtime) {
			q=(char *)"INSERT INTO runtime_mysql_servers VALUES(%s,\"%s\",%s,\"%s\",%s,%s,%s,%s,%s,%s,'%s')";
		} else {
			q=(char *)"INSERT INTO mysql_servers VALUES(%s,\"%s\",%s,\"%s\",%s,%s,%s,%s,%s,%s,'%s')";
		}
		for (std::vector<SQLite3_row *>::iterator it = resultset->rows.begin() ; it != resultset->rows.end(); ++it) {
			SQLite3_row *r=*it;
			char *o=escape_string_single_quotes(r->fields[10],false);
			char *query=(char *)malloc(strlen(q)+strlen(r->fields[0])+strlen(r->fields[1])+strlen(r->fields[2])+strlen(r->fields[3])+strlen(r->fields[4])+strlen(r->fields[5])+strlen(r->fields[6])+strlen(r->fields[7])+
				strlen(r->fields[8])+ // use_ssl
				strlen(r->fields[9])+ // max_latency_ms
				strlen(o)+ // comment
			16); // padding
			// if the backend is shunned, save_mysql_servers_runtime_to_database() should set to ONLINE if _runtime==false
			sprintf(query, q, r->fields[0], r->fields[1], r->fields[2], ( _runtime ? r->fields[4] : ( strcmp(r->fields[4],"SHUNNED")==0 ? "ONLINE" : r->fields[4] ) ), r->fields[3], r->fields[5], r->fields[6], r->fields[7],
				r->fields[8], // use_ssl
				r->fields[9], // max_latency_ms
				o); // comment
			proxy_debug(PROXY_DEBUG_MYSQL_CONNPOOL, 4, "%s\n", query);
			admindb->execute(query);
			free(query);
			if (o!=r->fields[10]) {
				free(o);
			}
		}
	}
	if(resultset) delete resultset;
	resultset=NULL;

	// dump mysql_replication_hostgroups
	if (_runtime) {
		query=(char *)"DELETE FROM main.runtime_mysql_replication_hostgroups";
	} else {
		query=(char *)"DELETE FROM main.mysql_replication_hostgroups";
	}
	proxy_debug(PROXY_DEBUG_ADMIN, 4, "%s\n", query);
	admindb->execute(query);
	resultset=MyHGM->dump_table_mysql_replication_hostgroups();
	if (resultset) {
		for (std::vector<SQLite3_row *>::iterator it = resultset->rows.begin() ; it != resultset->rows.end(); ++it) {
			SQLite3_row *r=*it;
			int l=0;
			if (r->fields[2]) l=strlen(r->fields[2]);
			char *q=NULL;
			if (_runtime) {
				if (r->fields[2]) { // comment is not null, #643
					q=(char *)"INSERT INTO runtime_mysql_replication_hostgroups VALUES(%s,%s,'%s')";
				} else {
					q=(char *)"INSERT INTO runtime_mysql_replication_hostgroups VALUES(%s,%s,NULL)";
				}
			} else {
				if (r->fields[2]) { // comment is not null, #643
					q=(char *)"INSERT INTO mysql_replication_hostgroups VALUES(%s,%s,'%s')";
				} else {
					q=(char *)"INSERT INTO mysql_replication_hostgroups VALUES(%s,%s,NULL)";
				}
			}
			char *query=(char *)malloc(strlen(q)+strlen(r->fields[0])+strlen(r->fields[1])+16+l);
			if (r->fields[2]) {
				char *o=escape_string_single_quotes(r->fields[2],false);
				sprintf(query, q, r->fields[0], r->fields[1], o);
				if (o!=r->fields[2]) { // there was a copy
					free(o);
				}
			} else {
				sprintf(query, q, r->fields[0], r->fields[1]);
			}
			proxy_debug(PROXY_DEBUG_MYSQL_CONNPOOL, 4, "%s\n", query);
			admindb->execute(query);
			free(query);
		}
	}
	if(resultset) delete resultset;
	resultset=NULL;
}


void ProxySQL_Admin::load_scheduler_to_runtime() {
	char *error=NULL;
	int cols=0;
	int affected_rows=0;
	SQLite3_result *resultset=NULL;
	char *query=(char *)"SELECT * FROM scheduler";
	admindb->execute_statement(query, &error , &cols , &affected_rows , &resultset);
	if (error) {
		proxy_error("Error on %s : %s\n", query, error);
	} else {
		scheduler->update_table(resultset);
	}
	if (resultset) delete resultset;
	resultset=NULL;
}

void ProxySQL_Admin::load_mysql_servers_to_runtime() {
	// make sure that the caller has called mysql_servers_wrlock()
	char *error=NULL;
	int cols=0;
	int affected_rows=0;
	SQLite3_result *resultset=NULL;
	char *query=(char *)"SELECT hostgroup_id,hostname,port,status,weight,compression,max_connections,max_replication_lag,use_ssl,max_latency_ms,comment FROM main.mysql_servers";
	proxy_debug(PROXY_DEBUG_ADMIN, 4, "%s\n", query);
	admindb->execute_statement(query, &error , &cols , &affected_rows , &resultset);
	//MyHGH->wrlock();
	if (error) {
		proxy_error("Error on %s : %s\n", query, error);
	} else {
		for (std::vector<SQLite3_row *>::iterator it = resultset->rows.begin() ; it != resultset->rows.end(); ++it) {
			SQLite3_row *r=*it;
			MySerStatus status=MYSQL_SERVER_STATUS_ONLINE;
			if (strcasecmp(r->fields[3],"ONLINE")) {
				if (!strcasecmp(r->fields[3],"SHUNNED")) {
					status=MYSQL_SERVER_STATUS_SHUNNED;
				}	else {
					if (!strcasecmp(r->fields[3],"OFFLINE_SOFT")) {
						status=MYSQL_SERVER_STATUS_OFFLINE_SOFT;
					} else {
						if (!strcasecmp(r->fields[3],"OFFLINE_HARD")) {
							status=MYSQL_SERVER_STATUS_OFFLINE_HARD;
						}
					}
				}
			}
			proxy_debug(PROXY_DEBUG_ADMIN, 4, "hid=%d , hostname=%s , port=%d , status=%s , weight=%d , compression=%d , max_connections=%d , max_replication_lag=%d, use_ssl=%d, max_latency_ms=%d\n",
				atoi(r->fields[0]), r->fields[1], atoi(r->fields[2]), r->fields[3], atoi(r->fields[4]), atoi(r->fields[5]), atoi(r->fields[6]), atoi(r->fields[7]),
				atoi(r->fields[8]), // use_ssl
				atoi(r->fields[9])  // max_latency_ms
			);
			MyHGM->server_add(atoi(r->fields[0]), r->fields[1], atoi(r->fields[2]), atoi(r->fields[4]), status, atoi(r->fields[5]), atoi(r->fields[6]), atoi(r->fields[7]),
				atoi(r->fields[8]), // use_ssl
				atoi(r->fields[9]),  // max_latency_ms
				r->fields[10]  // comment
			);
			//MyHGH->server_add_hg(atoi(r->fields[0]), r->fields[1], atoi(r->fields[2]), atoi(r->fields[3]));
		}
	}
	if (resultset) delete resultset;
	resultset=NULL;

	query=(char *)"SELECT a.* FROM mysql_replication_hostgroups a JOIN mysql_replication_hostgroups b ON a.writer_hostgroup=b.reader_hostgroup WHERE b.reader_hostgroup";
	proxy_debug(PROXY_DEBUG_ADMIN, 4, "%s\n", query);
	admindb->execute_statement(query, &error , &cols , &affected_rows , &resultset);
	if (error) {
		proxy_error("Error on %s : %s\n", query, error);
	} else {
		for (std::vector<SQLite3_row *>::iterator it = resultset->rows.begin() ; it != resultset->rows.end(); ++it) {
			SQLite3_row *r=*it;
			proxy_error("Incompatible entry in mysql_replication_hostgroups will be ignored : ( %s , %s )\n", r->fields[0], r->fields[1]);
		}
	}
	if (resultset) delete resultset;
	resultset=NULL;

	query=(char *)"SELECT a.* FROM mysql_replication_hostgroups a LEFT JOIN mysql_replication_hostgroups b ON a.writer_hostgroup=b.reader_hostgroup WHERE b.reader_hostgroup IS NULL";	
	proxy_debug(PROXY_DEBUG_ADMIN, 4, "%s\n", query);
	admindb->execute_statement(query, &error , &cols , &affected_rows , &resultset);

	//MyHGH->wrlock();
	if (error) {
		proxy_error("Error on %s : %s\n", query, error);
	} else {
		MyHGM->set_incoming_replication_hostgroups(resultset);
	}
	MyHGM->commit();
	if (resultset) delete resultset;
}


char * ProxySQL_Admin::load_mysql_query_rules_to_runtime() {
	char *error=NULL;
	int cols=0;
	int affected_rows=0;
	if (GloQPro==NULL) return (char *)"Global Query Processor not started: command impossible to run";
	SQLite3_result *resultset=NULL;
	char *query=(char *)"SELECT rule_id, username, schemaname, flagIN, client_addr, proxy_addr, proxy_port, digest, match_digest, match_pattern, negate_match_pattern, flagOUT, replace_pattern, destination_hostgroup, cache_ttl, reconnect, timeout, retries, delay, mirror_flagOUT, mirror_hostgroup, error_msg, log, apply, comment FROM main.mysql_query_rules WHERE active=1";
	admindb->execute_statement(query, &error , &cols , &affected_rows , &resultset);
	if (error) {
		proxy_error("Error on %s : %s\n", query, error);
	} else {
		GloQPro->wrlock();
		GloQPro->reset_all(false);
		QP_rule_t * nqpr;
		for (std::vector<SQLite3_row *>::iterator it = resultset->rows.begin() ; it != resultset->rows.end(); ++it) {
			SQLite3_row *r=*it;
			nqpr=GloQPro->new_query_rule(
				atoi(r->fields[0]), // rule_id
				true,
				r->fields[1],	// username
				r->fields[2],	// schemaname
				atoi(r->fields[3]),	// flagIN
				r->fields[4],	// client_addr
				r->fields[5],	// proxy_addr
				(r->fields[6]==NULL ? -1 : atol(r->fields[6])), // proxy_port
				r->fields[7],	// digest
				r->fields[8],	// match_digest
				r->fields[9],	// match_pattern
				(atoi(r->fields[10])==1 ? true : false),	// negate_match_pattern
				(r->fields[11]==NULL ? -1 : atol(r->fields[11])),	// flagOUT
				r->fields[12],	// replae_pattern
				(r->fields[13]==NULL ? -1 : atoi(r->fields[13])),	// destination_hostgroup
				(r->fields[14]==NULL ? -1 : atol(r->fields[14])),	// cache_ttl
				(r->fields[15]==NULL ? -1 : atol(r->fields[15])),	// reconnect
				(r->fields[16]==NULL ? -1 : atol(r->fields[16])),	// timeout
				(r->fields[17]==NULL ? -1 : atol(r->fields[17])),	// retries
				(r->fields[18]==NULL ? -1 : atol(r->fields[18])),	// delay
				(r->fields[19]==NULL ? -1 : atol(r->fields[19])), // mirror_flagOUT
				(r->fields[20]==NULL ? -1 : atol(r->fields[20])), // mirror_hostgroup
				r->fields[21], // error_msg
				(r->fields[22]==NULL ? -1 : atol(r->fields[22])),	// log
				(atoi(r->fields[23])==1 ? true : false),
				r->fields[24] // comment
			);
			GloQPro->insert(nqpr, false);
		}
		GloQPro->sort(false);
		GloQPro->wrunlock();
		GloQPro->commit();
	}
//	if (error) free(error);
	if (resultset) delete resultset;
	return NULL;
}

int ProxySQL_Admin::Read_Global_Variables_from_configfile(const char *prefix) {
	const Setting& root = GloVars.confFile->cfg->getRoot();
	char *groupname=(char *)malloc(strlen(prefix)+strlen((char *)"_variables")+1);
	sprintf(groupname,"%s%s",prefix,"_variables");
	if (root.exists(groupname)==false) {
		free(groupname);
		return 0;
	}
	const Setting &group = root[(const char *)groupname];
	int count = group.getLength();
	//fprintf(stderr, "Found %d %s_variables\n",count, prefix);
	int i;
	admindb->execute("PRAGMA foreign_keys = OFF");
	char *q=(char *)"INSERT OR REPLACE INTO global_variables VALUES (\"%s-%s\", \"%s\")";
	for (i=0; i< count; i++) {
		const Setting &sett = group[i];
		const char *n=sett.getName();
		bool value_bool;
		int value_int;
		std::string value_string="";
		if (group.lookupValue(n, value_bool)) {
			value_string = (value_bool ? "true" : "false");
		} else {
			if (group.lookupValue(n, value_int)) {
				value_string = std::to_string(value_int);
			} else {
				group.lookupValue(n, value_string);
			}
		}
		//fprintf(stderr,"%s = %s\n", n, value_string.c_str());
		char *query=(char *)malloc(strlen(q)+strlen(prefix)+strlen(n)+strlen(value_string.c_str()));
		sprintf(query,q, prefix, n, value_string.c_str());
		//fprintf(stderr, "%s\n", query);
  	admindb->execute(query);
	}
	admindb->execute("PRAGMA foreign_keys = ON");
	free(groupname);
	return i;
}

int ProxySQL_Admin::Read_MySQL_Users_from_configfile() {
	const Setting& root = GloVars.confFile->cfg->getRoot();
	if (root.exists("mysql_users")==false) return 0;
	const Setting &mysql_users = root["mysql_users"];
	int count = mysql_users.getLength();
	//fprintf(stderr, "Found %d users\n",count);
	int i;
	int rows=0;
	admindb->execute("PRAGMA foreign_keys = OFF");
	char *q=(char *)"INSERT OR REPLACE INTO mysql_users (username, password, active, default_hostgroup, default_schema, schema_locked, transaction_persistent, fast_forward, max_connections) VALUES (\"%s\", \"%s\", %d, %d, \"%s\", %d, %d, %d, %d)";
	for (i=0; i< count; i++) {
		const Setting &user = mysql_users[i];
		std::string username;
		std::string password="";
		int active=1;
		int default_hostgroup=0;
		std::string default_schema="";
		int schema_locked=0;
		int transaction_persistent=0;
		int fast_forward=0;
		int max_connections=10000;
		if (user.lookupValue("username", username)==false) continue;
		user.lookupValue("password", password);
		user.lookupValue("default_hostgroup", default_hostgroup);
		user.lookupValue("active", active);
		//if (user.lookupValue("default_schema", default_schema)==false) default_schema="";
		user.lookupValue("default_schema", default_schema);
		user.lookupValue("schema_locked", schema_locked);
		user.lookupValue("transaction_persistent", transaction_persistent);
		user.lookupValue("fast_forward", fast_forward);
		user.lookupValue("max_connections", max_connections);
		char *query=(char *)malloc(strlen(q)+strlen(username.c_str())+strlen(password.c_str())+128);
		sprintf(query,q, username.c_str(), password.c_str(), active, default_hostgroup, default_schema.c_str(), schema_locked, transaction_persistent, fast_forward, max_connections);
		//fprintf(stderr, "%s\n", query);
  	admindb->execute(query);
		free(query);
		rows++;
	}
	admindb->execute("PRAGMA foreign_keys = ON");
	return rows;
}

int ProxySQL_Admin::Read_Scheduler_from_configfile() {
	const Setting& root = GloVars.confFile->cfg->getRoot();
	if (root.exists("scheduler")==false) return 0;
	const Setting &schedulers = root["scheduler"];
	int count = schedulers.getLength();
	//fprintf(stderr, "Found %d users\n",count);
	int i;
	int rows=0;
	admindb->execute("PRAGMA foreign_keys = OFF");
	char *q=(char *)"INSERT OR REPLACE INTO scheduler (id, active, interval_ms, filename, arg1, arg2, arg3, arg4, arg5, comment) VALUES (%d, %d, %d, '%s', %s, %s, %s, %s, %s, '%s')";
	for (i=0; i< count; i++) {
		const Setting &sched = schedulers[i];
		int id;
		int active=1;

		std::string filename;

		bool arg1_exists=false;
		std::string arg1;
		bool arg2_exists=false;
		std::string arg2;
		bool arg3_exists=false;
		std::string arg3;
		bool arg4_exists=false;
		std::string arg4;
		bool arg5_exists=false;
		std::string arg5;

		// variable for parsing interval_ms
		int interval_ms=0;


		std::string comment="";

		// validate arguments
		if (sched.lookupValue("id", id)==false) continue;
		sched.lookupValue("active", active);
		sched.lookupValue("interval_ms", interval_ms);
		if (sched.lookupValue("filename", filename)==false) continue;
		if (sched.lookupValue("arg1", arg1)) arg1_exists=true;
		if (sched.lookupValue("arg2", arg2)) arg2_exists=true;
		if (sched.lookupValue("arg3", arg3)) arg3_exists=true;
		if (sched.lookupValue("arg4", arg4)) arg4_exists=true;
		if (sched.lookupValue("arg5", arg5)) arg5_exists=true;
		sched.lookupValue("comment", comment);


		int query_len=0;
		query_len+=strlen(q) +
			strlen(std::to_string(id).c_str()) +
			strlen(std::to_string(active).c_str()) +
			strlen(std::to_string(interval_ms).c_str()) +
			strlen(filename.c_str()) +
			( arg1_exists ? strlen(arg1.c_str()) : 0 ) + 4 +
			( arg2_exists ? strlen(arg2.c_str()) : 0 ) + 4 +
			( arg3_exists ? strlen(arg3.c_str()) : 0 ) + 4 +
			( arg4_exists ? strlen(arg4.c_str()) : 0 ) + 4 +
			( arg5_exists ? strlen(arg5.c_str()) : 0 ) + 4 +
			strlen(comment.c_str()) +
			40;
		char *query=(char *)malloc(query_len);
		if (arg1_exists)
			arg1="\'" + arg1 + "\'";
		else
			arg1 = "NULL";
		if (arg2_exists)
			arg2="\'" + arg2 + "\'";
		else
			arg2 = "NULL";
		if (arg3_exists)
			arg3="\'" + arg3 + "\'";
		else
			arg3 = "NULL";
		if (arg4_exists)
			arg4="\'" + arg4 + "\'";
		else
			arg4 = "NULL";
		if (arg5_exists)
			arg5="\'" + arg5 + "\'";
		else
			arg5 = "NULL";

		sprintf(query, q,
			id, active,
			interval_ms,
			filename.c_str(),
			arg1.c_str(),
			arg2.c_str(),
			arg3.c_str(),
			arg4.c_str(),
			arg5.c_str(),
			comment.c_str()
		);
		admindb->execute(query);
		free(query);
		rows++;
	}
	admindb->execute("PRAGMA foreign_keys = ON");
	return rows;
}

int ProxySQL_Admin::Read_MySQL_Query_Rules_from_configfile() {
	const Setting& root = GloVars.confFile->cfg->getRoot();
	if (root.exists("mysql_query_rules")==false) return 0;
	const Setting &mysql_query_rules = root["mysql_query_rules"];
	int count = mysql_query_rules.getLength();
	//fprintf(stderr, "Found %d users\n",count);
	int i;
	int rows=0;
	admindb->execute("PRAGMA foreign_keys = OFF");
	char *q=(char *)"INSERT OR REPLACE INTO mysql_query_rules (rule_id, active, username, schemaname, flagIN, client_addr, proxy_addr, proxy_port, digest, match_digest, match_pattern, negate_match_pattern, flagOUT, replace_pattern, destination_hostgroup, cache_ttl, reconnect, timeout, retries, delay, mirror_flagOUT, mirror_hostgroup, error_msg, log, apply) VALUES (%d, %d, %s, %s, %s, %s, %s, %s, %s, %s, %s, %d, %s, %s, %s, %s, %s, %s, %s, %s, %s, %s, %s, %s, %d)";
	for (i=0; i< count; i++) {
		const Setting &rule = mysql_query_rules[i];
		int rule_id;
		int active=1;
		bool username_exists=false;
		std::string username;
		bool schemaname_exists=false;
		std::string schemaname;
		int flagIN=0;

		// variables for parsing client_addr
		bool client_addr_exists=false;
		std::string client_addr;

		// variables for parsing proxy_addr
		bool proxy_addr_exists=false;
		std::string proxy_addr;

		// variable for parsing proxy_port
		int proxy_port=-1;

		// variables for parsing digest
		bool digest_exists=false;
		std::string digest;


		bool match_digest_exists=false;
		std::string match_digest;
		bool match_pattern_exists=false;
		std::string match_pattern;
		int negate_match_pattern=0;
		int flagOUT=-1;
		bool replace_pattern_exists=false;
		std::string replace_pattern;
		int destination_hostgroup=-1;
		int mirror_flagOUT=-1;
		int mirror_hostgroup=-1;
		int cache_ttl=-1;
		int reconnect=-1;
		int timeout=-1;
		int retries=-1;
		int delay=-1;
		bool error_msg_exists=false;
		std::string error_msg;

		// variable for parsing log
		int log=-1;

		int apply=0;

		// validate arguments
		if (rule.lookupValue("rule_id", rule_id)==false) continue;
		rule.lookupValue("active", active);
		if (rule.lookupValue("username", username)) username_exists=true;
		if (rule.lookupValue("schemaname", schemaname)) schemaname_exists=true;
		rule.lookupValue("flagIN", flagIN);

		if (rule.lookupValue("client_addr", client_addr)) client_addr_exists=true;
		if (rule.lookupValue("proxy_addr", proxy_addr)) proxy_addr_exists=true;
		rule.lookupValue("proxy_port", proxy_port);
		if (rule.lookupValue("digest", digest)) digest_exists=true;

		if (rule.lookupValue("match_digest", match_digest)) match_digest_exists=true;
		if (rule.lookupValue("match_pattern", match_pattern)) match_pattern_exists=true;
		rule.lookupValue("negate_match_pattern", negate_match_pattern);
		rule.lookupValue("flagOUT", flagOUT);
		if (rule.lookupValue("replace_pattern", replace_pattern)) replace_pattern_exists=true;
		rule.lookupValue("destination_hostgroup", destination_hostgroup);
		rule.lookupValue("mirror_flagOUT", mirror_flagOUT);
		rule.lookupValue("mirror_hostgroup", mirror_hostgroup);
		rule.lookupValue("cache_ttl", cache_ttl);
		rule.lookupValue("reconnect", reconnect);
		rule.lookupValue("timeout", timeout);
		rule.lookupValue("retries", retries);
		rule.lookupValue("delay", delay);
		if (rule.lookupValue("error_msg", username)) error_msg_exists=true;

		rule.lookupValue("log", log);

		rule.lookupValue("apply", apply);
		//if (user.lookupValue("default_schema", default_schema)==false) default_schema="";
		int query_len=0;
		query_len+=strlen(q) +
			strlen(std::to_string(rule_id).c_str()) +
			strlen(std::to_string(active).c_str()) +
			( username_exists ? strlen(username.c_str()) : 0 ) + 4 +
			( schemaname_exists ? strlen(schemaname.c_str()) : 0 ) + 4 +
			strlen(std::to_string(flagIN).c_str()) + 4 +

			( client_addr_exists ? strlen(client_addr.c_str()) : 0 ) + 4 +
			( proxy_addr_exists ? strlen(proxy_addr.c_str()) : 0 ) + 4 +
			strlen(std::to_string(proxy_port).c_str()) + 4 +

			( match_digest_exists ? strlen(match_digest.c_str()) : 0 ) + 4 +
			( match_pattern_exists ? strlen(match_pattern.c_str()) : 0 ) + 4 +
			strlen(std::to_string(negate_match_pattern).c_str()) + 4 +
			strlen(std::to_string(flagOUT).c_str()) + 4 +
			( replace_pattern_exists ? strlen(replace_pattern.c_str()) : 0 ) + 4 +
			strlen(std::to_string(destination_hostgroup).c_str()) + 4 +
			strlen(std::to_string(cache_ttl).c_str()) + 4 +
			strlen(std::to_string(reconnect).c_str()) + 4 +
			strlen(std::to_string(timeout).c_str()) + 4 +
			strlen(std::to_string(mirror_flagOUT).c_str()) + 4 +
			strlen(std::to_string(mirror_hostgroup).c_str()) + 4 +
			strlen(std::to_string(retries).c_str()) + 4 +
			strlen(std::to_string(delay).c_str()) + 4 +
			( error_msg_exists ? strlen(error_msg.c_str()) : 0 ) + 4 +
			strlen(std::to_string(log).c_str()) + 4 +
			strlen(std::to_string(apply).c_str()) + 4 +
			40;
		char *query=(char *)malloc(query_len);
		if (username_exists)
			username="\"" + username + "\"";
		else
			username = "NULL";
		if (schemaname_exists)
			schemaname="\"" + schemaname + "\"";
		else
			schemaname = "NULL";

		if (client_addr_exists)
			client_addr="\"" + client_addr + "\"";
		else
			client_addr = "NULL";
		if (proxy_addr_exists)
			proxy_addr="\"" + proxy_addr + "\"";
		else
			proxy_addr = "NULL";
		if (digest_exists)
			digest="\"" + digest + "\"";
		else
			digest = "NULL";

		if (match_digest_exists)
			match_digest="\"" + match_digest + "\"";
		else
			match_digest = "NULL";
		if (match_pattern_exists)
			match_pattern="\"" + match_pattern + "\"";
		else
			match_pattern = "NULL";
		if (replace_pattern_exists)
			replace_pattern="\"" + replace_pattern + "\"";
		else
			replace_pattern = "NULL";
		if (error_msg_exists)
			error_msg="\"" + error_msg + "\"";
		else
			error_msg = "NULL";
		sprintf(query, q,
			rule_id, active,
			username.c_str(),
			schemaname.c_str(),
			( flagIN >= 0 ? std::to_string(flagIN).c_str() : "NULL") ,
			client_addr.c_str(),
			proxy_addr.c_str(),
			( proxy_port >= 0 ? std::to_string(proxy_port).c_str() : "NULL") ,
			digest.c_str(),
			match_digest.c_str(),
			match_pattern.c_str(),
			( negate_match_pattern == 0 ? 0 : 1) ,
			( flagOUT >= 0 ? std::to_string(flagOUT).c_str() : "NULL") ,
			replace_pattern.c_str(),
			( destination_hostgroup >= 0 ? std::to_string(destination_hostgroup).c_str() : "NULL") ,
			( cache_ttl >= 0 ? std::to_string(cache_ttl).c_str() : "NULL") ,
			( reconnect >= 0 ? std::to_string(reconnect).c_str() : "NULL") ,
			( timeout >= 0 ? std::to_string(timeout).c_str() : "NULL") ,
			( retries >= 0 ? std::to_string(retries).c_str() : "NULL") ,
			( delay >= 0 ? std::to_string(delay).c_str() : "NULL") ,
			( mirror_flagOUT >= 0 ? std::to_string(mirror_flagOUT).c_str() : "NULL") ,
			( mirror_hostgroup >= 0 ? std::to_string(mirror_hostgroup).c_str() : "NULL") ,
			error_msg.c_str(),
			( log >= 0 ? std::to_string(log).c_str() : "NULL") ,
			( apply == 0 ? 0 : 1)
		);
		//fprintf(stderr, "%s\n", query);
		admindb->execute(query);
		free(query);
		rows++;
	}
	admindb->execute("PRAGMA foreign_keys = ON");
	return rows;
}

int ProxySQL_Admin::Read_MySQL_Servers_from_configfile() {
	const Setting& root = GloVars.confFile->cfg->getRoot();
	int i;
	int rows=0;
	admindb->execute("PRAGMA foreign_keys = OFF");
	if (root.exists("mysql_servers")==true) {
		const Setting &mysql_servers = root["mysql_servers"];
		int count = mysql_servers.getLength();
		//fprintf(stderr, "Found %d servers\n",count);
		char *q=(char *)"INSERT OR REPLACE INTO mysql_servers (hostname, port, hostgroup_id, compression, weight, status, max_connections, max_replication_lag, use_ssl, max_latency_ms, comment) VALUES (\"%s\", %d, %d, %d, %d, \"%s\", %d, %d, %d, %d, '%s')";
		for (i=0; i< count; i++) {
			const Setting &server = mysql_servers[i];
			std::string address;
			std::string status="ONLINE";
			int port;
			int hostgroup;
			int weight=1;
			int compression=0;
			int max_connections=1000; // default
			int max_replication_lag=0; // default
			int use_ssl=0;
			int max_latency_ms=0;
			std::string comment="";
			if (server.lookupValue("address", address)==false) continue;
			if (server.lookupValue("port", port)==false) continue;
			if (server.lookupValue("hostgroup", hostgroup)==false) continue;
			server.lookupValue("status", status);
			if (
				(strcasecmp(status.c_str(),(char *)"ONLINE"))
				&& (strcasecmp(status.c_str(),(char *)"SHUNNED"))
				&& (strcasecmp(status.c_str(),(char *)"OFFLINE_SOFT"))
				&& (strcasecmp(status.c_str(),(char *)"OFFLINE_HARD"))
			) {
					status="ONLINE";
			}
			server.lookupValue("compression", compression);
			server.lookupValue("weight", weight);
			server.lookupValue("max_connections", max_connections);
			server.lookupValue("max_replication_lag", max_replication_lag);
			server.lookupValue("use_ssl", use_ssl);
			server.lookupValue("max_latency_ms", max_latency_ms);
			server.lookupValue("comment", comment);
			char *o1=strdup(comment.c_str());
			char *o=escape_string_single_quotes(o1, false);
			char *query=(char *)malloc(strlen(q)+strlen(status.c_str())+strlen(address.c_str())+strlen(o)+128);
			sprintf(query,q, address.c_str(), port, hostgroup, compression, weight, status.c_str(), max_connections, max_replication_lag, use_ssl, max_latency_ms, o);
			//fprintf(stderr, "%s\n", query);
			admindb->execute(query);
			if (o!=o1) free(o);
			free(o1);
			free(query);
			rows++;
		}
	}
	if (root.exists("mysql_replication_hostgroups")==true) {
		const Setting &mysql_replication_hostgroups = root["mysql_replication_hostgroups"];
		int count = mysql_replication_hostgroups.getLength();
		char *q=(char *)"INSERT OR REPLACE INTO mysql_replication_hostgroups (writer_hostgroup, reader_hostgroup, comment) VALUES (%d, %d, '%s')";
		for (i=0; i< count; i++) {
			const Setting &line = mysql_replication_hostgroups[i];
			int writer_hostgroup;
			int reader_hostgroup;
			std::string comment="";
			if (line.lookupValue("writer_hostgroup", writer_hostgroup)==false) continue;
			if (line.lookupValue("reader_hostgroup", reader_hostgroup)==false) continue;
			line.lookupValue("comment", comment);
			char *o1=strdup(comment.c_str());
			char *o=escape_string_single_quotes(o1, false);
			char *query=(char *)malloc(strlen(q)+strlen(o)+32);
			sprintf(query,q, writer_hostgroup, reader_hostgroup, o);
			//fprintf(stderr, "%s\n", query);
			admindb->execute(query);
			if (o!=o1) free(o);
			free(o1);
			free(query);
			rows++;
		}
	}
	admindb->execute("PRAGMA foreign_keys = ON");
	return rows;
}

extern "C" ProxySQL_Admin * create_ProxySQL_Admin_func() {
	return new ProxySQL_Admin();
}

extern "C" void destroy_Admin(ProxySQL_Admin * pa) {
	delete pa;
}

void ProxySQL_Admin::flush_error_log() {
	if (GloVars.global.foreground==true) return;
	int outfd=0;
	int errfd=0;
	outfd=open(GloVars.errorlog, O_WRONLY | O_APPEND | O_CREAT , S_IRUSR | S_IWUSR | S_IRGRP | S_IWGRP);
	if (outfd>0) {
		dup2(outfd, STDOUT_FILENO);
		close(outfd);
	} else {
		proxy_error("Impossible to open file\n");
	}
	errfd=open(GloVars.errorlog, O_WRONLY | O_APPEND | O_CREAT , S_IRUSR | S_IWUSR | S_IRGRP | S_IWGRP);
	if (errfd>0) {
		dup2(errfd, STDERR_FILENO);
		close(errfd);
	} else {
		proxy_error("Impossible to open file\n");
	}
}

void ProxySQL_Admin::disk_upgrade_mysql_query_rules() {
	// this function is called only for configdb table
	// it is responsible to upgrade table mysql_query_rules if its structure is from a previous version
	int rci;
	configdb->execute("PRAGMA foreign_keys = OFF");
	rci=configdb->check_table_structure((char *)"mysql_query_rules",(char *)ADMIN_SQLITE_TABLE_MYSQL_QUERY_RULES_V1_1_0);
	if (rci) {
		// upgrade is required
		proxy_warning("Detected version v1.1.0 of table mysql_query_rules\n");
		proxy_warning("ONLINE UPGRADE of table mysql_query_rules in progress\n");
		// drop any existing table with suffix _v110
		configdb->execute("DROP TABLE IF EXISTS mysql_query_rules_v110");
		// rename current table to add suffix _v110
		configdb->execute("ALTER TABLE mysql_query_rules RENAME TO mysql_query_rules_v110");
		// create new table
		configdb->build_table((char *)"mysql_query_rules",(char *)ADMIN_SQLITE_TABLE_MYSQL_QUERY_RULES,false);
		// copy fields from old table
		configdb->execute("INSERT INTO mysql_query_rules (rule_id,active,username,schemaname,flagIN,match_digest,match_pattern,negate_match_pattern,flagOUT,replace_pattern,destination_hostgroup,cache_ttl,reconnect,timeout,delay,error_msg,apply) SELECT rule_id,active,username,schemaname,flagIN,match_digest,match_pattern,negate_match_pattern,flagOUT,replace_pattern,destination_hostgroup,cache_ttl,reconnect,timeout,delay,error_msg,apply FROM mysql_query_rules_v110");
	}
	rci=configdb->check_table_structure((char *)"mysql_query_rules",(char *)ADMIN_SQLITE_TABLE_MYSQL_QUERY_RULES_V1_2_0a);
	if (rci) {
		// upgrade is required
		proxy_warning("Detected version v1.2.0a of table mysql_query_rules\n");
		proxy_warning("ONLINE UPGRADE of table mysql_query_rules in progress\n");
		// drop any existing table with suffix _v110
		configdb->execute("DROP TABLE IF EXISTS mysql_query_rules_v120a");
		// rename current table to add suffix _v110
		configdb->execute("ALTER TABLE mysql_query_rules RENAME TO mysql_query_rules_v120a");
		// create new table
		configdb->build_table((char *)"mysql_query_rules",(char *)ADMIN_SQLITE_TABLE_MYSQL_QUERY_RULES,false);
		// copy fields from old table
		configdb->execute("INSERT INTO mysql_query_rules (rule_id,active,username,schemaname,flagIN,match_digest,match_pattern,negate_match_pattern,flagOUT,replace_pattern,destination_hostgroup,cache_ttl,reconnect,timeout,delay,error_msg,mirror_flagOUT,mirror_hostgroup,apply) SELECT rule_id,active,username,schemaname,flagIN,match_digest,match_pattern,negate_match_pattern,flagOUT,replace_pattern,destination_hostgroup,cache_ttl,reconnect,timeout,delay,error_msg,mirror_flagOUT,mirror_hostgroup,apply FROM mysql_query_rules_v120a");
	}
	// upgrade related to issue #643 , adding comment in mysql_query_rules table
	rci=configdb->check_table_structure((char *)"mysql_query_rules",(char *)ADMIN_SQLITE_TABLE_MYSQL_QUERY_RULES_V1_2_0g);
	if (rci) {
		// upgrade is required
		proxy_warning("Detected version v1.2.0g of table mysql_query_rules\n");
		proxy_warning("ONLINE UPGRADE of table mysql_query_rules in progress\n");
		// drop any existing table with suffix _v110
		configdb->execute("DROP TABLE IF EXISTS mysql_query_rules_v120g");
		// rename current table to add suffix _v110
		configdb->execute("ALTER TABLE mysql_query_rules RENAME TO mysql_query_rules_v120g");
		// create new table
		configdb->build_table((char *)"mysql_query_rules",(char *)ADMIN_SQLITE_TABLE_MYSQL_QUERY_RULES,false);
		// copy fields from old table
		configdb->execute("INSERT INTO mysql_query_rules (rule_id,active,username,schemaname,flagIN,client_addr,proxy_addr,proxy_port,digest,match_digest,match_pattern,negate_match_pattern,flagOUT,replace_pattern,destination_hostgroup,cache_ttl,reconnect,timeout,retries,delay,mirror_flagOUT,mirror_hostgroup,error_msg,log,apply) SELECT rule_id,active,username,schemaname,flagIN,client_addr,proxy_addr,proxy_port,digest,match_digest,match_pattern,negate_match_pattern,flagOUT,replace_pattern,destination_hostgroup,cache_ttl,reconnect,timeout,retries,delay,mirror_flagOUT,mirror_hostgroup,error_msg,log,apply FROM mysql_query_rules_v120g");
	}
	configdb->execute("PRAGMA foreign_keys = ON");
}

void ProxySQL_Admin::disk_upgrade_scheduler() {
	// this function is called only for configdb table
	// it is responsible to upgrade table scheduler if its structure is from a previous version
	int rci;
	configdb->execute("PRAGMA foreign_keys = OFF");
	rci=configdb->check_table_structure((char *)"scheduler",(char *)ADMIN_SQLITE_TABLE_SCHEDULER_V1_2_0);
	if (rci) {
		// upgrade is required
		proxy_warning("Detected version v1.2.0 of table scheduler\n");
		proxy_warning("ONLINE UPGRADE of table scheduler in progress\n");
		// drop any existing table with suffix _v120
		configdb->execute("DROP TABLE IF EXISTS scheduler_v120");
		// rename current table to add suffix _v120
		configdb->execute("ALTER TABLE scheduler RENAME TO scheduler_v120");
		// create new table
		configdb->build_table((char *)"scheduler",(char *)ADMIN_SQLITE_TABLE_SCHEDULER,false);
		// copy fields from old table
		configdb->execute("INSERT INTO scheduler (id,interval_ms,filename,arg1,arg2,arg3,arg4,arg5) SELECT id,interval_ms,filename,arg1,arg2,arg3,arg4,arg5 FROM scheduler_v120");
	}
	rci=configdb->check_table_structure((char *)"scheduler",(char *)ADMIN_SQLITE_TABLE_SCHEDULER_V1_2_2a);
	if (rci) {
		// upgrade is required
		proxy_warning("Detected version v1.2.2a of table scheduler\n");
		proxy_warning("ONLINE UPGRADE of table scheduler in progress\n");
		// drop any existing table with suffix _v122a
		configdb->execute("DROP TABLE IF EXISTS scheduler_v122a");
		// rename current table to add suffix _v122a
		configdb->execute("ALTER TABLE scheduler RENAME TO scheduler_v122a");
		// create new table
		configdb->build_table((char *)"scheduler",(char *)ADMIN_SQLITE_TABLE_SCHEDULER,false);
		// copy fields from old table
		configdb->execute("INSERT INTO scheduler (id,interval_ms,filename,arg1,arg2,arg3,arg4,arg5,comment) SELECT id,interval_ms,filename,arg1,arg2,arg3,arg4,arg5,comment FROM scheduler_v122a");
	}
	rci=configdb->check_table_structure((char *)"scheduler",(char *)ADMIN_SQLITE_TABLE_SCHEDULER_V1_2_2b);
	if (rci) {
		// upgrade is required
		proxy_warning("Detected version v1.2.2b of table scheduler\n");
		proxy_warning("ONLINE UPGRADE of table scheduler in progress\n");
		// drop any existing table with suffix _v122b
		configdb->execute("DROP TABLE IF EXISTS scheduler_v122b");
		// rename current table to add suffix _v122b
		configdb->execute("ALTER TABLE scheduler RENAME TO scheduler_v122b");
		// create new table
		configdb->build_table((char *)"scheduler",(char *)ADMIN_SQLITE_TABLE_SCHEDULER,false);
		// copy fields from old table
		configdb->execute("INSERT INTO scheduler (id,active,interval_ms,filename,arg1,arg2,arg3,arg4,arg5,comment) SELECT id,active,interval_ms,filename,arg1,arg2,arg3,arg4,arg5,comment FROM scheduler_v122b");
	}

	configdb->execute("PRAGMA foreign_keys = ON");
}

void ProxySQL_Admin::disk_upgrade_mysql_servers() {
	// this function is called only for configdb table
	// it is responsible to upgrade table mysql_servers if its structure is from a previous version
	int rci;
	configdb->execute("PRAGMA foreign_keys = OFF");
	rci=configdb->check_table_structure((char *)"mysql_servers",(char *)ADMIN_SQLITE_TABLE_MYSQL_SERVERS_V1_1_0);
	if (rci) {
		// upgrade is required
		proxy_warning("Detected version v1.1.0 of table mysql_servers\n");
		proxy_warning("ONLINE UPGRADE of table mysql_servers in progress\n");
		// drop any existing table with suffix _v110
		configdb->execute("DROP TABLE IF EXISTS mysql_servers_v110");
		// rename current table to add suffix _v110
		configdb->execute("ALTER TABLE mysql_servers RENAME TO mysql_servers_v110");
		// create new table
		configdb->build_table((char *)"mysql_servers",(char *)ADMIN_SQLITE_TABLE_MYSQL_SERVERS,false);
		// copy fields from old table
		configdb->execute("INSERT INTO mysql_servers (hostgroup_id,hostname,port,status,weight,compression,max_connections,max_replication_lag) SELECT hostgroup_id,hostname,port,status,weight,compression,max_connections,max_replication_lag FROM mysql_servers_v110");
	}
	rci=configdb->check_table_structure((char *)"mysql_servers",(char *)ADMIN_SQLITE_TABLE_MYSQL_SERVERS_V1_2_0e);
	if (rci) {
		// upgrade is required
		proxy_warning("Detected version v1.2.0 of table mysql_servers\n");
		proxy_warning("ONLINE UPGRADE of table mysql_servers in progress\n");
		// drop any existing table with suffix _v120
		configdb->execute("DROP TABLE IF EXISTS mysql_servers_v120");
		// rename current table to add suffix _v120
		configdb->execute("ALTER TABLE mysql_servers RENAME TO mysql_servers_v120");
		// create new table
		configdb->build_table((char *)"mysql_servers",(char *)ADMIN_SQLITE_TABLE_MYSQL_SERVERS,false);
		// copy fields from old table
		configdb->execute("INSERT INTO mysql_servers (hostgroup_id,hostname,port,status,weight,compression,max_connections,max_replication_lag,use_ssl,max_latency_ms) SELECT hostgroup_id,hostname,port,status,weight,compression,max_connections,max_replication_lag,use_ssl,max_latency_ms FROM mysql_servers_v120");
	}
	rci=configdb->check_table_structure((char *)"mysql_replication_hostgroups",(char *)ADMIN_SQLITE_TABLE_MYSQL_REPLICATION_HOSTGROUPS_V1_0); // isseu #643
	if (rci) {
		// upgrade is required
		proxy_warning("Detected version v1.0 of table mysql_replication_hostgroups\n");
		proxy_warning("ONLINE UPGRADE of table mysql_replication_hostgroups in progress\n");
		// drop any existing table with suffix _v100
		configdb->execute("DROP TABLE IF EXISTS mysql_replication_hostgroups_v100");
		// rename current table to add suffix _v100
		configdb->execute("ALTER TABLE mysql_replication_hostgroups RENAME TO mysql_replication_hostgroups_v100");
		// create new table
		configdb->build_table((char *)"mysql_replication_hostgroups",(char *)ADMIN_SQLITE_TABLE_MYSQL_REPLICATION_HOSTGROUPS_V1_2_2,false);
		// copy fields from old table
		configdb->execute("INSERT INTO mysql_replication_hostgroups (writer_hostgroup,reader_hostgroup) SELECT writer_hostgroup , reader_hostgroup FROM mysql_replication_hostgroups_v100");
	}
	configdb->execute("PRAGMA foreign_keys = ON");
}





Scheduler_Row::Scheduler_Row(unsigned int _id, bool _is_active, unsigned int _in, char *_f, char *a1, char *a2, char *a3, char *a4, char *a5, char *_comment) {
	int i;
	id=_id;
	is_active=_is_active;
	interval_ms=_in;
	filename=strdup(_f);
	args=(char **)malloc(6*sizeof(char *));
	for (i=0;i<6;i++) {
		args[i]=NULL;
	}
	// only copy fields if the previous one is not null
	if (a1) {
		args[0]=strdup(a1);
		if (a2) {
			args[1]=strdup(a2);
			if (a3) {
				args[2]=strdup(a3);
				if (a4) {
					args[3]=strdup(a4);
					if (a5) {
						args[4]=strdup(a5);
					}
				}
			}
		}
	}
	comment=strdup(_comment);
}


Scheduler_Row::~Scheduler_Row() {
	int i;
	for (i=0;i<6;i++) {
		if (args[i]) {
			free(args[i]);
		}
		args[i]=NULL;
	}
	free(args);
	free(comment);
	args=NULL;
}


ProxySQL_External_Scheduler::ProxySQL_External_Scheduler() {
	spinlock_rwlock_init(&rwlock);
	last_version=0;
	version=0;
	next_run=0;
}

ProxySQL_External_Scheduler::~ProxySQL_External_Scheduler() {
}

void ProxySQL_External_Scheduler::update_table(SQLite3_result *resultset) {
	spin_wrlock(&rwlock);
	// delete all current rows
	Scheduler_Row *sr;
	for (std::vector<Scheduler_Row *>::iterator it=Scheduler_Rows.begin(); it!=Scheduler_Rows.end(); ++it) {
		sr=*it;
		delete sr;
  }
  Scheduler_Rows.clear();

	for (std::vector<SQLite3_row *>::iterator it = resultset->rows.begin() ; it != resultset->rows.end(); ++it) {
		SQLite3_row *r=*it;
		unsigned int id=strtoul(r->fields[0], NULL, 10);
		bool is_active=false;
		if (atoi(r->fields[1])) {
			is_active=true;
		}
		unsigned int interval_ms=strtoul(r->fields[2], NULL, 10);
		Scheduler_Row *sr=new Scheduler_Row(id, is_active, interval_ms,
			r->fields[3],
			r->fields[4], r->fields[5],
			r->fields[6], r->fields[7],
			r->fields[8],
			r->fields[9] // comment, issue #643
		);
		Scheduler_Rows.push_back(sr);
	}
	// increase version
	__sync_fetch_and_add(&version,1);
	// unlock
	spin_wrunlock(&rwlock);
}

// this fuction will be called a s a deatached thread
void * waitpid_thread(void *arg) {
	pid_t *cpid_ptr=(pid_t *)arg;
	int status;
	waitpid(*cpid_ptr, &status, 0);
	free(cpid_ptr);
	return NULL;
}

unsigned long long ProxySQL_External_Scheduler::run_once() {
	Scheduler_Row *sr=NULL;
	unsigned long long curtime=monotonic_time();
	curtime=curtime/1000;
	spin_rdlock(&rwlock);
	if (__sync_add_and_fetch(&version,0) > last_version) {	// version was changed
		next_run=0;
		last_version=version;
		for (std::vector<Scheduler_Row *>::iterator it=Scheduler_Rows.begin(); it!=Scheduler_Rows.end(); ++it) {
			sr=*it;
			if (sr->is_active==false) {
				continue;
			}
			sr->next=curtime+sr->interval_ms;
			if (next_run==0) {
				next_run=sr->next;
			} else {
				if (sr->next < next_run) {	// we try to find the first event that needs to be executed
					next_run=sr->next;
				}
			}
		}
	}
	if (curtime >= next_run) {
		next_run=0;
		for (std::vector<Scheduler_Row *>::iterator it=Scheduler_Rows.begin(); it!=Scheduler_Rows.end(); ++it) {
			sr=*it;
			if (sr->is_active==false) {
				continue;
			}
			if (curtime >= sr->next) {
				// the event is scheduled for execution
				sr->next=curtime+sr->interval_ms;
				char **newargs=(char **)malloc(7*sizeof(char *));
				for (int i=1;i<7;i++) {
					newargs[i]=sr->args[i-1];
				}
				newargs[0]=sr->filename;
				pid_t cpid;
				cpid = fork();
				if (cpid == -1) {
					perror("fork");
					exit(EXIT_FAILURE);
				}
				if (cpid == 0) {
					char *newenviron[] = { NULL };
					int rc;
					rc=execve(sr->filename, newargs, newenviron);
					if (rc) {
						proxy_error("Scheduler: Failed to run %s\n", sr->filename);
						perror("execve()");
						exit(EXIT_FAILURE);
					}
				} else {
					pthread_attr_t attr;
					pthread_attr_init(&attr);
					pthread_attr_setdetachstate(&attr, PTHREAD_CREATE_DETACHED);
					pthread_attr_setstacksize (&attr, 64*1024);
					pid_t *cpid_ptr=(pid_t *)malloc(sizeof(pid_t));
					*cpid_ptr=cpid;
					pthread_t thr;
					if (pthread_create(&thr, &attr, waitpid_thread, (void *)cpid_ptr) !=0 ) {
						perror("Thread creation");
						exit(EXIT_FAILURE);
					}
				}
				free(newargs);
			}
			if (next_run==0) {
				next_run=sr->next;
			} else {
				if (sr->next < next_run) {	// we try to find the first event that needs to be executed
					next_run=sr->next;
				}
			}
		}
	}
	// find the smaller next_run
	for (std::vector<Scheduler_Row *>::iterator it=Scheduler_Rows.begin(); it!=Scheduler_Rows.end(); ++it) {
		sr=*it;
		if (next_run==0) {
		}
	}
	spin_rdunlock(&rwlock);
	return next_run;
}<|MERGE_RESOLUTION|>--- conflicted
+++ resolved
@@ -122,15 +122,11 @@
 
 #define ADMIN_SQLITE_TABLE_SCHEDULER_V1_2_0 "CREATE TABLE scheduler (id INTEGER NOT NULL , interval_ms INTEGER CHECK (interval_ms>=100 AND interval_ms<=100000000) NOT NULL , filename VARCHAR NOT NULL , arg1 VARCHAR , arg2 VARCHAR , arg3 VARCHAR , arg4 VARCHAR , arg5 VARCHAR , PRIMARY KEY(id))"
 
-<<<<<<< HEAD
-#define ADMIN_SQLITE_TABLE_SCHEDULER_V1_2_2 "CREATE TABLE scheduler (id INTEGER NOT NULL , interval_ms INTEGER CHECK (interval_ms>=100 AND interval_ms<=100000000) NOT NULL , filename VARCHAR NOT NULL , arg1 VARCHAR , arg2 VARCHAR , arg3 VARCHAR , arg4 VARCHAR , arg5 VARCHAR , comment VARCHAR NOT NULL DEFAULT '' , PRIMARY KEY(id))"
-=======
 #define ADMIN_SQLITE_TABLE_SCHEDULER_V1_2_2a "CREATE TABLE scheduler (id INTEGER NOT NULL , interval_ms INTEGER CHECK (interval_ms>=100 AND interval_ms<=100000000) NOT NULL , filename VARCHAR NOT NULL , arg1 VARCHAR , arg2 VARCHAR , arg3 VARCHAR , arg4 VARCHAR , arg5 VARCHAR , comment VARCHAR NOT NULL DEFAULT '' , PRIMARY KEY(id))" 
 
 #define ADMIN_SQLITE_TABLE_SCHEDULER_V1_2_2b "CREATE TABLE scheduler (id INTEGER NOT NULL , active INT CHECK (active IN (0,1)) NOT NULL DEFAULT 1 , interval_ms INTEGER CHECK (interval_ms>=100 AND interval_ms<=100000000) NOT NULL , filename VARCHAR NOT NULL , arg1 VARCHAR , arg2 VARCHAR , arg3 VARCHAR , arg4 VARCHAR , arg5 VARCHAR , comment VARCHAR NOT NULL DEFAULT '' , PRIMARY KEY(id))" 
 
 #define ADMIN_SQLITE_TABLE_SCHEDULER_V1_2_2c "CREATE TABLE scheduler (id INTEGER PRIMARY KEY AUTOINCREMENT NOT NULL , active INT CHECK (active IN (0,1)) NOT NULL DEFAULT 1 , interval_ms INTEGER CHECK (interval_ms>=100 AND interval_ms<=100000000) NOT NULL , filename VARCHAR NOT NULL , arg1 VARCHAR , arg2 VARCHAR , arg3 VARCHAR , arg4 VARCHAR , arg5 VARCHAR , comment VARCHAR NOT NULL DEFAULT '')"
->>>>>>> 29f8012d
 
 #define ADMIN_SQLITE_TABLE_RUNTIME_MYSQL_SERVERS "CREATE TABLE runtime_mysql_servers (hostgroup_id INT NOT NULL DEFAULT 0 , hostname VARCHAR NOT NULL , port INT NOT NULL DEFAULT 3306 , status VARCHAR CHECK (UPPER(status) IN ('ONLINE','SHUNNED','OFFLINE_SOFT', 'OFFLINE_HARD')) NOT NULL DEFAULT 'ONLINE' , weight INT CHECK (weight >= 0) NOT NULL DEFAULT 1 , compression INT CHECK (compression >=0 AND compression <= 102400) NOT NULL DEFAULT 0 , max_connections INT CHECK (max_connections >=0) NOT NULL DEFAULT 1000 , max_replication_lag INT CHECK (max_replication_lag >= 0 AND max_replication_lag <= 126144000) NOT NULL DEFAULT 0 , use_ssl INT CHECK (use_ssl IN(0,1)) NOT NULL DEFAULT 0 , max_latency_ms INT UNSIGNED CHECK (max_latency_ms>=0) NOT NULL DEFAULT 0 , comment VARCHAR NOT NULL DEFAULT '' , PRIMARY KEY (hostgroup_id, hostname, port) )"
 
