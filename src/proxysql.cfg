--- conflicted
+++ resolved
@@ -18,7 +18,7 @@
 
 mysql_variables=
 {
-	threads=2
+	threads=1
 	//threads=32
 	have_compress=true
 	poll_timeout=2000
@@ -51,17 +51,13 @@
 		address="127.0.0.1"
 		port=3306
 		hostgroup=0
-<<<<<<< HEAD
-		max_connections=100
-=======
 		max_connections=1000
->>>>>>> ae0035d3
 	},
-//	{ address="127.0.0.2" , port=3306 , hostgroup=0, max_connections=5 },
+	{ address="127.0.0.2" , port=3306 , hostgroup=0, max_connections=5 },
 	{ address="127.0.0.1" , port=3306 , hostgroup=1 },
-//	{ address="127.0.0.2" , port=3306 , hostgroup=1 },
-//	{ address="127.0.0.3" , port=3306 , hostgroup=1 },
-//	{ address="127.0.0.4" , port=3306 , hostgroup=1 },
+	{ address="127.0.0.2" , port=3306 , hostgroup=1 },
+	{ address="127.0.0.3" , port=3306 , hostgroup=1 },
+	{ address="127.0.0.4" , port=3306 , hostgroup=1 },
 	{ address="/var/lib/mysql/mysql.sock" , port=0 , hostgroup=1 }
 )
 
