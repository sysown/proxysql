--- conflicted
+++ resolved
@@ -115,11 +115,7 @@
 coredumper/coredumper/src/libcoredumper.a:
 	cd coredumper && rm -rf coredumper-*/ || true
 	cd coredumper && tar -zxf coredumper-*.tar.gz
-<<<<<<< HEAD
-	patch -d coredumper/coredumper -p1 -i ../0001-Include-unistd.h-for-getpid.patch
-=======
 	cd coredumper/coredumper && patch -p1 < ../includes.patch
->>>>>>> bd7bd357
 	cd coredumper/coredumper && cmake . -DBUILD_TESTING=OFF -DBUILD_SHARED_LIBS=OFF -DCMAKE_BUILD_TYPE=Debug
 	cd coredumper/coredumper && CC=${CC} CXX=${CXX} ${MAKE}
 coredumper: coredumper/coredumper/src/libcoredumper.a
