--- conflicted
+++ resolved
@@ -38,26 +38,9 @@
 STDCPP := -std=c++$(shell echo $(CPLUSPLUS) | cut -c3-4) -DCXX$(shell echo $(CPLUSPLUS) | cut -c3-4)
 
 
-<<<<<<< HEAD
-# determine compiler support for c++11/17
-export CPLUSPLUS=$(shell ${CC} -std=c++17 -dM -E -x c++ /dev/null 2>/dev/null | grep -F __cplusplus | grep -Po '\d\d\d\d\d\dL')
-ifeq ($(CPLUSPLUS),)
-	export CPLUSPLUS=$(shell ${CC} -std=c++11 -dM -E -x c++ /dev/null 2>/dev/null| grep -F __cplusplus | grep -Po '\d\d\d\d\d\dL')
-ifeq ($(CPLUSPLUS),)
-	$(error Compiler must support at least c++11)
-endif
-endif
-
-
-PROXYSQLCLICKHOUSE := $(shell echo $(PROXYSQLCLICKHOUSE))
-tmpdefault=libconfig libdaemon jemalloc mariadb_client re2 sqlite3 pcre lz4 cityhash microhttpd curl ev libssl libhttpserver libinjection prometheus-cpp
-ifeq ($(UNAME_S),Linux)
-  tmpdefault+= coredumper
-=======
 targets := libconfig libdaemon jemalloc mariadb_client re2 sqlite3 pcre lz4 cityhash microhttpd curl ev libssl libhttpserver libinjection prometheus-cpp
 ifeq ($(SYS_KERN),Linux)
 	targets += coredumper
->>>>>>> 4379553d
 endif
 ifeq ($(PROXYSQLCLICKHOUSE),1)
 	targets += clickhouse-cpp
@@ -102,18 +85,13 @@
 
 libhttpserver/libhttpserver/build/src/.libs/libhttpserver.a: libmicrohttpd/libmicrohttpd/src/microhttpd/.libs/libmicrohttpd.a re2/re2/obj/libre2.a
 	cd libhttpserver && rm -rf libhttpserver-*/ || true
-<<<<<<< HEAD
 ifeq ($(CPLUSPLUS),201703L)
 	cd libhttpserver && ln -fs libhttpserver-0.19.0 libhttpserver
 	cd libhttpserver && tar -zxf libhttpserver-0.19.0.tar.gz
-=======
-	cd libhttpserver && tar -zxf libhttpserver-*.tar.gz
->>>>>>> 4379553d
 	cd libhttpserver/libhttpserver && patch -p1 < ../noexcept.patch
 	cd libhttpserver/libhttpserver && patch -p1 < ../re2_regex.patch
 	cd libhttpserver/libhttpserver && patch -p1 < ../final_val_post_process.patch
 	cd libhttpserver/libhttpserver && patch -p1 < ../empty_uri_log_crash.patch
-<<<<<<< HEAD
 else
 	cd libhttpserver && ln -fs libhttpserver-0.18.2 libhttpserver
 	cd libhttpserver && tar -zxf libhttpserver-0.18.2.tar.gz
@@ -122,10 +100,6 @@
 	cd libhttpserver/libhttpserver && patch -p1 < ../final_val_post_process_v0.18.2.patch
 	cd libhttpserver/libhttpserver && patch -p1 < ../empty_uri_log_crash_v0.18.2.patch
 endif
-=======
-	cd libhttpserver/libhttpserver && patch -p0 < ../expose_raw_url.patch
-	cd libhttpserver/libhttpserver && patch -p0 < ../replace_static_global_strings.patch
->>>>>>> 4379553d
 ifeq ($(UNAME_S),FreeBSD)
 	sed -i -e 's/\/bin\/bash/\/usr\/local\/bin\/bash/' libhttpserver/libhttpserver/bootstrap
 endif
@@ -194,13 +168,7 @@
 
 clickhouse-cpp/clickhouse-cpp/clickhouse/libclickhouse-cpp-lib-static.a:
 	cd clickhouse-cpp && rm -rf clickhouse-cpp-*/ || true
-<<<<<<< HEAD
-#ifeq ($(CPLUSPLUS),201703L)
-#	echo ">>> Clickhouse CXX17"
-	cd clickhouse-cpp && ln -fs clickhouse-cpp-2.3.0 clickhouse-cpp
-=======
 	cd clickhouse-cpp && ln -fsT clickhouse-cpp-2.3.0 clickhouse-cpp
->>>>>>> 4379553d
 	cd clickhouse-cpp && tar -zxf v2.3.0.tar.gz && sync
 	cd clickhouse-cpp/clickhouse-cpp && patch clickhouse/base/wire_format.h < ../wire_format.patch
 	cd clickhouse-cpp/clickhouse-cpp && cmake -DCMAKE_BUILD_TYPE=RelWithDebInfo .
