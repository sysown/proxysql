--- conflicted
+++ resolved
@@ -1074,13 +1074,7 @@
 
 	plan(
 		// Sync tests by values
-<<<<<<< HEAD
-		15 +
-=======
 		16 +
-		// All modules enabled sync checksum tests
-		num_payloads * 3 +
->>>>>>> eb2a1ecc
 		// Module with disabled sync checksum tests
 		init_mod_sync_checks + all_mod_sync_checks + mod_sync_checks
 	);
