/**
 * @file test_prometheus_metrics-t.cpp
 * @brief This test should be used to verify that added prometheus metrics are working properly.
 * @date 2021-03-01
 */

#include <algorithm>
#include <cmath>
#include <cstring>
#include <functional>
#include <map>
#include <string>
#include <sstream>
#include <stdio.h>
#include <unistd.h>
#include <vector>

#include <mysql.h>
#include <mysql/mysqld_error.h>

#include "json.hpp"
#include "tap.h"
#include "command_line.h"
#include "utils.h"

using std::function;
using std::map;
using std::vector;
using std::pair;
using std::string;

<<<<<<< HEAD
=======
std::vector<std::string> split(const std::string& s, char delimiter) {
	std::vector<std::string> tokens {};
	std::string token {};
	std::istringstream tokenStream(s);

	while (std::getline(tokenStream, token, delimiter)) {
		tokens.push_back(token);
	}

	return tokens;
}

/**
 * @brief Extract the metrics values from the output of the admin command
 *   'SHOW PROMETHEUS METRICS'.
 * @param metrics_output The output of the command 'SHOW PROMETHEUS METRICS'.
 * @return A map holding the metrics identifier and its current value.
 */
std::map<std::string, double> get_metric_values(std::string metrics_output) {
	std::vector<std::string> output_lines { split(metrics_output, '\n') };
	std::map<std::string, double> metrics_map {};

	for (const std::string line : output_lines) {
		const std::vector<std::string> line_values { split(line, ' ') };

		if (line.empty() == false && line[0] != '#') {
			if (line_values.size() > 2) {
				size_t delim_pos_st = line.rfind("} ");
				string metric_key = line.substr(0, delim_pos_st);
				string metric_val = line.substr(delim_pos_st + 2);

				metrics_map.insert({metric_key, std::stod(metric_val)});
			} else {
				metrics_map.insert({line_values.front(), std::stod(line_values.back())});
			}
		}
	}

	return metrics_map;
}

>>>>>>> faca10fb
/**
 * @brief Triggers the increment of 'auto_increment_delay_multiplex_metric'.
 * @param proxy Oppened MYSQL handler to ProxySQL.
 * @param proxy MYSQL Oppened MYSQL handler to ProxySQL Admin.
 * @return True if the action was able to be performed correctly, false otherwise.
 */
bool trigger_auto_increment_delay_multiplex_metric(MYSQL* proxy, MYSQL*, const CommandLine&) {
	int inc_query_res =
		mysql_query(
			proxy,
			"CREATE TEMPORARY TABLE test.auto_inc_test_table("
			" id MEDIUMINT NOT NULL AUTO_INCREMENT, text VARCHAR(50) NOT NULL, PRIMARY KEY (id))"
		);
	if (inc_query_res) {
		diag("Failed to create temporary table to perform query.");
		return false;
	}

	const char* inc_query = "INSERT INTO test.auto_inc_test_table (text) VALUES ('sample_val')";
	inc_query_res = mysql_query(proxy, inc_query);
	if (inc_query_res) {
		diag("Failed to execute the query '%s'.", inc_query);
		return false;
	}

	return true;
}

/**
 * @brief Checks if the increment of 'auto_increment_delay_multiplex_metric' has been
 *   performed correctly.
 * @param prev_metrics Metrics values previous to executing the triggering action.
 * @param after_metrics Metrics values after executing the triggering action.
 */
void check_auto_increment_delay_multiplex_metric(
	const std::map<std::string, double>& prev_metrics,
	const std::map<std::string, double>& after_metrics
) {
	auto prev_metric_key = prev_metrics.find("proxysql_myhgm_auto_increment_multiplex_total");
	auto after_metric_key = after_metrics.find("proxysql_myhgm_auto_increment_multiplex_total");

	bool metric_found =
		prev_metric_key != prev_metrics.end() &&
		after_metric_key != after_metrics.end();

	ok(metric_found, "Metric was present in output from 'SHOW PROMETHEUS METRICS'");
	if (metric_found) {
		double prev_metric_val = prev_metric_key->second;
		double after_metric_val = after_metric_key->second;

		bool is_updated =
			fabs(prev_metric_val + 1 - after_metric_val) < 0.1;
		ok(is_updated, "Metric has a properly updated value.");
	} else {
		ok(false, "Metric has a properly updated value.");
	}
}

bool trigger_access_denied_wrong_password_total(MYSQL*, MYSQL*, const CommandLine& cl) {
	// Initialize ProxySQL connection
	MYSQL* proxysql = mysql_init(NULL);
	if (!proxysql) {
		fprintf(stderr, "File %s, line %d, Error: %s\n", __FILE__, __LINE__, mysql_error(proxysql));
		return -1;
	}

	// Connect to ProxySQL
	bool access_denied_error = false;
	void* connect_res = mysql_real_connect(proxysql, cl.host, "invalid_username", "invalid_password", NULL, cl.port, NULL, 0);
	int access_errno = mysql_errno(proxysql);

	if (!connect_res && access_errno == ER_ACCESS_DENIED_ERROR) {
		access_denied_error = true;
	} else {
		diag("Connections should have failed due to access denied. ErrCode: %d", access_errno);
		access_denied_error = false;
	}

	return access_denied_error;
}

void check_access_denied_wrong_password_total(
	const std::map<std::string, double>& prev_metrics,
	const std::map<std::string, double>& after_metrics
) {
	auto prev_metric_key = prev_metrics.find("proxysql_access_denied_wrong_password_total");
	auto after_metric_key = after_metrics.find("proxysql_access_denied_wrong_password_total");

	bool metric_found =
		prev_metric_key != prev_metrics.end() &&
		after_metric_key != after_metrics.end();

	ok(metric_found, "Metric was present in output from 'SHOW PROMETHEUS METRICS'");
	if (metric_found) {
		double prev_metric_val = prev_metric_key->second;
		double after_metric_val = after_metric_key->second;

		bool is_updated =
			fabs(prev_metric_val + 1 - after_metric_val) < 0.1;
		ok(is_updated, "Metric has a properly updated value.");
	} else {
		ok(false, "Metric has a properly updated value.");
	}
}

bool trigger_transaction_rollback_total(MYSQL* proxysql, MYSQL*, const CommandLine&) {
	int st_err = mysql_query(proxysql, "BEGIN");
	bool res = false;

	if (!st_err) {
		int rl_err = mysql_query(proxysql, "ROLLBACK");

		if (!rl_err) {
			res = true;
		}
	}

	return res;
}

void check_transaction_rollback_total(
	const std::map<std::string, double>& prev_metrics,
	const std::map<std::string, double>& after_metrics
){
	auto prev_metric_key = prev_metrics.find("proxysql_com_rollback_total");
	auto after_metric_key = after_metrics.find("proxysql_com_rollback_total");

	bool metric_found =
		prev_metric_key != prev_metrics.end() &&
		after_metric_key != after_metrics.end();

	ok(metric_found, "Metric was present in output from 'SHOW PROMETHEUS METRICS'");
	if (metric_found) {
		double prev_metric_val = prev_metric_key->second;
		double after_metric_val = after_metric_key->second;

		bool is_updated =
			fabs(prev_metric_val + 1 - after_metric_val) < 0.1;
		ok(is_updated, "Metric has a properly updated value.");
	} else {
		ok(false, "Metric has a properly updated value.");
	}
}

string PROXYSQL_VERSION {};

bool get_proxysql_version_info(MYSQL*, MYSQL* admin, const CommandLine&) {
	int v_err = mysql_query(admin, "SELECT @@version");
	if (v_err) {
		diag(
			"'mysql_query' failed for 'SELECT @@version' with {Line: %d, Err: '%s'}",
			__LINE__, mysql_error(admin)
		);
		return false;
	}

	MYSQL_RES* v_res = mysql_store_result(admin);
	vector<mysql_res_row> res_rows = extract_mysql_rows(v_res);

	if (res_rows.size() != 1 && res_rows[0].size() != 1) {
		diag("Invalid resulset received for 'SELECT @@version' at Line: %d", __LINE__);
		return false;
	} else {
		PROXYSQL_VERSION = res_rows[0][0];
		return true;
	}
}

void check_proxysql_version_info(const map<string, double>& prev_metrics, const map<string, double>& after_metrics) {
	map<string,double>::const_iterator after_metric_it { after_metrics.end() };

	for (auto metric_key = after_metrics.begin(); metric_key != after_metrics.end(); metric_key++) {
		if (metric_key->first.rfind("proxysql_version_info") == 0) {
			after_metric_it = metric_key;
		}
	}

	bool metric_found = after_metric_it != after_metrics.end();
	ok(metric_found, "Metric was present in output from 'SHOW PROMETHEUS METRICS'");

	if (metric_found) {
		string after_metric_key = after_metric_it->first;
		double after_metric_val = after_metric_it->second;

		size_t v_id_len = strlen("version=\"");
		size_t v_pos_st = after_metric_key.find("version=\"", 0);
		size_t v_id_pos_st = v_pos_st + v_id_len;
		size_t v_id_pos_end = after_metric_key.find_first_of("\"", v_id_pos_st);

		string v_proxysql_metric = after_metric_key.substr(v_id_pos_st, v_id_pos_end - v_id_pos_st);

		ok(
			v_proxysql_metric == PROXYSQL_VERSION,
			"Metric expected key and value match: {act_key:'%s', exp_key:'%s', act_val:'%lf', exp_val:'%lf'}",
			v_proxysql_metric.c_str(), PROXYSQL_VERSION.c_str(), after_metric_val, 1.0
		);
	} else {
		ok(false, "Metric has a properly updated value.");
	}
}

pair<pair<string,string>,string::size_type> extract_next_tag(const string metric_id, string::size_type st_pos) {
	string::size_type tag_eq_pos = metric_id.find("=\"", st_pos);
	if (tag_eq_pos == string::npos) {
		return { {}, string::npos };
	}

	string key { metric_id.substr(st_pos, tag_eq_pos - st_pos) };
	string::size_type tag_val_st = tag_eq_pos + 2;
	string::size_type tag_val_end = metric_id.find_first_of("\"", tag_val_st);
	string val { metric_id.substr(tag_val_st, tag_val_end - tag_val_st) };

	return { { key, val }, tag_val_end + 2 };
}

map<string,string> extract_metric_tags(const string metric_id) {
	string::size_type tags_init_pos = metric_id.find('{');
	if (tags_init_pos == std::string::npos) {
		return {};
	}

	string::size_type tags_final_pos = metric_id.find_first_of('}', tags_init_pos);
	if (tags_final_pos == std::string::npos) {
		return {};
	}

	string metric_tags = metric_id.substr(tags_init_pos + 1, tags_final_pos - tags_init_pos - 1);
	auto next_tag { extract_next_tag(metric_tags, 0) };
	map<string,string> result {};

	while (next_tag.second != string::npos) {
		result.insert(next_tag.first);
		next_tag = extract_next_tag(metric_tags, next_tag.second);
	}

	return result;
}

bool trigger_message_count_parse_failure(MYSQL*, MYSQL*, const CommandLine& cl) {
	// Initialize ProxySQL connection
	MYSQL* proxysql = mysql_init(NULL);
	if (!proxysql) {
		fprintf(stderr, "File %s, line %d, Error: %s\n", __FILE__, __LINE__, mysql_error(proxysql));
		return false;
	}
	// Connect to ProxySQL
	if (!mysql_real_connect(proxysql, cl.host, cl.username, cl.password, NULL, cl.port, NULL, 0)) {
	    fprintf(stderr, "File %s, line %d, Error: %s\n", __FILE__, __LINE__, mysql_error(proxysql));
		return false;
	}

	int res = false;

	int rc = mysql_query(proxysql, "SET NAMES");
	if (rc != EXIT_FAILURE) {
		diag(
			"Invalid query 'SET NAMES' should have failed - ErrCode: %d, ErrMsg: %s",
			mysql_errno(proxysql), mysql_error(proxysql)
		);
		res = false;
	} else {
		res = true;
	}

	mysql_close(proxysql);

	return res;
}

#include <iostream>

void check_message_count_parse_failure(const map<string, double>& prev_metrics, const map<string, double>& after_metrics) {
	map<string,double>::const_iterator after_metric_it { after_metrics.end() };
	map<string,double>::const_iterator prev_metric_it { prev_metrics.end() };

	for (auto metric_key = after_metrics.begin(); metric_key != after_metrics.end(); metric_key++) {
		if (metric_key->first.rfind("proxysql_message_count_total") == 0) {
			after_metric_it = metric_key;
		}
	}
	for (auto metric_key = prev_metrics.begin(); metric_key != prev_metrics.end(); metric_key++) {
		if (metric_key->first.rfind("proxysql_message_count_total") == 0) {
			prev_metric_it = metric_key;
		}
	}

	// NOTE: Because this metric is dynamic, we can only be sure that is present after the operation.
	bool metric_found = after_metric_it != after_metrics.end();
	ok(metric_found, "Metric was present in output from 'SHOW PROMETHEUS METRICS'");

	if (metric_found) {
		// NOTE: Fallback to zero in case of first time being triggered
		double prev_metric_val = 0;
		if (prev_metric_it != prev_metrics.end()) {
			prev_metric_val = prev_metric_it->second;
		}
		double after_metric_val = after_metric_it->second;
		bool is_updated = fabs(prev_metric_val + 1 - after_metric_val) < 0.1;

		// Check metric tags
		auto metric_tags = extract_metric_tags(after_metric_it->first);
		auto message_id_it = metric_tags.find("message_id");
		auto filename_it = metric_tags.find("filename");
		auto line_it = metric_tags.find("line");
		auto func_it = metric_tags.find("func");

		bool all_tags_present =
			message_id_it != metric_tags.end() && filename_it != metric_tags.end() &&
			line_it != metric_tags.end() && func_it != metric_tags.end();
		bool correct_tag_values = false;

		if (all_tags_present == true) {
			correct_tag_values =
				message_id_it->second == string {"10002"} && line_it->second != "0" &&
				filename_it->second == "MySQL_Session.cpp" &&
				func_it->second == "handler___status_WAITING_CLIENT_DATA___STATE_SLEEP___MYSQL_COM_QUERY_qpo";
		}

		ok(
			is_updated && all_tags_present && correct_tag_values,
			"Metric has a proper tag values and updated value: { old_value: '%lf', new_value: '%lf', tags: '%s' }",
			prev_metric_val, after_metric_val, nlohmann::json(metric_tags).dump().c_str()
		);
	} else {
		ok(false, "Metric has a properly updated value.");
	}
}

/**
 * @brief Map of test identifier and pair functions holding the metrics tests:
 *   - First function of the pair uses an open connection to ProxySQL and to ProxySQL Admin to perform
 *   the actions that should trigger the metric increment.
 *   - Second function performs the check to verify that the metric have been incremented properly.
 *     This function should execute **one** 'ok(...)' inside when the values have been properly checked.
 */
const vector<pair<
	string,
	pair<
		function<bool(MYSQL*, MYSQL*, const CommandLine&)>,
		function<void(const map<string, double>&, const map<string, double>&)>
	>
>> metric_tests {
	{ "proxysql_myhgm_auto_increment_multiplex_total", { trigger_auto_increment_delay_multiplex_metric, check_auto_increment_delay_multiplex_metric } },
	{ "proxysql_access_denied_wrong_password_total", { trigger_access_denied_wrong_password_total, check_access_denied_wrong_password_total } },
	{ "proxysql_com_rollback_total", { trigger_transaction_rollback_total, check_transaction_rollback_total } },
	{ "proxysql_version_info", { get_proxysql_version_info, check_proxysql_version_info } },
	// Checks metric creation and initial value
	{ "proxysql_message_count_parse_failure_init", { trigger_message_count_parse_failure, check_message_count_parse_failure } },
	// Checks metric increment
	{ "proxysql_message_count_parse_failure_inc", { trigger_message_count_parse_failure, check_message_count_parse_failure } },
};

int main(int argc, char** argv) {
	CommandLine cl;

	if (cl.getEnv()) {
		diag("Failed to get the required environmental variables.");
		return -1;
	}

	plan(metric_tests.size() * 3);

	for (const auto& metric_checker : metric_tests) {
		// Initialize Admin connection
		MYSQL* proxysql_admin = mysql_init(NULL);
		if (!proxysql_admin) {
			fprintf(stderr, "File %s, line %d, Error: %s\n", __FILE__, __LINE__, mysql_error(proxysql_admin));
			return -1;
		}
		// Connnect to ProxySQL Admin
		if (!mysql_real_connect(proxysql_admin, cl.host, cl.admin_username, cl.admin_password, NULL, cl.admin_port, NULL, 0)) {
			fprintf(stderr, "File %s, line %d, Error: %s\n", __FILE__, __LINE__, mysql_error(proxysql_admin));
			return -1;
		}

		// Initialize ProxySQL connection
		MYSQL* proxysql = mysql_init(NULL);
		if (!proxysql) {
			fprintf(stderr, "File %s, line %d, Error: %s\n", __FILE__, __LINE__, mysql_error(proxysql));
			return -1;
		}
		// Connect to ProxySQL
		if (!mysql_real_connect(proxysql, cl.host, cl.username, cl.password, NULL, cl.port, NULL, 0)) {
		    fprintf(stderr, "File %s, line %d, Error: %s\n", __FILE__, __LINE__, mysql_error(proxysql));
			return exit_status();
		}

		// Log test start for metric
		diag("Started test for metric '%s'", metric_checker.first.c_str());

		// Get the current metrics values
		MYSQL_QUERY(proxysql_admin, "SHOW PROMETHEUS METRICS\\G");
		MYSQL_RES* p_resulset = mysql_store_result(proxysql_admin);
		MYSQL_ROW data_row = mysql_fetch_row(p_resulset);
		std::string row_value {};
		if (data_row[0]) {
			row_value = data_row[0];
		} else {
			row_value = "NULL";
		}
		mysql_free_result(p_resulset);
		const std::map<string, double> prev_metrics { get_prometheus_metric_values(row_value) };

		// Execute the action triggering the metric update
		bool action_res = metric_checker.second.first(proxysql, proxysql_admin, cl);
		ok(action_res, "Action to update the metric was executed properly.");

		// Get the new updated metrics values
		MYSQL_QUERY(proxysql_admin, "SHOW PROMETHEUS METRICS\\G");
		p_resulset = mysql_store_result(proxysql_admin);
		data_row = mysql_fetch_row(p_resulset);
		if (data_row[0]) {
			row_value = data_row[0];
		} else {
			row_value = "NULL";
		}
		mysql_free_result(p_resulset);
		const std::map<string, double> after_metrics { get_prometheus_metric_values(row_value) };

		// Check that the new metrics values matches the expected
		metric_checker.second.second(prev_metrics, after_metrics);

		// Close the connections used for this test
		mysql_close(proxysql);
		mysql_close(proxysql_admin);
	}

	return exit_status();
}<|MERGE_RESOLUTION|>--- conflicted
+++ resolved
@@ -29,8 +29,6 @@
 using std::pair;
 using std::string;
 
-<<<<<<< HEAD
-=======
 std::vector<std::string> split(const std::string& s, char delimiter) {
 	std::vector<std::string> tokens {};
 	std::string token {};
@@ -72,7 +70,6 @@
 	return metrics_map;
 }
 
->>>>>>> faca10fb
 /**
  * @brief Triggers the increment of 'auto_increment_delay_multiplex_metric'.
  * @param proxy Oppened MYSQL handler to ProxySQL.
