/**
 * @file set_testing-t.cpp
 * @brief This file tests multiple settings combinations for MySQL variables, and checks that they are
 *  actually being tracked correctly.
 * @details The test input is a 'csv' file with name 'set_testing-t.csv'. The file format consists in
 *  two primary columns which specifies the variables to set (first) and the expected result of setting
 *  those variables (second), and an optional third column which hold variables that shouldn't be checked
 *  anymore after the 'SET STATEMENTS' from the same line are executed.
 */

#include <unistd.h>
#include <stdlib.h>
#include <stdio.h>
#include "mysql.h"
#include <string.h>
#include <string>
#include <time.h>
#include <sys/socket.h>
#include <arpa/inet.h>
#include <pthread.h>
#include <sstream>
#include <iostream>
#include <fstream>
#include <mutex>

#include "json.hpp"
#include "re2/re2.h"
#include "re2/regexp.h"

#include "tap.h"
#include "utils.h"
#include "command_line.h"


CommandLine cl;

int queries_per_connections=10;
//unsigned int num_threads=1;
//unsigned int num_threads=5;
unsigned int num_threads=20;
int count=20;
int total_conn_having_client_deprecate_eof_support = (count * 0.2); // 20% of connections will have CLIENT_DEPRECATE_EOF flag enabled
char *username=NULL;
char *password=NULL;
char *host=(char *)"localhost";
int port=3306;
int multiport=1;
char *schema=(char *)"information_schema";
int silent = 0;
int sysbench = 0;
int local=0;
int queries=3000;
int uniquequeries=0;
int histograms=-1;

bool is_mariadb = false;
unsigned int g_connect_OK=0;
unsigned int g_connect_ERR=0;
unsigned int g_select_OK=0;
unsigned int g_select_ERR=0;

unsigned int g_passed=0;
unsigned int g_failed=0;

unsigned int status_connections = 0;
unsigned int connect_phase_completed = 0;
unsigned int query_phase_completed = 0;

__thread int g_seed;
std::mutex mtx_;

std::vector<std::string> forgotten_vars {};

#include "set_testing-240.h"

class var_counter {
	public:
	int count;
	int unknown;
	var_counter() {
		count=0;
		unknown=0;
	}
};

// Generate string containing randomly chosen characters between
// ';' and ' ', with length between 1 and 8
std::string generate_random_noise() {
	// Seed the random number generator with the current time
	std::srand(static_cast<unsigned int>(std::time(nullptr)));

	static const char characters[] = { ';', ' ' };
	static const int numCharacters = sizeof(characters) / sizeof(char);

	// max lengh of string is 8
	const int length = std::rand() % 8 + 1;

	std::string randomString;
	randomString.reserve(length);

	for (int i = 0; i < length; ++i) {
		char randomChar = characters[std::rand() % numCharacters];
		randomString.push_back(randomChar);
	}

	return randomString;
}

//std::unordered_map<std::string,int> unknown_var_counters;

std::unordered_map<std::string,var_counter> vars_counters;

/* TODO
	add support for variables with values out of range,
	for example setting auto_increment_increment to 100000
*/

void * my_conn_thread(void *arg) {
	g_seed = time(NULL) ^ getpid() ^ pthread_self();
	unsigned int select_OK=0;
	unsigned int select_ERR=0;
	int i, j;
	MYSQL **mysqlconns=(MYSQL **)malloc(sizeof(MYSQL *)*count);
	bool set_sql_mode[count];
	std::vector<json> varsperconn(count);

	if (mysqlconns==NULL) {
		exit(EXIT_FAILURE);
	}

	std::vector<std::string> cs = {"latin1", "utf8", "utf8mb4", "latin2", "latin7"};

	for (i=0; i<count; i++) {
		MYSQL *mysql=mysql_init(NULL);
		std::string nextcs = cs[i%cs.size()];

		mysql_options(mysql, MYSQL_SET_CHARSET_NAME, nextcs.c_str());
		if (mysql==NULL) {
			exit(EXIT_FAILURE);
		}

		if (i < total_conn_having_client_deprecate_eof_support) {
			// enable 'CLIENT_DEPRECATE_EOF' support
			mysql->options.client_flag |= CLIENT_DEPRECATE_EOF;
		}
		int port = local ? 0 : ( cl.port + rand()%multiport );
		MYSQL *rc=mysql_real_connect(mysql, cl.host, cl.username, cl.password, schema, port, NULL, 0);

		if (rc==NULL) {
			if (silent==0) {
				fprintf(stderr,"Error while connecting on %s:%d : %s\n", cl.host , port , mysql_error(mysql));
			}
			return NULL;
		}
		mysqlconns[i]=mysql;
		set_sql_mode[i]=false;
		__sync_add_and_fetch(&status_connections,1);
	}
	__sync_fetch_and_add(&connect_phase_completed,1);

	while(__sync_fetch_and_add(&connect_phase_completed,0) != num_threads) {
	}
	MYSQL *mysql=NULL;
	int mysql_idx = 0;
	json vars;
	std::string paddress = "";
	for (j=0; j<queries; j++) {
		int fr = rand();
		int r1=fr%count;
		//int r2=fastrand()%testCases.size();
		int r2=rand()%testCases.size();

		if (j%queries_per_connections==0) {
			mysql_idx=r1;
			mysql=mysqlconns[mysql_idx];
			vars = varsperconn[mysql_idx];
		}
		if (strcmp(username,(char *)"root")) {
			if (strstr(testCases[r2].command.c_str(),"database")) {
				std::lock_guard<std::mutex> lock(mtx_);
				skip(1, "connections mysql[%p] proxysql[%s], command [%s]", mysql, paddress.c_str(), testCases[r2].command.c_str());
				continue;
			}
			if (strstr(testCases[r2].command.c_str(),"sql_log_bin")) {
				std::lock_guard<std::mutex> lock(mtx_);
				skip(1, "connections: mysql[%p] proxysql[%s], command [%s]", mysql, paddress.c_str(), testCases[r2].command.c_str());
				continue;
			}
		}
		diag("Thread_id: %lu, random number: %d . Query/ies: %s", mysql->thread_id, r2, testCases[r2].command.c_str());
		std::vector<std::string> commands = split(testCases[r2].command.c_str(), ';');
		for (auto c : commands) {
			c += generate_random_noise();
			if (mysql_query(mysql, c.c_str())) {
				if (silent==0) {
					fprintf(stderr,"ERROR while running -- \"%s\" :  (%d) %s\n", c.c_str(), mysql_errno(mysql), mysql_error(mysql));
				}
			} else {
				MYSQL_RES *result = mysql_store_result(mysql);
				mysql_free_result(result);
				select_OK++;
				__sync_fetch_and_add(&g_select_OK,1);
				if (strcasestr(c.c_str(),"sql_mode") != NULL) {
//					diag("Line %d: Debug NO_BACKSLASH_ESCAPES , set_sql_mode=%s , connections mysql[%p] proxysql[%s], thread_id [%lu], command [%s]", __LINE__, (set_sql_mode[mysql_idx] == true ? "true" : "false") , mysql, paddress.c_str(), mysql->thread_id, testCases[r2].command.c_str());
					if (set_sql_mode[mysql_idx] == false) {
						// first time we set sql_mode
						if (strcasestr(c.c_str(),"NO_BACKSLASH_ESCAPES") != NULL) {
							if (mysql->server_status & SERVER_STATUS_NO_BACKSLASH_ESCAPES) {
							} else {
								diag("Line %d: ERROR with NO_BACKSLASH_ESCAPES . connections mysql[%p] proxysql[%s], thread_id [%lu], command [%s]", __LINE__, mysql, paddress.c_str(), mysql->thread_id, testCases[r2].command.c_str());
								exit(EXIT_FAILURE);
							}
						} else {
							if (mysql->server_status & SERVER_STATUS_NO_BACKSLASH_ESCAPES) {
								diag("Line %d: ERROR with NO_BACKSLASH_ESCAPES . connections mysql[%p] proxysql[%s], thread_id [%lu], command [%s]", __LINE__, mysql, paddress.c_str(), mysql->thread_id, testCases[r2].command.c_str());
								exit(EXIT_FAILURE);
							} else {
							}
						}
						set_sql_mode[mysql_idx] = 1;
//						diag("Setting set_sql_mode=true . New value = %s . For: connections mysql[%p] proxysql[%s], thread_id [%lu], command [%s]" , (set_sql_mode[mysql_idx] == true ? "true" : "false") , mysql, paddress.c_str(), mysql->thread_id, testCases[r2].command.c_str());
					} else {
						if (strcasestr(c.c_str(),"NO_BACKSLASH_ESCAPES") != NULL) {
							if (mysql->server_status & SERVER_STATUS_NO_BACKSLASH_ESCAPES) {
							} else {
								diag("Line %d: ERROR with NO_BACKSLASH_ESCAPES . connections mysql[%p] proxysql[%s], thread_id [%lu], command [%s]", __LINE__, mysql, paddress.c_str(), mysql->thread_id, testCases[r2].command.c_str());
								exit(EXIT_FAILURE);
							}
						}
					}
				}
			}
		}

		for (auto& el : testCases[r2].expected_vars.items()) {
			if (el.key() == "transaction_isolation") {
				if (is_mariadb) {
					vars["tx_isolation"] = el.value();
				}
				else {
					vars[el.key()] = el.value();
				}
			}
			else if (el.key() == "session_track_gtids") {
				if (!is_mariadb) {
					vars[el.key()] = el.value();
				}
			}
			else if (el.key() == "transaction_read_only") {
				if (is_mariadb) {
					vars["tx_read_only"] = el.value();
				} else {
					vars[el.key()] = el.value();
				}
			}
			else {
				vars[el.key()] = el.value();
			}
		}

		int sleepDelay = fastrand()%100;
		usleep(sleepDelay * 1000);

		char query[128];
		sprintf(query, "SELECT /* %p %s */ %d;", mysql, paddress.c_str(), sleepDelay);
		if (mysql_query(mysql,query)) {
			select_ERR++;
			__sync_fetch_and_add(&g_select_ERR,1);
		} else {
			MYSQL_RES *result = mysql_store_result(mysql);
			mysql_free_result(result);
			select_OK++;
			__sync_fetch_and_add(&g_select_OK,1);
		}

		json mysql_vars;
		queryVariables(mysql, mysql_vars, paddress);

		json proxysql_vars;
		queryInternalStatus(mysql, proxysql_vars, paddress);

		//diag("MySQL vars: %lu , ProxySQL vars: %lu" , mysql_vars.size(), proxysql_vars.size());
		//diag("ProxySQL internals: %s" , proxysql_vars.dump(2).c_str());
		{
			int lhg = proxysql_vars["locked_on_hostgroup"];
			if (lhg != -1) {
				diag("ProxySQL locked_on_hostgroup %d", lhg);
				diag("FAILED FOR: connections mysql[%p] proxysql[%s], thread_id [%lu], command [%s]", mysql, paddress.c_str(), mysql->thread_id, testCases[r2].command.c_str());
				exit(EXIT_FAILURE);
			}
		}
		if (!testCases[r2].reset_vars.empty()) {
			for (const auto& var : testCases[r2].reset_vars) {
				if (std::find(forgotten_vars.begin(), forgotten_vars.end(), var) == forgotten_vars.end()) {
					forgotten_vars.push_back(var);
				}
			}
		}

		bool testPassed = true;
		int variables_tested = 0;
		for (auto& el : vars.items()) {
			auto k = mysql_vars.find(el.key());
			auto s = proxysql_vars["conn"].find(el.key());

			if (std::find(forgotten_vars.begin(), forgotten_vars.end(), el.key()) != forgotten_vars.end()) {
				continue;
			}

			if (k == mysql_vars.end())
				diag("Variable %s->%s in mysql resultset was not found.\nmysql data : %s\nproxysql data: %s\ncsv data %s\n",
						el.value().dump().c_str(), el.key().c_str(), mysql_vars.dump().c_str(), proxysql_vars.dump().c_str(), vars.dump().c_str());

			if (s == proxysql_vars["conn"].end())
				diag("Variable %s->%s in proxysql resultset was not found.\nmysql data : %s\nproxysql data: %s\ncsv data %s\n",
						el.value().dump().c_str(), el.key().c_str(), mysql_vars.dump().c_str(), proxysql_vars.dump().c_str(), vars.dump().c_str());

			bool verified_special_sqlmode = false;
			bool special_sqlmode = false;

			bool parsing_optimizer_switch = false;
			bool optimizer_switch_matches = false;

			if (el.key() == "long_query_time") {
				// we remove the decimals
				std::string tsnd = mysql_vars["long_query_time"];
				if (tsnd.find(".") != std::string::npos) {
					tsnd = tsnd.substr(0, tsnd.find("."));
					mysql_vars["long_query_time"]=tsnd;
				}
			}

			if (el.key() == "timestamp") {
				// we remove the decimals
				std::string tsnd = mysql_vars["timestamp"];
				if (tsnd.find(".") != std::string::npos) {
					tsnd = tsnd.substr(0, tsnd.find("."));
					mysql_vars["timestamp"]=tsnd;
				}
			}
			if (el.key() == "max_join_size") {
				if (el.value() == "DEFAULT") {
					if (mysql_vars["max_join_size"] == "18446744073709551615") {
						mysql_vars["max_join_size"] = "DEFAULT";
					}
				}
			}

			if (el.key() == "optimizer_switch") {
				parsing_optimizer_switch = true;
				std::string e_val { el.value() };
				std::string k_val { k.value() };
				std::string s_val { s.value() };
				if (e_val == s_val) { // it matches in proxysql
					if (strstr(k_val.c_str(), e_val.c_str()) != NULL) {
						optimizer_switch_matches = true;
					}
				}
			}

			if (el.key() == "sql_mode") {
				if (!el.value().is_string()) {
					diag("Invalid value for 'sql_mode' found. Provided value should be of 'string' type");
					exit(EXIT_FAILURE);
				}

				if (k.value() != el.value()) { // different in mysql
					std::string e_val { el.value() };
					std::string k_val { k.value() };
					std::string s_val { s.value() };
					if (el.value() == s.value()) { // but same in proxysql
						std::string str_val { el.value() };
						if (strcasecmp(str_val.c_str(), "TRADITIONAL")==0) {
							if (k.value() == "STRICT_TRANS_TABLES,STRICT_ALL_TABLES,NO_ZERO_IN_DATE,NO_ZERO_DATE,ERROR_FOR_DIVISION_BY_ZERO,TRADITIONAL,NO_AUTO_CREATE_USER,NO_ENGINE_SUBSTITUTION") {
								special_sqlmode = true;
								verified_special_sqlmode = true;
							}
						} else {
							if (strcasestr(e_val.c_str(), "sql_mode") != NULL) {
								// simplified
								special_sqlmode = true;
								verified_special_sqlmode = true;
							}
/*
							re2::RE2::Options options(RE2::Quiet);
							options.set_case_sensitive(false);
							options.set_longest_match(false);
							re2::RE2 concat_re("^CONCAT\\((|@@|@@session\\.)SQL_MODE,\"(.*)\"\\)", options);
							re2::StringPiece sp_input(str_val);

							std::string f_match {};
							std::string s_match {};

							re2::RE2::Consume(&sp_input, concat_re, &f_match, &s_match);

							if (!s_match.empty()) {
								special_sqlmode = true;

								// remove the initial 'comma' if exists
								if (s_match[0] == ',') {
									s_match = s_match.substr(1, std::string::npos);
								}

								std::string k_str_val { k.value() };
								verified_special_sqlmode =
									strcasestr(k_str_val.c_str(), s_match.c_str()) != NULL;
							}
*/
						}
					}
				}
			}
			if (std::find(possible_unknown_variables.begin(), possible_unknown_variables.end(), el.key()) != possible_unknown_variables.end()) {
				vars_counters[el.key()].count++;
			}
			if (
				(special_sqlmode == true && verified_special_sqlmode == false) ||
				(k == mysql_vars.end()) ||
				(s == proxysql_vars["conn"].end()) ||
				( (parsing_optimizer_switch == true) && (optimizer_switch_matches == false) ) ||
				(special_sqlmode == false && parsing_optimizer_switch == false &&
					(el.key() != "session_track_gtids" && (k.value() != el.value() || s.value() != el.value())) ||
					(el.key() == "session_track_gtids" && !check_session_track_gtids(el.value(), s.value(), k.value()))
				)
			) {
				if ( k != mysql_vars.end() && s != proxysql_vars["conn"].end()) {
					if (k.value() == UNKNOWNVAR) { // mysql doesn't recognize the variable
						if (s.value() == el.value()) { // but proxysql and CSV are the same
							variables_tested++;
							vars_counters[el.key()].unknown++;
						}
					}
				} else if (el.key() == "wsrep_sync_wait" && k == mysql_vars.end() && (s.value() == el.value())) {
					variables_tested++;
				} else {
					__sync_fetch_and_add(&g_failed, 1);
					testPassed = false;
					diag("Test failed for this case %s->%s.\n\nmysql data [%lu]: %s\n\n proxysql data [%lu]: %s\n\n csv data %s\n\n\n",
							el.value().dump(2).c_str(), el.key().c_str(),
							mysql_vars.size(), mysql_vars.dump(2).c_str(),
							proxysql_vars["conn"].size(), proxysql_vars["conn"].dump(2).c_str(),
							vars.dump(2).c_str());
					diag("FAILED FOR: connections mysql[%p] proxysql[%s], thread_id [%lu], command [%s]", mysql, paddress.c_str(), mysql->thread_id, testCases[r2].command.c_str());
					//ok(testPassed, "connections mysql[%p] proxysql[%s], thread_id [%lu], command [%s]", mysql, paddress.c_str(), mysql->thread_id, testCases[r2].command.c_str());
					// In case of failing test, exit completely.
					//exit(EXIT_FAILURE);
				}
			} else {
				variables_tested++;
			}
		}
		{
			std::lock_guard<std::mutex> lock(mtx_);
			ok(testPassed, "connections mysql[%p] proxysql[%s], thread_id [%lu], variables_tested [%d], command [%s]", mysql, paddress.c_str(), mysql->thread_id, variables_tested, testCases[r2].command.c_str());
		}
	}
	__sync_fetch_and_add(&query_phase_completed,1);

	// close all connections
	for (i=0; i<count; i++) {
		mysql_close(mysqlconns[i]);
	}

	return NULL;
}


int main(int argc, char *argv[]) {

	if(cl.getEnv()) {
		diag("Failed to get the required environmental variables.");
		return exit_status();
	}

	std::string fileName2(std::string(cl.workdir) + "/set_testing-240.csv");

/*
	num_threads = 10;
	queries_per_connections = 10;
	count = 10;
*/
	username = cl.username;
	password = cl.password;
	host = cl.host;
//	host = "127.0.0.1";
	port = cl.port;
//	port = 6033;

	diag("Loading test cases from file. This will take some time...");
	if (!readTestCasesJSON(fileName2)) {
		fprintf(stderr, "Cannot read %s\n", fileName2.c_str());
		return exit_status();
	}

	MYSQL* proxysql_admin = mysql_init(NULL);

	if (!mysql_real_connect(proxysql_admin, cl.admin_host, cl.admin_username, cl.admin_password, NULL, cl.admin_port, NULL, 0)) {
		fprintf(stderr, "File %s, line %d, Error: %s\n", __FILE__, __LINE__, mysql_error(proxysql_admin));
		return EXIT_FAILURE;
	}
<<<<<<< HEAD
/* admin-hash_passwords has been deprecated
=======

>>>>>>> 2840e18e
	diag("Disabling admin-hash_passwords to be able to run test on MySQL 8");
	MYSQL_QUERY(proxysql_admin, "SET admin-hash_passwords='false'");
	MYSQL_QUERY(proxysql_admin, "LOAD ADMIN VARIABLES TO RUNTIME");
	MYSQL_QUERY(proxysql_admin, "LOAD MYSQL USERS TO RUNTIME");
*/

	// find all reader host groups
	MYSQL_QUERY(proxysql_admin, "DELETE FROM mysql_servers WHERE hostgroup_id = 101");
	MYSQL_QUERY(proxysql_admin, "SELECT hostgroup_id, comment FROM mysql_servers WHERE hostgroup_id%10 = 1 GROUP BY hostgroup_id");
	MYSQL_RES *result = mysql_store_result(proxysql_admin);
	std::vector<mysql_res_row> rows_res { extract_mysql_rows(result) };
	mysql_free_result(result);

	for (const auto& act_row : rows_res) {
		diag("Found hostgroup: %s '%s'", act_row[0].c_str(), act_row[1].c_str());
	}

	//queries = 3000;
	//queries = testCases.size();
	queries = queries / rows_res.size();		// keep test duration constant
	unsigned int p = queries * num_threads;
	p *= 2;										// number of algorithms
	p *= rows_res.size();						// number of host groups
	plan(p);

	for (const auto& act_row : rows_res) {
		diag("Using hostgroup: %s '%s'", act_row[0].c_str(), act_row[1].c_str());

		diag("Creating new hostgroup 101: DELETE FROM mysql_servers WHERE hostgroup_id = 101");
		MYSQL_QUERY(proxysql_admin, "DELETE FROM mysql_servers WHERE hostgroup_id = 101");

		const std::string insert = "INSERT INTO mysql_servers (hostgroup_id, hostname, port, max_connections, max_replication_lag, comment) SELECT DISTINCT 101, hostname, port, 100, 0, comment FROM mysql_servers WHERE hostgroup_id = '" + act_row[0] + "'";
		diag("Creating new hostgroup 101: %s" , insert.c_str());
		MYSQL_QUERY(proxysql_admin, insert.c_str());
		MYSQL_QUERY(proxysql_admin, "LOAD MYSQL SERVERS TO RUNTIME");

		const std::string update = "UPDATE mysql_query_rules SET destination_hostgroup=101 WHERE destination_hostgroup=" + act_row[0];
		diag("Changing read traffic to hostgroup 101: %s", update.c_str());
		MYSQL_QUERY(proxysql_admin, update.c_str());
		MYSQL_QUERY(proxysql_admin, "LOAD MYSQL QUERY RULES TO RUNTIME");

		if (detect_version(cl, is_mariadb) != 0) {
			diag("Cannot detect MySQL version");
			return exit_status();
		}

		if (strcmp(host,"localhost")==0) {
			local = 1;
		}
		if (uniquequeries == 0) {
			if (queries) uniquequeries=queries;
		}
		if (uniquequeries) {
			uniquequeries=(int)sqrt(uniquequeries);
		}

		for (int algo = 1; algo <= 2; algo++ ) {
			connect_phase_completed = 0;
			query_phase_completed = 0;
			std::string qu = "SET mysql-set_parser_algorithm=" + std::to_string(algo);
			diag("Setting %s", qu.c_str());
			MYSQL_QUERY(proxysql_admin, qu.c_str());
			MYSQL_QUERY(proxysql_admin, "LOAD MYSQL VARIABLES TO RUNTIME");
			pthread_t *thi=(pthread_t *)malloc(sizeof(pthread_t)*num_threads);
			if (thi==NULL)
				return exit_status();

			for (unsigned int i=0; i<num_threads; i++) {
				if ( pthread_create(&thi[i], NULL, my_conn_thread , NULL) != 0 )
					perror("Thread creation");
			}
			for (unsigned int i=0; i<num_threads; i++) {
				pthread_join(thi[i], NULL);
			}
			free(thi);
		}
		for (std::unordered_map<std::string,var_counter>::iterator it = vars_counters.begin(); it!=vars_counters.end(); it++) {
			diag("Unknown variable %s:\t Count: %d , unknown: %d", it->first.c_str(), it->second.count, it->second.unknown);
		}
		sleep(10);

	}
	return exit_status();
}<|MERGE_RESOLUTION|>--- conflicted
+++ resolved
@@ -498,11 +498,8 @@
 		fprintf(stderr, "File %s, line %d, Error: %s\n", __FILE__, __LINE__, mysql_error(proxysql_admin));
 		return EXIT_FAILURE;
 	}
-<<<<<<< HEAD
+
 /* admin-hash_passwords has been deprecated
-=======
-
->>>>>>> 2840e18e
 	diag("Disabling admin-hash_passwords to be able to run test on MySQL 8");
 	MYSQL_QUERY(proxysql_admin, "SET admin-hash_passwords='false'");
 	MYSQL_QUERY(proxysql_admin, "LOAD ADMIN VARIABLES TO RUNTIME");
