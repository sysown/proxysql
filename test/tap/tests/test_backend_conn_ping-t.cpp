--- conflicted
+++ resolved
@@ -309,11 +309,7 @@
 					" AND schema='backend_conn_ping_test'"
 					" AND srv_port IN (" + srv_ports + ")"
 			};
-<<<<<<< HEAD
 			diag("Line:%d : Running: %s", __LINE__ , proxy_query.c_str());
-
-=======
->>>>>>> 7d81a233
 			q_res = get_query_result(admin, proxy_query, act_proxy_free_conn_count);
 			if (q_res != EXIT_SUCCESS) {
 				fprintf(stderr, "File %s, line %d, Error: %s\n", __FILE__, __LINE__, "get_query_result() failed");
