/**
 * @file reg_test_compression_split_packets-t.cpp
 * @brief This test performs INSERTs and SELECTs of big compressed packets.
 * @details Lengths used in the test must ensure that the packets are split, and we must check that the integrity of the
 *   inserted data is preserved when retrieving it through ProxySQL. We perform the same checks for with and without
 *   compression enabled in the backend servers.
 */

#include <cstring>
#include <fstream>
#include <string>
#include <stdio.h>
#include <vector>

#include <sys/stat.h>

#include "mysql.h"

#include "tap.h"
#include "command_line.h"
#include "utils.h"

using std::string;
using std::vector;
using std::size_t;

/**
 * @brief Generate random string of only letters of the supplied size, we do this to ensure no-escaped sequences.
 * @param size Target size of the string to generate.
 * @return A randomly generated string of the supplied size.
 */
string gen_binary_payload(size_t size) {
	string binary_str(size, 'p');

	for (size_t i = 0; i < size; i++) {
		binary_str[i] = (char)(65 + rand() % 26);
	}

	return binary_str;
}

void print_query(const string& query, MYSQL* mysql) {
	diag("Query: Issuing '%s' to ('%s':%d)", query.c_str(), mysql->host, mysql->port);
}

int mysql_query_p(MYSQL* mysql, const char* query) {
	diag("Query: Issuing '%s' to ('%s':%d)", query, mysql->host, mysql->port);
	return mysql_query(mysql, query);
}

#define MYSQL_QUERY_P(mysql, query) \
	do { \
		diag("Query: Issuing '%s' to ('%s':%d)", query, mysql->host, mysql->port); \
		if (mysql_query(mysql, query)) { \
			fprintf(stderr, "File %s, line %d, Error: %s\n", \
					__FILE__, __LINE__, mysql_error(mysql)); \
			return EXIT_FAILURE; \
		} \
	} while(0)

int test_compress_split_packets(
	const CommandLine& cl, const vector<size_t> test_payload_sizes, int last_insert_id = 0
) {
	diag("Create new conn to ProxySQL and ensure new backend conn is used for serving this queries");
	MYSQL* proxy = mysql_init(NULL);

	int rc = mysql_options(proxy, MYSQL_OPT_COMPRESS, NULL);
	if (rc != 0) {
		diag("Failed to set 'MYSQL_OPT_COMPRESS' for connection, aborting test. Error: '%s'", mysql_error(proxy));
	}

	if (!mysql_real_connect(proxy, cl.host, cl.username, cl.password, NULL, cl.port, NULL, CLIENT_COMPRESS)) {
		fprintf(stderr, "File %s, line %d, Error: %s\n", __FILE__, __LINE__, mysql_error(proxy));
		return EXIT_FAILURE;
	}

	diag("Starting explicit transaction in new connection, changes should be later ROLLBACK");
	MYSQL_QUERY_P(proxy, "/* create_new_connection=1 */ BEGIN");

<<<<<<< HEAD
	// 0. Confirm max_allowed_packet contains updated value
	MYSQL_QUERY(proxy, "SHOW VARIABLES LIKE 'max_allowed_packet'");
	MYSQL_RES* res = mysql_store_result(proxy);
	MYSQL_ROW row = mysql_fetch_row(res);

	const auto max_allowed_packet = strtoul(row[1], NULL, 10);
	const bool is_max_allowed_packet_equal = max_allowed_packet == 41943040;

	ok(
		is_max_allowed_packet_equal, "'max_allowed_packet' variable should contain updated value '41943040'. Error: '%s'",
		(is_max_allowed_packet_equal == false ? row[1] : "")
	);

	mysql_free_result(res);

	// 1. Test table creation
	const char* CREATE_TABLE_QUERY =
		"CREATE TABLE IF NOT EXISTS test.compress_split_packet (id INT PRIMARY KEY AUTO_INCREMENT, binarydata LONGBLOB)";

	MYSQL_QUERY_P(proxy, "CREATE DATABASE IF NOT EXISTS test");
	MYSQL_QUERY_P(proxy, "DROP TABLE IF EXISTS test.compress_split_packet");
	MYSQL_QUERY_P(proxy, CREATE_TABLE_QUERY);

	// 2. Data insertion/retrieval
	int test_num = 1;
=======
	// Data insertion/retrieval
	int test_num = last_insert_id + 1;
>>>>>>> 228c78d0

	for (const size_t test_size : test_payload_sizes) {
		const string bin_data { gen_binary_payload(test_size) };
		const string INSERT_QUERY {
			"INSERT INTO test.compress_split_packet (binarydata) VALUES ('" + bin_data + "')"
		};
		const string INSERT_QUERY_DIGEST {
			"INSERT INTO test.compress_split_packet (binarydata) VALUES ('?')"
		};
		const string SELECT_QUERY {
			"/* hostgroup=0 */ SELECT binarydata FROM test.compress_split_packet WHERE id=" + std::to_string(test_num)
		};

		print_query(INSERT_QUERY_DIGEST, proxy);
		int rc = mysql_query(proxy, INSERT_QUERY.c_str());
		ok(rc == 0, "INSERT query of size '%ld' should be successful. Error: '%s'", test_size, mysql_error(proxy));

		if (rc) {
			break;
		}

		rc = mysql_query_p(proxy, SELECT_QUERY.c_str());
		ok(rc == 0, "SELECT query of size '%ld' should be successful. Error: '%s'", test_size, mysql_error(proxy));

		if (rc) {
			break;
		}

		MYSQL_RES* myres = mysql_store_result(proxy);
		ok(
			myres != NULL, "'mysql_store_result' should retrieve a result for query '%s'. Error: '%s'",
			SELECT_QUERY.c_str(), mysql_error(proxy)
		);

		MYSQL_ROW myrow = mysql_fetch_row(myres);
		if (myres == NULL || (myrow == NULL || myrow[0] == NULL)) {
			diag("Unexpected empty 'resulset' from 'mysql_store_result', test failed to complete");
			break;
		}

		std::string res_bin_data { myrow[0] };
		mysql_free_result(myres);

		bool data_matches = res_bin_data == bin_data;

		ok(data_matches, "Received binary data should match sent binary data");

		if (!data_matches) {
			const string datadir_path { string { cl.workdir } + "reg_test_compression_split_packets_datadir" };
			diag("Saving payloads from failed test in: '%s'", datadir_path.c_str());

			int rc = mkdir(datadir_path.c_str(), S_IRWXU | S_IRWXG | S_IROTH | S_IXOTH);
			if (rc && errno != EEXIST) {
				diag("Failed to create directory for payload saving: '%s'", strerror(errno));
			} else {
				try {
					const string insert_fpath { datadir_path + "/insert_data_" + std::to_string(test_size) + ".txt" };
					const string resdata_fpath { datadir_path + "/proxy_resdata_" + std::to_string(test_size) + ".txt" };

					std::ofstream insert_data_file { insert_fpath, std::ios::out };
					insert_data_file << bin_data;

					std::ofstream resdata_file { resdata_fpath, std::ios::out };
					resdata_file << res_bin_data;
				} catch (const std::exception& ex) {
					diag("Failed to save payload into target file: '%s'", ex.what());
				}
			}
			break;
		}

		test_num += 1;
	}

	diag("Closing connection - Using implicit ROLLBACK as cleanup for next TEST");
	mysql_close(proxy);

	return test_num - 1;
}

/**
 * @brief Sizes of the payloads to test.
 */
const vector<size_t> test_payload_sizes {
	1024 * 1024 * 16 - 5,
	1024 * 1024 * 16 - 4,
	1024 * 1024 * 16 - 3,
	1024 * 1024 * 16 - 2,
	1024 * 1024 * 16 - 1,
	1024 * 1024 * 16,
	1024 * 1024 * 16 + 1,
	1024 * 1024 * 16 + 2,
	1024 * 1024 * 16 + 20,
	1024 * 1024 * 32,
	1024 * 1024 * 32 + 1024*1024,
	1024 * 1024 * 32 + 1024*1024*3
};

int main(int argc, char** argv) {
	CommandLine cl;

	// '4' tests per payload, times '2' due to compression/non-compression on backend servers
	plan(test_payload_sizes.size() * 4 * 2 + 2);

	if (cl.getEnv()) {
		diag("Failed to get the required environmental variables.");
		return EXIT_FAILURE;
	}

	MYSQL* admin = mysql_init(NULL);
	if (!mysql_real_connect(admin, cl.host, cl.admin_username, cl.admin_password, NULL, cl.admin_port, NULL, 0)) {
		fprintf(stderr, "File %s, line %d, Error: %s\n", __FILE__, __LINE__, mysql_error(admin));
		return EXIT_FAILURE;
	}

	MYSQL* proxy = mysql_init(NULL);
	if (!mysql_real_connect(proxy, cl.host, cl.username, cl.password, NULL, cl.port, NULL, 0)) {
		fprintf(stderr, "File %s, line %d, Error: %s\n", __FILE__, __LINE__, mysql_error(proxy));
		return EXIT_FAILURE;
	}
	const char CREATE_TABLE_QUERY[] {
		"CREATE TABLE IF NOT EXISTS test.compress_split_packet (id INT PRIMARY KEY AUTO_INCREMENT, binarydata LONGBLOB)"
	};

	diag("Preparing server for queries to be performed");
	MYSQL_QUERY_P(proxy, "/* hostgroup=0 */ SET GLOBAL max_allowed_packet=41943040");
	MYSQL_QUERY_P(proxy, "CREATE DATABASE IF NOT EXISTS test");
	MYSQL_QUERY_P(proxy, "DROP TABLE IF EXISTS test.compress_split_packet");
	MYSQL_QUERY_P(proxy, CREATE_TABLE_QUERY);

	mysql_close(proxy);

	diag("Prepare ProxySQL servers with 'compression=0' for first test");
	MYSQL_QUERY_P(admin, "UPDATE mysql_servers SET compression=0 WHERE port=13306");
	MYSQL_QUERY_P(admin, "LOAD MYSQL SERVERS TO RUNTIME");

	diag("TEST: Check compressed split packets through ProxySQL with backend conns with 'compression=0'");
	int last_insert_id = test_compress_split_packets(cl, test_payload_sizes);
	if (last_insert_id != test_payload_sizes.size()) {
		diag("Failed tests for 'compression=0' aborting further testing");
		goto cleanup;
	}

	diag("Prepare ProxySQL servers with 'compression=1' for second test");
	MYSQL_QUERY_P(admin, "UPDATE mysql_servers SET compression=1 WHERE port=13306");
	MYSQL_QUERY_P(admin, "LOAD MYSQL SERVERS TO RUNTIME");

	diag("TEST: Check compressed split packets through ProxySQL with backend conns with 'compression=1'");
	test_compress_split_packets(cl, test_payload_sizes, last_insert_id);

cleanup:
	mysql_close(admin);

	return exit_status();
}<|MERGE_RESOLUTION|>--- conflicted
+++ resolved
@@ -77,8 +77,7 @@
 	diag("Starting explicit transaction in new connection, changes should be later ROLLBACK");
 	MYSQL_QUERY_P(proxy, "/* create_new_connection=1 */ BEGIN");
 
-<<<<<<< HEAD
-	// 0. Confirm max_allowed_packet contains updated value
+	// Confirm max_allowed_packet contains updated value
 	MYSQL_QUERY(proxy, "SHOW VARIABLES LIKE 'max_allowed_packet'");
 	MYSQL_RES* res = mysql_store_result(proxy);
 	MYSQL_ROW row = mysql_fetch_row(res);
@@ -93,20 +92,8 @@
 
 	mysql_free_result(res);
 
-	// 1. Test table creation
-	const char* CREATE_TABLE_QUERY =
-		"CREATE TABLE IF NOT EXISTS test.compress_split_packet (id INT PRIMARY KEY AUTO_INCREMENT, binarydata LONGBLOB)";
-
-	MYSQL_QUERY_P(proxy, "CREATE DATABASE IF NOT EXISTS test");
-	MYSQL_QUERY_P(proxy, "DROP TABLE IF EXISTS test.compress_split_packet");
-	MYSQL_QUERY_P(proxy, CREATE_TABLE_QUERY);
-
-	// 2. Data insertion/retrieval
-	int test_num = 1;
-=======
 	// Data insertion/retrieval
 	int test_num = last_insert_id + 1;
->>>>>>> 228c78d0
 
 	for (const size_t test_size : test_payload_sizes) {
 		const string bin_data { gen_binary_payload(test_size) };
