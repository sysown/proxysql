--- conflicted
+++ resolved
@@ -63,17 +63,8 @@
 .PHONY: all
 all: libtap.a libtap.so libssl.so.3 libcrypto.so.3 libcpp_dotenv.so
 
-<<<<<<< HEAD
-.PHONY: clean
-clean:
-	rm -f *.o libtap.a libtap.so || true
-	find . -name '*.so' -type f -delete || true
-	find cpp-dotenv/dynamic -name '*.o' -or -name '*.a' -delete || true
-	find cpp-dotenv/static -name '*.o' -or -name '*.a' -delete || true
-=======
 debug: OPT := $(STDCPP) -O0 -DDEBUG -ggdb -Wl,--no-as-needed $(WASAN)
 debug: libtap.a libtap.so
->>>>>>> f9946f9f
 
 
 ### helper targets
