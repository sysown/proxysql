DEPS_PATH=../../../deps

JSON_IDIR=$(DEPS_PATH)/json
MARIADB_PATH=$(DEPS_PATH)/mariadb-client-library/mariadb_client
MARIADB_IDIR=$(MARIADB_PATH)/include
MARIADB_LDIR=$(MARIADB_PATH)/libmariadb
CURL_DIR=$(DEPS_PATH)/curl/curl
CURL_IDIR=$(CURL_DIR)/include
CURL_LDIR=$(CURL_DIR)/lib/.libs

CURL_DIR=$(DEPS_PATH)/curl/curl
CURL_IDIR=$(CURL_DIR)/include
CURL_LDIR=$(CURL_DIR)/lib/.libs

IDIR=../../../include
LDIR=../../../lib

LIBPROXYSQLAR=$(LDIR)/libproxysql.a
INCLUDEDIRS=-I$(IDIR) -I$(JSON_IDIR) -I$(MARIADB_IDIR)

.PHONY: all
all: libtap.a

.PHONY: clean
clean:
	rm -f *.o libtap.a || true

OPT=-O2

debug: OPT = -O0 -DDEBUG -ggdb
debug: libtap.a

libtap.a: tap.cpp tap.h command_line.cpp command_line.h utils.cpp utils.h
<<<<<<< HEAD
	g++ -c tap.cpp command_line.cpp utils.cpp -std=c++11 -I$(JSON_IDIR) -I$(MARIADB_IDIR) -I${CURL_IDIR} $(OPT)
	ar rcs libtap.a tap.o command_line.o utils.o
=======
	g++ -c tap.cpp command_line.cpp utils.cpp -std=c++11 $(INCLUDEDIRS) $(OPT)
	ar rcs libtap.a tap.o command_line.o utils.o $(LIBPROXYSQLAR)
>>>>>>> 9561cb3e
<|MERGE_RESOLUTION|>--- conflicted
+++ resolved
@@ -31,10 +31,5 @@
 debug: libtap.a
 
 libtap.a: tap.cpp tap.h command_line.cpp command_line.h utils.cpp utils.h
-<<<<<<< HEAD
-	g++ -c tap.cpp command_line.cpp utils.cpp -std=c++11 -I$(JSON_IDIR) -I$(MARIADB_IDIR) -I${CURL_IDIR} $(OPT)
-	ar rcs libtap.a tap.o command_line.o utils.o
-=======
 	g++ -c tap.cpp command_line.cpp utils.cpp -std=c++11 $(INCLUDEDIRS) $(OPT)
-	ar rcs libtap.a tap.o command_line.o utils.o $(LIBPROXYSQLAR)
->>>>>>> 9561cb3e
+	ar rcs libtap.a tap.o command_line.o utils.o $(LIBPROXYSQLAR)