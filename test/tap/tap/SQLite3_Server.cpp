#include <iostream>     // std::cout
#include <algorithm>    // std::sort
#include <vector>       // std::vector
#include "re2/re2.h"
#include "re2/regexp.h"
#include "proxysql.h"
#include "cpp.h"

#include "MySQL_Logger.hpp"
#include "MySQL_Data_Stream.h"
#include "MySQL_Query_Processor.h"
#include "SQLite3_Server.h"

#include <search.h>
#include <stdlib.h>
#include <stdio.h>
#include <sys/time.h>
#include <time.h>
#include <string.h>
#include <assert.h>
#include <unistd.h>
#include <sys/socket.h>
#include <resolv.h>
#include <arpa/inet.h>
#include <pthread.h>

#include <fcntl.h>
#include <sys/utsname.h>

#define SELECT_VERSION_COMMENT "select @@version_comment limit 1"
#define SELECT_VERSION_COMMENT_LEN 32
#define SELECT_DB_USER "select DATABASE(), USER() limit 1"
#define SELECT_DB_USER_LEN 33
#define SELECT_CHARSET_VARIOUS "select @@character_set_client, @@character_set_connection, @@character_set_server, @@character_set_database limit 1"
#define SELECT_CHARSET_VARIOUS_LEN 115

#define READ_ONLY_OFF "\x01\x00\x00\x01\x02\x23\x00\x00\x02\x03\x64\x65\x66\x00\x00\x00\x0d\x56\x61\x72\x69\x61\x62\x6c\x65\x5f\x6e\x61\x6d\x65\x00\x0c\x21\x00\x0f\x00\x00\x00\xfd\x01\x00\x1f\x00\x00\x1b\x00\x00\x03\x03\x64\x65\x66\x00\x00\x00\x05\x56\x61\x6c\x75\x65\x00\x0c\x21\x00\x0f\x00\x00\x00\xfd\x01\x00\x1f\x00\x00\x05\x00\x00\x04\xfe\x00\x00\x02\x00\x0e\x00\x00\x05\x09\x72\x65\x61\x64\x5f\x6f\x6e\x6c\x79\x03\x4f\x46\x46\x05\x00\x00\x06\xfe\x00\x00\x02\x00"
#define READ_ONLY_ON "\x01\x00\x00\x01\x02\x23\x00\x00\x02\x03\x64\x65\x66\x00\x00\x00\x0d\x56\x61\x72\x69\x61\x62\x6c\x65\x5f\x6e\x61\x6d\x65\x00\x0c\x21\x00\x0f\x00\x00\x00\xfd\x01\x00\x1f\x00\x00\x1b\x00\x00\x03\x03\x64\x65\x66\x00\x00\x00\x05\x56\x61\x6c\x75\x65\x00\x0c\x21\x00\x0f\x00\x00\x00\xfd\x01\x00\x1f\x00\x00\x05\x00\x00\x04\xfe\x00\x00\x02\x00\x0d\x00\x00\x05\x09\x72\x65\x61\x64\x5f\x6f\x6e\x6c\x79\x02\x4f\x4e\x05\x00\x00\x06\xfe\x00\x00\x02\x00"


#ifdef __APPLE__
#ifndef MSG_NOSIGNAL
#define MSG_NOSIGNAL 0
#endif // MSG_NOSIGNAL
#endif // __APPLE__

struct cpu_timer
{
	cpu_timer() {
		begin = monotonic_time();
	}
	~cpu_timer()
	{
		unsigned long long end = monotonic_time();
#ifdef DEBUG
		std::cerr << double( end - begin ) / 1000000 << " secs.\n" ;
#endif
		begin=end-begin; // make the compiler happy
	};
	unsigned long long begin;
};

static char *s_strdup(char *s) {
	char *ret=NULL;
	if (s) {
		ret=strdup(s);
	}
	return ret;
}

static int __SQLite3_Server_refresh_interval=1000;
static bool testTimeoutSequence[] = {true, false, true, false, true, false, true, false};
static int testIndex = 7;
static int testLag = 10;

<<<<<<< HEAD
extern MySQL_Query_Cache *GloMyQC;
=======
>>>>>>> 55767c7a
extern MySQL_Authentication *GloMyAuth;
extern ProxySQL_Admin *GloAdmin;
extern MySQL_Query_Processor* GloMyQPro;
extern MySQL_Threads_Handler *GloMTH;
extern MySQL_Logger *GloMyLogger;
extern MySQL_Monitor *GloMyMon;
extern SQLite3_Server *GloSQLite3Server;

#define PANIC(msg)  { perror(msg); exit(EXIT_FAILURE); }


static pthread_mutex_t sock_mutex = PTHREAD_MUTEX_INITIALIZER;

static char * SQLite3_Server_variables_names[] = {
	(char *)"mysql_ifaces",
	(char *)"read_only",
  NULL
};

static void * (*child_func[1]) (void *arg);

typedef struct _main_args {
	int nfds;
	struct pollfd *fds;
	int *callback_func;
	volatile int *shutdown;
} main_args;

typedef struct _ifaces_desc_t {
		char **mysql_ifaces;
} ifaces_desc_t;

#define MAX_IFACES	128
#define MAX_SQLITE3SERVER_LISTENERS 128

class ifaces_desc {
	public:
	PtrArray *ifaces;
	ifaces_desc() {
		ifaces=new PtrArray();
	}
	bool add(const char *iface) {
		for (unsigned int i=0; i<ifaces->len; i++) {
			if (strcmp((const char *)ifaces->index(i),iface)==0) {
				return false;
			}
		}
		ifaces->add(strdup(iface));
		return true;
	}
	~ifaces_desc() {
		while(ifaces->len) {
			char *d=(char *)ifaces->remove_index_fast(0);
			free(d);
		}
		delete ifaces;
	}
};

class sqlite3server_main_loop_listeners {
	private:
	int version;
	pthread_rwlock_t rwlock;

	char ** reset_ifaces(char **ifaces) {
		int i;
		if (ifaces) {
			for (i=0; i<MAX_IFACES; i++) {
				if (ifaces[i]) free(ifaces[i]);
			}
		} else {
			ifaces=(char **)malloc(sizeof(char *)*MAX_IFACES);
		}
		for (i=0; i<MAX_IFACES; i++) {
			ifaces[i]=NULL;
		}
		return ifaces;
	}


	public:
	int nfds;
	struct pollfd *fds;
	int *callback_func;
	int get_version() { return version; }
	void wrlock() {
		pthread_rwlock_wrlock(&rwlock);
	}
	void wrunlock() {
		pthread_rwlock_unlock(&rwlock);
	}
	ifaces_desc *ifaces_mysql;
	ifaces_desc_t descriptor_new;
	sqlite3server_main_loop_listeners() {
		pthread_rwlock_init(&rwlock, NULL);
		ifaces_mysql=new ifaces_desc();
		version=0;
		descriptor_new.mysql_ifaces=NULL;
	}


	void update_ifaces(char *list, ifaces_desc **ifd) {
		wrlock();
		delete *ifd;
		*ifd=new ifaces_desc();
		int i=0;
		tokenizer_t tok;
		tokenizer( &tok, list, ";", TOKENIZER_NO_EMPTIES );
		const char* token;
		for ( token = tokenize( &tok ) ; token && i < MAX_IFACES ; token = tokenize( &tok ) ) {
			(*ifd)->add(token);
			i++;
		}
		free_tokenizer( &tok );
		version++;
		wrunlock();
	}


	bool update_ifaces(char *list, char ***_ifaces) {
		wrlock();
		int i;
		char **ifaces=*_ifaces;
		tokenizer_t tok;
		tokenizer( &tok, list, ";", TOKENIZER_NO_EMPTIES );
		const char* token;
		ifaces=reset_ifaces(ifaces);
		i=0;
		for ( token = tokenize( &tok ) ; token && i < MAX_IFACES ; token = tokenize( &tok ) ) {
			ifaces[i]=(char *)malloc(strlen(token)+1);
			strcpy(ifaces[i],token);
			i++;
		}
		free_tokenizer( &tok );
		version++;
		wrunlock();
		return true;
	}
};

static sqlite3server_main_loop_listeners S_amll;


void SQLite3_Server_session_handler(MySQL_Session *sess, void *_pa, PtrSize_t *pkt);

SQLite3_Session::SQLite3_Session() {
	sessdb=new SQLite3DB();
    sessdb->open(GloVars.sqlite3serverdb, SQLITE_OPEN_READWRITE | SQLITE_OPEN_CREATE | SQLITE_OPEN_FULLMUTEX);
	sessdb->execute((char *)"PRAGMA journal_mode=WAL");
	sessdb->execute((char *)"PRAGMA journal_size_limit=67108864");
	sessdb->execute((char *)"PRAGMA synchronous=0");
}

SQLite3_Session::~SQLite3_Session() {
	delete sessdb;
	sessdb = NULL;
}

static void *child_mysql(void *arg) {

	int client = *(int *)arg;

	GloMTH->wrlock();
	{
		char *s=GloMTH->get_variable((char *)"server_capabilities");
		mysql_thread___server_capabilities=atoi(s);
		free(s);
	}
	GloMTH->wrunlock();

	struct pollfd fds[1];
	nfds_t nfds=1;
	int rc;
	pthread_mutex_unlock(&sock_mutex);
	MySQL_Thread *mysql_thr=new MySQL_Thread();
	mysql_thr->curtime=monotonic_time();

	SQLite3_Session *sqlite_sess = new SQLite3_Session();
	mysql_thr->gen_args = (void *)sqlite_sess;

	GloMyQPro->init_thread();
	mysql_thr->refresh_variables();
	MySQL_Session *sess=mysql_thr->create_new_session_and_client_data_stream<MySQL_Thread, MySQL_Session*>(client);
	sess->thread=mysql_thr;
	sess->session_type = PROXYSQL_SESSION_SQLITE;
	sess->handler_function=SQLite3_Server_session_handler;
	MySQL_Data_Stream *myds=sess->client_myds;

	fds[0].fd=client;
	fds[0].revents=0;
	fds[0].events=POLLIN|POLLOUT;
	free(arg);
	sess->client_myds->myprot.generate_pkt_initial_handshake(true,NULL,NULL, &sess->thread_session_id, false);

	while (__sync_fetch_and_add(&glovars.shutdown,0)==0) {
		if (myds->available_data_out()) {
			fds[0].events=POLLIN|POLLOUT;
		} else {
			fds[0].events=POLLIN;
		}
		fds[0].revents=0;
		rc=poll(fds,nfds,__sync_fetch_and_add(&__SQLite3_Server_refresh_interval,0));
		if (rc == -1) {
			if (errno == EINTR) {
				continue;
			} else {
				goto __exit_child_mysql;
			}
		}
		myds->revents=fds[0].revents;
		myds->read_from_net();
		if (myds->net_failure) goto __exit_child_mysql;
		myds->read_pkts();
		sess->to_process=1;
		int rc=sess->handler();
		if (rc==-1) goto __exit_child_mysql;
	}

__exit_child_mysql:
	delete sqlite_sess;
	delete mysql_thr;
	return NULL;
}


static void * sqlite3server_main_loop(void *arg)
{
	int i;
	int version=0;
	struct sockaddr_in addr;
	struct pollfd *fds=((struct _main_args *)arg)->fds;
	int nfds=((struct _main_args *)arg)->nfds;
	int *callback_func=((struct _main_args *)arg)->callback_func;
	volatile int *shutdown=((struct _main_args *)arg)->shutdown;
	char *socket_names[MAX_SQLITE3SERVER_LISTENERS];
	for (i=0;i<MAX_SQLITE3SERVER_LISTENERS;i++) { socket_names[i]=NULL; }
	pthread_attr_t attr;
	pthread_attr_init(&attr);
	pthread_attr_setdetachstate(&attr, PTHREAD_CREATE_DETACHED);
	while (glovars.shutdown==0 && *shutdown==0)
	{
		int *client;
		int client_t;
		socklen_t addr_size = sizeof(addr);
		pthread_t child;
		size_t stacks;
		unsigned long long curtime=monotonic_time();
		unsigned long long next_run=GloAdmin->scheduler_run_once();
		unsigned long long poll_wait=500000;
		if (next_run < curtime + 500000) {
			poll_wait=next_run-curtime;
		}
		if (poll_wait > 500000) {
			poll_wait=500000;
		}
		poll_wait=poll_wait/1000;	// conversion to millisecond
		int rc;
		rc=poll(fds,nfds,poll_wait);
		if ((rc == -1 && errno == EINTR) || rc==0) {
        // poll() timeout, try again
			goto __end_while_pool;
		}
		for (i=1;i<nfds;i++) {
			if (fds[i].revents==POLLIN) {
				client_t = accept(fds[i].fd, (struct sockaddr*)&addr, &addr_size);
				pthread_attr_getstacksize (&attr, &stacks);
				pthread_mutex_lock (&sock_mutex);
				client=(int *)malloc(sizeof(int));
				*client= client_t;
				if ( pthread_create(&child, &attr, child_func[callback_func[i]], client) != 0 )
					perror("Thread creation");
			}
			fds[i].revents=0;
		}
__end_while_pool:
		if (S_amll.get_version()!=version) {
			S_amll.wrlock();
			version=S_amll.get_version();
			for (i=0; i<nfds; i++) {
				char *add=NULL; char *port=NULL;
				close(fds[i].fd);
				c_split_2(socket_names[i], ":" , &add, &port);
				if (atoi(port)==0) { unlink(socket_names[i]); }
			}
			nfds=0;
			fds[nfds].fd=GloAdmin->pipefd[0];
			fds[nfds].events=POLLIN;
			fds[nfds].revents=0;
			nfds++;
			unsigned int j;
			i=0; j=0;
			for (j=0; j<S_amll.ifaces_mysql->ifaces->len; j++) {
				char *add=NULL; char *port=NULL; char *sn=(char *)S_amll.ifaces_mysql->ifaces->index(j);

                                char *h = NULL;
                                if (*sn == '[') {
                                        char *p = strchr(sn, ']');
                                        if (p == NULL)
                                                proxy_error("Invalid IPv6 address: %s\n", sn);

                                        h = ++sn; // remove first '['
                                        *p = '\0';
                                        sn = p++; // remove last ']'
                                        add = h;
                                        port = ++p; // remove ':'
                                } else {
                                        c_split_2(sn, ":" , &add, &port);
                                }

				int s = ( atoi(port) ? listen_on_port(add, atoi(port), 128) : listen_on_unix(add, 128));
				if (s>0) { fds[nfds].fd=s; fds[nfds].events=POLLIN; fds[nfds].revents=0; callback_func[nfds]=0; socket_names[nfds]=strdup(sn); nfds++; }
				if (add) free(add);
				if (port) free(port);
			}
			S_amll.wrunlock();
		}

	}
	//if (__sync_add_and_fetch(shutdown,0)==0) __sync_add_and_fetch(shutdown,1);
	for (i=0; i<nfds; i++) {
		char *add=NULL; char *port=NULL;
		close(fds[i].fd);
		c_split_2(socket_names[i], ":" , &add, &port);
		if (atoi(port)==0) {
			if (socket_names[i]) {
				unlink(socket_names[i]);
			}
		}
		if (socket_names[i]) free(socket_names[i]);
		if (add) free(add);
		if (port) free(port);
	}
	free(arg);
	return NULL;
}

#ifdef DEBUG
#define DEB "_DEBUG"
#else
#define DEB ""
#endif /* DEBUG */
#define PROXYSQL_SQLITE3_SERVER_VERSION "1.9.0218" DEB

SQLite3_Server::~SQLite3_Server() {
	delete sessdb;
	sessdb = NULL;

#ifdef TEST_GALERA
	drop_tables_defs(tables_defs_galera);
	delete tables_defs_galera;
#endif // TEST_GALERA

#ifdef TEST_AURORA
	drop_tables_defs(tables_defs_aurora);
	delete tables_defs_aurora;
#endif // TEST_AURORA

#ifdef TEST_GROUPREP
	drop_tables_defs(tables_defs_grouprep);
	delete tables_defs_grouprep;
#endif // TEST_GROUPREP
};

#ifdef TEST_GROUPREP
void SQLite3_Server::init_grouprep_ifaces_string(std::string& s) {
	pthread_mutex_init(&grouprep_mutex,NULL);
	if (!s.empty())
		s += ";";
	s += "127.2.1.1:3306;127.2.1.2:3306;127.2.1.3:3306";
}
#endif // TEST_GROUPREP

SQLite3_Server::SQLite3_Server() {
#ifdef DEBUG
		if (glovars.has_debug==false) {
#else
		if (glovars.has_debug==true) {
#endif /* DEBUG */
			perror("Incompatible debugging version");
			exit(EXIT_FAILURE);
		}

//	SPA=this;

	//Initialize locker
	pthread_rwlock_init(&rwlock,NULL);

	sessdb=new SQLite3DB();
	sessdb->open(GloVars.sqlite3serverdb, SQLITE_OPEN_READWRITE | SQLITE_OPEN_CREATE | SQLITE_OPEN_FULLMUTEX);
	sessdb->execute((char *)"PRAGMA journal_mode=WAL");
	sessdb->execute((char *)"PRAGMA journal_size_limit=67108864");
	sessdb->execute((char *)"PRAGMA synchronous=0");

	variables.read_only=false;

#if defined(TEST_AURORA) || defined(TEST_GALERA) || defined(TEST_GROUPREP)
	string s = "";

#ifdef TEST_AURORA
	init_aurora_ifaces_string(s);
#endif // TEST_AURORA

#ifdef TEST_GALERA
	init_galera_ifaces_string(s);
#endif // TEST_GALERA

#ifdef TEST_GROUPREP
	init_grouprep_ifaces_string(s);
#endif // TEST_GROUPREP

	variables.mysql_ifaces=strdup(s.c_str());

#else
	variables.mysql_ifaces=strdup("127.0.0.1:6030");
#endif // TEST_AURORA || TEST_GALERA || TEST_GROUPREP
};

#ifdef TEST_GROUPREP
void SQLite3_Server::populate_grouprep_table(MySQL_Session *sess, int txs_behind) {
	// this function needs to be called with lock on mutex galera_mutex already acquired
	//
	sessdb->execute("DELETE FROM GR_MEMBER_ROUTING_CANDIDATE_STATUS");
	string myip = string(sess->client_myds->proxy_addr.addr);
	string server_id = myip.substr(8,1);
	if (server_id == "1")
		sessdb->execute("INSERT INTO GR_MEMBER_ROUTING_CANDIDATE_STATUS (viable_candidate, read_only, transactions_behind) values ('YES', 'NO', 0)");
	else {
		std::stringstream ss;
		ss << "INSERT INTO GR_MEMBER_ROUTING_CANDIDATE_STATUS (viable_candidate, read_only, transactions_behind) values ('YES', 'YES', " << txs_behind << ")";
		sessdb->execute(ss.str().c_str());
	}
}
#endif // TEST_GALERA


#if defined(TEST_AURORA) || defined(TEST_GALERA) || defined(TEST_GROUPREP)
void SQLite3_Server::insert_into_tables_defs(std::vector<table_def_t *> *tables_defs, const char *table_name, const char *table_def) {
	table_def_t *td = new table_def_t;
	td->table_name=strdup(table_name);
	td->table_def=strdup(table_def);
	tables_defs->push_back(td);
};

void SQLite3_Server::check_and_build_standard_tables(SQLite3DB *db, std::vector<table_def_t *> *tables_defs) {
	table_def_t *td;
	db->execute("PRAGMA foreign_keys = OFF");
	for (std::vector<table_def_t *>::iterator it=tables_defs->begin(); it!=tables_defs->end(); ++it) {
		td=*it;
		db->check_and_build_table(td->table_name, td->table_def);
	}
	db->execute("PRAGMA foreign_keys = ON");
};

void SQLite3_Server::drop_tables_defs(std::vector<table_def_t *> *tables_defs) {
	table_def_t *td;
	while (!tables_defs->empty()) {
		td=tables_defs->back();
		free(td->table_name);
		td->table_name=NULL;
		free(td->table_def);
		td->table_def=NULL;
		tables_defs->pop_back();
		delete td;
	}
};
#endif // TEST_AURORA || TEST_GALERA || defined(TEST_GROUPREP)

void SQLite3_Server::wrlock() {
	pthread_rwlock_wrlock(&rwlock);
};

void SQLite3_Server::wrunlock() {
	pthread_rwlock_unlock(&rwlock);
};


void SQLite3_Server::print_version() {
  fprintf(stderr,"Standard ProxySQL SQLite3 Server rev. %s -- %s -- %s\n", PROXYSQL_SQLITE3_SERVER_VERSION, __FILE__, __TIMESTAMP__);
};

bool SQLite3_Server::init() {
	cpu_timer cpt;

#ifdef TEST_AURORA
	tables_defs_aurora = new std::vector<table_def_t *>;
	insert_into_tables_defs(tables_defs_aurora,
		(const char *)"REPLICA_HOST_STATUS",
		(const char *)"CREATE TABLE REPLICA_HOST_STATUS (SERVER_ID VARCHAR NOT NULL, SESSION_ID VARCHAR NOT NULL, CPU REAL NOT NULL, LAST_UPDATE_TIMESTAMP VARCHAR NOT NULL, REPLICA_LAG_IN_MILLISECONDS REAL NOT NULL)");
	check_and_build_standard_tables(sessdb, tables_defs_aurora);
	GloAdmin->enable_aurora_testing();
#endif // TEST_AURORA
#ifdef TEST_GALERA
	tables_defs_galera = new std::vector<table_def_t *>;
	insert_into_tables_defs(tables_defs_galera,
		(const char *)"HOST_STATUS_GALERA",
		(const char *)"CREATE TABLE HOST_STATUS_GALERA (hostgroup_id INT NOT NULL , hostname VARCHAR NOT NULL , port INT NOT NULL , wsrep_local_state VARCHAR , read_only VARCHAR , wsrep_local_recv_queue VARCHAR , wsrep_desync VARCHAR , wsrep_reject_queries VARCHAR , wsrep_sst_donor_rejects_queries VARCHAR , wsrep_cluster_status VARCHAR , PRIMARY KEY (hostgroup_id, hostname, port))");
	check_and_build_standard_tables(sessdb, tables_defs_galera);
	GloAdmin->enable_galera_testing();
#endif // TEST_GALERA
#ifdef TEST_GROUPREP
	tables_defs_grouprep = new std::vector<table_def_t *>;
	insert_into_tables_defs(tables_defs_grouprep,
		(const char *)"GR_MEMBER_ROUTING_CANDIDATE_STATUS",
		(const char*)"CREATE TABLE GR_MEMBER_ROUTING_CANDIDATE_STATUS (viable_candidate varchar not null, read_only varchar not null, transactions_behind int not null)");
	check_and_build_standard_tables(sessdb, tables_defs_grouprep);
	GloAdmin->enable_grouprep_testing();
#endif // TEST_GALERA

	child_func[0]=child_mysql;
	main_shutdown=0;
	main_poll_nfds=0;
	main_poll_fds=NULL;
	main_callback_func=NULL;

	main_callback_func=(int *)malloc(sizeof(int)*MAX_SQLITE3SERVER_LISTENERS);
	main_poll_fds=(struct pollfd *)malloc(sizeof(struct pollfd)*MAX_SQLITE3SERVER_LISTENERS);
	main_poll_nfds=0;

	S_amll.update_ifaces(variables.mysql_ifaces, &S_amll.ifaces_mysql);

	pthread_t SQLite3_Server_thr;
	struct _main_args *arg=(struct _main_args *)malloc(sizeof(struct _main_args));
	arg->nfds=main_poll_nfds;
	arg->fds=main_poll_fds;
	arg->shutdown=&main_shutdown;
	arg->callback_func=main_callback_func;
	if (pthread_create(&SQLite3_Server_thr, NULL, sqlite3server_main_loop, (void *)arg) !=0 ) {
		perror("Thread creation");
		exit(EXIT_FAILURE);
	}
#ifdef DEBUG
	std::cerr << "SQLite3 Server initialized in ";
#endif
	return true;
};

char **SQLite3_Server::get_variables_list() {
	size_t l=sizeof(SQLite3_Server_variables_names)/sizeof(char *);
	unsigned int i;
	char **ret=(char **)malloc(sizeof(char *)*l);
	for (i=0;i<l;i++) {
		ret[i]=(i==l-1 ? NULL : strdup(SQLite3_Server_variables_names[i]));
	}
	return ret;
}


// Returns true if the given name is the name of an existing admin variable
bool SQLite3_Server::has_variable(const char *name) {
	size_t no_vars = sizeof(SQLite3_Server_variables_names) / sizeof(char *);
	for (unsigned int i = 0; i < no_vars-1 ; ++i) {
		size_t var_len = strlen(SQLite3_Server_variables_names[i]);
		if (strlen(name) == var_len && !strncmp(name, SQLite3_Server_variables_names[i], var_len)) {
			return true;
		}
	}
	return false;
}

char * SQLite3_Server::get_variable(char *name) {
	if (!strcasecmp(name,"mysql_ifaces")) return s_strdup(variables.mysql_ifaces);
	if (!strcasecmp(name,"read_only")) {
		return strdup((variables.read_only ? "true" : "false"));
	}
	return NULL;
}

bool SQLite3_Server::set_variable(char *name, char *value) {  // this is the public function, accessible from admin
	size_t vallen=strlen(value);

	if (!strcasecmp(name,"mysql_ifaces")) {
		if (vallen) {
			bool update_creds=false;
			if ((variables.mysql_ifaces==NULL) || strcasecmp(variables.mysql_ifaces,value) ) update_creds=true;
			if (variables.mysql_ifaces) {
				free(variables.mysql_ifaces);
				variables.mysql_ifaces=strdup(value);
				if (update_creds && variables.mysql_ifaces) {
					S_amll.update_ifaces(variables.mysql_ifaces, &S_amll.ifaces_mysql);
				}
			}
			return true;
		} else {
			return false;
		}
	}
	if (!strcasecmp(name,"read_only")) {
		if (strcasecmp(value,"true")==0 || strcasecmp(value,"1")==0) {
			variables.read_only=true;
			return true;
		}
		if (strcasecmp(value,"false")==0 || strcasecmp(value,"0")==0) {
			variables.read_only=false;
			return true;
		}
		return false;
	}
	return false;
}

void SQLite3_Server::send_MySQL_OK(MySQL_Protocol *myprot, char *msg, int rows, uint16_t status) {
	assert(myprot);
	MySQL_Data_Stream *myds=myprot->get_myds();
	myds->DSS=STATE_QUERY_SENT_DS;
	myprot->generate_pkt_OK(true,NULL,NULL,1,rows,0,status,0,msg,false);
	myds->DSS=STATE_SLEEP;
}

void SQLite3_Server::send_MySQL_ERR(MySQL_Protocol *myprot, char *msg) {
	assert(myprot);
	MySQL_Data_Stream *myds=myprot->get_myds();
	myds->DSS=STATE_QUERY_SENT_DS;
	myprot->generate_pkt_ERR(true,NULL,NULL,1,1045,(char *)"28000",msg);
	myds->DSS=STATE_SLEEP;
}<|MERGE_RESOLUTION|>--- conflicted
+++ resolved
@@ -73,10 +73,6 @@
 static int testIndex = 7;
 static int testLag = 10;
 
-<<<<<<< HEAD
-extern MySQL_Query_Cache *GloMyQC;
-=======
->>>>>>> 55767c7a
 extern MySQL_Authentication *GloMyAuth;
 extern ProxySQL_Admin *GloAdmin;
 extern MySQL_Query_Processor* GloMyQPro;
