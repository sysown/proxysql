--- conflicted
+++ resolved
@@ -226,9 +226,7 @@
 	MYSQL* proxysql_admin, MYSQL* mysql_server, const std::vector<user_config>& users_config
 );
 
-<<<<<<< HEAD
 std::string tap_curtime();
-=======
 /**
  * @brief Returns ProxySQL cpu usage in ms.
  * @param intv The interval in which the CPU usage of ProxySQL is going
@@ -238,6 +236,5 @@
  * @return 0 if success, -1 in case of error.
  */
 int get_proxysql_cpu_usage(const CommandLine& cl, uint32_t intv, uint32_t& cpu_usage);
->>>>>>> 09a13887
 
 #endif // #define UTILS_H