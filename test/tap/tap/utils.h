#ifndef UTILS_H
#define UTILS_H

#include <mysql.h>
#include <string>
#include <vector>

#define MYSQL_QUERY(mysql, query) \
	do { \
		if (mysql_query(mysql, query)) { \
			fprintf(stderr, "File %s, line %d, Error: %s\n", \
					__FILE__, __LINE__, mysql_error(mysql)); \
			return exit_status(); \
		} \
	} while(0)

#ifdef __cplusplus
extern "C" {
#endif

int show_variable(MYSQL *mysql, const std::string& var_name, std::string& var_value);
int show_admin_global_variable(MYSQL *mysql, const std::string& var_name, std::string& var_value);
int set_admin_global_variable(MYSQL *mysql, const std::string& var_name, const std::string& var_value);
int get_server_version(MYSQL *mysql, std::string& version);
int select_config_file(MYSQL* mysql, std::string& resultset);

#ifdef __cplusplus
}
#endif

<<<<<<< HEAD
void proxy_info_(const char* msg, ...);

/**
 * @brief Simple struct that holds the 'timeout options' for 'wexecvp'.
 */
struct to_opts {
	uint timeout_us;
	uint it_delay_us;
	uint select_to_us;
};

=======
>>>>>>> 2b9dfb80
/**
 * @brief Execute the given comand, and stores it's output.
 *
 * @param file File to be executed.
 * @param argv Arguments to be given to the executable.
 * @param result The output of the file execution. If the execution succeed it contains `stdout` output,
 *  in case of failure `stderr` contents are returned.
<<<<<<< HEAD
 * @param opts In case of pipe readin error, this timeout options are used for trying to terminate
 *  the child process nicely, before seding a SIGKILL to it:
 *    - timeout_us: Member specifies the total timeout to wait for the child to exit.
 *    - it_delay_us: Member specifies the waiting delay between checks.
 * @return int Zero in case of success, or the errno returned by `execvp` in case of failure.
 */
int wexecvp(const std::string& file, const std::vector<const char*>& argv, const to_opts* opts, std::string& s_stdout, std::string& s_stderr);
=======
 * @return int Zero in case of success, or the errno returned by `execvp` in case of failure.
 */
int execvp(const std::string& file, const std::vector<const char*>& argv, std::string& result);
>>>>>>> 2b9dfb80

#endif // #define UTILS_H<|MERGE_RESOLUTION|>--- conflicted
+++ resolved
@@ -28,7 +28,6 @@
 }
 #endif
 
-<<<<<<< HEAD
 void proxy_info_(const char* msg, ...);
 
 /**
@@ -40,8 +39,6 @@
 	uint select_to_us;
 };
 
-=======
->>>>>>> 2b9dfb80
 /**
  * @brief Execute the given comand, and stores it's output.
  *
@@ -49,7 +46,6 @@
  * @param argv Arguments to be given to the executable.
  * @param result The output of the file execution. If the execution succeed it contains `stdout` output,
  *  in case of failure `stderr` contents are returned.
-<<<<<<< HEAD
  * @param opts In case of pipe readin error, this timeout options are used for trying to terminate
  *  the child process nicely, before seding a SIGKILL to it:
  *    - timeout_us: Member specifies the total timeout to wait for the child to exit.
@@ -57,10 +53,10 @@
  * @return int Zero in case of success, or the errno returned by `execvp` in case of failure.
  */
 int wexecvp(const std::string& file, const std::vector<const char*>& argv, const to_opts* opts, std::string& s_stdout, std::string& s_stderr);
-=======
+
+/*
  * @return int Zero in case of success, or the errno returned by `execvp` in case of failure.
  */
 int execvp(const std::string& file, const std::vector<const char*>& argv, std::string& result);
->>>>>>> 2b9dfb80
 
 #endif // #define UTILS_H