--- conflicted
+++ resolved
@@ -525,8 +525,6 @@
 sq3_res_t sqlite3_execute_stmt(sqlite3* db, const std::string& query);
 
 /**
-<<<<<<< HEAD
-=======
  * @brief If found returns the element index, -1 otherwise.
  */
 template <typename T>
@@ -541,7 +539,6 @@
 }
 
 /**
->>>>>>> bb2b429b
  * @brief Returns a 'JSON' object holding 'PROXYSQL INTERNAL SESSION' contents.
  * @param proxy And already openned connection to ProxySQL.
  */
