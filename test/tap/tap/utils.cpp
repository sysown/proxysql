#include <algorithm>
<<<<<<< HEAD
#include <string>
=======
#include <chrono>
>>>>>>> 22ed00e2
#include <cstring>
#include <fcntl.h>
#include <iostream>
#include <numeric>
#include <memory>
#include <string>
#include <unistd.h>
#include <sys/wait.h>

#include <mysql.h>

#include "tap.h"
#include "utils.h"

<<<<<<< HEAD
#include <unistd.h>
#include <sys/wait.h>
#include <fcntl.h>
#include <iostream>

#include "proxysql_utils.h"

=======
>>>>>>> 22ed00e2
int show_variable(MYSQL *mysql, const std::string& var_name, std::string& var_value) {
	char query[128];

	snprintf(query, sizeof(query),"show variables like '%s'", var_name.c_str());
	if (mysql_query(mysql, query)) {
		fprintf(stderr, "Failed to execute query [%s] : no %d, %s\n",
				query, mysql_errno(mysql), mysql_error(mysql));
		return exit_status();
	}

	MYSQL_RES *result;
	MYSQL_ROW row;
	result = mysql_store_result(mysql);

	int num_fields = mysql_num_fields(result);

	row = mysql_fetch_row(result);
	var_value = row[1];
	mysql_free_result(result);
	return 0;
}

int select_config_file(MYSQL* mysql, std::string& resultset) {
	if (mysql_query(mysql, "select config file")) {
	    fprintf(stderr, "File %s, line %d, Error: %s\n",
	              __FILE__, __LINE__, mysql_error(mysql));
		return exit_status();
	}

	MYSQL_RES *result;
	MYSQL_ROW row;
	result = mysql_store_result(mysql);
	if (result) {
		row = mysql_fetch_row(result);
		resultset = row[0];
		mysql_free_result(result);
	} else {
		fprintf(stderr, "error\n");
	}

	return 0;
}

int show_admin_global_variable(MYSQL *mysql, const std::string& var_name, std::string& var_value) {
	char query[128];

	snprintf(query, sizeof(query),"select variable_value from global_variables where variable_name='%s'", var_name.c_str());
	if (mysql_query(mysql, query)) {
		fprintf(stderr, "Failed to execute SHOW VARIABLES LIKE : no %d, %s\n",
				mysql_errno(mysql), mysql_error(mysql));
		return exit_status();
	}

	MYSQL_RES *result;
	MYSQL_ROW row;
	result = mysql_store_result(mysql);

	int num_fields = mysql_num_fields(result);

	row = mysql_fetch_row(result);
	var_value = row[0];
	mysql_free_result(result);
	return 0;
}

int set_admin_global_variable(MYSQL *mysql, const std::string& var_name, const std::string& var_value) {
	char query[128];

	snprintf(query, sizeof(query),"update global_variables set variable_value = '%s' where variable_name='%s'", var_value.c_str(), var_name.c_str());
	if (mysql_query(mysql, query)) {
		fprintf(stderr, "Failed to execute SHOW VARIABLES LIKE : no %d, %s\n",
				mysql_errno(mysql), mysql_error(mysql));
		return exit_status();
	}
	return 0;
}


int get_server_version(MYSQL *mysql, std::string& version) {
	char query[128];

	if (mysql_query(mysql, "select @@version")) {
		fprintf(stderr, "Error %d, %s\n",
				mysql_errno(mysql), mysql_error(mysql));
		return exit_status();
	}

	MYSQL_RES *result;
	MYSQL_ROW row;
	result = mysql_store_result(mysql);

	int num_fields = mysql_num_fields(result);

	row = mysql_fetch_row(result);
	version = row[0];
	mysql_free_result(result);

	return 0;
}

int kill_child_proc(pid_t child_pid, const uint timeout_us, const uint it_sleep_us) {
	uint err = 0;
	uint waited = 0;
	int child_status = 0;

	err = kill(child_pid, SIGTERM);

	while (waitpid(child_pid, &child_status, WNOHANG) == 0) {
		if (waited >= timeout_us) {
			kill(child_pid, SIGKILL);
			waited = 0;
		} else {
			waited += it_sleep_us;
		}

		usleep(it_sleep_us);
	}

	return err;
}

int read_pipe(int pipe_fd, std::string& sbuffer) {
	char buffer[128];
	ssize_t count = 0;
	int res = 1;

	for (;;) {
		count = read(pipe_fd, (void*)buffer, sizeof(buffer) - 1);
		if (count > 0) {
			buffer[count] = 0;
			sbuffer += buffer;
		} else if (count == 0){
			res = 0;
			break;
		} else {
			if (errno != EWOULDBLOCK && errno != EINTR) {
				res = -1;
			}
			break;
		}
	}

	return res;
}

int add_more_rows_test_sbtest1(int num_rows, MYSQL *mysql) {
	std::random_device rd;
	std::mt19937 mt(rd());
	std::uniform_int_distribution<int> dist(0.0, 9.0);

	diag("Creating %d rows in sbtest1", num_rows);
	while (num_rows) {
		std::stringstream q;

		q << "INSERT INTO test.sbtest1 (k, c, pad) values ";
		bool put_comma = false;
		int i=0;
		unsigned int cnt=5+rand()%50;
		if (cnt > num_rows) cnt = num_rows;
		for (i=0; i<cnt ; ++i) {
			num_rows--;
			int k = dist(mt);
			std::stringstream c;
			for (int j=0; j<10; j++) {
				for (int k=0; k<11; k++) {
					c << dist(mt);
				}
				if (j<9)
					c << "-";
			}
			std::stringstream pad;
			for (int j=0; j<5; j++) {
				for (int k=0; k<11; k++) {
					pad << dist(mt);
				}
				if (j<4)
					pad << "-";
			}
			if (put_comma) q << ",";
			if (!put_comma) put_comma=true;
			q << "(" << k << ",'" << c.str() << "','" << pad.str() << "')";
		}
		MYSQL_QUERY(mysql, q.str().c_str());
		diag("Inserted %d rows ...", i);
	}
	diag("Done!");
	return 0;
}
int create_table_test_sbtest1(int num_rows, MYSQL *mysql) {
	MYSQL_QUERY(mysql, "CREATE DATABASE IF NOT EXISTS test");
	MYSQL_QUERY(mysql, "DROP TABLE IF EXISTS test.sbtest1");
	MYSQL_QUERY(mysql, "CREATE TABLE if not exists test.sbtest1 (`id` int(10) unsigned NOT NULL AUTO_INCREMENT, `k` int(10) unsigned NOT NULL DEFAULT '0', `c` char(120) NOT NULL DEFAULT '', `pad` char(60) NOT NULL DEFAULT '',  PRIMARY KEY (`id`), KEY `k_1` (`k`))");

	return add_more_rows_test_sbtest1(num_rows, mysql);
}

int wexecvp(const std::string& file, const std::vector<const char*>& argv, const to_opts* opts, std::string& s_stdout, std::string& s_stderr) {
	// Pipes definition
	constexpr uint8_t NUM_PIPES = 3;
	constexpr uint8_t PARENT_WRITE_PIPE = 0;
	constexpr uint8_t PARENT_READ_PIPE  = 1;
	constexpr uint8_t PARENT_ERR_PIPE   = 2;
	int pipes[NUM_PIPES][2];
	// Pipe selection
	constexpr uint8_t READ_FD  = 0;
	constexpr uint8_t WRITE_FD = 1;
	// Parent pipes
	const auto& PARENT_READ_FD  = pipes[PARENT_READ_PIPE][READ_FD];
	const auto& PARENT_READ_ERR = pipes[PARENT_ERR_PIPE][READ_FD];
	const auto& PARENT_WRITE_FD = pipes[PARENT_WRITE_PIPE][WRITE_FD];
	// Child pipes
	const auto& CHILD_READ_FD   = pipes[PARENT_WRITE_PIPE][READ_FD];
	const auto& CHILD_WRITE_FD  = pipes[PARENT_READ_PIPE][WRITE_FD];
	const auto& CHILD_WRITE_ERR = pipes[PARENT_ERR_PIPE][WRITE_FD];

	int err = 0;
	to_opts to_opts { 1000*1000, 100*1000, 500*1000 };

	// Pipes for parent to write and read
	pipe(pipes[PARENT_READ_PIPE]);
	pipe(pipes[PARENT_WRITE_PIPE]);
	pipe(pipes[PARENT_ERR_PIPE]);

	pid_t child_pid = fork();
	if(child_pid == 0) {
		std::vector<const char*> _argv = argv;

		// Append null to end of _argv for extra safety
		_argv.push_back(nullptr);
		// Duplicate file argument to avoid manual duplication
		_argv.insert(_argv.begin(), file.c_str());

		if (opts) {
			to_opts.timeout_us = opts->timeout_us;
			to_opts.it_delay_us = opts->it_delay_us;
		}

		// Copy the pipe descriptors
		dup2(CHILD_READ_FD, STDIN_FILENO);
		dup2(CHILD_WRITE_FD, STDOUT_FILENO);
		dup2(CHILD_WRITE_ERR, STDERR_FILENO);

		// Close no longer needed pipes
		close(CHILD_READ_FD);
		close(CHILD_WRITE_FD);
		close(CHILD_WRITE_ERR);

		close(PARENT_READ_FD);
		close(PARENT_READ_ERR);
		close(PARENT_WRITE_FD);

		char** args = const_cast<char**>(_argv.data());
		err = execvp(file.c_str(), args);

		if (err) {
			exit(errno);
		} else {
			exit(0);
		}
	} else {
		int errno_cpy = 0;
		int pipe_err = 0;

		std::string stdout_ = "";
		std::string stderr_ = "";

		// Close no longer needed pipes
		close(CHILD_READ_FD);
		close(CHILD_WRITE_FD);
		close(CHILD_WRITE_ERR);

		// Set the pipes in non-blocking mode
		fcntl(PARENT_READ_FD, F_SETFL, fcntl(PARENT_READ_FD, F_GETFL) | O_NONBLOCK);
		fcntl(PARENT_READ_ERR, F_SETFL, fcntl(PARENT_READ_ERR, F_GETFL) | O_NONBLOCK);

		fd_set read_fds;
		int maxfd = PARENT_READ_FD > PARENT_READ_ERR ? PARENT_READ_FD : PARENT_READ_ERR;

		bool stdout_eof = false;
		bool stderr_eof = false;

		while (!stdout_eof || !stderr_eof) {
			FD_ZERO(&read_fds);
			FD_SET(PARENT_READ_FD, &read_fds);
			FD_SET(PARENT_READ_ERR, &read_fds);

			// Wait for the pipes to be ready
			timeval select_to = { 0, to_opts.select_to_us };
			select(maxfd + 1, &read_fds, NULL, NULL, &select_to);

			if (FD_ISSET(PARENT_READ_FD, &read_fds) && stdout_eof == false) {
				int read_res = read_pipe(PARENT_READ_FD, stdout_);

				if (read_res == 0) {
					stdout_eof = true;
				}
				// Unexpected error while reading pipe
				if (read_res < 0) {
					pipe_err = -1;
					// Backup read errno
					errno_cpy = errno;
					// Kill child and return error
					kill_child_proc(child_pid, to_opts.timeout_us, to_opts.it_delay_us);
					// Recover errno before return
					errno = errno_cpy;
					// Exit the loop
					break;
				}
			}

			if(FD_ISSET(PARENT_READ_ERR, &read_fds) && stderr_eof == false) {
				int read_res = read_pipe(PARENT_READ_ERR, stderr_);

				if (read_res == 0) {
					stderr_eof = true;
				}
				// Unexpected error while reading pipe
				if (read_res < 0) {
					pipe_err = -1;
					// Backup read errno
					errno_cpy = errno;
					// Kill child and return error
					kill_child_proc(child_pid, to_opts.timeout_us, to_opts.it_delay_us);
					// Recover errno before return
					errno = errno_cpy;
					// Exit the loop
					break;
				}
			}
		}

		if (pipe_err == 0) {
			waitpid(child_pid, &err, 0);
		}

		if (pipe_err == 0) {
			s_stdout = stdout_;
			s_stderr = stderr_;
		} else {
			err = pipe_err;
		}
	}

	return err;
}

int execvp(const std::string& cmd, const std::vector<const char*>& argv, std::string& result) {
	// Pipes definition
	constexpr uint8_t NUM_PIPES = 3;
	constexpr uint8_t PARENT_WRITE_PIPE = 0;
	constexpr uint8_t PARENT_READ_PIPE  = 1;
	constexpr uint8_t PARENT_ERR_PIPE   = 2;
	int pipes[NUM_PIPES][2];
	// Pipe selection
	constexpr uint8_t READ_FD  = 0;
	constexpr uint8_t WRITE_FD = 1;
	// Parent pipes
	const auto& PARENT_READ_FD  = pipes[PARENT_READ_PIPE][READ_FD];
	const auto& PARENT_READ_ERR = pipes[PARENT_ERR_PIPE][READ_FD];
	const auto& PARENT_WRITE_FD = pipes[PARENT_WRITE_PIPE][WRITE_FD];
	// Child pipes
	const auto& CHILD_READ_FD   = pipes[PARENT_WRITE_PIPE][READ_FD];
	const auto& CHILD_WRITE_FD  = pipes[PARENT_READ_PIPE][WRITE_FD];
	const auto& CHILD_WRITE_ERR = pipes[PARENT_ERR_PIPE][WRITE_FD];

	int err = 0;
	std::string result_ = "";
	std::vector<const char*> _argv = argv;

	// Append null to end of _argv for extra safety
	_argv.push_back(nullptr);

	// Pipes for parent to write and read
	pipe(pipes[PARENT_READ_PIPE]);
	pipe(pipes[PARENT_WRITE_PIPE]);
	pipe(pipes[PARENT_ERR_PIPE]);

	pid_t child_pid = fork();
	if(child_pid == 0) {
		// Copy the pipe descriptors
		dup2(CHILD_READ_FD, STDIN_FILENO);
		dup2(CHILD_WRITE_FD, STDOUT_FILENO);
		dup2(CHILD_WRITE_ERR, STDERR_FILENO);

		// Close no longer needed pipes
		close(CHILD_READ_FD);
		close(CHILD_WRITE_FD);
		close(CHILD_WRITE_ERR);

		close(PARENT_READ_FD);
		close(PARENT_READ_ERR);
		close(PARENT_WRITE_FD);

		char** args = const_cast<char**>(_argv.data());
		err = execvp(cmd.c_str(), args);

		if (err) {
			exit(errno);
		} else {
			exit(0);
		}
	} else {
		char buffer[128];
		int count;

		// Close no longer needed pipes
		close(CHILD_READ_FD);
		close(CHILD_WRITE_FD);
		close(CHILD_WRITE_ERR);

		if (err == 0) {
			// Read from child’s stdout
			count = read(PARENT_READ_FD, buffer, sizeof(buffer));
			while (count > 0) {
				buffer[count] = 0;
				result_ += buffer;
				count = read(PARENT_READ_FD, buffer, sizeof(buffer));
			}
		} else {
			// Read from child’s stderr
			count = read(PARENT_READ_ERR, buffer, sizeof(buffer));
			while (count > 0) {
				buffer[count] = 0;
				result_ += buffer;
				count = read(PARENT_READ_ERR, buffer, sizeof(buffer));
			}
		}

		waitpid(child_pid, &err, 0);
	}

	result = result_;

	return err;
}

int exec(const std::string& cmd, std::string& result) {
	char buffer[128];
	std::string result_ = "";
	int err = 0;

	// Try to invoke the shell
	FILE* pipe = popen(cmd.c_str(), "r");
	if (!pipe) {
		return errno;
	}

	try {
		while (fgets(buffer, sizeof buffer, pipe) != NULL) {
			result_ += buffer;
		}
	} catch (...) {
		err = -1;
	}

	pclose(pipe);

	if (err == 0) {
		// Return the result
		result = result_;
	}
	return err;
}

std::vector<mysql_res_row> extract_mysql_rows(MYSQL_RES* my_res) {
	if (my_res == nullptr) { return {}; }

	std::vector<mysql_res_row> result {};
	MYSQL_ROW row = nullptr;
	uint32_t num_fields = mysql_num_fields(my_res);

	while ((row = mysql_fetch_row(my_res))) {
		mysql_res_row row_values {};
		uint64_t *lengths = mysql_fetch_lengths(my_res);

		for (uint32_t i = 0; i < num_fields; i++) {
			std::string field_val(row[i], lengths[i]);
			row_values.push_back(field_val);
		}

		result.push_back(row_values);
	}

	return result;
};

size_t my_dummy_write(char*, size_t size, size_t nmemb, void*) {
	return size * nmemb;
}

CURLcode perform_simple_post(
	const std::string& endpoint, const std::string& post_params,
	uint64_t& curl_res_code, std::string& curl_out_err
) {
	CURL *curl;
	CURLcode res;

	curl_global_init(CURL_GLOBAL_ALL);

	curl = curl_easy_init();
	if(curl) {
		curl_easy_setopt(curl, CURLOPT_URL, endpoint.c_str());
		curl_easy_setopt(curl, CURLOPT_POSTFIELDS, post_params.c_str());
		curl_easy_setopt(curl, CURLOPT_WRITEFUNCTION, &my_dummy_write);

		res = curl_easy_perform(curl);

		if(res != CURLE_OK) {
			curl_out_err = std::string { curl_easy_strerror(res) };
		} else {
			curl_easy_getinfo(curl, CURLINFO_RESPONSE_CODE, &curl_res_code);
		}

		curl_easy_cleanup(curl);
	}

	return res;
}

int wait_until_enpoint_ready(
	std::string endpoint, std::string post_params, uint32_t timeout, uint32_t delay
) {
	double waited = 0;
	int res = -1;

	while (waited < timeout) {
		std::string curl_str_err {};
		uint64_t curl_res_code = 0;
		int curl_err = perform_simple_post(endpoint, post_params, curl_res_code, curl_str_err);

		if (curl_err != CURLE_OK) {
			diag(
				"'curl_err_code': %d, 'curl_err': '%s', waiting for '%d'ms...",
				curl_err, curl_str_err.c_str(), delay
			);
			waited += static_cast<double>(delay) / 1000;
			usleep(delay * 1000);
		} else {
			res = 0;
			break;
		}
	}

	return res;
}

<<<<<<< HEAD
MARIADB_CHARSET_INFO * proxysql_find_charset_collate(const char *collatename) {
	MARIADB_CHARSET_INFO *c = (MARIADB_CHARSET_INFO *)mariadb_compiled_charsets;
	do {
		if (!strcasecmp(c->name, collatename)) {
			return c;
		}
		++c;
	} while (c[0].nr != 0);
	return NULL;
}

int create_proxysql_user(
	MYSQL* proxysql_admin,
	const std::string& user,
	const std::string& pass,
	const std::string& attributes
) {
	std::string t_del_user_query { "DELETE FROM mysql_users WHERE username='%s'" };
	std::string del_user_query {};
	string_format(t_del_user_query, del_user_query, user.c_str());

	std::string t_insert_user {
		"INSERT INTO mysql_users (username,password,active,attributes)"
		" VALUES ('%s','%s',1,'%s')"
	};
	std::string insert_user {};
	string_format(t_insert_user, insert_user, user.c_str(), pass.c_str(), attributes.c_str());

	MYSQL_QUERY(proxysql_admin, del_user_query.c_str());
	MYSQL_QUERY(proxysql_admin, insert_user.c_str());

	return EXIT_SUCCESS;
}

int create_mysql_user(
	MYSQL* mysql_server,
	const std::string& user,
	const std::string& pass
) {
	const std::string t_drop_user_query { "DROP USER IF EXISTS %s@'%%'" };
	std::string drop_user_query {};
	string_format(t_drop_user_query, drop_user_query, user.c_str());

	const std::string t_create_user_query {
		"CREATE USER IF NOT EXISTS %s@'%%' IDENTIFIED WITH 'mysql_native_password' BY \"%s\""
	};
	std::string create_user_query {};
	string_format(t_create_user_query, create_user_query, user.c_str(), pass.c_str());

	const std::string t_grant_all_query { "GRANT ALL ON *.* TO %s@'%%'" };
	std::string grant_all_query { };
	string_format(t_grant_all_query, grant_all_query, user.c_str());

	MYSQL_QUERY(mysql_server, drop_user_query.c_str());
	MYSQL_QUERY(mysql_server, create_user_query.c_str());
	MYSQL_QUERY(mysql_server, grant_all_query.c_str());

	return EXIT_SUCCESS;
}

int create_extra_users(
	MYSQL* proxysql_admin,
	MYSQL* mysql_server,
	const std::vector<user_config>& users_config
) {
	std::vector<std::pair<std::string, std::string>> v_user_pass {};
	std::transform(
		std::begin(users_config),
		std::end(users_config),
		std::back_inserter(v_user_pass),
		[](const user_config& u_config) {
			return std::pair<std::string, std::string> {
				std::get<0>(u_config),
				std::get<1>(u_config)
			};
		}
	);

	// create the MySQL users
	for (const auto& user_pass : v_user_pass) {
		int c_user_res =
			create_mysql_user(mysql_server, user_pass.first, user_pass.second);
		if (c_user_res) {
			return c_user_res;
		}
	}

	// create the ProxySQL users
	for (const auto& user_config : users_config) {
		int c_p_user_res =
			create_proxysql_user(
				proxysql_admin,
				std::get<0>(user_config),
				std::get<1>(user_config),
				std::get<2>(user_config)
			);
		if (c_p_user_res) {
			return c_p_user_res;
		}
	}

	return EXIT_SUCCESS;
=======
std::string random_string(std::size_t strSize) {
	std::string dic { "0123456789ABCDEFGHIJKLMNOPQRSTUVWXYZabcdefghijklmnopqrstuvwxyz" };

	std::random_device rd {};
	std::mt19937 generator { rd() };

	std::shuffle(dic.begin(), dic.end(), generator);

	if (strSize < dic.size()) {
		return dic.substr(0, strSize);
	} else {
		std::size_t req_modulus = static_cast<std::size_t>(strSize / dic.size());
		std::size_t req_reminder = strSize % dic.size();
		std::string random_str {};

		for (std::size_t i = 0; i < req_modulus; i++) {
			random_str.append(dic);
		}

		random_str.append(dic.substr(0, req_reminder));

		return random_str;
	}
}

const double COLISSION_PROB = 1e-8;

int wait_for_replication(
	MYSQL* proxy, MYSQL* proxy_admin, const std::string& check, uint32_t timeout, uint32_t read_hg
) {
	if (proxy == NULL) { return EXIT_FAILURE; }

	const std::string t_count_reader_hg_servers {
		"SELECT COUNT(*) FROM mysql_servers WHERE hostgroup_id=%d"
	};
	std::string count_reader_hg_servers {};
	size_t size =
		snprintf( nullptr, 0, t_count_reader_hg_servers.c_str(), read_hg) + 1;
	{
		std::unique_ptr<char[]> buf(new char[size]);
		snprintf(buf.get(), size, t_count_reader_hg_servers.c_str(), read_hg);
		count_reader_hg_servers = std::string(buf.get(), buf.get() + size - 1);
	}

	MYSQL_QUERY(proxy_admin, count_reader_hg_servers.c_str());
	MYSQL_RES* hg_count_res = mysql_store_result(proxy_admin);
	MYSQL_ROW row = mysql_fetch_row(hg_count_res);
	uint32_t srv_count = strtoul(row[0], NULL, 10);
	mysql_free_result(hg_count_res);

	if (srv_count > UINT_MAX) {
		return EXIT_FAILURE;
	}

	int waited = 0;
	int queries = 0;
	int result = EXIT_FAILURE;

	if (srv_count != 0) {
		int retries = ceil(log10(COLISSION_PROB) / log10(static_cast<long double>(1)/srv_count));
		auto start = std::chrono::system_clock::now();
		std::chrono::duration<double> elapsed {};

		while (elapsed.count() < timeout && queries < retries) {
			int rc = mysql_query(proxy, check.c_str());
			bool correct_result = false;

			if (rc == EXIT_SUCCESS) {
				MYSQL_RES* st_res = mysql_store_result(proxy);
				if (st_res) {
					uint32_t field_num = mysql_num_fields(st_res);
					uint32_t row_num = mysql_num_rows(st_res);

					if (field_num == 1 && row_num == 1) {
						MYSQL_ROW row = mysql_fetch_row(st_res);

						std::string exp_res { "TRUE" };
						if (strcasecmp(exp_res.c_str(), row[0]) == 0) {
							correct_result = true;
							queries += 1;
						}
					}

					mysql_free_result(st_res);
				}
			} else {
				diag(
					"Replication check failed due to query error: ('%d','%s')",
					mysql_errno(proxy), mysql_error(proxy)
				);
			}

			if (correct_result == false) {
				queries = 0;
				waited += 1;
				sleep(1);
			} else {
				continue;
			}

			auto it_end = std::chrono::system_clock::now();
			elapsed = it_end - start;
		}

		if (queries == retries) {
			result = EXIT_SUCCESS;
		}
	} else {
		result = EXIT_SUCCESS;
	}

	return result;
>>>>>>> 22ed00e2
}<|MERGE_RESOLUTION|>--- conflicted
+++ resolved
@@ -1,9 +1,5 @@
 #include <algorithm>
-<<<<<<< HEAD
-#include <string>
-=======
 #include <chrono>
->>>>>>> 22ed00e2
 #include <cstring>
 #include <fcntl.h>
 #include <iostream>
@@ -18,7 +14,6 @@
 #include "tap.h"
 #include "utils.h"
 
-<<<<<<< HEAD
 #include <unistd.h>
 #include <sys/wait.h>
 #include <fcntl.h>
@@ -26,8 +21,6 @@
 
 #include "proxysql_utils.h"
 
-=======
->>>>>>> 22ed00e2
 int show_variable(MYSQL *mysql, const std::string& var_name, std::string& var_value) {
 	char query[128];
 
@@ -574,7 +567,7 @@
 	return res;
 }
 
-<<<<<<< HEAD
+
 MARIADB_CHARSET_INFO * proxysql_find_charset_collate(const char *collatename) {
 	MARIADB_CHARSET_INFO *c = (MARIADB_CHARSET_INFO *)mariadb_compiled_charsets;
 	do {
@@ -677,7 +670,7 @@
 	}
 
 	return EXIT_SUCCESS;
-=======
+
 std::string random_string(std::size_t strSize) {
 	std::string dic { "0123456789ABCDEFGHIJKLMNOPQRSTUVWXYZabcdefghijklmnopqrstuvwxyz" };
 
@@ -790,5 +783,4 @@
 	}
 
 	return result;
->>>>>>> 22ed00e2
 }