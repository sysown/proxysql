--- conflicted
+++ resolved
@@ -15,18 +15,11 @@
 #include "tap.h"
 #include "utils.h"
 
-<<<<<<< HEAD
+#include "proxysql_utils.h"
+
 using std::vector;
 using std::string;
 using std::map;
-=======
-#include <unistd.h>
-#include <sys/wait.h>
-#include <fcntl.h>
-#include <iostream>
-
-#include "proxysql_utils.h"
->>>>>>> 0ef82ad1
 
 int show_variable(MYSQL *mysql, const std::string& var_name, std::string& var_value) {
 	char query[128];
@@ -688,55 +681,6 @@
 	return result;
 }
 
-<<<<<<< HEAD
-map<string,vector<string>> fetch_row_values(MYSQL_RES* res) {
-	map<string, vector<string>> row_map {};
-
-	if (res == NULL) {
-		return row_map;
-	}
-
-	std::vector<std::string> field_names {};
-
-	MYSQL_ROW row = nullptr;
-	int num_fields = mysql_num_fields(res);
-	MYSQL_FIELD* fields = mysql_fetch_fields(res);
-
-	for(int i = 0; i < num_fields; i++) {
-		row_map.insert({string { fields[i].name }, vector<string> {}});
-	}
-
-	while ((row = mysql_fetch_row(res))) {
-		for(int i = 0; i < num_fields; i++) {
-			string field_name { fields[i].name };
-
-			if (row[i]) {
-				row_map[field_name].push_back(row[i]);
-			} else {
-				row_map[field_name].push_back("");
-			}
-		}
-	}
-
-	return row_map;
-}
-
-int open_connections(const CommandLine& cl, uint32_t cons_num, std::vector<MYSQL*>& proxy_conns) {
-	std::vector<MYSQL*> result {};
-
-	for (uint32_t i = 0; i < cons_num; i++) {
-		MYSQL* proxysql_mysql = mysql_init(NULL);
-
-		if (!mysql_real_connect(proxysql_mysql, cl.host, cl.username, cl.password, NULL, cl.port, NULL, 0)) {
-			fprintf(stderr, "File %s, line %d, Error: %s\n", __FILE__, __LINE__, mysql_error(proxysql_mysql));
-			return EXIT_FAILURE;
-		} else {
-			result.push_back(proxysql_mysql);
-		}
-	}
-
-	proxy_conns = result;
-=======
 MARIADB_CHARSET_INFO * proxysql_find_charset_collate(const char *collatename) {
 	MARIADB_CHARSET_INFO *c = (MARIADB_CHARSET_INFO *)mariadb_compiled_charsets;
 	do {
@@ -837,7 +781,57 @@
 			return c_p_user_res;
 		}
 	}
->>>>>>> 0ef82ad1
+
+	return EXIT_SUCCESS;
+}
+
+map<string,vector<string>> fetch_row_values(MYSQL_RES* res) {
+	map<string, vector<string>> row_map {};
+
+	if (res == NULL) {
+		return row_map;
+	}
+
+	std::vector<std::string> field_names {};
+
+	MYSQL_ROW row = nullptr;
+	int num_fields = mysql_num_fields(res);
+	MYSQL_FIELD* fields = mysql_fetch_fields(res);
+
+	for(int i = 0; i < num_fields; i++) {
+		row_map.insert({string { fields[i].name }, vector<string> {}});
+	}
+
+	while ((row = mysql_fetch_row(res))) {
+		for(int i = 0; i < num_fields; i++) {
+			string field_name { fields[i].name };
+
+			if (row[i]) {
+				row_map[field_name].push_back(row[i]);
+			} else {
+				row_map[field_name].push_back("");
+			}
+		}
+	}
+
+	return row_map;
+}
+
+int open_connections(const CommandLine& cl, uint32_t cons_num, std::vector<MYSQL*>& proxy_conns) {
+	std::vector<MYSQL*> result {};
+
+	for (uint32_t i = 0; i < cons_num; i++) {
+		MYSQL* proxysql_mysql = mysql_init(NULL);
+
+		if (!mysql_real_connect(proxysql_mysql, cl.host, cl.username, cl.password, NULL, cl.port, NULL, 0)) {
+			fprintf(stderr, "File %s, line %d, Error: %s\n", __FILE__, __LINE__, mysql_error(proxysql_mysql));
+			return EXIT_FAILURE;
+		} else {
+			result.push_back(proxysql_mysql);
+		}
+	}
+
+	proxy_conns = result;
 
 	return EXIT_SUCCESS;
 }