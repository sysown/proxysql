--- conflicted
+++ resolved
@@ -85,9 +85,6 @@
     - if: matrix.language == 'python' || matrix.language == 'java' 
       name: Autobuild
       uses: github/codeql-action/autobuild@v2
-<<<<<<< HEAD
-
-=======
       
     - name: Git describe
       env:
@@ -99,16 +96,10 @@
         echo "git descibe : ${VERS}-${CMTS}-g${HASH}"
         echo "GIT_VERSION=${VERS}-${CMTS}-g${HASH}" >> $GITHUB_ENV
     
->>>>>>> 294c4f58
     - if: matrix.language == 'cpp' 
       name: Build C++
       run: |
-        export GIT_VERSION=2.5.0-0-g0000000
         make
 
     - name: Perform CodeQL Analysis
-<<<<<<< HEAD
       uses: github/codeql-action/analyze@v2
-=======
-      uses: github/codeql-action/analyze@v2
->>>>>>> 294c4f58
