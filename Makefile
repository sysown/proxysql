--- conflicted
+++ resolved
@@ -7,16 +7,13 @@
 
 ### NOTES:
 ### to compile without jemalloc, set environment variable NOJEMALLOC=1
-<<<<<<< HEAD
 ### to compile with ASAN, set environment variables NOJEMALLOC=1, WITHASAN=1:
 ###   * To perform a full ProxySQL build with ASAN then execute:
 ###
 ###     ```
 ###     make build_deps_debug -j$(nproc) && make debug -j$(nproc) && make build_tap_test_debug -j$(nproc)
 ###     ```
-=======
 ### to compile with gcov code coverage, set environment variable WITHGCOV=1
->>>>>>> 2d670897
 
 O0=-O0
 O2=-O2
